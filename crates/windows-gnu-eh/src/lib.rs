#![deny(rustdoc::broken_intra_doc_links)]
#![deny(clippy::undocumented_unsafe_blocks)]

//! Compatibility helpers for the Windows GNU target.
//!
//! When cross-compiling with `cargo-zigbuild` the Windows GNU toolchain linked
//! by Zig omits the legacy libgcc entry points `___register_frame_info` and
//! `___deregister_frame_info` that Rust's startup object (`rsbegin.o`)
//! references when DWARF unwind data is present. We forward these requests to
//! the modern `__register_frame_info`/`__deregister_frame_info` symbols shipped
//! with libunwind (or libgcc) when they are available at runtime so stack
//! unwinding remains fully functional while still permitting fully-static
//! linkers that omit the legacy entry points.

#[cfg(all(target_os = "windows", target_env = "gnu"))]
mod windows_gnu {
    use core::ffi::{c_char, c_void};
    use core::mem::transmute;
    use core::ptr;
    use core::sync::atomic::{AtomicUsize, Ordering};

    type RegisterFrameInfo = unsafe extern "C" fn(eh_frame: *const u8, object: *mut c_void);
    type DeregisterFrameInfo = unsafe extern "C" fn(eh_frame: *const u8);

    const UNRESOLVED: usize = 0;
    const MISSING: usize = 1;

    static REGISTER_FRAME_INFO: AtomicUsize = AtomicUsize::new(UNRESOLVED);
    static DEREGISTER_FRAME_INFO: AtomicUsize = AtomicUsize::new(UNRESOLVED);

    const LIBCANDIDATES: [&[u8]; 4] = [
        b"libgcc_s_seh-1.dll\0",
        b"libgcc_s_sjlj-1.dll\0",
        b"libgcc_s_dw2-1.dll\0",
        b"libunwind.dll\0",
    ];

    const SYM_REGISTER: &[u8] = b"__register_frame_info\0";
    const SYM_DEREGISTER: &[u8] = b"__deregister_frame_info\0";

    #[link(name = "kernel32")]
    unsafe extern "system" {
        fn GetModuleHandleA(lpModuleName: *const c_char) -> *mut c_void;
        fn LoadLibraryA(lpLibFileName: *const c_char) -> *mut c_void;
        fn GetProcAddress(hModule: *mut c_void, lpProcName: *const c_char) -> *mut c_void;
    }

    #[inline(always)]
    unsafe fn ensure_function(cache: &AtomicUsize, symbol: &[u8]) -> Option<*mut ()> {
        let mut state = cache.load(Ordering::Acquire);
        loop {
            match state {
                UNRESOLVED => {
                    let resolved = unsafe { resolve_symbol(symbol) } as usize;
                    let new_state = if resolved == 0 { MISSING } else { resolved };
                    match cache.compare_exchange(
                        UNRESOLVED,
                        new_state,
                        Ordering::AcqRel,
                        Ordering::Acquire,
                    ) {
                        Ok(_) => {
                            state = new_state;
                            break;
                        }
                        Err(actual) => state = actual,
                    }
                }
                MISSING => return None,
                value => return Some(value as *mut ()),
            }
        }

        if state == MISSING || state == UNRESOLVED {
            None
        } else {
            Some(state as *mut ())
        }
    }

    #[inline(always)]
    unsafe fn resolve_symbol(symbol: &[u8]) -> *mut c_void {
        debug_assert!(!symbol.is_empty() && symbol[symbol.len() - 1] == 0);

        for &lib in &LIBCANDIDATES {
            let ptr = unsafe { load_from_library(lib, symbol) };
            if !ptr.is_null() {
                return ptr;
            }
        }

        ptr::null_mut()
    }

    #[inline(always)]
    unsafe fn load_from_library(library: &[u8], symbol: &[u8]) -> *mut c_void {
        debug_assert!(!library.is_empty() && library[library.len() - 1] == 0);

<<<<<<< HEAD
        let module = unsafe {
            let handle = GetModuleHandleA(library.as_ptr() as *const c_char);
=======
        let module = {
            let handle = unsafe { GetModuleHandleA(library.as_ptr() as *const c_char) };
>>>>>>> d5d2e7fb
            if !handle.is_null() {
                handle
            } else {
                unsafe { LoadLibraryA(library.as_ptr() as *const c_char) }
            }
        };

        if module.is_null() {
            return ptr::null_mut();
        }

        unsafe { GetProcAddress(module, symbol.as_ptr() as *const c_char) }
    }

    #[inline(always)]
    unsafe fn resolve_register() -> Option<RegisterFrameInfo> {
<<<<<<< HEAD
        let ptr = unsafe { ensure_function(&REGISTER_FRAME_INFO, SYM_REGISTER) }?;
=======
        let ptr = match unsafe { ensure_function(&REGISTER_FRAME_INFO, SYM_REGISTER) } {
            Some(ptr) => ptr,
            None => return None,
        };
>>>>>>> d5d2e7fb
        Some(unsafe { transmute::<*mut (), RegisterFrameInfo>(ptr) })
    }

    #[inline(always)]
    unsafe fn resolve_deregister() -> Option<DeregisterFrameInfo> {
<<<<<<< HEAD
        let ptr = unsafe { ensure_function(&DEREGISTER_FRAME_INFO, SYM_DEREGISTER) }?;
=======
        let ptr = match unsafe { ensure_function(&DEREGISTER_FRAME_INFO, SYM_DEREGISTER) } {
            Some(ptr) => ptr,
            None => return None,
        };
>>>>>>> d5d2e7fb
        Some(unsafe { transmute::<*mut (), DeregisterFrameInfo>(ptr) })
    }

    /// Forwards `rsbegin`'s registration hook to libunwind.
    #[unsafe(no_mangle)]
    pub unsafe extern "C" fn ___register_frame_info(eh_frame: *const u8, object: *mut c_void) {
        if let Some(register) = unsafe { resolve_register() } {
            unsafe {
                register(eh_frame, object);
            }
        }
    }

    /// Forwards `rsbegin`'s deregistration hook to libunwind.
    #[unsafe(no_mangle)]
    pub unsafe extern "C" fn ___deregister_frame_info(eh_frame: *const u8) {
        if let Some(deregister) = unsafe { resolve_deregister() } {
            unsafe {
                deregister(eh_frame);
            }
        }
    }

    /// No-op helper invoked by dependants to ensure the crate remains linked.
    #[inline(always)]
    pub fn force_link() {}
}

#[cfg(not(all(target_os = "windows", target_env = "gnu")))]
mod not_windows_gnu {
    /// No-op helper invoked by dependants to keep linkage symmetric across targets.
    #[inline(always)]
    pub fn force_link() {}
}

#[cfg(all(target_os = "windows", target_env = "gnu"))]
pub use windows_gnu::force_link;

#[cfg(not(all(target_os = "windows", target_env = "gnu")))]
pub use not_windows_gnu::force_link;<|MERGE_RESOLUTION|>--- conflicted
+++ resolved
@@ -96,13 +96,8 @@
     unsafe fn load_from_library(library: &[u8], symbol: &[u8]) -> *mut c_void {
         debug_assert!(!library.is_empty() && library[library.len() - 1] == 0);
 
-<<<<<<< HEAD
-        let module = unsafe {
-            let handle = GetModuleHandleA(library.as_ptr() as *const c_char);
-=======
         let module = {
             let handle = unsafe { GetModuleHandleA(library.as_ptr() as *const c_char) };
->>>>>>> d5d2e7fb
             if !handle.is_null() {
                 handle
             } else {
@@ -119,27 +114,19 @@
 
     #[inline(always)]
     unsafe fn resolve_register() -> Option<RegisterFrameInfo> {
-<<<<<<< HEAD
-        let ptr = unsafe { ensure_function(&REGISTER_FRAME_INFO, SYM_REGISTER) }?;
-=======
         let ptr = match unsafe { ensure_function(&REGISTER_FRAME_INFO, SYM_REGISTER) } {
             Some(ptr) => ptr,
             None => return None,
         };
->>>>>>> d5d2e7fb
         Some(unsafe { transmute::<*mut (), RegisterFrameInfo>(ptr) })
     }
 
     #[inline(always)]
     unsafe fn resolve_deregister() -> Option<DeregisterFrameInfo> {
-<<<<<<< HEAD
-        let ptr = unsafe { ensure_function(&DEREGISTER_FRAME_INFO, SYM_DEREGISTER) }?;
-=======
         let ptr = match unsafe { ensure_function(&DEREGISTER_FRAME_INFO, SYM_DEREGISTER) } {
             Some(ptr) => ptr,
             None => return None,
         };
->>>>>>> d5d2e7fb
         Some(unsafe { transmute::<*mut (), DeregisterFrameInfo>(ptr) })
     }
 
