--- conflicted
+++ resolved
@@ -50,15 +50,10 @@
     branding::{self, Brand, manifest},
     fallback::{
         CLIENT_FALLBACK_ENV, DAEMON_FALLBACK_ENV, describe_missing_fallback_binary,
-<<<<<<< HEAD
-        fallback_binary_available,
-=======
         fallback_binary_available, fallback_disabled_reason, fallback_override,
->>>>>>> 01631d49
     },
     message::{Message, Role},
     rsync_error, rsync_info, rsync_warning,
-    server::{HandshakeResult, ServerConfig, ServerRole, run_server_with_handshake},
 };
 use logging::MessageSink;
 use protocol::{
@@ -69,12 +64,11 @@
 use crate::{config::DaemonConfig, error::DaemonError, systemd};
 
 mod help;
-mod multiplex_stream;
 
 use self::help::help_text;
 
 /// Exit code used when daemon functionality is unavailable.
-pub(crate) const FEATURE_UNAVAILABLE_EXIT_CODE: i32 = 1;
+const FEATURE_UNAVAILABLE_EXIT_CODE: i32 = 1;
 /// Exit code returned when socket I/O fails.
 const SOCKET_IO_EXIT_CODE: i32 = 10;
 
@@ -86,16 +80,18 @@
 /// Default port used for the development daemon listener.
 const DEFAULT_PORT: u16 = 873;
 
-pub(crate) const BRANDED_CONFIG_ENV: &str = "OC_RSYNC_CONFIG";
-pub(crate) const LEGACY_CONFIG_ENV: &str = "RSYNCD_CONFIG";
+const BRANDED_CONFIG_ENV: &str = "OC_RSYNC_CONFIG";
+const LEGACY_CONFIG_ENV: &str = "RSYNCD_CONFIG";
 const BRANDED_SECRETS_ENV: &str = "OC_RSYNC_SECRETS";
 const LEGACY_SECRETS_ENV: &str = "RSYNCD_SECRETS";
 /// Timeout applied to accepted sockets to avoid hanging handshakes.
 const SOCKET_TIMEOUT: Duration = Duration::from_secs(10);
 
 /// Error payload returned to clients while daemon functionality is incomplete.
-pub(crate) const HANDSHAKE_ERROR_PAYLOAD: &str =
-    "@ERROR: daemon functionality is unavailable in this build";
+const HANDSHAKE_ERROR_PAYLOAD: &str = "@ERROR: daemon functionality is unavailable in this build";
+/// Error payload returned when a configured module is requested but file serving is unavailable.
+const MODULE_UNAVAILABLE_PAYLOAD: &str =
+    "@ERROR: module '{module}' transfers are not yet implemented in this build";
 const ACCESS_DENIED_PAYLOAD: &str = "@ERROR: access denied to module '{module}' from {addr}";
 /// Error payload returned when a requested module does not exist.
 const UNKNOWN_MODULE_PAYLOAD: &str = "@ERROR: Unknown module '{module}'";
