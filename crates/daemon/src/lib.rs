#![deny(unsafe_code)]
#![deny(missing_docs)]
#![deny(rustdoc::broken_intra_doc_links)]

//! # Overview
//!
//! `rsync_daemon` provides the thin command-line front-end for the Rust `rsyncd`
//! binary. The crate now exposes a deterministic daemon loop capable of
//! accepting sequential legacy (`@RSYNCD:`) TCP connections, greeting each peer
//! with protocol `32`, serving `#list` requests from an in-memory module table,
//! authenticating `auth users` entries via the upstream challenge/response
//! exchange backed by the configured secrets file, and delegating authenticated
//! module sessions to the upstream `rsync` binary by default so clients retain
//! full transfers while the native engine is completed. Operators can disable
//! delegation via the documented `OC_RSYNC_*` environment overrides, in which
//! case the daemon responds with explanatory `@ERROR` messages until the
//! built-in data path lands.
//! Clients that initiate the newer binary negotiation (protocols ≥ 30) are
//! recognised automatically: the daemon responds with the negotiated protocol
//! advertisement and emits multiplexed error frames describing the current
//! feature gap so modern clients observe a graceful failure rather than
//! stalling on the ASCII greeting.
//! The number of connections can be capped via
//! command-line flags, allowing integration tests to exercise the handshake
//! without leaving background threads running indefinitely while keeping the
//! default behaviour ready for long-lived daemons once module serving lands.
//!
//! # Design
//!
//! - [`run`] mirrors upstream `rsyncd` by accepting argument iterators together
//!   with writable handles for standard output and error streams.
//! - [`DaemonConfig`] stores the caller-provided daemon arguments. A
//!   [`DaemonConfigBuilder`] exposes an API that higher layers will expand once
//!   full daemon support lands.
//! - The runtime honours the `RSYNCD_CONFIG` environment variable and, when no
//!   explicit configuration path is provided, attempts to load
//!   `/etc/oc-rsyncd/oc-rsyncd.conf` when present so packaged defaults align
//!   with production deployments. When that path is absent, the daemon also
//!   checks the legacy `/etc/rsyncd.conf` so existing installations continue to
//!   work during the transition to the prefixed configuration layout.
//! - [`run_daemon`] parses command-line arguments, binds a TCP listener, and
//!   serves one or more connections. It recognises both the legacy ASCII
//!   prologue and the binary negotiation used by modern clients, ensuring
//!   graceful diagnostics regardless of the handshake style. Requests for
//!   `#list` reuse the configured module table, while module transfers continue
//!   to emit availability diagnostics until the full engine lands.
//! - Authentication mirrors upstream rsync: the daemon issues a base64-encoded
//!   challenge, verifies the client's response against the configured secrets
//!   file using MD5, and only then reports that transfers are unavailable while
//!   the data path is under construction.
//! - [`render_help`] returns a deterministic description of the limited daemon
//!   capabilities available today, keeping the help text aligned with actual
//!   behaviour until the parity help renderer is implemented.
//!
//! # Invariants
//!
//! - Diagnostics are routed through [`rsync_core::message`] so trailers and
//!   source locations follow workspace conventions.
//! - `run` never panics. I/O failures propagate as exit code `1` with the
//!   original error rendered verbatim.
//! - [`DaemonError::exit_code`] always matches the exit code embedded within the
//!   associated [`Message`].
//! - `run_daemon` configures read and write timeouts on accepted sockets so
//!   handshake deadlocks are avoided, mirroring upstream rsync's timeout
//!   handling expectations.
//!
//! # Errors
//!
//! Parsing failures surface as exit code `1` and emit the `clap`-generated
//! diagnostic. Transfer attempts report that daemon functionality is currently
//! unavailable, also using exit code `1`.
//!
//! # Examples
//!
//! Render the `--version` banner into an in-memory buffer.
//!
//! ```
//! use rsync_daemon::run;
//!
//! let mut stdout = Vec::new();
//! let mut stderr = Vec::new();
//! let status = run(["rsyncd", "--version"], &mut stdout, &mut stderr);
//!
//! assert_eq!(status, 0);
//! assert!(stderr.is_empty());
//! assert!(!stdout.is_empty());
//! ```
//!
//! Launching the daemon binds a TCP listener (defaulting to `0.0.0.0:873`),
//! accepts a legacy connection, and responds with an explanatory error.
//!
//! ```
//! use rsync_daemon::{run_daemon, DaemonConfig};
//! use std::io::{BufRead, BufReader, Write};
//! use std::net::{TcpListener, TcpStream};
//! use std::thread;
//! use std::time::Duration;
//!
//! # fn demo() -> Result<(), Box<dyn std::error::Error>> {
//! # unsafe {
//! #     std::env::set_var("OC_RSYNC_DAEMON_FALLBACK", "0");
//! #     std::env::set_var("OC_RSYNC_FALLBACK", "0");
//! # }
//!
//! let listener = TcpListener::bind("127.0.0.1:0")?;
//! let port = listener.local_addr()?.port();
//! drop(listener);
//!
//! let config = DaemonConfig::builder()
//!     .arguments(["--port", &port.to_string(), "--once"])
//!     .build();
//!
//! let handle = thread::spawn(move || run_daemon(config));
//!
//! let mut stream = loop {
//!     match TcpStream::connect(("127.0.0.1", port)) {
//!         Ok(stream) => break stream,
//!         Err(error) => {
//!             if error.kind() != std::io::ErrorKind::ConnectionRefused {
//!                 return Err(Box::new(error));
//!             }
//!         }
//!     }
//!     thread::sleep(Duration::from_millis(20));
//! };
//! let mut reader = BufReader::new(stream.try_clone()?);
//! let mut line = String::new();
//! reader.read_line(&mut line)?;
//! assert_eq!(line, "@RSYNCD: 32.0 sha512 sha256 sha1 md5 md4\n");
//! stream.write_all(b"@RSYNCD: 32.0\n")?;
//! stream.flush()?;
//! line.clear();
//! reader.read_line(&mut line)?;
//! assert_eq!(line, "@RSYNCD: OK\n");
//! stream.write_all(b"module\n")?;
//! stream.flush()?;
//! line.clear();
//! reader.read_line(&mut line)?;
//! assert!(line.starts_with("@ERROR:"));
//! line.clear();
//! reader.read_line(&mut line)?;
//! assert_eq!(line, "@RSYNCD: EXIT\n");
//!
//! handle.join().expect("thread").expect("daemon run succeeds");
//! # Ok(())
//! # }
//! # demo().unwrap();
//! ```
//!
//! When one or more modules are supplied via `--module NAME=PATH[,COMMENT]`, a
//! client issuing `#list` receives the configured table before the daemon closes
//! the session with `@RSYNCD: EXIT`.
//!
//! # See also
//!
//! - [`rsync_core::version`] for the shared `--version` banner helpers.
//! - [`rsync_core::client`] for the analogous client-facing orchestration.

use dns_lookup::{lookup_addr, lookup_host};
use std::borrow::Cow;
#[cfg(test)]
use std::cell::RefCell;
#[cfg(test)]
use std::collections::HashMap;
use std::collections::{BTreeMap, HashSet};
use std::convert::TryFrom;
use std::env;
use std::error::Error;
use std::ffi::{OsStr, OsString};
use std::fmt;
use std::fs;
use std::fs::{File, OpenOptions};
use std::io::{self, BufRead, BufReader, Read, Seek, SeekFrom, Write};
use std::net::{IpAddr, Ipv4Addr, Ipv6Addr, SocketAddr, TcpListener, TcpStream};
use std::num::{NonZeroU32, NonZeroU64, NonZeroUsize};
use std::path::{Path, PathBuf};
use std::sync::{
    Arc, Mutex,
    atomic::{AtomicBool, AtomicU32, Ordering},
};
use std::thread;
use std::time::{Duration, SystemTime, UNIX_EPOCH};

#[cfg(test)]
use std::time::Instant;

use std::process::{ChildStdin, Command as ProcessCommand, Stdio};

use base64::Engine as _;
use base64::engine::general_purpose::STANDARD_NO_PAD;
use fs2::FileExt;

#[cfg(unix)]
use std::os::unix::fs::PermissionsExt;

use clap::{Arg, ArgAction, Command, builder::OsStringValueParser};
use rsync_checksums::strong::Md5;
use rsync_core::{
    bandwidth::{
        BandwidthLimitComponents, BandwidthLimiter, BandwidthParseError, LimiterChange,
        apply_effective_limit, parse_bandwidth_limit,
    },
    branding::{self, Brand},
    fallback::{CLIENT_FALLBACK_ENV, DAEMON_FALLBACK_ENV, fallback_override},
    message::{Message, Role},
    rsync_error, rsync_info, rsync_warning,
    version::{RUST_VERSION, VersionInfoReport},
};
use rsync_logging::MessageSink;
use rsync_protocol::{
    LEGACY_DAEMON_PREFIX_LEN, LegacyDaemonMessage, MessageCode, MessageFrame, ProtocolVersion,
    format_legacy_daemon_message, parse_legacy_daemon_message,
};

mod systemd;

/// Exit code used when daemon functionality is unavailable.
const FEATURE_UNAVAILABLE_EXIT_CODE: i32 = 1;
/// Exit code returned when socket I/O fails.
const SOCKET_IO_EXIT_CODE: i32 = 10;

/// Maximum exit code representable by a Unix process.
const MAX_EXIT_CODE: i32 = u8::MAX as i32;

/// Default bind address when no CLI overrides are provided.
const DEFAULT_BIND_ADDRESS: IpAddr = IpAddr::V4(Ipv4Addr::UNSPECIFIED);
/// Default port used for the development daemon listener.
const DEFAULT_PORT: u16 = 873;
/// Timeout applied to accepted sockets to avoid hanging handshakes.
const SOCKET_TIMEOUT: Duration = Duration::from_secs(10);

/// Error payload returned to clients while daemon functionality is incomplete.
const HANDSHAKE_ERROR_PAYLOAD: &str = "@ERROR: daemon functionality is unavailable in this build";
/// Error payload returned when a configured module is requested but file serving is unavailable.
const MODULE_UNAVAILABLE_PAYLOAD: &str =
    "@ERROR: module '{module}' transfers are not yet implemented in this build";
const ACCESS_DENIED_PAYLOAD: &str = "@ERROR: access denied to module '{module}' from {addr}";
/// Error payload returned when a requested module does not exist.
const UNKNOWN_MODULE_PAYLOAD: &str = "@ERROR: Unknown module '{module}'";
/// Error payload returned when a module reaches its connection cap.
const MODULE_MAX_CONNECTIONS_PAYLOAD: &str =
    "@ERROR: max connections ({limit}) reached -- try again later";
/// Error payload returned when updating the connection lock file fails.
const MODULE_LOCK_ERROR_PAYLOAD: &str =
    "@ERROR: failed to update module connection lock; please try again later";
/// Digest algorithms advertised during the legacy daemon greeting.
const LEGACY_HANDSHAKE_DIGESTS: &[&str] = &["sha512", "sha256", "sha1", "md5", "md4"];
const DEFAULT_CONFIG_PATH: &str = branding::OC_DAEMON_CONFIG_PATH;
const LEGACY_CONFIG_PATH: &str = branding::LEGACY_DAEMON_CONFIG_PATH;
#[cfg(test)]
const DEFAULT_SECRETS_PATH: &str = branding::OC_DAEMON_SECRETS_PATH;

/// Deterministic help text describing the currently supported daemon surface.
///
/// The snapshot adjusts the banner, usage line, and default configuration path
/// to reflect the supplied [`Brand`], ensuring `rsyncd` compatibility shims and
/// the canonical `oc-rsyncd` binary emit brand-appropriate help output.
fn help_text(brand: Brand) -> String {
    let profile = brand.profile();
    let program = profile.daemon_program_name();
    let default_config = profile.daemon_config_path_str();

    format!(
        concat!(
            "{program} {version}\n",
            "https://github.com/oferchen/rsync\n",
            "\n",
            "Usage: {program} [--help] [--version] [--delegate-system-rsync] [ARGS...]\n",
            "\n",
            "Daemon mode is under active development. This build recognises:\n",
            "  --help        Show this help message and exit.\n",
            "  --version     Output version information and exit.\n",
            "  --delegate-system-rsync  Launch the system rsync daemon with the supplied arguments.\n",
            "  --bind ADDR         Bind to the supplied IPv4/IPv6 address (default 0.0.0.0).\n",
            "  --ipv4             Restrict the listener to IPv4 sockets.\n",
            "  --ipv6             Restrict the listener to IPv6 sockets (defaults to :: when no bind address is provided).\n",
            "  --port PORT         Listen on the supplied TCP port (default 873).\n",
            "  --once              Accept a single connection and exit.\n",
            "  --max-sessions N    Accept N connections before exiting (N > 0).\n",
            "  --config FILE      Load module definitions from FILE (packages install {default_config}).\n",
            "  --module SPEC      Register an in-memory module (NAME=PATH[,COMMENT]).\n",
            "  --motd-file FILE   Append MOTD lines from FILE before module listings.\n",
            "  --motd-line TEXT   Append TEXT as an additional MOTD line.\n",
            "  --lock-file FILE   Track module connection limits across processes using FILE.\n",
            "  --pid-file FILE    Write the daemon PID to FILE for process supervision.\n",
            "  --bwlimit=RATE     Limit per-connection bandwidth in KiB/s (0 = unlimited).\n",
            "  --no-bwlimit       Remove any per-connection bandwidth limit configured so far.\n",
            "\n",
            "The listener accepts legacy @RSYNCD: connections sequentially, reports the\n",
            "negotiated protocol as 32, lists configured modules for #list requests, and\n",
            "replies with an @ERROR diagnostic while full module support is implemented.\n",
        ),
        program = program,
        version = RUST_VERSION,
        default_config = default_config,
    )
}

#[derive(Clone, Debug, Eq, PartialEq)]
struct ModuleDefinition {
    name: String,
    path: PathBuf,
    comment: Option<String>,
    hosts_allow: Vec<HostPattern>,
    hosts_deny: Vec<HostPattern>,
    auth_users: Vec<String>,
    secrets_file: Option<PathBuf>,
    bandwidth_limit: Option<NonZeroU64>,
    bandwidth_limit_specified: bool,
    bandwidth_burst: Option<NonZeroU64>,
    bandwidth_burst_specified: bool,
    bandwidth_limit_configured: bool,
    refuse_options: Vec<String>,
    read_only: bool,
    numeric_ids: bool,
    uid: Option<u32>,
    gid: Option<u32>,
    timeout: Option<NonZeroU64>,
    listable: bool,
    use_chroot: bool,
    max_connections: Option<NonZeroU32>,
}

impl ModuleDefinition {
    fn permits(&self, addr: IpAddr, hostname: Option<&str>) -> bool {
        if !self.hosts_allow.is_empty()
            && !self
                .hosts_allow
                .iter()
                .any(|pattern| pattern.matches(addr, hostname))
        {
            return false;
        }

        if self
            .hosts_deny
            .iter()
            .any(|pattern| pattern.matches(addr, hostname))
        {
            return false;
        }

        true
    }

    fn requires_hostname_lookup(&self) -> bool {
        self.hosts_allow
            .iter()
            .chain(self.hosts_deny.iter())
            .any(HostPattern::requires_hostname)
    }

    fn requires_authentication(&self) -> bool {
        !self.auth_users.is_empty()
    }

    fn max_connections(&self) -> Option<NonZeroU32> {
        self.max_connections
    }

    #[cfg(test)]
    fn auth_users(&self) -> &[String] {
        &self.auth_users
    }

    #[cfg(test)]
    fn secrets_file(&self) -> Option<&Path> {
        self.secrets_file.as_deref()
    }

    fn bandwidth_limit(&self) -> Option<NonZeroU64> {
        self.bandwidth_limit
    }

    fn bandwidth_limit_specified(&self) -> bool {
        self.bandwidth_limit_specified
    }

    fn bandwidth_burst(&self) -> Option<NonZeroU64> {
        self.bandwidth_burst
    }

    fn bandwidth_burst_specified(&self) -> bool {
        self.bandwidth_burst_specified
    }

    fn bandwidth_limit_configured(&self) -> bool {
        self.bandwidth_limit_configured
    }

    #[cfg(test)]
    fn name(&self) -> &str {
        &self.name
    }

    #[cfg(test)]
    fn refused_options(&self) -> &[String] {
        &self.refuse_options
    }

    #[cfg(test)]
    fn read_only(&self) -> bool {
        self.read_only
    }

    #[cfg(test)]
    fn numeric_ids(&self) -> bool {
        self.numeric_ids
    }

    #[cfg(test)]
    fn uid(&self) -> Option<u32> {
        self.uid
    }

    #[cfg(test)]
    fn gid(&self) -> Option<u32> {
        self.gid
    }

    #[cfg(test)]
    fn timeout(&self) -> Option<NonZeroU64> {
        self.timeout
    }

    #[cfg(test)]
    fn listable(&self) -> bool {
        self.listable
    }

    #[cfg(test)]
    fn use_chroot(&self) -> bool {
        self.use_chroot
    }

    fn inherit_refuse_options(&mut self, options: &[String]) {
        if self.refuse_options.is_empty() {
            self.refuse_options = options.to_vec();
        }
    }
}

struct ModuleRuntime {
    definition: ModuleDefinition,
    active_connections: AtomicU32,
    connection_limiter: Option<Arc<ConnectionLimiter>>,
}

#[derive(Debug)]
enum ModuleConnectionError {
    Limit(NonZeroU32),
    Io(io::Error),
}

impl ModuleConnectionError {
    fn io(error: io::Error) -> Self {
        Self::Io(error)
    }
}

impl From<io::Error> for ModuleConnectionError {
    fn from(error: io::Error) -> Self {
        ModuleConnectionError::Io(error)
    }
}

impl ModuleRuntime {
    fn new(
        definition: ModuleDefinition,
        connection_limiter: Option<Arc<ConnectionLimiter>>,
    ) -> Self {
        Self {
            definition,
            active_connections: AtomicU32::new(0),
            connection_limiter,
        }
    }

    fn try_acquire_connection(&self) -> Result<ModuleConnectionGuard<'_>, ModuleConnectionError> {
        if let Some(limit) = self.definition.max_connections() {
            if let Some(limiter) = &self.connection_limiter {
                match limiter.acquire(&self.definition.name, limit) {
                    Ok(lock_guard) => {
                        self.acquire_local_slot(limit)?;
                        return Ok(ModuleConnectionGuard::limited(self, Some(lock_guard)));
                    }
                    Err(error) => return Err(error),
                }
            }

            self.acquire_local_slot(limit)?;
            Ok(ModuleConnectionGuard::limited(self, None))
        } else {
            Ok(ModuleConnectionGuard::unlimited())
        }
    }

    fn acquire_local_slot(&self, limit: NonZeroU32) -> Result<(), ModuleConnectionError> {
        let limit_value = limit.get();
        let mut current = self.active_connections.load(Ordering::Acquire);
        loop {
            if current >= limit_value {
                return Err(ModuleConnectionError::Limit(limit));
            }

            match self.active_connections.compare_exchange(
                current,
                current + 1,
                Ordering::AcqRel,
                Ordering::Acquire,
            ) {
                Ok(_) => return Ok(()),
                Err(updated) => current = updated,
            }
        }
    }

    fn release(&self) {
        if self.definition.max_connections().is_some() {
            self.active_connections.fetch_sub(1, Ordering::AcqRel);
        }
    }
}

struct ConnectionLimiter {
    path: PathBuf,
}

impl ConnectionLimiter {
    fn open(path: PathBuf) -> Result<Self, DaemonError> {
        if let Some(parent) = path.parent() {
            if !parent.as_os_str().is_empty() {
                fs::create_dir_all(parent).map_err(|error| lock_file_error(&path, error))?;
            }
        }

        let file = OpenOptions::new()
            .create(true)
            .truncate(false)
            .read(true)
            .write(true)
            .open(&path)
            .map_err(|error| lock_file_error(&path, error))?;

        drop(file);

        Ok(Self { path })
    }

    fn acquire(
        self: &Arc<Self>,
        module: &str,
        limit: NonZeroU32,
    ) -> Result<ConnectionLockGuard, ModuleConnectionError> {
        let mut file = self.open_file().map_err(ModuleConnectionError::io)?;
        file.lock_exclusive().map_err(ModuleConnectionError::io)?;

        let result = self.increment_count(&mut file, module, limit);
        let unlock_result = file.unlock().map_err(ModuleConnectionError::io);

        drop(file);

        match (result, unlock_result) {
            (Ok(_), Ok(_)) => Ok(ConnectionLockGuard {
                limiter: Arc::clone(self),
                module: module.to_string(),
            }),
            (Err(error), Ok(_)) => Err(error),
            (Ok(_), Err(error)) => Err(error),
            (Err(primary), Err(_)) => Err(primary),
        }
    }

    fn decrement(&self, module: &str) -> io::Result<()> {
        let mut file = self.open_file()?;
        file.lock_exclusive()?;
        let result = self.decrement_count(&mut file, module);
        let unlock_result = file.unlock();
        drop(file);
        result.and(unlock_result)
    }

    fn open_file(&self) -> io::Result<File> {
        OpenOptions::new().read(true).write(true).open(&self.path)
    }

    fn increment_count(
        &self,
        file: &mut File,
        module: &str,
        limit: NonZeroU32,
    ) -> Result<(), ModuleConnectionError> {
        let mut counts = self.read_counts(file)?;
        let current = counts.get(module).copied().unwrap_or(0);
        if current >= limit.get() {
            return Err(ModuleConnectionError::Limit(limit));
        }

        counts.insert(module.to_string(), current.saturating_add(1));
        self.write_counts(file, &counts)
            .map_err(ModuleConnectionError::io)
    }

    fn decrement_count(&self, file: &mut File, module: &str) -> io::Result<()> {
        let mut counts = self.read_counts(file)?;
        if let Some(entry) = counts.get_mut(module) {
            if *entry > 1 {
                *entry -= 1;
            } else {
                counts.remove(module);
            }
        }

        self.write_counts(file, &counts)
    }

    fn read_counts(&self, file: &mut File) -> io::Result<BTreeMap<String, u32>> {
        file.seek(SeekFrom::Start(0))?;
        let mut contents = String::new();
        file.read_to_string(&mut contents)?;

        let mut counts = BTreeMap::new();
        for line in contents.lines() {
            let mut parts = line.split_whitespace();
            if let (Some(name), Some(value)) = (parts.next(), parts.next()) {
                if let Ok(parsed) = value.parse::<u32>() {
                    counts.insert(name.to_string(), parsed);
                }
            }
        }

        Ok(counts)
    }

    fn write_counts(&self, file: &mut File, counts: &BTreeMap<String, u32>) -> io::Result<()> {
        file.set_len(0)?;
        file.seek(SeekFrom::Start(0))?;
        for (module, value) in counts {
            if *value > 0 {
                writeln!(file, "{module} {value}")?;
            }
        }
        file.flush()
    }
}

struct ConnectionLockGuard {
    limiter: Arc<ConnectionLimiter>,
    module: String,
}

impl Drop for ConnectionLockGuard {
    fn drop(&mut self) {
        let _ = self.limiter.decrement(&self.module);
    }
}

impl From<ModuleDefinition> for ModuleRuntime {
    fn from(definition: ModuleDefinition) -> Self {
        Self::new(definition, None)
    }
}

impl std::ops::Deref for ModuleRuntime {
    type Target = ModuleDefinition;

    fn deref(&self) -> &Self::Target {
        &self.definition
    }
}

struct ModuleConnectionGuard<'a> {
    module: Option<&'a ModuleRuntime>,
    lock_guard: Option<ConnectionLockGuard>,
}

impl<'a> ModuleConnectionGuard<'a> {
    fn limited(module: &'a ModuleRuntime, lock_guard: Option<ConnectionLockGuard>) -> Self {
        Self {
            module: Some(module),
            lock_guard,
        }
    }

    const fn unlimited() -> Self {
        Self {
            module: None,
            lock_guard: None,
        }
    }
}

impl<'a> Drop for ModuleConnectionGuard<'a> {
    fn drop(&mut self) {
        if let Some(module) = self.module.take() {
            module.release();
        }

        self.lock_guard.take();
    }
}

fn module_peer_hostname<'a>(
    module: &ModuleDefinition,
    cache: &'a mut Option<Option<String>>,
    peer_ip: IpAddr,
    allow_lookup: bool,
) -> Option<&'a str> {
    if !allow_lookup || !module.requires_hostname_lookup() {
        return None;
    }

    if cache.is_none() {
        *cache = Some(resolve_peer_hostname(peer_ip));
    }

    cache.as_ref().and_then(|value| value.as_deref())
}

fn resolve_peer_hostname(peer_ip: IpAddr) -> Option<String> {
    #[cfg(test)]
    if let Some(mapped) = TEST_HOSTNAME_OVERRIDES.with(|map| map.borrow().get(&peer_ip).cloned()) {
        return mapped.map(normalize_hostname_owned);
    }

    lookup_addr(&peer_ip).ok().map(normalize_hostname_owned)
}

fn normalize_hostname_owned(mut name: String) -> String {
    if name.ends_with('.') {
        name.pop();
    }
    name.make_ascii_lowercase();
    name
}

#[cfg(test)]
thread_local! {
    static TEST_HOSTNAME_OVERRIDES: RefCell<HashMap<IpAddr, Option<String>>> =
        RefCell::new(HashMap::new());
}

#[cfg(test)]
fn set_test_hostname_override(addr: IpAddr, hostname: Option<&str>) {
    TEST_HOSTNAME_OVERRIDES.with(|map| {
        map.borrow_mut()
            .insert(addr, hostname.map(|value| value.to_string()));
    });
}

#[cfg(test)]
fn clear_test_hostname_overrides() {
    TEST_HOSTNAME_OVERRIDES.with(|map| map.borrow_mut().clear());
}

/// Configuration describing the requested daemon operation.
#[derive(Clone, Debug, Eq, PartialEq)]
pub struct DaemonConfig {
    brand: Brand,
    arguments: Vec<OsString>,
}

impl DaemonConfig {
    /// Creates a new [`DaemonConfigBuilder`].
    #[must_use]
    pub fn builder() -> DaemonConfigBuilder {
        DaemonConfigBuilder::default()
    }

    /// Returns the raw arguments supplied to the daemon.
    #[must_use]
    pub fn arguments(&self) -> &[OsString] {
        &self.arguments
    }

    /// Returns the branding profile associated with the daemon invocation.
    #[must_use]
    pub const fn brand(&self) -> Brand {
        self.brand
    }

    /// Reports whether any daemon-specific arguments were provided.
    #[must_use]
    pub fn has_runtime_request(&self) -> bool {
        !self.arguments.is_empty()
    }
}

type SharedLogSink = Arc<Mutex<MessageSink<std::fs::File>>>;

#[derive(Clone, Debug, Eq, PartialEq)]
struct RuntimeOptions {
    bind_address: IpAddr,
    port: u16,
    max_sessions: Option<NonZeroUsize>,
    modules: Vec<ModuleDefinition>,
    motd_lines: Vec<String>,
    bandwidth_limit: Option<NonZeroU64>,
    bandwidth_burst: Option<NonZeroU64>,
    bandwidth_limit_configured: bool,
    address_family: Option<AddressFamily>,
    bind_address_overridden: bool,
    log_file: Option<PathBuf>,
    log_file_configured: bool,
    global_refuse_options: Option<Vec<String>>,
    pid_file: Option<PathBuf>,
    pid_file_from_config: bool,
    reverse_lookup: bool,
    reverse_lookup_configured: bool,
    lock_file: Option<PathBuf>,
    lock_file_from_config: bool,
    delegate_arguments: Vec<OsString>,
    inline_modules: bool,
}

impl Default for RuntimeOptions {
    fn default() -> Self {
        Self {
            bind_address: DEFAULT_BIND_ADDRESS,
            port: DEFAULT_PORT,
            max_sessions: None,
            modules: Vec::new(),
            motd_lines: Vec::new(),
            bandwidth_limit: None,
            bandwidth_burst: None,
            bandwidth_limit_configured: false,
            address_family: None,
            bind_address_overridden: false,
            log_file: None,
            log_file_configured: false,
            global_refuse_options: None,
            pid_file: None,
            pid_file_from_config: false,
            reverse_lookup: true,
            reverse_lookup_configured: false,
            lock_file: None,
            lock_file_from_config: false,
            delegate_arguments: Vec::new(),
            inline_modules: false,
        }
    }
}

impl RuntimeOptions {
    #[cfg(test)]
    fn parse(arguments: &[OsString]) -> Result<Self, DaemonError> {
        Self::parse_with_brand(arguments, Brand::Oc)
    }

    fn parse_with_brand(arguments: &[OsString], brand: Brand) -> Result<Self, DaemonError> {
        let mut options = Self::default();
        let mut seen_modules = HashSet::new();
        if !config_argument_present(arguments) {
            if let Some(path) = environment_config_override() {
                options.delegate_arguments.push(OsString::from("--config"));
                options.delegate_arguments.push(path.clone());
                options.load_config_modules(&path, &mut seen_modules)?;
            } else if let Some(path) = default_config_path_if_present(brand) {
                options.delegate_arguments.push(OsString::from("--config"));
                options.delegate_arguments.push(path.clone());
                options.load_config_modules(&path, &mut seen_modules)?;
            }
        }
        let mut iter = arguments.iter();

        while let Some(argument) = iter.next() {
            if let Some(value) = take_option_value(argument, &mut iter, "--port")? {
                options.port = parse_port(&value)?;
                options.delegate_arguments.push(OsString::from("--port"));
                options.delegate_arguments.push(value.clone());
            } else if let Some(value) = take_option_value(argument, &mut iter, "--bind")? {
                let addr = parse_bind_address(&value)?;
                options.set_bind_address(addr)?;
                options.delegate_arguments.push(OsString::from("--address"));
                options.delegate_arguments.push(value.clone());
            } else if let Some(value) = take_option_value(argument, &mut iter, "--address")? {
                let addr = parse_bind_address(&value)?;
                options.set_bind_address(addr)?;
                options.delegate_arguments.push(OsString::from("--address"));
                options.delegate_arguments.push(value.clone());
            } else if let Some(value) = take_option_value(argument, &mut iter, "--config")? {
                options.delegate_arguments.push(OsString::from("--config"));
                options.delegate_arguments.push(value.clone());
                options.load_config_modules(&value, &mut seen_modules)?;
            } else if let Some(value) = take_option_value(argument, &mut iter, "--motd-file")? {
                options.load_motd_file(&value)?;
            } else if let Some(value) = take_option_value(argument, &mut iter, "--motd")? {
                options.load_motd_file(&value)?;
            } else if let Some(value) = take_option_value(argument, &mut iter, "--motd-line")? {
                options.push_motd_line(value);
            } else if let Some(value) = take_option_value(argument, &mut iter, "--bwlimit")? {
                let components = parse_runtime_bwlimit(&value)?;
                options.set_bandwidth_limit(components.rate(), components.burst())?;
                options.delegate_arguments.push(OsString::from("--bwlimit"));
                options.delegate_arguments.push(value.clone());
            } else if argument == "--no-bwlimit" {
                options.set_bandwidth_limit(None, None)?;
                options.delegate_arguments.push(OsString::from("--bwlimit"));
                options.delegate_arguments.push(OsString::from("0"));
            } else if argument == "--once" {
                options.set_max_sessions(NonZeroUsize::new(1).unwrap())?;
            } else if let Some(value) = take_option_value(argument, &mut iter, "--max-sessions")? {
                let max = parse_max_sessions(&value)?;
                options.set_max_sessions(max)?;
            } else if argument == "--ipv4" {
                options.force_address_family(AddressFamily::Ipv4)?;
                options.delegate_arguments.push(OsString::from("--ipv4"));
            } else if argument == "--ipv6" {
                options.force_address_family(AddressFamily::Ipv6)?;
                options.delegate_arguments.push(OsString::from("--ipv6"));
            } else if let Some(value) = take_option_value(argument, &mut iter, "--log-file")? {
                options.set_log_file(PathBuf::from(value.clone()))?;
                options
                    .delegate_arguments
                    .push(OsString::from("--log-file"));
                options.delegate_arguments.push(value.clone());
            } else if let Some(value) = take_option_value(argument, &mut iter, "--lock-file")? {
                options.set_lock_file(PathBuf::from(value.clone()))?;
                options
                    .delegate_arguments
                    .push(OsString::from("--lock-file"));
                options.delegate_arguments.push(value.clone());
            } else if let Some(value) = take_option_value(argument, &mut iter, "--pid-file")? {
                options.set_pid_file(PathBuf::from(value.clone()))?;
                options
                    .delegate_arguments
                    .push(OsString::from("--pid-file"));
                options.delegate_arguments.push(value.clone());
            } else if argument == "--module" {
                let value = iter
                    .next()
                    .ok_or_else(|| missing_argument_value("--module"))?;
                let mut module = parse_module_definition(value)?;
                if let Some(global) = &options.global_refuse_options {
                    module.inherit_refuse_options(global);
                }
                if !seen_modules.insert(module.name.clone()) {
                    return Err(duplicate_module(&module.name));
                }
                options.modules.push(module);
                options.inline_modules = true;
            } else {
                return Err(unsupported_option(argument.clone()));
            }
        }

        Ok(options)
    }

    fn set_max_sessions(&mut self, value: NonZeroUsize) -> Result<(), DaemonError> {
        if self.max_sessions.is_some() {
            return Err(duplicate_argument("--max-sessions"));
        }

        self.max_sessions = Some(value);
        Ok(())
    }

    fn set_bandwidth_limit(
        &mut self,
        limit: Option<NonZeroU64>,
        burst: Option<NonZeroU64>,
    ) -> Result<(), DaemonError> {
        if self.bandwidth_limit_configured {
            return Err(duplicate_argument("--bwlimit"));
        }

        self.bandwidth_limit = limit;
        self.bandwidth_burst = burst;
        self.bandwidth_limit_configured = true;
        Ok(())
    }

    fn set_log_file(&mut self, path: PathBuf) -> Result<(), DaemonError> {
        if self.log_file_configured {
            return Err(duplicate_argument("--log-file"));
        }

        self.log_file = Some(path);
        self.log_file_configured = true;
        Ok(())
    }

    fn set_lock_file(&mut self, path: PathBuf) -> Result<(), DaemonError> {
        if let Some(existing) = &self.lock_file {
            if !self.lock_file_from_config {
                return Err(duplicate_argument("--lock-file"));
            }

            if existing == &path {
                self.lock_file_from_config = false;
                return Ok(());
            }
        }

        self.lock_file = Some(path);
        self.lock_file_from_config = false;
        Ok(())
    }

    fn set_pid_file(&mut self, path: PathBuf) -> Result<(), DaemonError> {
        if let Some(existing) = &self.pid_file {
            if !self.pid_file_from_config {
                return Err(duplicate_argument("--pid-file"));
            }

            if existing == &path {
                self.pid_file_from_config = false;
                return Ok(());
            }
        }

        self.pid_file = Some(path);
        self.pid_file_from_config = false;
        Ok(())
    }

    fn set_bind_address(&mut self, addr: IpAddr) -> Result<(), DaemonError> {
        if let Some(family) = self.address_family {
            if !family.matches(addr) {
                return Err(match family {
                    AddressFamily::Ipv4 => config_error(
                        "cannot bind an IPv6 address when --ipv4 is specified".to_string(),
                    ),
                    AddressFamily::Ipv6 => config_error(
                        "cannot bind an IPv4 address when --ipv6 is specified".to_string(),
                    ),
                });
            }
        } else {
            self.address_family = Some(AddressFamily::from_ip(addr));
        }

        self.bind_address = addr;
        self.bind_address_overridden = true;
        Ok(())
    }

    fn force_address_family(&mut self, family: AddressFamily) -> Result<(), DaemonError> {
        if let Some(existing) = self.address_family {
            if existing != family {
                let text = if self.bind_address_overridden {
                    match existing {
                        AddressFamily::Ipv4 => {
                            "cannot use --ipv6 with an IPv4 bind address".to_string()
                        }
                        AddressFamily::Ipv6 => {
                            "cannot use --ipv4 with an IPv6 bind address".to_string()
                        }
                    }
                } else {
                    "cannot combine --ipv4 with --ipv6".to_string()
                };
                return Err(config_error(text));
            }
        } else {
            self.address_family = Some(family);
        }

        match family {
            AddressFamily::Ipv4 => {
                if matches!(self.bind_address, IpAddr::V6(_)) {
                    if self.bind_address_overridden {
                        return Err(config_error(
                            "cannot use --ipv4 with an IPv6 bind address".to_string(),
                        ));
                    }
                    self.bind_address = IpAddr::V4(Ipv4Addr::UNSPECIFIED);
                } else if !self.bind_address_overridden {
                    self.bind_address = IpAddr::V4(Ipv4Addr::UNSPECIFIED);
                }
            }
            AddressFamily::Ipv6 => {
                if matches!(self.bind_address, IpAddr::V4(_)) {
                    if self.bind_address_overridden {
                        return Err(config_error(
                            "cannot use --ipv6 with an IPv4 bind address".to_string(),
                        ));
                    }
                    self.bind_address = IpAddr::V6(Ipv6Addr::UNSPECIFIED);
                } else if !self.bind_address_overridden {
                    self.bind_address = IpAddr::V6(Ipv6Addr::UNSPECIFIED);
                }
            }
        }

        Ok(())
    }

    fn load_config_modules(
        &mut self,
        value: &OsString,
        seen_modules: &mut HashSet<String>,
    ) -> Result<(), DaemonError> {
        let path = PathBuf::from(value.clone());
        let parsed = parse_config_modules(&path)?;

        for (options, origin) in parsed.global_refuse_options {
            self.inherit_global_refuse_options(options, &origin)?;
        }

        if let Some((pid_file, origin)) = parsed.pid_file {
            self.set_config_pid_file(pid_file, &origin)?;
        }

        if let Some((reverse_lookup, origin)) = parsed.reverse_lookup {
            self.set_reverse_lookup_from_config(reverse_lookup, &origin)?;
        }

        if let Some((lock_file, origin)) = parsed.lock_file {
            self.set_config_lock_file(lock_file, &origin)?;
        }

        if let Some((components, _origin)) = parsed.global_bandwidth_limit {
            if !self.bandwidth_limit_configured {
                self.bandwidth_limit = components.rate();
                self.bandwidth_burst = components.burst();
                self.bandwidth_limit_configured = true;
            }
        }

        if !parsed.motd_lines.is_empty() {
            self.motd_lines.extend(parsed.motd_lines);
        }

        let mut modules = parsed.modules;
        if let Some(global) = &self.global_refuse_options {
            for module in &mut modules {
                module.inherit_refuse_options(global);
            }
        }

        for module in modules {
            if !seen_modules.insert(module.name.clone()) {
                return Err(duplicate_module(&module.name));
            }
            self.modules.push(module);
        }

        Ok(())
    }

    #[cfg(test)]
    fn modules(&self) -> &[ModuleDefinition] {
        &self.modules
    }

    #[cfg(test)]
    fn bandwidth_limit(&self) -> Option<NonZeroU64> {
        self.bandwidth_limit
    }

    #[cfg(test)]
    fn bandwidth_burst(&self) -> Option<NonZeroU64> {
        self.bandwidth_burst
    }

    #[cfg(test)]
    fn bandwidth_limit_configured(&self) -> bool {
        self.bandwidth_limit_configured
    }

    #[cfg(test)]
    fn bind_address(&self) -> IpAddr {
        self.bind_address
    }

    #[cfg(test)]
    fn address_family(&self) -> Option<AddressFamily> {
        self.address_family
    }

    #[cfg(test)]
    fn motd_lines(&self) -> &[String] {
        &self.motd_lines
    }

    #[cfg(test)]
    fn log_file(&self) -> Option<&PathBuf> {
        self.log_file.as_ref()
    }

    #[cfg(test)]
    fn pid_file(&self) -> Option<&Path> {
        self.pid_file.as_deref()
    }

    #[cfg(test)]
    fn reverse_lookup(&self) -> bool {
        self.reverse_lookup
    }

    #[cfg(test)]
    fn lock_file(&self) -> Option<&Path> {
        self.lock_file.as_deref()
    }

    fn inherit_global_refuse_options(
        &mut self,
        options: Vec<String>,
        origin: &ConfigDirectiveOrigin,
    ) -> Result<(), DaemonError> {
        if let Some(existing) = &self.global_refuse_options {
            if existing != &options {
                return Err(config_parse_error(
                    &origin.path,
                    origin.line,
                    "duplicate 'refuse options' directive in global section",
                ));
            }
            return Ok(());
        }

        for module in &mut self.modules {
            module.inherit_refuse_options(&options);
        }

        self.global_refuse_options = Some(options);
        Ok(())
    }

    fn set_config_pid_file(
        &mut self,
        path: PathBuf,
        origin: &ConfigDirectiveOrigin,
    ) -> Result<(), DaemonError> {
        if let Some(existing) = &self.pid_file {
            if self.pid_file_from_config {
                if existing == &path {
                    return Ok(());
                }
                return Err(config_parse_error(
                    &origin.path,
                    origin.line,
                    "duplicate 'pid file' directive in global section",
                ));
            }

            return Ok(());
        }

        self.pid_file = Some(path);
        self.pid_file_from_config = true;
        Ok(())
    }

    fn set_reverse_lookup_from_config(
        &mut self,
        value: bool,
        origin: &ConfigDirectiveOrigin,
    ) -> Result<(), DaemonError> {
        if self.reverse_lookup_configured {
            return Err(config_parse_error(
                &origin.path,
                origin.line,
                "duplicate 'reverse lookup' directive in global section",
            ));
        }

        self.reverse_lookup = value;
        self.reverse_lookup_configured = true;
        Ok(())
    }

    fn set_config_lock_file(
        &mut self,
        path: PathBuf,
        origin: &ConfigDirectiveOrigin,
    ) -> Result<(), DaemonError> {
        if let Some(existing) = &self.lock_file {
            if self.lock_file_from_config {
                if existing == &path {
                    return Ok(());
                }
                return Err(config_parse_error(
                    &origin.path,
                    origin.line,
                    "duplicate 'lock file' directive in global section",
                ));
            }

            return Ok(());
        }

        self.lock_file = Some(path);
        self.lock_file_from_config = true;
        Ok(())
    }

    fn load_motd_file(&mut self, value: &OsString) -> Result<(), DaemonError> {
        let path = PathBuf::from(value.clone());
        let contents =
            fs::read_to_string(&path).map_err(|error| config_io_error("read", &path, error))?;

        for raw_line in contents.lines() {
            let line = raw_line.trim_end_matches('\r').to_string();
            self.motd_lines.push(line);
        }

        Ok(())
    }

    fn push_motd_line(&mut self, value: OsString) {
        let line = value
            .to_string_lossy()
            .trim_matches(['\r', '\n'])
            .to_string();
        self.motd_lines.push(line);
    }
}

fn take_option_value<'a, I>(
    argument: &'a OsString,
    iter: &mut I,
    option: &str,
) -> Result<Option<OsString>, DaemonError>
where
    I: Iterator<Item = &'a OsString>,
{
    if argument == option {
        let value = iter
            .next()
            .cloned()
            .ok_or_else(|| missing_argument_value(option))?;
        return Ok(Some(value));
    }

    let text = argument.to_string_lossy();
    if let Some(rest) = text.strip_prefix(option) {
        if let Some(value) = rest.strip_prefix('=') {
            return Ok(Some(OsString::from(value)));
        }
    }

    Ok(None)
}

fn config_argument_present(arguments: &[OsString]) -> bool {
    for argument in arguments {
        if argument == "--config" {
            return true;
        }

        let text = argument.to_string_lossy();
        if let Some(rest) = text.strip_prefix("--config") {
            if rest.starts_with('=') {
                return true;
            }
        }
    }

    false
}

fn first_existing_config_path<'a, I>(paths: I) -> Option<OsString>
where
    I: IntoIterator<Item = &'a str>,
{
    for candidate in paths {
        if Path::new(candidate).is_file() {
            return Some(OsString::from(candidate));
        }
    }

    None
}

fn environment_config_override() -> Option<OsString> {
    let value = env::var_os("RSYNCD_CONFIG")?;
    if value.is_empty() { None } else { Some(value) }
}

const fn default_config_candidates(brand: Brand) -> [&'static str; 2] {
    match brand {
        Brand::Oc => [DEFAULT_CONFIG_PATH, LEGACY_CONFIG_PATH],
        Brand::Upstream => [LEGACY_CONFIG_PATH, DEFAULT_CONFIG_PATH],
    }
}

fn default_config_path_if_present(brand: Brand) -> Option<OsString> {
    first_existing_config_path(default_config_candidates(brand))
}

#[derive(Clone, Debug, Eq, PartialEq)]
struct ConfigDirectiveOrigin {
    path: PathBuf,
    line: usize,
}

#[derive(Debug)]
struct ParsedConfigModules {
    modules: Vec<ModuleDefinition>,
    global_refuse_options: Vec<(Vec<String>, ConfigDirectiveOrigin)>,
    motd_lines: Vec<String>,
    pid_file: Option<(PathBuf, ConfigDirectiveOrigin)>,
    reverse_lookup: Option<(bool, ConfigDirectiveOrigin)>,
    lock_file: Option<(PathBuf, ConfigDirectiveOrigin)>,
    global_bandwidth_limit: Option<(BandwidthLimitComponents, ConfigDirectiveOrigin)>,
}

fn parse_config_modules(path: &Path) -> Result<ParsedConfigModules, DaemonError> {
    let mut stack = Vec::new();
    parse_config_modules_inner(path, &mut stack)
}

fn parse_config_modules_inner(
    path: &Path,
    stack: &mut Vec<PathBuf>,
) -> Result<ParsedConfigModules, DaemonError> {
    let canonical = path
        .canonicalize()
        .map_err(|error| config_io_error("read", path, error))?;

    if stack.iter().any(|seen| seen == &canonical) {
        return Err(config_parse_error(
            path,
            0,
            format!("recursive include detected for '{}'", canonical.display()),
        ));
    }

    let contents = fs::read_to_string(&canonical)
        .map_err(|error| config_io_error("read", &canonical, error))?;
    stack.push(canonical.clone());

    let mut modules = Vec::new();
    let mut current: Option<ModuleDefinitionBuilder> = None;
    let mut global_refuse_directives = Vec::new();
    let mut global_refuse_line: Option<usize> = None;
    let mut motd_lines = Vec::new();
    let mut pid_file: Option<(PathBuf, ConfigDirectiveOrigin)> = None;
    let mut reverse_lookup: Option<(bool, ConfigDirectiveOrigin)> = None;
    let mut lock_file: Option<(PathBuf, ConfigDirectiveOrigin)> = None;
    let mut global_bwlimit: Option<(BandwidthLimitComponents, ConfigDirectiveOrigin)> = None;

    let result = (|| -> Result<ParsedConfigModules, DaemonError> {
        for (index, raw_line) in contents.lines().enumerate() {
            let line_number = index + 1;
            let line = raw_line.trim();

            if line.is_empty() || line.starts_with('#') || line.starts_with(';') {
                continue;
            }

            if line.starts_with('[') {
                let end = line.find(']').ok_or_else(|| {
                    config_parse_error(path, line_number, "unterminated module header")
                })?;
                let name = line[1..end].trim();

                if name.is_empty() {
                    return Err(config_parse_error(
                        path,
                        line_number,
                        "module name must be non-empty",
                    ));
                }

                ensure_valid_module_name(name)
                    .map_err(|msg| config_parse_error(path, line_number, msg))?;

                let trailing = line[end + 1..].trim();
                if !trailing.is_empty() && !trailing.starts_with('#') && !trailing.starts_with(';')
                {
                    return Err(config_parse_error(
                        path,
                        line_number,
                        "unexpected characters after module header",
                    ));
                }

                if let Some(builder) = current.take() {
                    modules.push(builder.finish(path)?);
                }

                current = Some(ModuleDefinitionBuilder::new(name.to_string(), line_number));
                continue;
            }

            let (key, value) = line.split_once('=').ok_or_else(|| {
                config_parse_error(path, line_number, "expected 'key = value' directive")
            })?;
            let key = key.trim().to_ascii_lowercase();
            let value = value.trim();

            if let Some(builder) = current.as_mut() {
                match key.as_str() {
                    "path" => {
                        if value.is_empty() {
                            return Err(config_parse_error(
                                path,
                                line_number,
                                "module path directive must not be empty",
                            ));
                        }
                        builder.set_path(PathBuf::from(value), path, line_number)?;
                    }
                    "comment" => {
                        let comment = if value.is_empty() {
                            None
                        } else {
                            Some(value.to_string())
                        };
                        builder.set_comment(comment, path, line_number)?;
                    }
                    "hosts allow" => {
                        let patterns = parse_host_list(value, path, line_number, "hosts allow")?;
                        builder.set_hosts_allow(patterns, path, line_number)?;
                    }
                    "hosts deny" => {
                        let patterns = parse_host_list(value, path, line_number, "hosts deny")?;
                        builder.set_hosts_deny(patterns, path, line_number)?;
                    }
                    "auth users" => {
                        let users = parse_auth_user_list(value).map_err(|error| {
                            config_parse_error(
                                path,
                                line_number,
                                format!("invalid 'auth users' directive: {error}"),
                            )
                        })?;
                        builder.set_auth_users(users, path, line_number)?;
                    }
                    "secrets file" => {
                        if value.is_empty() {
                            return Err(config_parse_error(
                                path,
                                line_number,
                                "'secrets file' directive must not be empty",
                            ));
                        }
                        builder.set_secrets_file(PathBuf::from(value), path, line_number)?;
                    }
                    "bwlimit" => {
                        if value.is_empty() {
                            return Err(config_parse_error(
                                path,
                                line_number,
                                "'bwlimit' directive must not be empty",
                            ));
                        }
                        let components = parse_config_bwlimit(value, path, line_number)?;
                        builder.set_bandwidth_limit(
                            components.rate(),
                            components.burst(),
                            components.burst_specified(),
                            path,
                            line_number,
                        )?;
                    }
                    "refuse options" => {
                        let options = parse_refuse_option_list(value).map_err(|error| {
                            config_parse_error(
                                path,
                                line_number,
                                format!("invalid 'refuse options' directive: {error}"),
                            )
                        })?;
                        builder.set_refuse_options(options, path, line_number)?;
                    }
                    "read only" => {
                        let parsed = parse_boolean_directive(value).ok_or_else(|| {
                            config_parse_error(
                                path,
                                line_number,
                                format!("invalid boolean value '{value}' for 'read only'"),
                            )
                        })?;
                        builder.set_read_only(parsed, path, line_number)?;
                    }
                    "use chroot" => {
                        let parsed = parse_boolean_directive(value).ok_or_else(|| {
                            config_parse_error(
                                path,
                                line_number,
                                format!("invalid boolean value '{value}' for 'use chroot'"),
                            )
                        })?;
                        builder.set_use_chroot(parsed, path, line_number)?;
                    }
                    "numeric ids" => {
                        let parsed = parse_boolean_directive(value).ok_or_else(|| {
                            config_parse_error(
                                path,
                                line_number,
                                format!("invalid boolean value '{value}' for 'numeric ids'"),
                            )
                        })?;
                        builder.set_numeric_ids(parsed, path, line_number)?;
                    }
                    "list" => {
                        let parsed = parse_boolean_directive(value).ok_or_else(|| {
                            config_parse_error(
                                path,
                                line_number,
                                format!("invalid boolean value '{value}' for 'list'"),
                            )
                        })?;
                        builder.set_listable(parsed, path, line_number)?;
                    }
                    "uid" => {
                        let uid = parse_numeric_identifier(value).ok_or_else(|| {
                            config_parse_error(path, line_number, format!("invalid uid '{value}'"))
                        })?;
                        builder.set_uid(uid, path, line_number)?;
                    }
                    "gid" => {
                        let gid = parse_numeric_identifier(value).ok_or_else(|| {
                            config_parse_error(path, line_number, format!("invalid gid '{value}'"))
                        })?;
                        builder.set_gid(gid, path, line_number)?;
                    }
                    "timeout" => {
                        let timeout = parse_timeout_seconds(value).ok_or_else(|| {
                            config_parse_error(
                                path,
                                line_number,
                                format!("invalid timeout '{value}'"),
                            )
                        })?;
                        builder.set_timeout(timeout, path, line_number)?;
                    }
                    "max connections" => {
                        let max = parse_max_connections_directive(value).ok_or_else(|| {
                            config_parse_error(
                                path,
                                line_number,
                                format!("invalid max connections value '{value}'"),
                            )
                        })?;
                        builder.set_max_connections(max, path, line_number)?;
                    }
                    _ => {
                        // Unsupported directives are ignored for now.
                    }
                }
                continue;
            }

            match key.as_str() {
                "refuse options" => {
                    if value.is_empty() {
                        return Err(config_parse_error(
                            path,
                            line_number,
                            "'refuse options' directive must not be empty",
                        ));
                    }
                    let options = parse_refuse_option_list(value).map_err(|error| {
                        config_parse_error(
                            path,
                            line_number,
                            format!("invalid 'refuse options' directive: {error}"),
                        )
                    })?;

                    if let Some(existing_line) = global_refuse_line {
                        return Err(config_parse_error(
                            path,
                            line_number,
                            format!(
                                "duplicate 'refuse options' directive in global section (previously defined on line {})",
                                existing_line
                            ),
                        ));
                    }

                    global_refuse_line = Some(line_number);
                    global_refuse_directives.push((
                        options,
                        ConfigDirectiveOrigin {
                            path: canonical.clone(),
                            line: line_number,
                        },
                    ));
                }
                "include" => {
                    let trimmed = value.trim();
                    if trimmed.is_empty() {
                        return Err(config_parse_error(
                            path,
                            line_number,
                            "'include' directive must not be empty",
                        ));
                    }

                    let include_path = resolve_config_relative_path(&canonical, trimmed);
                    let included = parse_config_modules_inner(&include_path, stack)?;

                    if !included.modules.is_empty() {
                        modules.extend(included.modules);
                    }

                    if !included.motd_lines.is_empty() {
                        motd_lines.extend(included.motd_lines);
                    }

                    if !included.global_refuse_options.is_empty() {
                        global_refuse_directives.extend(included.global_refuse_options);
                    }

                    if let Some((components, origin)) = included.global_bandwidth_limit {
                        if let Some((existing, existing_origin)) = &global_bwlimit {
                            if existing != &components {
                                return Err(config_parse_error(
                                    &origin.path,
                                    origin.line,
                                    format!(
                                        "duplicate 'bwlimit' directive in global section (previously defined on line {})",
                                        existing_origin.line
                                    ),
                                ));
                            }
                        } else {
                            global_bwlimit = Some((components, origin));
                        }
                    }
                }
                "motd file" => {
                    let trimmed = value.trim();
                    if trimmed.is_empty() {
                        return Err(config_parse_error(
                            path,
                            line_number,
                            "'motd file' directive must not be empty",
                        ));
                    }

                    let motd_path = resolve_config_relative_path(path, trimmed);
                    let contents = fs::read_to_string(&motd_path).map_err(|error| {
                        config_parse_error(
                            path,
                            line_number,
                            format!(
                                "failed to read motd file '{}': {}",
                                motd_path.display(),
                                error
                            ),
                        )
                    })?;

                    for raw_line in contents.lines() {
                        motd_lines.push(raw_line.trim_end_matches('\r').to_string());
                    }
                }
                "motd" => {
                    motd_lines.push(value.trim_end_matches(['\r', '\n']).to_string());
                }
                "pid file" => {
                    let trimmed = value.trim();
                    if trimmed.is_empty() {
                        return Err(config_parse_error(
                            path,
                            line_number,
                            "'pid file' directive must not be empty",
                        ));
                    }

                    let resolved = resolve_config_relative_path(path, trimmed);
                    if let Some((existing, origin)) = &pid_file {
                        if existing != &resolved {
                            return Err(config_parse_error(
                                path,
                                line_number,
                                format!(
                                    "duplicate 'pid file' directive in global section (previously defined on line {})",
                                    origin.line
                                ),
                            ));
                        }
                    } else {
                        pid_file = Some((
                            resolved,
                            ConfigDirectiveOrigin {
                                path: canonical.clone(),
                                line: line_number,
                            },
                        ));
                    }
                }
                "reverse lookup" => {
                    let parsed = parse_boolean_directive(value).ok_or_else(|| {
                        config_parse_error(
                            path,
                            line_number,
                            format!("invalid boolean value '{}' for 'reverse lookup'", value),
                        )
                    })?;

                    let origin = ConfigDirectiveOrigin {
                        path: canonical.clone(),
                        line: line_number,
                    };

                    if let Some((existing, existing_origin)) = &reverse_lookup {
                        if *existing != parsed {
                            return Err(config_parse_error(
                                path,
                                line_number,
                                format!(
                                    "duplicate 'reverse lookup' directive in global section (previously defined on line {})",
                                    existing_origin.line
                                ),
                            ));
                        }
                    } else {
                        reverse_lookup = Some((parsed, origin));
                    }
                }
                "bwlimit" => {
                    if value.is_empty() {
                        return Err(config_parse_error(
                            path,
                            line_number,
                            "'bwlimit' directive must not be empty",
                        ));
                    }

                    let components = parse_config_bwlimit(value, path, line_number)?;
                    let origin = ConfigDirectiveOrigin {
                        path: canonical.clone(),
                        line: line_number,
                    };

                    if let Some((existing, existing_origin)) = &global_bwlimit {
                        if existing != &components {
                            return Err(config_parse_error(
                                &origin.path,
                                origin.line,
                                format!(
                                    "duplicate 'bwlimit' directive in global section (previously defined on line {})",
                                    existing_origin.line
                                ),
                            ));
                        }
                    } else {
                        global_bwlimit = Some((components, origin));
                    }
                }
                "lock file" => {
                    let trimmed = value.trim();
                    if trimmed.is_empty() {
                        return Err(config_parse_error(
                            path,
                            line_number,
                            "'lock file' directive must not be empty",
                        ));
                    }

                    let resolved = resolve_config_relative_path(path, trimmed);
                    let origin = ConfigDirectiveOrigin {
                        path: canonical.clone(),
                        line: line_number,
                    };

                    if let Some((existing, existing_origin)) = &lock_file {
                        if existing != &resolved {
                            return Err(config_parse_error(
                                path,
                                line_number,
                                format!(
                                    "duplicate 'lock file' directive in global section (previously defined on line {})",
                                    existing_origin.line
                                ),
                            ));
                        }
                    } else {
                        lock_file = Some((resolved, origin));
                    }
                }
                _ => {
                    return Err(config_parse_error(
                        path,
                        line_number,
                        "directive outside module section",
                    ));
                }
            }
        }

        if let Some(builder) = current {
            modules.push(builder.finish(path)?);
        }

        Ok(ParsedConfigModules {
            modules,
            global_refuse_options: global_refuse_directives,
            motd_lines,
            pid_file,
            reverse_lookup,
            lock_file,
            global_bandwidth_limit: global_bwlimit,
        })
    })();

    stack.pop();
    result
}

fn resolve_config_relative_path(config_path: &Path, value: &str) -> PathBuf {
    let candidate = Path::new(value);
    if candidate.is_absolute() {
        return candidate.to_path_buf();
    }

    if let Some(parent) = config_path.parent() {
        parent.join(candidate)
    } else {
        candidate.to_path_buf()
    }
}

struct ModuleDefinitionBuilder {
    name: String,
    path: Option<PathBuf>,
    comment: Option<String>,
    hosts_allow: Option<Vec<HostPattern>>,
    hosts_deny: Option<Vec<HostPattern>>,
    auth_users: Option<Vec<String>>,
    secrets_file: Option<PathBuf>,
    declaration_line: usize,
    bandwidth_limit: Option<NonZeroU64>,
    bandwidth_limit_specified: bool,
    bandwidth_burst: Option<NonZeroU64>,
    bandwidth_burst_specified: bool,
    bandwidth_limit_set: bool,
    refuse_options: Option<Vec<String>>,
    read_only: Option<bool>,
    numeric_ids: Option<bool>,
    uid: Option<u32>,
    gid: Option<u32>,
    timeout: Option<Option<NonZeroU64>>,
    listable: Option<bool>,
    use_chroot: Option<bool>,
    max_connections: Option<Option<NonZeroU32>>,
}

impl ModuleDefinitionBuilder {
    fn new(name: String, line: usize) -> Self {
        Self {
            name,
            path: None,
            comment: None,
            hosts_allow: None,
            hosts_deny: None,
            auth_users: None,
            secrets_file: None,
            declaration_line: line,
            bandwidth_limit: None,
            bandwidth_limit_specified: false,
            bandwidth_burst: None,
            bandwidth_burst_specified: false,
            bandwidth_limit_set: false,
            refuse_options: None,
            read_only: None,
            numeric_ids: None,
            uid: None,
            gid: None,
            timeout: None,
            listable: None,
            use_chroot: None,
            max_connections: None,
        }
    }

    fn set_path(
        &mut self,
        path: PathBuf,
        config_path: &Path,
        line: usize,
    ) -> Result<(), DaemonError> {
        if self.path.is_some() {
            return Err(config_parse_error(
                config_path,
                line,
                format!("duplicate 'path' directive in module '{}'", self.name),
            ));
        }

        self.path = Some(path);
        Ok(())
    }

    fn set_comment(
        &mut self,
        comment: Option<String>,
        config_path: &Path,
        line: usize,
    ) -> Result<(), DaemonError> {
        if self.comment.is_some() {
            return Err(config_parse_error(
                config_path,
                line,
                format!("duplicate 'comment' directive in module '{}'", self.name),
            ));
        }

        self.comment = comment;
        Ok(())
    }

    fn set_hosts_allow(
        &mut self,
        patterns: Vec<HostPattern>,
        config_path: &Path,
        line: usize,
    ) -> Result<(), DaemonError> {
        if self.hosts_allow.is_some() {
            return Err(config_parse_error(
                config_path,
                line,
                format!(
                    "duplicate 'hosts allow' directive in module '{}'",
                    self.name
                ),
            ));
        }

        self.hosts_allow = Some(patterns);
        Ok(())
    }

    fn set_hosts_deny(
        &mut self,
        patterns: Vec<HostPattern>,
        config_path: &Path,
        line: usize,
    ) -> Result<(), DaemonError> {
        if self.hosts_deny.is_some() {
            return Err(config_parse_error(
                config_path,
                line,
                format!("duplicate 'hosts deny' directive in module '{}'", self.name),
            ));
        }

        self.hosts_deny = Some(patterns);
        Ok(())
    }

    fn set_auth_users(
        &mut self,
        users: Vec<String>,
        config_path: &Path,
        line: usize,
    ) -> Result<(), DaemonError> {
        if self.auth_users.is_some() {
            return Err(config_parse_error(
                config_path,
                line,
                format!("duplicate 'auth users' directive in module '{}'", self.name),
            ));
        }

        if users.is_empty() {
            return Err(config_parse_error(
                config_path,
                line,
                format!(
                    "'auth users' directive in module '{}' must list at least one user",
                    self.name
                ),
            ));
        }

        self.auth_users = Some(users);
        Ok(())
    }

    fn set_secrets_file(
        &mut self,
        path: PathBuf,
        config_path: &Path,
        line: usize,
    ) -> Result<(), DaemonError> {
        if self.secrets_file.is_some() {
            return Err(config_parse_error(
                config_path,
                line,
                format!(
                    "duplicate 'secrets file' directive in module '{}'",
                    self.name
                ),
            ));
        }

        let validated = validate_secrets_file(&path, config_path, line)?;
        self.secrets_file = Some(validated);
        Ok(())
    }

    fn set_bandwidth_limit(
        &mut self,
        limit: Option<NonZeroU64>,
        burst: Option<NonZeroU64>,
        burst_specified: bool,
        config_path: &Path,
        line: usize,
    ) -> Result<(), DaemonError> {
        if self.bandwidth_limit_set {
            return Err(config_parse_error(
                config_path,
                line,
                format!("duplicate 'bwlimit' directive in module '{}'", self.name),
            ));
        }

        self.bandwidth_limit = limit;
        self.bandwidth_burst = burst;
        self.bandwidth_burst_specified = burst_specified;
        self.bandwidth_limit_specified = true;
        self.bandwidth_limit_set = true;
        Ok(())
    }

    fn set_refuse_options(
        &mut self,
        options: Vec<String>,
        config_path: &Path,
        line: usize,
    ) -> Result<(), DaemonError> {
        if self.refuse_options.is_some() {
            return Err(config_parse_error(
                config_path,
                line,
                format!(
                    "duplicate 'refuse options' directive in module '{}'",
                    self.name
                ),
            ));
        }

        if options.is_empty() {
            return Err(config_parse_error(
                config_path,
                line,
                format!(
                    "'refuse options' directive in module '{}' must list at least one option",
                    self.name
                ),
            ));
        }

        self.refuse_options = Some(options);
        Ok(())
    }

    fn set_read_only(
        &mut self,
        read_only: bool,
        config_path: &Path,
        line: usize,
    ) -> Result<(), DaemonError> {
        if self.read_only.is_some() {
            return Err(config_parse_error(
                config_path,
                line,
                format!("duplicate 'read only' directive in module '{}'", self.name),
            ));
        }

        self.read_only = Some(read_only);
        Ok(())
    }

    fn set_numeric_ids(
        &mut self,
        numeric_ids: bool,
        config_path: &Path,
        line: usize,
    ) -> Result<(), DaemonError> {
        if self.numeric_ids.is_some() {
            return Err(config_parse_error(
                config_path,
                line,
                format!(
                    "duplicate 'numeric ids' directive in module '{}'",
                    self.name
                ),
            ));
        }

        self.numeric_ids = Some(numeric_ids);
        Ok(())
    }

    fn set_listable(
        &mut self,
        listable: bool,
        config_path: &Path,
        line: usize,
    ) -> Result<(), DaemonError> {
        if self.listable.is_some() {
            return Err(config_parse_error(
                config_path,
                line,
                format!("duplicate 'list' directive in module '{}'", self.name),
            ));
        }

        self.listable = Some(listable);
        Ok(())
    }

    fn set_use_chroot(
        &mut self,
        use_chroot: bool,
        config_path: &Path,
        line: usize,
    ) -> Result<(), DaemonError> {
        if self.use_chroot.is_some() {
            return Err(config_parse_error(
                config_path,
                line,
                format!("duplicate 'use chroot' directive in module '{}'", self.name),
            ));
        }

        self.use_chroot = Some(use_chroot);
        Ok(())
    }

    fn set_uid(&mut self, uid: u32, config_path: &Path, line: usize) -> Result<(), DaemonError> {
        if self.uid.is_some() {
            return Err(config_parse_error(
                config_path,
                line,
                format!("duplicate 'uid' directive in module '{}'", self.name),
            ));
        }

        self.uid = Some(uid);
        Ok(())
    }

    fn set_gid(&mut self, gid: u32, config_path: &Path, line: usize) -> Result<(), DaemonError> {
        if self.gid.is_some() {
            return Err(config_parse_error(
                config_path,
                line,
                format!("duplicate 'gid' directive in module '{}'", self.name),
            ));
        }

        self.gid = Some(gid);
        Ok(())
    }

    fn set_timeout(
        &mut self,
        timeout: Option<NonZeroU64>,
        config_path: &Path,
        line: usize,
    ) -> Result<(), DaemonError> {
        if self.timeout.is_some() {
            return Err(config_parse_error(
                config_path,
                line,
                format!("duplicate 'timeout' directive in module '{}'", self.name),
            ));
        }

        self.timeout = Some(timeout);
        Ok(())
    }

    fn set_max_connections(
        &mut self,
        max: Option<NonZeroU32>,
        config_path: &Path,
        line: usize,
    ) -> Result<(), DaemonError> {
        if self.max_connections.is_some() {
            return Err(config_parse_error(
                config_path,
                line,
                format!(
                    "duplicate 'max connections' directive in module '{}'",
                    self.name
                ),
            ));
        }

        self.max_connections = Some(max);
        Ok(())
    }

    fn finish(self, config_path: &Path) -> Result<ModuleDefinition, DaemonError> {
        let path = self.path.ok_or_else(|| {
            config_parse_error(
                config_path,
                self.declaration_line,
                format!(
                    "module '{}' is missing required 'path' directive",
                    self.name
                ),
            )
        })?;

        let use_chroot = self.use_chroot.unwrap_or(true);

        if use_chroot && !path.is_absolute() {
            return Err(config_parse_error(
                config_path,
                self.declaration_line,
                format!(
                    "module '{}' requires an absolute path when 'use chroot' is enabled",
                    self.name
                ),
            ));
        }

        if self.auth_users.as_ref().is_some_and(Vec::is_empty) {
            return Err(config_parse_error(
                config_path,
                self.declaration_line,
                format!(
                    "'auth users' directive in module '{}' must list at least one user",
                    self.name
                ),
            ));
        }

        if self.auth_users.is_some() && self.secrets_file.is_none() {
            return Err(config_parse_error(
                config_path,
                self.declaration_line,
                format!(
                    "module '{}' specifies 'auth users' but is missing the required 'secrets file' directive",
                    self.name
                ),
            ));
        }

        Ok(ModuleDefinition {
            name: self.name,
            path,
            comment: self.comment,
            hosts_allow: self.hosts_allow.unwrap_or_default(),
            hosts_deny: self.hosts_deny.unwrap_or_default(),
            auth_users: self.auth_users.unwrap_or_default(),
            secrets_file: self.secrets_file,
            bandwidth_limit: self.bandwidth_limit,
            bandwidth_limit_specified: self.bandwidth_limit_specified,
            bandwidth_burst: self.bandwidth_burst,
            bandwidth_burst_specified: self.bandwidth_burst_specified,
            bandwidth_limit_configured: self.bandwidth_limit_set,
            refuse_options: self.refuse_options.unwrap_or_default(),
            read_only: self.read_only.unwrap_or(true),
            numeric_ids: self.numeric_ids.unwrap_or(false),
            uid: self.uid,
            gid: self.gid,
            timeout: self.timeout.unwrap_or(None),
            listable: self.listable.unwrap_or(true),
            use_chroot,
            max_connections: self.max_connections.unwrap_or(None),
        })
    }
}

fn parse_auth_user_list(value: &str) -> Result<Vec<String>, String> {
    let mut users = Vec::new();
    let mut seen = HashSet::new();

    for segment in value.split(',') {
        for token in segment.split_whitespace() {
            let trimmed = token.trim();
            if trimmed.is_empty() {
                continue;
            }

            if seen.insert(trimmed.to_ascii_lowercase()) {
                users.push(trimmed.to_string());
            }
        }
    }

    if users.is_empty() {
        return Err("must specify at least one username".to_string());
    }

    Ok(users)
}

fn parse_refuse_option_list(value: &str) -> Result<Vec<String>, String> {
    let mut options = Vec::new();
    let mut seen = HashSet::new();

    for segment in value.split(',') {
        for token in segment.split_whitespace() {
            let trimmed = token.trim();
            if trimmed.is_empty() {
                continue;
            }

            let canonical = trimmed.to_ascii_lowercase();
            if seen.insert(canonical.clone()) {
                options.push(canonical);
            }
        }
    }

    if options.is_empty() {
        return Err("must specify at least one option".to_string());
    }

    Ok(options)
}

fn validate_secrets_file(
    path: &Path,
    config_path: &Path,
    line: usize,
) -> Result<PathBuf, DaemonError> {
    let metadata = fs::metadata(path).map_err(|error| {
        config_parse_error(
            config_path,
            line,
            format!(
                "failed to access secrets file '{}': {}",
                path.display(),
                error
            ),
        )
    })?;

    if !metadata.is_file() {
        return Err(config_parse_error(
            config_path,
            line,
            format!("secrets file '{}' must be a regular file", path.display()),
        ));
    }

    #[cfg(unix)]
    {
        let mode = metadata.permissions().mode();
        if mode & 0o077 != 0 {
            return Err(config_parse_error(
                config_path,
                line,
                format!(
                    "secrets file '{}' must not be accessible to group or others (expected permissions 0600)",
                    path.display()
                ),
            ));
        }
    }

    Ok(path.to_path_buf())
}

fn parse_boolean_directive(value: &str) -> Option<bool> {
    let normalized = value.trim().to_ascii_lowercase();
    match normalized.as_str() {
        "1" | "true" | "yes" | "on" => Some(true),
        "0" | "false" | "no" | "off" => Some(false),
        _ => None,
    }
}

fn parse_numeric_identifier(value: &str) -> Option<u32> {
    let trimmed = value.trim();
    if trimmed.is_empty() {
        return None;
    }

    trimmed.parse().ok()
}

fn parse_timeout_seconds(value: &str) -> Option<Option<NonZeroU64>> {
    let trimmed = value.trim();
    if trimmed.is_empty() {
        return None;
    }

    let seconds: u64 = trimmed.parse().ok()?;
    if seconds == 0 {
        Some(None)
    } else {
        Some(NonZeroU64::new(seconds))
    }
}

fn parse_max_connections_directive(value: &str) -> Option<Option<NonZeroU32>> {
    let trimmed = value.trim();
    if trimmed.is_empty() {
        return None;
    }

    if trimmed == "0" {
        return Some(None);
    }

    trimmed.parse::<NonZeroU32>().ok().map(Some)
}

#[derive(Clone, Debug, Eq, PartialEq)]
enum HostPattern {
    Any,
    Ipv4 { network: Ipv4Addr, prefix: u8 },
    Ipv6 { network: Ipv6Addr, prefix: u8 },
    Hostname(HostnamePattern),
}

#[derive(Clone, Copy, Debug, Eq, PartialEq)]
enum AddressFamily {
    Ipv4,
    Ipv6,
}

impl AddressFamily {
    fn from_ip(addr: IpAddr) -> Self {
        match addr {
            IpAddr::V4(_) => Self::Ipv4,
            IpAddr::V6(_) => Self::Ipv6,
        }
    }

    fn matches(self, addr: IpAddr) -> bool {
        matches!(
            (self, addr),
            (Self::Ipv4, IpAddr::V4(_)) | (Self::Ipv6, IpAddr::V6(_))
        )
    }
}

impl HostPattern {
    fn parse(token: &str) -> Result<Self, String> {
        let token = token.trim();
        if token.is_empty() {
            return Err("host pattern must be non-empty".to_string());
        }

        if token == "*" || token.eq_ignore_ascii_case("all") {
            return Ok(Self::Any);
        }

        let (address_str, prefix_text) = if let Some((addr, mask)) = token.split_once('/') {
            (addr, Some(mask))
        } else {
            (token, None)
        };

        if let Ok(ipv4) = address_str.parse::<Ipv4Addr>() {
            let prefix = prefix_text
                .map(|value| {
                    value
                        .parse::<u8>()
                        .map_err(|_| "invalid IPv4 prefix length".to_string())
                })
                .transpose()?;
            return Self::from_ipv4(ipv4, prefix.unwrap_or(32));
        }

        if let Ok(ipv6) = address_str.parse::<Ipv6Addr>() {
            let prefix = prefix_text
                .map(|value| {
                    value
                        .parse::<u8>()
                        .map_err(|_| "invalid IPv6 prefix length".to_string())
                })
                .transpose()?;
            return Self::from_ipv6(ipv6, prefix.unwrap_or(128));
        }

        if prefix_text.is_some() {
            return Err("invalid host pattern; expected IPv4/IPv6 address".to_string());
        }

        HostnamePattern::parse(address_str).map(Self::Hostname)
    }

    fn from_ipv4(addr: Ipv4Addr, prefix: u8) -> Result<Self, String> {
        if prefix > 32 {
            return Err("IPv4 prefix length must be between 0 and 32".to_string());
        }

        if prefix == 0 {
            return Ok(Self::Ipv4 {
                network: Ipv4Addr::UNSPECIFIED,
                prefix,
            });
        }

        let shift = 32 - u32::from(prefix);
        let mask = u32::MAX.checked_shl(shift).unwrap_or(0);
        let network = u32::from(addr) & mask;
        Ok(Self::Ipv4 {
            network: Ipv4Addr::from(network),
            prefix,
        })
    }

    fn from_ipv6(addr: Ipv6Addr, prefix: u8) -> Result<Self, String> {
        if prefix > 128 {
            return Err("IPv6 prefix length must be between 0 and 128".to_string());
        }

        if prefix == 0 {
            return Ok(Self::Ipv6 {
                network: Ipv6Addr::UNSPECIFIED,
                prefix,
            });
        }

        let shift = 128 - u32::from(prefix);
        let mask = u128::MAX.checked_shl(shift).unwrap_or(0);
        let network = u128::from(addr) & mask;
        Ok(Self::Ipv6 {
            network: Ipv6Addr::from(network),
            prefix,
        })
    }

    fn matches(&self, addr: IpAddr, hostname: Option<&str>) -> bool {
        match (self, addr) {
            (Self::Any, _) => true,
            (Self::Ipv4 { network, prefix }, IpAddr::V4(candidate)) => {
                if *prefix == 0 {
                    true
                } else {
                    let shift = 32 - u32::from(*prefix);
                    let mask = u32::MAX.checked_shl(shift).unwrap_or(0);
                    (u32::from(candidate) & mask) == u32::from(*network)
                }
            }
            (Self::Ipv6 { network, prefix }, IpAddr::V6(candidate)) => {
                if *prefix == 0 {
                    true
                } else {
                    let shift = 128 - u32::from(*prefix);
                    let mask = u128::MAX.checked_shl(shift).unwrap_or(0);
                    (u128::from(candidate) & mask) == u128::from(*network)
                }
            }
            (Self::Hostname(pattern), _) => {
                hostname.map(|name| pattern.matches(name)).unwrap_or(false)
            }
            _ => false,
        }
    }

    fn requires_hostname(&self) -> bool {
        matches!(self, Self::Hostname(_))
    }
}

#[derive(Clone, Debug, Eq, PartialEq)]
struct HostnamePattern {
    kind: HostnamePatternKind,
}

#[derive(Clone, Debug, Eq, PartialEq)]
enum HostnamePatternKind {
    Exact(String),
    Suffix(String),
    Wildcard(String),
}

impl HostnamePattern {
    fn parse(pattern: &str) -> Result<Self, String> {
        let trimmed = pattern.trim();
        if trimmed.is_empty() {
            return Err("host pattern must be non-empty".to_string());
        }

        let normalized = trimmed.trim_end_matches('.');
        let lower = normalized.to_ascii_lowercase();

        if lower.contains('*') || lower.contains('?') {
            return Ok(Self {
                kind: HostnamePatternKind::Wildcard(lower),
            });
        }

        if lower.starts_with('.') {
            let suffix = lower.trim_start_matches('.').to_string();
            return Ok(Self {
                kind: HostnamePatternKind::Suffix(suffix),
            });
        }

        Ok(Self {
            kind: HostnamePatternKind::Exact(lower),
        })
    }

    fn matches(&self, hostname: &str) -> bool {
        match &self.kind {
            HostnamePatternKind::Exact(expected) => hostname == expected,
            HostnamePatternKind::Suffix(suffix) => {
                if suffix.is_empty() {
                    return true;
                }

                if hostname == suffix {
                    return true;
                }

                if hostname.len() <= suffix.len() {
                    return false;
                }

                hostname.ends_with(suffix)
                    && hostname
                        .as_bytes()
                        .get(hostname.len() - suffix.len() - 1)
                        .is_some_and(|byte| *byte == b'.')
            }
            HostnamePatternKind::Wildcard(pattern) => wildcard_match(pattern, hostname),
        }
    }
}

fn wildcard_match(pattern: &str, text: &str) -> bool {
    let pattern_bytes = pattern.as_bytes();
    let text_bytes = text.as_bytes();

    let mut pat_index = 0usize;
    let mut text_index = 0usize;
    let mut star_index: Option<usize> = None;
    let mut match_index = 0usize;

    while text_index < text_bytes.len() {
        if pat_index < pattern_bytes.len()
            && (pattern_bytes[pat_index] == b'?'
                || pattern_bytes[pat_index] == text_bytes[text_index])
        {
            pat_index += 1;
            text_index += 1;
        } else if pat_index < pattern_bytes.len() && pattern_bytes[pat_index] == b'*' {
            // Record the position of the wildcard and optimistically advance past it.
            star_index = Some(pat_index);
            pat_index += 1;
            match_index = text_index;
        } else if let Some(star_pos) = star_index {
            // Retry the match by letting the last '*' consume one additional character.
            pat_index = star_pos + 1;
            match_index += 1;
            text_index = match_index;
        } else {
            return false;
        }
    }

    while pat_index < pattern_bytes.len() && pattern_bytes[pat_index] == b'*' {
        pat_index += 1;
    }

    pat_index == pattern_bytes.len()
}

fn parse_host_list(
    value: &str,
    config_path: &Path,
    line: usize,
    directive: &str,
) -> Result<Vec<HostPattern>, DaemonError> {
    let mut patterns = Vec::new();

    for token in value.split(|ch: char| ch.is_ascii_whitespace() || ch == ',') {
        let token = token.trim();
        if token.is_empty() {
            continue;
        }

        let pattern = HostPattern::parse(token).map_err(|message| {
            config_parse_error(
                config_path,
                line,
                format!("{directive} directive contains invalid pattern '{token}': {message}"),
            )
        })?;
        patterns.push(pattern);
    }

    if patterns.is_empty() {
        return Err(config_parse_error(
            config_path,
            line,
            format!("{directive} directive must specify at least one pattern"),
        ));
    }

    Ok(patterns)
}

/// Builder used to assemble a [`DaemonConfig`].
#[derive(Clone, Debug, Eq, PartialEq)]
pub struct DaemonConfigBuilder {
    brand: Brand,
    arguments: Vec<OsString>,
}

impl Default for DaemonConfigBuilder {
    fn default() -> Self {
        Self {
            brand: Brand::Oc,
            arguments: Vec::new(),
        }
    }
}

impl DaemonConfigBuilder {
    /// Selects the branding profile that should be used for this configuration.
    #[must_use]
    pub fn brand(mut self, brand: Brand) -> Self {
        self.brand = brand;
        self
    }

    /// Supplies the arguments that should be forwarded to the daemon loop once implemented.
    #[must_use]
    pub fn arguments<I, S>(mut self, arguments: I) -> Self
    where
        I: IntoIterator<Item = S>,
        S: Into<OsString>,
    {
        self.arguments = arguments.into_iter().map(Into::into).collect();
        self
    }

    /// Finalises the builder and constructs the [`DaemonConfig`].
    #[must_use]
    pub fn build(self) -> DaemonConfig {
        DaemonConfig {
            brand: self.brand,
            arguments: self.arguments,
        }
    }
}

/// Error returned when daemon orchestration fails.
#[derive(Clone, Debug)]
pub struct DaemonError {
    exit_code: i32,
    message: Message,
}

impl DaemonError {
    /// Creates a new [`DaemonError`] from the supplied message and exit code.
    fn new(exit_code: i32, message: Message) -> Self {
        Self { exit_code, message }
    }

    /// Returns the exit code associated with this error.
    #[must_use]
    pub const fn exit_code(&self) -> i32 {
        self.exit_code
    }

    /// Returns the formatted diagnostic message that should be emitted.
    pub fn message(&self) -> &Message {
        &self.message
    }
}

impl fmt::Display for DaemonError {
    fn fmt(&self, f: &mut fmt::Formatter<'_>) -> fmt::Result {
        self.message.fmt(f)
    }
}

impl Error for DaemonError {}

/// Runs the daemon orchestration using the provided configuration.
///
/// The helper binds a TCP listener (defaulting to `0.0.0.0:873`), accepts a
/// single connection, performs the legacy ASCII handshake, and replies with a
/// deterministic `@ERROR` message explaining that module serving is not yet
/// available. This behaviour gives higher layers a concrete negotiation target
/// while keeping the observable output stable.
pub fn run_daemon(config: DaemonConfig) -> Result<(), DaemonError> {
    let options = RuntimeOptions::parse_with_brand(config.arguments(), config.brand())?;
    serve_connections(options)
}

/// Parsed command produced by [`parse_args`].
#[derive(Clone, Copy, Debug, Eq, PartialEq)]
enum ProgramName {
    Rsyncd,
    OcRsyncd,
}

impl ProgramName {
    #[inline]
    const fn as_str(self) -> &'static str {
        match self {
            Self::Rsyncd => Brand::Upstream.daemon_program_name(),
            Self::OcRsyncd => Brand::Oc.daemon_program_name(),
        }
    }

    #[inline]
    const fn brand(self) -> Brand {
        match self {
            Self::Rsyncd => Brand::Upstream,
            Self::OcRsyncd => Brand::Oc,
        }
    }
}

fn detect_program_name(program: Option<&OsStr>) -> ProgramName {
    match branding::detect_brand(program) {
        Brand::Oc => ProgramName::OcRsyncd,
        Brand::Upstream => ProgramName::Rsyncd,
    }
}

struct ParsedArgs {
    program_name: ProgramName,
    show_help: bool,
    show_version: bool,
    delegate_system_rsync: bool,
    remainder: Vec<OsString>,
}

fn clap_command(program_name: &'static str) -> Command {
    Command::new(program_name)
        .disable_help_flag(true)
        .disable_version_flag(true)
        .arg_required_else_help(false)
        .arg(
            Arg::new("help")
                .long("help")
                .help("Show this help message and exit.")
                .action(ArgAction::SetTrue),
        )
        .arg(
            Arg::new("version")
                .long("version")
                .short('V')
                .help("Output version information and exit.")
                .action(ArgAction::SetTrue),
        )
        .arg(
            Arg::new("delegate-system-rsync")
                .long("delegate-system-rsync")
                .help("Launch the system rsync daemon with the supplied arguments.")
                .action(ArgAction::SetTrue),
        )
        .arg(
            Arg::new("args")
                .action(ArgAction::Append)
                .num_args(0..)
                .allow_hyphen_values(true)
                .trailing_var_arg(true)
                .value_parser(OsStringValueParser::new()),
        )
}

fn parse_args<I, S>(arguments: I) -> Result<ParsedArgs, clap::Error>
where
    I: IntoIterator<Item = S>,
    S: Into<OsString>,
{
    let mut args: Vec<OsString> = arguments.into_iter().map(Into::into).collect();

    let program_name = detect_program_name(args.first().map(OsString::as_os_str));

    if args.is_empty() {
        args.push(OsString::from(program_name.as_str()));
    }

    let mut matches = clap_command(program_name.as_str()).try_get_matches_from(args)?;

    let show_help = matches.get_flag("help");
    let show_version = matches.get_flag("version");
    let delegate_system_rsync = matches.get_flag("delegate-system-rsync");
    let remainder = matches
        .remove_many::<OsString>("args")
        .map(|values| values.collect())
        .unwrap_or_default();

    Ok(ParsedArgs {
        program_name,
        show_help,
        show_version,
        delegate_system_rsync,
        remainder,
    })
}

fn render_help(program_name: ProgramName) -> String {
    help_text(program_name.brand())
}

fn write_message<W: Write>(message: &Message, sink: &mut MessageSink<W>) -> io::Result<()> {
    sink.write(message)
}

fn log_sd_notify_failure(log: Option<&SharedLogSink>, context: &str, error: &io::Error) {
    if let Some(sink) = log {
        let payload = format!("failed to notify systemd about {}: {}", context, error);
        let message = rsync_warning!(payload).with_role(Role::Daemon);
        log_message(sink, &message);
    }
}

fn format_connection_status(active: usize) -> String {
    match active {
        0 => String::from("Idle; waiting for connections"),
        1 => String::from("Serving 1 connection"),
        count => format!("Serving {count} connections"),
    }
}

fn serve_connections(options: RuntimeOptions) -> Result<(), DaemonError> {
    let RuntimeOptions {
        bind_address,
        port,
        max_sessions,
        modules,
        motd_lines,
        bandwidth_limit,
        bandwidth_burst,
        log_file,
        pid_file,
        reverse_lookup,
        lock_file,
        delegate_arguments,
        inline_modules,
        ..
    } = options;

    let delegation = configured_fallback_binary().and_then(|binary| {
        if inline_modules {
            None
        } else {
            Some(SessionDelegation::new(binary, delegate_arguments))
        }
    });

    let pid_guard = if let Some(path) = pid_file {
        Some(PidFileGuard::create(path)?)
    } else {
        None
    };

    let log_sink = if let Some(path) = log_file {
        Some(open_log_sink(&path)?)
    } else {
        None
    };

    let connection_limiter = if let Some(path) = lock_file {
        Some(Arc::new(ConnectionLimiter::open(path)?))
    } else {
        None
    };

    let modules: Arc<Vec<ModuleRuntime>> = Arc::new(
        modules
            .into_iter()
            .map(|definition| ModuleRuntime::new(definition, connection_limiter.clone()))
            .collect(),
    );
    let motd_lines = Arc::new(motd_lines);
    let requested_addr = SocketAddr::new(bind_address, port);
    let listener =
        TcpListener::bind(requested_addr).map_err(|error| bind_error(requested_addr, error))?;
    let local_addr = listener.local_addr().unwrap_or(requested_addr);

    let notifier = systemd::ServiceNotifier::new();
    let ready_status = format!("Listening on {}", local_addr);
    if let Err(error) = notifier.ready(Some(&ready_status)) {
        log_sd_notify_failure(log_sink.as_ref(), "service readiness", &error);
    }

    if let Some(log) = log_sink.as_ref() {
        let text = format!(
            "rsyncd version {} starting, listening on port {}",
            RUST_VERSION,
            local_addr.port()
        );
        let message = rsync_info!(text).with_role(Role::Daemon);
        log_message(log, &message);
    }

    let mut served = 0usize;
    let mut workers: Vec<thread::JoinHandle<WorkerResult>> = Vec::new();
    let max_sessions = max_sessions.map(NonZeroUsize::get);
    let mut active_connections = 0usize;

    loop {
        reap_finished_workers(&mut workers)?;

        let current_active = workers.len();
        if current_active != active_connections {
            let status = format_connection_status(current_active);
            if let Err(error) = notifier.status(&status) {
                log_sd_notify_failure(log_sink.as_ref(), "connection status update", &error);
            }
            active_connections = current_active;
        }

        match listener.accept() {
            Ok((stream, peer_addr)) => {
                let modules = Arc::clone(&modules);
                let motd_lines = Arc::clone(&motd_lines);
                let log_for_worker = log_sink.as_ref().map(Arc::clone);
                let delegation_clone = delegation.clone();
                let handle = thread::spawn(move || {
                    let modules_vec = modules.as_ref();
                    let motd_vec = motd_lines.as_ref();
                    handle_session(
                        stream,
                        peer_addr,
                        modules_vec.as_slice(),
                        motd_vec.as_slice(),
                        bandwidth_limit,
                        bandwidth_burst,
                        log_for_worker,
                        reverse_lookup,
                        delegation_clone,
                    )
                    .map_err(|error| (Some(peer_addr), error))
                });
                workers.push(handle);
                served = served.saturating_add(1);

                let current_active = workers.len();
                if current_active != active_connections {
                    let status = format_connection_status(current_active);
                    if let Err(error) = notifier.status(&status) {
                        log_sd_notify_failure(
                            log_sink.as_ref(),
                            "connection status update",
                            &error,
                        );
                    }
                    active_connections = current_active;
                }
            }
            Err(error) if error.kind() == io::ErrorKind::Interrupted => {
                continue;
            }
            Err(error) => {
                return Err(accept_error(local_addr, error));
            }
        }

        if let Some(limit) = max_sessions {
            if served >= limit {
                if let Err(error) = notifier.status("Draining worker threads") {
                    log_sd_notify_failure(log_sink.as_ref(), "connection status update", &error);
                }
                break;
            }
        }
    }

    let result = drain_workers(&mut workers);

    let shutdown_status = match served {
        0 => String::from("No connections handled; shutting down"),
        1 => String::from("Served 1 connection; shutting down"),
        count => format!("Served {count} connections; shutting down"),
    };
    if let Err(error) = notifier.status(&shutdown_status) {
        log_sd_notify_failure(log_sink.as_ref(), "shutdown status", &error);
    }
    if let Err(error) = notifier.stopping() {
        log_sd_notify_failure(log_sink.as_ref(), "service shutdown", &error);
    }

    if let Some(log) = log_sink.as_ref() {
        let text = format!("rsyncd version {} shutting down", RUST_VERSION);
        let message = rsync_info!(text).with_role(Role::Daemon);
        log_message(log, &message);
    }

    drop(pid_guard);

    result
}

struct PidFileGuard {
    path: PathBuf,
}

impl PidFileGuard {
    fn create(path: PathBuf) -> Result<Self, DaemonError> {
        if let Some(parent) = path.parent() {
            if !parent.as_os_str().is_empty() {
                fs::create_dir_all(parent).map_err(|error| pid_file_error(&path, error))?;
            }
        }

        let mut file = OpenOptions::new()
            .create(true)
            .truncate(true)
            .write(true)
            .open(&path)
            .map_err(|error| pid_file_error(&path, error))?;
        writeln!(file, "{}", std::process::id()).map_err(|error| pid_file_error(&path, error))?;
        file.sync_all()
            .map_err(|error| pid_file_error(&path, error))?;

        Ok(Self { path })
    }
}

impl Drop for PidFileGuard {
    fn drop(&mut self) {
        let _ = fs::remove_file(&self.path);
    }
}

type WorkerResult = Result<(), (Option<SocketAddr>, io::Error)>;

fn reap_finished_workers(
    workers: &mut Vec<thread::JoinHandle<WorkerResult>>,
) -> Result<(), DaemonError> {
    let mut index = 0;
    while index < workers.len() {
        if workers[index].is_finished() {
            let handle = workers.remove(index);
            join_worker(handle)?;
        } else {
            index += 1;
        }
    }
    Ok(())
}

fn drain_workers(workers: &mut Vec<thread::JoinHandle<WorkerResult>>) -> Result<(), DaemonError> {
    while let Some(handle) = workers.pop() {
        join_worker(handle)?;
    }
    Ok(())
}

fn join_worker(handle: thread::JoinHandle<WorkerResult>) -> Result<(), DaemonError> {
    match handle.join() {
        Ok(Ok(())) => Ok(()),
        Ok(Err((peer, error))) => {
            let kind = error.kind();
            if is_connection_closed_error(kind) {
                Ok(())
            } else {
                Err(stream_error(peer, "serve legacy handshake", error))
            }
        }
        Err(panic) => {
            let description = match panic.downcast::<String>() {
                Ok(message) => *message,
                Err(payload) => match payload.downcast::<&str>() {
                    Ok(message) => (*message).to_string(),
                    Err(_) => "worker thread panicked".to_string(),
                },
            };
            let error = io::Error::other(description);
            Err(stream_error(None, "serve legacy handshake", error))
        }
    }
}

fn is_connection_closed_error(kind: io::ErrorKind) -> bool {
    matches!(
        kind,
        io::ErrorKind::BrokenPipe
            | io::ErrorKind::ConnectionReset
            | io::ErrorKind::ConnectionAborted
    )
}

fn configure_stream(stream: &TcpStream) -> io::Result<()> {
    stream.set_read_timeout(Some(SOCKET_TIMEOUT))?;
    stream.set_write_timeout(Some(SOCKET_TIMEOUT))
}

fn handle_session(
    stream: TcpStream,
    peer_addr: SocketAddr,
    modules: &[ModuleRuntime],
    motd_lines: &[String],
    daemon_limit: Option<NonZeroU64>,
    daemon_burst: Option<NonZeroU64>,
    log_sink: Option<SharedLogSink>,
    reverse_lookup: bool,
    delegation: Option<SessionDelegation>,
) -> io::Result<()> {
    if let Some(delegation) = delegation.as_ref() {
        let delegated = stream
            .try_clone()
            .and_then(|clone| delegate_binary_session(clone, delegation, log_sink.as_ref()));
        if delegated.is_ok() {
            drop(stream);
            return Ok(());
        }

        if let Some(log) = log_sink.as_ref() {
            let text = format!(
                "failed to delegate session to '{}'; continuing with internal handler",
                Path::new(delegation.binary()).display()
            );
            let message = rsync_warning!(text).with_role(Role::Daemon);
            log_message(log, &message);
        }
    }

    let style = detect_session_style(&stream, delegation.is_some())?;
    configure_stream(&stream)?;

    let peer_host = if reverse_lookup {
        resolve_peer_hostname(peer_addr.ip())
    } else {
        None
    };
    if let Some(log) = log_sink.as_ref() {
        log_connection(log, peer_host.as_deref(), peer_addr);
    }

    match style {
        SessionStyle::Binary => handle_binary_session(stream, daemon_limit, daemon_burst, log_sink),
        SessionStyle::Legacy => handle_legacy_session(
            stream,
            peer_addr,
            modules,
            motd_lines,
            daemon_limit,
            daemon_burst,
            log_sink,
            peer_host,
            reverse_lookup,
        ),
    }
}

fn detect_session_style(stream: &TcpStream, fallback_available: bool) -> io::Result<SessionStyle> {
    stream.set_nonblocking(true)?;
    let mut peek_buf = [0u8; LEGACY_DAEMON_PREFIX_LEN];
    let decision = match stream.peek(&mut peek_buf) {
        Ok(0) => Ok(SessionStyle::Legacy),
        Ok(_) => {
            if peek_buf[0] == b'@' {
                Ok(SessionStyle::Legacy)
            } else {
                Ok(SessionStyle::Binary)
            }
        }
        Err(error) if error.kind() == io::ErrorKind::WouldBlock && fallback_available => {
            Ok(SessionStyle::Binary)
        }
        Err(error) if error.kind() == io::ErrorKind::WouldBlock => Ok(SessionStyle::Legacy),
        Err(error) => Err(error),
    };
    let restore_result = stream.set_nonblocking(false);
    match (decision, restore_result) {
        (Ok(style), Ok(())) => Ok(style),
        (Ok(_), Err(error)) => Err(error),
        (Err(error), Ok(())) => Err(error),
        (Err(primary), Err(restore)) => Err(io::Error::new(
            primary.kind(),
            format!("{primary}; also failed to restore blocking mode: {restore}",),
        )),
    }
}

#[derive(Clone, Copy, Debug, Eq, PartialEq)]
enum SessionStyle {
    Legacy,
    Binary,
}

fn write_limited(
    stream: &mut TcpStream,
    limiter: &mut Option<BandwidthLimiter>,
    payload: &[u8],
) -> io::Result<()> {
    if let Some(limiter) = limiter {
        let mut remaining = payload;
        while !remaining.is_empty() {
            let chunk_len = limiter.recommended_read_size(remaining.len());
            stream.write_all(&remaining[..chunk_len])?;
            limiter.register(chunk_len);
            remaining = &remaining[chunk_len..];
        }
        Ok(())
    } else {
        stream.write_all(payload)
    }
}

fn handle_legacy_session(
    stream: TcpStream,
    peer_addr: SocketAddr,
    modules: &[ModuleRuntime],
    motd_lines: &[String],
    daemon_limit: Option<NonZeroU64>,
    daemon_burst: Option<NonZeroU64>,
    log_sink: Option<SharedLogSink>,
    peer_host: Option<String>,
    reverse_lookup: bool,
) -> io::Result<()> {
    let mut reader = BufReader::new(stream);
    let mut limiter = BandwidthLimitComponents::new(daemon_limit, daemon_burst).into_limiter();

    let greeting = legacy_daemon_greeting();
    write_limited(reader.get_mut(), &mut limiter, greeting.as_bytes())?;
    reader.get_mut().flush()?;

    let mut request = None;
    let mut refused_options = Vec::new();

    while let Some(line) = read_trimmed_line(&mut reader)? {
        match parse_legacy_daemon_message(&line) {
            Ok(LegacyDaemonMessage::Version(_)) => {
                let ok = format_legacy_daemon_message(LegacyDaemonMessage::Ok);
                write_limited(reader.get_mut(), &mut limiter, ok.as_bytes())?;
                reader.get_mut().flush()?;
                continue;
            }
            Ok(LegacyDaemonMessage::Other(payload)) => {
                if let Some(option) = parse_daemon_option(payload) {
                    refused_options.push(option.to_string());
                    continue;
                }
            }
            Ok(LegacyDaemonMessage::Exit) => return Ok(()),
            Ok(
                LegacyDaemonMessage::Ok
                | LegacyDaemonMessage::Capabilities { .. }
                | LegacyDaemonMessage::AuthRequired { .. }
                | LegacyDaemonMessage::AuthChallenge { .. },
            ) => {
                request = Some(line);
                break;
            }
            Err(_) => {}
        }

        request = Some(line);
        break;
    }

    let request = request.unwrap_or_default();

    advertise_capabilities(reader.get_mut(), modules)?;

    if request == "#list" {
        if let Some(log) = log_sink.as_ref() {
            log_list_request(log, peer_host.as_deref(), peer_addr);
        }
        respond_with_module_list(
            reader.get_mut(),
            &mut limiter,
            modules,
            motd_lines,
            peer_addr.ip(),
            reverse_lookup,
        )?;
    } else if request.is_empty() {
        write_limited(
            reader.get_mut(),
            &mut limiter,
            HANDSHAKE_ERROR_PAYLOAD.as_bytes(),
        )?;
        write_limited(reader.get_mut(), &mut limiter, b"\n")?;
        let exit = format_legacy_daemon_message(LegacyDaemonMessage::Exit);
        write_limited(reader.get_mut(), &mut limiter, exit.as_bytes())?;
        reader.get_mut().flush()?;
    } else {
        respond_with_module_request(
            &mut reader,
            &mut limiter,
            modules,
            &request,
            peer_addr.ip(),
            peer_host.as_deref(),
            &refused_options,
            log_sink.as_ref(),
            reverse_lookup,
        )?;
    }

    Ok(())
}

fn handle_binary_session(
    stream: TcpStream,
    daemon_limit: Option<NonZeroU64>,
    daemon_burst: Option<NonZeroU64>,
    log_sink: Option<SharedLogSink>,
) -> io::Result<()> {
    handle_binary_session_internal(stream, daemon_limit, daemon_burst, log_sink)
}

fn handle_binary_session_internal(
    mut stream: TcpStream,
    daemon_limit: Option<NonZeroU64>,
    daemon_burst: Option<NonZeroU64>,
    log_sink: Option<SharedLogSink>,
) -> io::Result<()> {
    let mut limiter = BandwidthLimitComponents::new(daemon_limit, daemon_burst).into_limiter();

    let mut client_bytes = [0u8; 4];
    stream.read_exact(&mut client_bytes)?;
    let client_raw = u32::from_be_bytes(client_bytes);
    let client_byte = client_raw.min(u32::from(u8::MAX)) as u8;
    ProtocolVersion::from_peer_advertisement(client_byte).map_err(|_| {
        io::Error::new(
            io::ErrorKind::InvalidData,
            "binary negotiation protocol identifier outside supported range",
        )
    })?;

    let server_bytes = u32::from(ProtocolVersion::NEWEST.as_u8()).to_be_bytes();
    stream.write_all(&server_bytes)?;
    stream.flush()?;

    let mut frames = Vec::new();
    MessageFrame::new(
        MessageCode::Error,
        HANDSHAKE_ERROR_PAYLOAD.as_bytes().to_vec(),
    )?
    .encode_into_writer(&mut frames)?;
    let exit_code = u32::try_from(FEATURE_UNAVAILABLE_EXIT_CODE).unwrap_or_default();
    MessageFrame::new(MessageCode::ErrorExit, exit_code.to_be_bytes().to_vec())?
        .encode_into_writer(&mut frames)?;
    write_limited(&mut stream, &mut limiter, &frames)?;
    stream.flush()?;

    if let Some(log) = log_sink.as_ref() {
        let message =
            rsync_info!("binary negotiation forwarded error frames").with_role(Role::Daemon);
        log_message(log, &message);
    }

    Ok(())
}

fn forward_client_to_child(
    mut upstream: TcpStream,
    mut child_stdin: ChildStdin,
    done: Arc<AtomicBool>,
) -> io::Result<u64> {
    upstream.set_read_timeout(Some(Duration::from_millis(200)))?;
    let mut forwarded = 0u64;
    let mut buffer = [0u8; 8192];

    loop {
        if done.load(Ordering::SeqCst) {
            break;
        }

        match upstream.read(&mut buffer) {
            Ok(0) => break,
            Ok(count) => {
                child_stdin.write_all(&buffer[..count])?;
                forwarded += u64::try_from(count).unwrap_or_default();
            }
            Err(ref err) if err.kind() == io::ErrorKind::Interrupted => continue,
            Err(ref err)
                if err.kind() == io::ErrorKind::WouldBlock
                    || err.kind() == io::ErrorKind::TimedOut =>
            {
                continue;
            }
            Err(err) => {
                if is_connection_closed_error(err.kind()) {
                    break;
                }

                return Err(err);
            }
        }
    }

    child_stdin.flush()?;
    Ok(forwarded)
}

#[derive(Clone)]
struct SessionDelegation {
    binary: OsString,
    args: Arc<[OsString]>,
}

impl SessionDelegation {
    fn new(binary: OsString, args: Vec<OsString>) -> Self {
        Self {
            binary,
            args: Arc::from(args.into_boxed_slice()),
        }
    }

    fn binary(&self) -> &OsString {
        &self.binary
    }

    fn args(&self) -> &[OsString] {
        &self.args
    }
}

fn delegate_binary_session(
    stream: TcpStream,
    delegation: &SessionDelegation,
    log_sink: Option<&SharedLogSink>,
) -> io::Result<()> {
    let binary = delegation.binary();
    if let Some(log) = log_sink {
        let text = format!(
            "delegating binary session to '{}'",
            Path::new(binary).display()
        );
        let message = rsync_info!(text).with_role(Role::Daemon);
        log_message(log, &message);
    }

    let mut command = ProcessCommand::new(binary);
    command.arg("--daemon");
    command.arg("--no-detach");
    command.args(delegation.args());
    command.stdin(Stdio::piped());
    command.stdout(Stdio::piped());
    command.stderr(Stdio::inherit());

    let mut child = command.spawn()?;
    let child_stdin = child
        .stdin
        .take()
        .ok_or_else(|| io::Error::new(io::ErrorKind::BrokenPipe, "fallback stdin unavailable"))?;
    let mut child_stdout = child
        .stdout
        .take()
        .ok_or_else(|| io::Error::new(io::ErrorKind::BrokenPipe, "fallback stdout unavailable"))?;

    let upstream = stream.try_clone()?;
    let downstream = stream.try_clone()?;
    let control_stream = stream;
    let completion = Arc::new(AtomicBool::new(false));
    let reader_completion = Arc::clone(&completion);
    let writer_completion = Arc::clone(&completion);

    let reader =
        thread::spawn(move || forward_client_to_child(upstream, child_stdin, reader_completion));

    let writer = thread::spawn(move || {
        let mut downstream = downstream;
        let result = io::copy(&mut child_stdout, &mut downstream);
        writer_completion.store(true, Ordering::SeqCst);
        result
    });

    let status = child.wait()?;
    completion.store(true, Ordering::SeqCst);

    let write_bytes = writer
        .join()
        .map_err(|_| io::Error::new(io::ErrorKind::Other, "failed to join writer thread"))??;

    #[allow(unused_must_use)]
    {
        use std::net::Shutdown;
        control_stream.shutdown(Shutdown::Both);
    }

    let read_bytes = reader
        .join()
        .map_err(|_| io::Error::new(io::ErrorKind::Other, "failed to join reader thread"))??;

    if let Some(log) = log_sink {
        let text =
            format!("forwarded {read_bytes} bytes to fallback and received {write_bytes} bytes");
        let message = rsync_info!(text).with_role(Role::Daemon);
        log_message(log, &message);
    }

    if !status.success() {
        if let Some(log) = log_sink {
            let text = format!(
                "fallback daemon '{}' exited with status {}",
                Path::new(binary).display(),
                status
            );
            let message = rsync_warning!(text).with_role(Role::Daemon);
            log_message(log, &message);
        }
    }

    Ok(())
}

fn legacy_daemon_greeting() -> String {
    let mut greeting =
        format_legacy_daemon_message(LegacyDaemonMessage::Version(ProtocolVersion::NEWEST));
    debug_assert!(greeting.ends_with('\n'));
    greeting.pop();

    for digest in LEGACY_HANDSHAKE_DIGESTS {
        greeting.push(' ');
        greeting.push_str(digest);
    }

    greeting.push('\n');
    greeting
}

fn read_trimmed_line<R: BufRead>(reader: &mut R) -> io::Result<Option<String>> {
    let mut line = String::new();
    let bytes = reader.read_line(&mut line)?;

    if bytes == 0 {
        return Ok(None);
    }

    while line.ends_with('\n') || line.ends_with('\r') {
        line.pop();
    }

    Ok(Some(line))
}

fn advertise_capabilities(stream: &mut TcpStream, modules: &[ModuleRuntime]) -> io::Result<()> {
    for payload in advertised_capability_lines(modules) {
        let message = format_legacy_daemon_message(LegacyDaemonMessage::Capabilities {
            flags: payload.as_str(),
        });
        stream.write_all(message.as_bytes())?;
    }

    if modules.is_empty() {
        Ok(())
    } else {
        stream.flush()
    }
}

fn advertised_capability_lines(modules: &[ModuleRuntime]) -> Vec<String> {
    if modules.is_empty() {
        return Vec::new();
    }

    let mut features = Vec::with_capacity(2);
    features.push(String::from("modules"));

    if modules
        .iter()
        .any(|module| module.requires_authentication())
    {
        features.push(String::from("authlist"));
    }

    vec![features.join(" ")]
}

fn respond_with_module_list(
    stream: &mut TcpStream,
    limiter: &mut Option<BandwidthLimiter>,
    modules: &[ModuleRuntime],
    motd_lines: &[String],
    peer_ip: IpAddr,
    reverse_lookup: bool,
) -> io::Result<()> {
    for line in motd_lines {
        let payload = if line.is_empty() {
            "MOTD".to_string()
        } else {
            format!("MOTD {line}")
        };
        let message = format_legacy_daemon_message(LegacyDaemonMessage::Other(&payload));
        write_limited(stream, limiter, message.as_bytes())?;
    }

    let ok = format_legacy_daemon_message(LegacyDaemonMessage::Ok);
    write_limited(stream, limiter, ok.as_bytes())?;

    let mut hostname_cache: Option<Option<String>> = None;
    for module in modules {
        if !module.listable {
            continue;
        }

        let peer_host = module_peer_hostname(module, &mut hostname_cache, peer_ip, reverse_lookup);
        if !module.permits(peer_ip, peer_host) {
            continue;
        }

        let mut line = module.name.clone();
        if let Some(comment) = &module.comment {
            if !comment.is_empty() {
                line.push('\t');
                line.push_str(comment);
            }
        }
        line.push('\n');
        write_limited(stream, limiter, line.as_bytes())?;
    }

    let exit = format_legacy_daemon_message(LegacyDaemonMessage::Exit);
    write_limited(stream, limiter, exit.as_bytes())?;
    stream.flush()
}

#[derive(Clone, Copy, Debug, Eq, PartialEq)]
enum AuthenticationStatus {
    Granted,
    Denied,
}

fn perform_module_authentication(
    reader: &mut BufReader<TcpStream>,
    limiter: &mut Option<BandwidthLimiter>,
    module: &ModuleDefinition,
    peer_ip: IpAddr,
) -> io::Result<AuthenticationStatus> {
    let challenge = generate_auth_challenge(peer_ip);
    {
        let stream = reader.get_mut();
        let message = format_legacy_daemon_message(LegacyDaemonMessage::AuthRequired {
            module: Some(&challenge),
        });
        write_limited(stream, limiter, message.as_bytes())?;
        stream.flush()?;
    }

    let response = match read_trimmed_line(reader)? {
        Some(line) => line,
        None => {
            deny_module(reader.get_mut(), module, peer_ip, limiter)?;
            return Ok(AuthenticationStatus::Denied);
        }
    };

    let mut segments = response.splitn(2, |ch: char| ch.is_ascii_whitespace());
    let username = segments.next().unwrap_or_default();
    let digest = segments
        .next()
        .map(|segment| segment.trim_start_matches(|ch: char| ch.is_ascii_whitespace()))
        .unwrap_or("");

    if username.is_empty() || digest.is_empty() {
        deny_module(reader.get_mut(), module, peer_ip, limiter)?;
        return Ok(AuthenticationStatus::Denied);
    }

    if !module.auth_users.iter().any(|user| user == username) {
        deny_module(reader.get_mut(), module, peer_ip, limiter)?;
        return Ok(AuthenticationStatus::Denied);
    }

    if !verify_secret_response(module, username, &challenge, digest)? {
        deny_module(reader.get_mut(), module, peer_ip, limiter)?;
        return Ok(AuthenticationStatus::Denied);
    }

    Ok(AuthenticationStatus::Granted)
}

fn generate_auth_challenge(peer_ip: IpAddr) -> String {
    let mut input = [0u8; 32];
    let address_text = peer_ip.to_string();
    let address_bytes = address_text.as_bytes();
    let copy_len = address_bytes.len().min(16);
    input[..copy_len].copy_from_slice(&address_bytes[..copy_len]);

    let timestamp = SystemTime::now()
        .duration_since(UNIX_EPOCH)
        .unwrap_or_default();
    let seconds = (timestamp.as_secs() & u64::from(u32::MAX)) as u32;
    let micros = timestamp.subsec_micros();
    let pid = std::process::id();

    input[16..20].copy_from_slice(&seconds.to_le_bytes());
    input[20..24].copy_from_slice(&micros.to_le_bytes());
    input[24..28].copy_from_slice(&pid.to_le_bytes());

    let mut hasher = Md5::new();
    hasher.update(&input);
    let digest = hasher.finalize();
    STANDARD_NO_PAD.encode(digest)
}

fn verify_secret_response(
    module: &ModuleDefinition,
    username: &str,
    challenge: &str,
    response: &str,
) -> io::Result<bool> {
    let secrets_path = match &module.secrets_file {
        Some(path) => path,
        None => return Ok(false),
    };

    let contents = fs::read_to_string(secrets_path)?;

    for raw_line in contents.lines() {
        let line = raw_line.trim_end_matches('\r');
        if line.is_empty() || line.starts_with('#') {
            continue;
        }

        if let Some((user, secret)) = line.split_once(':') {
            if user == username {
                let expected = compute_auth_response(secret, challenge);
                return Ok(expected == response);
            }
        }
    }

    Ok(false)
}

fn compute_auth_response(secret: &str, challenge: &str) -> String {
    let mut hasher = Md5::new();
    hasher.update(secret.as_bytes());
    hasher.update(challenge.as_bytes());
    let digest = hasher.finalize();
    STANDARD_NO_PAD.encode(digest)
}

fn deny_module(
    stream: &mut TcpStream,
    module: &ModuleDefinition,
    peer_ip: IpAddr,
    limiter: &mut Option<BandwidthLimiter>,
) -> io::Result<()> {
    let module_display = sanitize_module_identifier(&module.name);
    let payload = ACCESS_DENIED_PAYLOAD
        .replace("{module}", module_display.as_ref())
        .replace("{addr}", &peer_ip.to_string());
    write_limited(stream, limiter, payload.as_bytes())?;
    write_limited(stream, limiter, b"\n")?;
    let exit = format_legacy_daemon_message(LegacyDaemonMessage::Exit);
    write_limited(stream, limiter, exit.as_bytes())?;
    stream.flush()
}

fn send_daemon_ok(
    stream: &mut TcpStream,
    limiter: &mut Option<BandwidthLimiter>,
) -> io::Result<()> {
    let ok = format_legacy_daemon_message(LegacyDaemonMessage::Ok);
    write_limited(stream, limiter, ok.as_bytes())?;
    stream.flush()
}

/// Applies the module-specific bandwidth directives to the active limiter.
///
/// The helper mirrors upstream rsync's precedence rules: a module `bwlimit`
/// directive overrides the daemon-wide limit with the strictest rate while
/// honouring explicitly configured bursts. When a module omits the directive
/// the limiter remains in the state established by the daemon scope, ensuring
/// clients observe inherited throttling exactly as the C implementation does.
/// The function returns the [`LimiterChange`] reported by
/// [`apply_effective_limit`], allowing callers and tests to verify whether the
/// limiter configuration changed as a result of the module overrides.
fn apply_module_bandwidth_limit(
    limiter: &mut Option<BandwidthLimiter>,
    module_limit: Option<NonZeroU64>,
    module_limit_specified: bool,
    module_limit_configured: bool,
    module_burst: Option<NonZeroU64>,
    module_burst_specified: bool,
) -> LimiterChange {
    if module_limit_configured && module_limit.is_none() {
        let burst_only_override =
            module_burst_specified && module_burst.is_some() && limiter.is_some();
        if !burst_only_override {
            return if limiter.take().is_some() {
                LimiterChange::Disabled
            } else {
                LimiterChange::Unchanged
            };
        }
    }

    let limit_specified =
        module_limit_specified || (module_limit_configured && module_limit.is_some());
    let burst_specified =
        module_burst_specified && (module_limit_configured || module_limit_specified);

    apply_effective_limit(
        limiter,
        module_limit,
        limit_specified,
        module_burst,
        burst_specified,
    )
}

#[allow(clippy::too_many_arguments)]
fn respond_with_module_request(
    reader: &mut BufReader<TcpStream>,
    limiter: &mut Option<BandwidthLimiter>,
    modules: &[ModuleRuntime],
    request: &str,
    peer_ip: IpAddr,
    session_peer_host: Option<&str>,
    options: &[String],
    log_sink: Option<&SharedLogSink>,
    reverse_lookup: bool,
) -> io::Result<()> {
    if let Some(module) = modules.iter().find(|module| module.name == request) {
        let change = apply_module_bandwidth_limit(
            limiter,
            module.bandwidth_limit(),
            module.bandwidth_limit_specified(),
            module.bandwidth_limit_configured(),
            module.bandwidth_burst(),
            module.bandwidth_burst_specified(),
        );

        let mut hostname_cache: Option<Option<String>> = None;
        let module_peer_host =
            module_peer_hostname(module, &mut hostname_cache, peer_ip, reverse_lookup);

        if change != LimiterChange::Unchanged {
            if let Some(log) = log_sink {
                log_module_bandwidth_change(
                    log,
                    module_peer_host.or(session_peer_host),
                    peer_ip,
                    request,
                    limiter.as_ref(),
                    change,
                );
            }
        }
        if module.permits(peer_ip, module_peer_host) {
            let _connection_guard = match module.try_acquire_connection() {
                Ok(guard) => guard,
                Err(ModuleConnectionError::Limit(limit)) => {
                    let payload =
                        MODULE_MAX_CONNECTIONS_PAYLOAD.replace("{limit}", &limit.get().to_string());
                    let stream = reader.get_mut();
                    write_limited(stream, limiter, payload.as_bytes())?;
                    write_limited(stream, limiter, b"\n")?;
                    let exit = format_legacy_daemon_message(LegacyDaemonMessage::Exit);
                    write_limited(stream, limiter, exit.as_bytes())?;
                    stream.flush()?;
                    if let Some(log) = log_sink {
                        log_module_limit(
                            log,
                            module_peer_host.or(session_peer_host),
                            peer_ip,
                            request,
                            limit,
                        );
                    }
                    return Ok(());
                }
                Err(ModuleConnectionError::Io(error)) => {
                    let stream = reader.get_mut();
                    write_limited(stream, limiter, MODULE_LOCK_ERROR_PAYLOAD.as_bytes())?;
                    write_limited(stream, limiter, b"\n")?;
                    let exit = format_legacy_daemon_message(LegacyDaemonMessage::Exit);
                    write_limited(stream, limiter, exit.as_bytes())?;
                    stream.flush()?;
                    if let Some(log) = log_sink {
                        log_module_lock_error(
                            log,
                            module_peer_host.or(session_peer_host),
                            peer_ip,
                            request,
                            &error,
                        );
                    }
                    return Ok(());
                }
            };

            if let Some(log) = log_sink {
                log_module_request(
                    log,
                    module_peer_host.or(session_peer_host),
                    peer_ip,
                    request,
                );
            }

            if let Some(refused) = refused_option(module, options) {
                let payload = format!("@ERROR: The server is configured to refuse {}", refused);
                let stream = reader.get_mut();
                write_limited(stream, limiter, payload.as_bytes())?;
                write_limited(stream, limiter, b"\n")?;
                let exit = format_legacy_daemon_message(LegacyDaemonMessage::Exit);
                write_limited(stream, limiter, exit.as_bytes())?;
                stream.flush()?;
                if let Some(log) = log_sink {
                    log_module_refused_option(
                        log,
                        module_peer_host.or(session_peer_host),
                        peer_ip,
                        request,
                        refused,
                    );
                }
                return Ok(());
            }

            apply_module_timeout(reader.get_mut(), module)?;
            let mut acknowledged = false;
            if module.requires_authentication() {
                match perform_module_authentication(reader, limiter, module, peer_ip)? {
                    AuthenticationStatus::Denied => {
                        if let Some(log) = log_sink {
                            log_module_auth_failure(
                                log,
                                module_peer_host.or(session_peer_host),
                                peer_ip,
                                request,
                            );
                        }
                        return Ok(());
                    }
                    AuthenticationStatus::Granted => {
                        if let Some(log) = log_sink {
                            log_module_auth_success(
                                log,
                                module_peer_host.or(session_peer_host),
                                peer_ip,
                                request,
                            );
                        }
                        send_daemon_ok(reader.get_mut(), limiter)?;
                        acknowledged = true;
                    }
                }
            }

            if !acknowledged {
                send_daemon_ok(reader.get_mut(), limiter)?;
            }

            let module_display = sanitize_module_identifier(request);
            let payload = MODULE_UNAVAILABLE_PAYLOAD.replace("{module}", module_display.as_ref());
            let stream = reader.get_mut();
            write_limited(stream, limiter, payload.as_bytes())?;
            write_limited(stream, limiter, b"\n")?;
            if let Some(log) = log_sink {
                log_module_unavailable(
                    log,
                    module_peer_host.or(session_peer_host),
                    peer_ip,
                    request,
                );
            }
        } else {
            if let Some(log) = log_sink {
                log_module_denied(
                    log,
                    module_peer_host.or(session_peer_host),
                    peer_ip,
                    request,
                );
            }
            deny_module(reader.get_mut(), module, peer_ip, limiter)?;
            return Ok(());
        }
    } else {
        let module_display = sanitize_module_identifier(request);
        let payload = UNKNOWN_MODULE_PAYLOAD.replace("{module}", module_display.as_ref());
        let stream = reader.get_mut();
        write_limited(stream, limiter, payload.as_bytes())?;
        write_limited(stream, limiter, b"\n")?;
        if let Some(log) = log_sink {
            log_unknown_module(log, session_peer_host, peer_ip, request);
        }
    }

    let exit = format_legacy_daemon_message(LegacyDaemonMessage::Exit);
    let stream = reader.get_mut();
    write_limited(stream, limiter, exit.as_bytes())?;
    stream.flush()
}

fn open_log_sink(path: &Path) -> Result<SharedLogSink, DaemonError> {
    let file = OpenOptions::new()
        .create(true)
        .append(true)
        .open(path)
        .map_err(|error| log_file_error(path, error))?;
    Ok(Arc::new(Mutex::new(MessageSink::new(file))))
}

fn log_file_error(path: &Path, error: io::Error) -> DaemonError {
    DaemonError::new(
        FEATURE_UNAVAILABLE_EXIT_CODE,
        rsync_error!(
            FEATURE_UNAVAILABLE_EXIT_CODE,
            format!("failed to open log file '{}': {}", path.display(), error)
        )
        .with_role(Role::Daemon),
    )
}

fn pid_file_error(path: &Path, error: io::Error) -> DaemonError {
    DaemonError::new(
        FEATURE_UNAVAILABLE_EXIT_CODE,
        rsync_error!(
            FEATURE_UNAVAILABLE_EXIT_CODE,
            format!("failed to write pid file '{}': {}", path.display(), error)
        )
        .with_role(Role::Daemon),
    )
}

fn lock_file_error(path: &Path, error: io::Error) -> DaemonError {
    DaemonError::new(
        FEATURE_UNAVAILABLE_EXIT_CODE,
        rsync_error!(
            FEATURE_UNAVAILABLE_EXIT_CODE,
            format!("failed to open lock file '{}': {}", path.display(), error)
        )
        .with_role(Role::Daemon),
    )
}

fn log_message(log: &SharedLogSink, message: &Message) {
    if let Ok(mut sink) = log.lock() {
        if sink.write(message).is_ok() {
            let _ = sink.flush();
        }
    }
}

fn format_host(host: Option<&str>, fallback: IpAddr) -> String {
    host.map(str::to_string)
        .unwrap_or_else(|| fallback.to_string())
}

/// Returns a sanitised view of a module identifier suitable for diagnostics.
///
/// Module names originate from user input (daemon operands) or configuration
/// files. When composing diagnostics the value must not embed control
/// characters, otherwise adversarial requests could smuggle terminal control
/// sequences or split log lines. The helper replaces ASCII control characters
/// with a visible `'?'` marker while borrowing clean identifiers to avoid
/// unnecessary allocations.
fn sanitize_module_identifier(input: &str) -> Cow<'_, str> {
    if input.chars().all(|ch| !ch.is_control()) {
        return Cow::Borrowed(input);
    }

    let mut sanitized = String::with_capacity(input.len());
    for ch in input.chars() {
        if ch.is_control() {
            sanitized.push('?');
        } else {
            sanitized.push(ch);
        }
    }

    Cow::Owned(sanitized)
}

fn format_bandwidth_rate(value: NonZeroU64) -> String {
    const KIB: u64 = 1024;
    const MIB: u64 = KIB * 1024;
    const GIB: u64 = MIB * 1024;
    const TIB: u64 = GIB * 1024;
    const PIB: u64 = TIB * 1024;

    let bytes = value.get();
    if bytes % PIB == 0 {
        format!("{} PiB/s", bytes / PIB)
    } else if bytes % TIB == 0 {
        format!("{} TiB/s", bytes / TIB)
    } else if bytes % GIB == 0 {
        format!("{} GiB/s", bytes / GIB)
    } else if bytes % MIB == 0 {
        format!("{} MiB/s", bytes / MIB)
    } else if bytes % KIB == 0 {
        format!("{} KiB/s", bytes / KIB)
    } else {
        format!("{} bytes/s", bytes)
    }
}

fn log_module_bandwidth_change(
    log: &SharedLogSink,
    host: Option<&str>,
    peer_ip: IpAddr,
    module: &str,
    limiter: Option<&BandwidthLimiter>,
    change: LimiterChange,
) {
    if change == LimiterChange::Unchanged {
        return;
    }

    let display = format_host(host, peer_ip);
    let module_display = sanitize_module_identifier(module);

    let message = match change {
        LimiterChange::Unchanged => return,
        LimiterChange::Disabled => {
            let text = format!(
                "removed bandwidth limit for module '{}' requested from {} ({})",
                module_display, display, peer_ip,
            );
            rsync_info!(text).with_role(Role::Daemon)
        }
        LimiterChange::Enabled | LimiterChange::Updated => {
            let Some(limiter) = limiter else {
                return;
            };
            let limit = format_bandwidth_rate(limiter.limit_bytes());
            let burst = limiter
                .burst_bytes()
                .map(|value| format!(" with burst {}", format_bandwidth_rate(value)))
                .unwrap_or_default();
            let action = match change {
                LimiterChange::Enabled => "enabled",
                LimiterChange::Updated => "updated",
                LimiterChange::Disabled | LimiterChange::Unchanged => unreachable!(),
            };
            let text = format!(
                "{action} bandwidth limit {limit}{burst} for module '{}' requested from {} ({})",
                module_display, display, peer_ip,
            );
            rsync_info!(text).with_role(Role::Daemon)
        }
    };

    log_message(log, &message);
}

fn log_connection(log: &SharedLogSink, host: Option<&str>, peer_addr: SocketAddr) {
    let display = format_host(host, peer_addr.ip());
    let text = format!("connect from {} ({})", display, peer_addr.ip());
    let message = rsync_info!(text).with_role(Role::Daemon);
    log_message(log, &message);
}

fn log_list_request(log: &SharedLogSink, host: Option<&str>, peer_addr: SocketAddr) {
    let display = format_host(host, peer_addr.ip());
    let text = format!("list request from {} ({})", display, peer_addr.ip());
    let message = rsync_info!(text).with_role(Role::Daemon);
    log_message(log, &message);
}

fn log_module_request(log: &SharedLogSink, host: Option<&str>, peer_ip: IpAddr, module: &str) {
    let display = format_host(host, peer_ip);
    let module_display = sanitize_module_identifier(module);
    let text = format!(
        "module '{}' requested from {} ({})",
        module_display, display, peer_ip
    );
    let message = rsync_info!(text).with_role(Role::Daemon);
    log_message(log, &message);
}

fn log_module_limit(
    log: &SharedLogSink,
    host: Option<&str>,
    peer_ip: IpAddr,
    module: &str,
    limit: NonZeroU32,
) {
    let display = format_host(host, peer_ip);
    let module_display = sanitize_module_identifier(module);
    let text = format!(
        "refusing module '{}' from {} ({}): max connections {}",
        module_display, display, peer_ip, limit,
    );
    let message = rsync_info!(text).with_role(Role::Daemon);
    log_message(log, &message);
}

fn log_module_lock_error(
    log: &SharedLogSink,
    host: Option<&str>,
    peer_ip: IpAddr,
    module: &str,
    error: &io::Error,
) {
    let display = format_host(host, peer_ip);
    let module_display = sanitize_module_identifier(module);
    let text = format!(
        "failed to update lock for module '{}' requested from {} ({}): {}",
        module_display, display, peer_ip, error
    );
    let message = rsync_error!(FEATURE_UNAVAILABLE_EXIT_CODE, text).with_role(Role::Daemon);
    log_message(log, &message);
}

fn log_module_refused_option(
    log: &SharedLogSink,
    host: Option<&str>,
    peer_ip: IpAddr,
    module: &str,
    refused: &str,
) {
    let display = format_host(host, peer_ip);
    let module_display = sanitize_module_identifier(module);
    let text = format!(
        "refusing option '{}' for module '{}' from {} ({})",
        refused, module_display, display, peer_ip,
    );
    let message = rsync_info!(text).with_role(Role::Daemon);
    log_message(log, &message);
}

fn log_module_auth_failure(log: &SharedLogSink, host: Option<&str>, peer_ip: IpAddr, module: &str) {
    let display = format_host(host, peer_ip);
    let module_display = sanitize_module_identifier(module);
    let text = format!(
        "authentication failed for module '{}' from {} ({})",
        module_display, display, peer_ip,
    );
    let message = rsync_info!(text).with_role(Role::Daemon);
    log_message(log, &message);
}

fn log_module_auth_success(log: &SharedLogSink, host: Option<&str>, peer_ip: IpAddr, module: &str) {
    let display = format_host(host, peer_ip);
    let module_display = sanitize_module_identifier(module);
    let text = format!(
        "authentication succeeded for module '{}' from {} ({})",
        module_display, display, peer_ip,
    );
    let message = rsync_info!(text).with_role(Role::Daemon);
    log_message(log, &message);
}

fn log_module_unavailable(log: &SharedLogSink, host: Option<&str>, peer_ip: IpAddr, module: &str) {
    let display = format_host(host, peer_ip);
    let module_display = sanitize_module_identifier(module);
    let text = format!(
        "module '{}' transfers unavailable for {} ({})",
        module_display, display, peer_ip,
    );
    let message = rsync_info!(text).with_role(Role::Daemon);
    log_message(log, &message);
}

fn log_module_denied(log: &SharedLogSink, host: Option<&str>, peer_ip: IpAddr, module: &str) {
    let display = format_host(host, peer_ip);
    let module_display = sanitize_module_identifier(module);
    let text = format!(
        "access denied to module '{}' from {} ({})",
        module_display, display, peer_ip,
    );
    let message = rsync_info!(text).with_role(Role::Daemon);
    log_message(log, &message);
}

fn log_unknown_module(log: &SharedLogSink, host: Option<&str>, peer_ip: IpAddr, module: &str) {
    let display = format_host(host, peer_ip);
    let module_display = sanitize_module_identifier(module);
    let text = format!(
        "unknown module '{}' requested from {} ({})",
        module_display, display, peer_ip,
    );
    let message = rsync_info!(text).with_role(Role::Daemon);
    log_message(log, &message);
}

fn parse_daemon_option(payload: &str) -> Option<&str> {
    let (keyword, remainder) = payload.split_once(char::is_whitespace)?;
    if !keyword.eq_ignore_ascii_case("OPTION") {
        return None;
    }

    let option = remainder.trim();
    if option.is_empty() {
        None
    } else {
        Some(option)
    }
}

fn refused_option<'a>(module: &ModuleDefinition, options: &'a [String]) -> Option<&'a str> {
    options.iter().find_map(|candidate| {
        let canonical_candidate = canonical_option(candidate);
        module
            .refuse_options
            .iter()
            .map(String::as_str)
            .any(|refused| canonical_option(refused) == canonical_candidate)
            .then_some(candidate.as_str())
    })
}

fn canonical_option(text: &str) -> String {
    let token = text
        .trim()
        .trim_start_matches('-')
        .split([' ', '\t', '='])
        .next()
        .unwrap_or("");
    token.to_ascii_lowercase()
}

fn apply_module_timeout(stream: &TcpStream, module: &ModuleDefinition) -> io::Result<()> {
    if let Some(timeout) = module.timeout {
        let duration = Duration::from_secs(timeout.get());
        stream.set_read_timeout(Some(duration))?;
        stream.set_write_timeout(Some(duration))?;
    }

    Ok(())
}

fn missing_argument_value(option: &str) -> DaemonError {
    config_error(format!("missing value for {option}"))
}

fn parse_port(value: &OsString) -> Result<u16, DaemonError> {
    let text = value.to_string_lossy();
    text.parse::<u16>()
        .map_err(|_| config_error(format!("invalid value for --port: '{text}'")))
}

fn parse_bind_address(value: &OsString) -> Result<IpAddr, DaemonError> {
    let text = value.to_string_lossy();
    let trimmed = text.trim();
    let candidate = trimmed
        .strip_prefix('[')
        .and_then(|inner| inner.strip_suffix(']'))
        .unwrap_or(trimmed);

    if let Ok(address) = candidate.parse::<IpAddr>() {
        return Ok(address);
    }

    lookup_host(candidate)
        .map_err(|_| config_error(format!("invalid bind address '{text}'")))?
        .into_iter()
        .next()
        .ok_or_else(|| config_error(format!("invalid bind address '{text}'")))
}

fn parse_max_sessions(value: &OsString) -> Result<NonZeroUsize, DaemonError> {
    let text = value.to_string_lossy();
    let parsed: usize = text
        .parse()
        .map_err(|_| config_error(format!("invalid value for --max-sessions: '{text}'")))?;
    NonZeroUsize::new(parsed)
        .ok_or_else(|| config_error("--max-sessions must be greater than zero".to_string()))
}

fn parse_module_definition(value: &OsString) -> Result<ModuleDefinition, DaemonError> {
    let text = value.to_string_lossy();
    let (name_part, remainder) = text.split_once('=').ok_or_else(|| {
        config_error(format!(
            "invalid module specification '{text}': expected NAME=PATH"
        ))
    })?;

    let name = name_part.trim();
    ensure_valid_module_name(name).map_err(|msg| config_error(msg.to_string()))?;

    let (path_part, comment_part, options_part) = split_module_path_comment_and_options(remainder);

    let path_text = path_part.trim();
    if path_text.is_empty() {
        return Err(config_error("module path must be non-empty".to_string()));
    }

    let path_text = unescape_module_component(path_text);
    let comment = comment_part
        .map(|value| unescape_module_component(value.trim()))
        .filter(|value| !value.is_empty());

    let mut module = ModuleDefinition {
        name: name.to_string(),
        path: PathBuf::from(&path_text),
        comment,
        hosts_allow: Vec::new(),
        hosts_deny: Vec::new(),
        auth_users: Vec::new(),
        secrets_file: None,
        bandwidth_limit: None,
        bandwidth_limit_specified: false,
        bandwidth_burst: None,
        bandwidth_burst_specified: false,
        bandwidth_limit_configured: false,
        refuse_options: Vec::new(),
        read_only: true,
        numeric_ids: false,
        uid: None,
        gid: None,
        timeout: None,
        listable: true,
        use_chroot: true,
        max_connections: None,
    };

    if let Some(options_text) = options_part {
        apply_inline_module_options(options_text, &mut module)?;
    }

    if module.use_chroot && !module.path.is_absolute() {
        return Err(config_error(format!(
            "module path '{}' must be absolute when 'use chroot' is enabled",
            path_text
        )));
    }

    if module.auth_users.is_empty() {
        return Ok(module);
    }

    if module.secrets_file.is_none() {
        return Err(config_error(
            "module specified 'auth users' but did not supply a secrets file".to_string(),
        ));
    }

    Ok(module)
}

fn split_module_path_comment_and_options(value: &str) -> (&str, Option<&str>, Option<&str>) {
    enum Segment {
        Path,
        Comment { start: usize },
    }

    let mut state = Segment::Path;
    let mut escape = false;

    for (idx, ch) in value.char_indices() {
        if escape {
            escape = false;
            continue;
        }

        match ch {
            '\\' => {
                escape = true;
            }
            ';' => {
                let options = value.get(idx + ch.len_utf8()..);
                return match state {
                    Segment::Path => {
                        let path = &value[..idx];
                        (path, None, options)
                    }
                    Segment::Comment { start } => {
                        let comment = value.get(start..idx);
                        let path = &value[..start - 1];
                        (path, comment, options)
                    }
                };
            }
            ',' => {
                if matches!(state, Segment::Path) {
                    state = Segment::Comment {
                        start: idx + ch.len_utf8(),
                    };
                }
            }
            _ => {}
        }
    }

    match state {
        Segment::Path => (value, None, None),
        Segment::Comment { start } => (&value[..start - 1], value.get(start..), None),
    }
}

fn split_inline_options(text: &str) -> Vec<String> {
    let mut parts = Vec::new();
    let mut current = String::new();
    let mut escape = false;

    for ch in text.chars() {
        if escape {
            current.push(ch);
            escape = false;
            continue;
        }

        match ch {
            '\\' => escape = true,
            ';' => {
                parts.push(current.trim().to_string());
                current.clear();
            }
            _ => current.push(ch),
        }
    }

    if !current.is_empty() {
        parts.push(current.trim().to_string());
    }

    parts.into_iter().filter(|part| !part.is_empty()).collect()
}

fn apply_inline_module_options(
    options: &str,
    module: &mut ModuleDefinition,
) -> Result<(), DaemonError> {
    let path = Path::new("--module");
    let mut seen = HashSet::new();

    for option in split_inline_options(options) {
        let (key_raw, value_raw) = option
            .split_once('=')
            .ok_or_else(|| config_error(format!("module option '{option}' is missing '='")))?;

        let key = key_raw.trim().to_ascii_lowercase();
        if !seen.insert(key.clone()) {
            return Err(config_error(format!("duplicate module option '{key_raw}'")));
        }

        let value = value_raw.trim();
        match key.as_str() {
            "read only" | "read-only" => {
                let parsed = parse_boolean_directive(value).ok_or_else(|| {
                    config_error(format!("invalid boolean value '{value}' for 'read only'"))
                })?;
                module.read_only = parsed;
            }
            "list" => {
                let parsed = parse_boolean_directive(value).ok_or_else(|| {
                    config_error(format!("invalid boolean value '{value}' for 'list'"))
                })?;
                module.listable = parsed;
            }
            "numeric ids" | "numeric-ids" => {
                let parsed = parse_boolean_directive(value).ok_or_else(|| {
                    config_error(format!("invalid boolean value '{value}' for 'numeric ids'"))
                })?;
                module.numeric_ids = parsed;
            }
            "use chroot" | "use-chroot" => {
                let parsed = parse_boolean_directive(value).ok_or_else(|| {
                    config_error(format!("invalid boolean value '{value}' for 'use chroot'"))
                })?;
                module.use_chroot = parsed;
            }
            "hosts allow" | "hosts-allow" => {
                let patterns = parse_host_list(value, path, 0, "hosts allow")?;
                module.hosts_allow = patterns;
            }
            "hosts deny" | "hosts-deny" => {
                let patterns = parse_host_list(value, path, 0, "hosts deny")?;
                module.hosts_deny = patterns;
            }
            "auth users" | "auth-users" => {
                let users = parse_auth_user_list(value).map_err(|error| {
                    config_error(format!("invalid 'auth users' directive: {error}"))
                })?;
                if users.is_empty() {
                    return Err(config_error(
                        "'auth users' option must list at least one user".to_string(),
                    ));
                }
                module.auth_users = users;
            }
            "secrets file" | "secrets-file" => {
                if value.is_empty() {
                    return Err(config_error(
                        "'secrets file' option must not be empty".to_string(),
                    ));
                }
                module.secrets_file = Some(PathBuf::from(unescape_module_component(value)));
            }
            "bwlimit" => {
                if value.is_empty() {
                    return Err(config_error(
                        "'bwlimit' option must not be empty".to_string(),
                    ));
                }
                let components = parse_runtime_bwlimit(&OsString::from(value))?;
                module.bandwidth_limit = components.rate();
                module.bandwidth_burst = components.burst();
                module.bandwidth_burst_specified = components.burst_specified();
                module.bandwidth_limit_specified = true;
                module.bandwidth_limit_configured = true;
            }
            "refuse options" | "refuse-options" => {
                let options = parse_refuse_option_list(value).map_err(|error| {
                    config_error(format!("invalid 'refuse options' directive: {error}"))
                })?;
                module.refuse_options = options;
            }
            "uid" => {
                let uid = parse_numeric_identifier(value)
                    .ok_or_else(|| config_error(format!("invalid uid '{value}'")))?;
                module.uid = Some(uid);
            }
            "gid" => {
                let gid = parse_numeric_identifier(value)
                    .ok_or_else(|| config_error(format!("invalid gid '{value}'")))?;
                module.gid = Some(gid);
            }
            "timeout" => {
                let timeout = parse_timeout_seconds(value)
                    .ok_or_else(|| config_error(format!("invalid timeout '{value}'")))?;
                module.timeout = timeout;
            }
            "max connections" | "max-connections" => {
                let max = parse_max_connections_directive(value).ok_or_else(|| {
                    config_error(format!("invalid max connections value '{value}'"))
                })?;
                module.max_connections = max;
            }
            _ => {
                return Err(config_error(format!(
                    "unsupported module option '{key_raw}'"
                )));
            }
        }
    }

    Ok(())
}

fn unescape_module_component(text: &str) -> String {
    let mut result = String::with_capacity(text.len());
    let mut chars = text.chars();
    while let Some(ch) = chars.next() {
        if ch == '\\' {
            if let Some(next) = chars.next() {
                result.push(next);
            } else {
                result.push(ch);
            }
        } else {
            result.push(ch);
        }
    }
    result
}

fn parse_runtime_bwlimit(value: &OsString) -> Result<BandwidthLimitComponents, DaemonError> {
    let text = value.to_string_lossy();
    match parse_bandwidth_limit(&text) {
        Ok(components) => Ok(components),
        Err(error) => Err(runtime_bwlimit_error(&text, error)),
    }
}

fn parse_config_bwlimit(
    value: &str,
    path: &Path,
    line: usize,
) -> Result<BandwidthLimitComponents, DaemonError> {
    match parse_bandwidth_limit(value) {
        Ok(components) => Ok(components),
        Err(error) => Err(config_bwlimit_error(path, line, value, error)),
    }
}

fn runtime_bwlimit_error(value: &str, error: BandwidthParseError) -> DaemonError {
    let text = match error {
        BandwidthParseError::Invalid => format!("--bwlimit={} is invalid", value),
        BandwidthParseError::TooSmall => format!(
            "--bwlimit={} is too small (min: 512 or 0 for unlimited)",
            value
        ),
        BandwidthParseError::TooLarge => format!("--bwlimit={} is too large", value),
    };
    config_error(text)
}

fn config_bwlimit_error(
    path: &Path,
    line: usize,
    value: &str,
    error: BandwidthParseError,
) -> DaemonError {
    let detail = match error {
        BandwidthParseError::Invalid => format!("invalid 'bwlimit' value '{value}'"),
        BandwidthParseError::TooSmall => {
            format!("'bwlimit' value '{value}' is too small (min: 512 or 0 for unlimited)")
        }
        BandwidthParseError::TooLarge => format!("'bwlimit' value '{value}' is too large"),
    };
    config_parse_error(path, line, detail)
}

fn unsupported_option(option: OsString) -> DaemonError {
    let text = format!("unsupported daemon argument '{}'", option.to_string_lossy());
    config_error(text)
}

fn config_error(text: String) -> DaemonError {
    let message = Message::error(FEATURE_UNAVAILABLE_EXIT_CODE, text).with_role(Role::Daemon);
    DaemonError::new(FEATURE_UNAVAILABLE_EXIT_CODE, message)
}

fn config_parse_error(path: &Path, line: usize, message: impl Into<String>) -> DaemonError {
    let text = format!(
        "failed to parse config '{}': {} (line {})",
        path.display(),
        message.into(),
        line
    );
    let message = Message::error(FEATURE_UNAVAILABLE_EXIT_CODE, text).with_role(Role::Daemon);
    DaemonError::new(FEATURE_UNAVAILABLE_EXIT_CODE, message)
}

fn config_io_error(action: &str, path: &Path, error: io::Error) -> DaemonError {
    let text = format!("failed to {action} config '{}': {error}", path.display());
    let message = Message::error(FEATURE_UNAVAILABLE_EXIT_CODE, text).with_role(Role::Daemon);
    DaemonError::new(FEATURE_UNAVAILABLE_EXIT_CODE, message)
}

fn ensure_valid_module_name(name: &str) -> Result<(), &'static str> {
    if name.is_empty() {
        return Err("module name must be non-empty and cannot contain whitespace");
    }

    if name
        .chars()
        .any(|ch| ch.is_whitespace() || ch == '/' || ch == '\\')
    {
        return Err("module name cannot contain whitespace or path separators");
    }

    Ok(())
}

fn duplicate_argument(option: &str) -> DaemonError {
    config_error(format!("duplicate daemon argument '{option}'"))
}

fn duplicate_module(name: &str) -> DaemonError {
    config_error(format!("duplicate module definition '{name}'"))
}

fn bind_error(address: SocketAddr, error: io::Error) -> DaemonError {
    network_error("bind listener", address, error)
}

fn accept_error(address: SocketAddr, error: io::Error) -> DaemonError {
    network_error("accept connection on", address, error)
}

fn stream_error(peer: Option<SocketAddr>, action: &str, error: io::Error) -> DaemonError {
    match peer {
        Some(addr) => network_error(action, addr, error),
        None => network_error(action, "connection", error),
    }
}

fn network_error<T: fmt::Display>(action: &str, target: T, error: io::Error) -> DaemonError {
    let text = format!("failed to {action} {target}: {error}");
    let message = Message::error(SOCKET_IO_EXIT_CODE, text).with_role(Role::Daemon);
    DaemonError::new(SOCKET_IO_EXIT_CODE, message)
}

/// Runs the daemon CLI using the provided argument iterator and output handles.
///
/// The function returns the process exit code that should be used by the caller.
/// Diagnostics are rendered using the central [`rsync_core::message`] utilities.
#[allow(clippy::module_name_repetitions)]
pub fn run<I, S, Out, Err>(arguments: I, stdout: &mut Out, stderr: &mut Err) -> i32
where
    I: IntoIterator<Item = S>,
    S: Into<OsString>,
    Out: Write,
    Err: Write,
{
    let mut stderr_sink = MessageSink::new(stderr);
    match parse_args(arguments) {
        Ok(parsed) => execute(parsed, stdout, &mut stderr_sink),
        Err(error) => {
            let mut message = rsync_error!(1, "{}", error);
            message = message.with_role(Role::Daemon);
            if write_message(&message, &mut stderr_sink).is_err() {
                let _ = writeln!(stderr_sink.writer_mut(), "{}", error);
            }
            1
        }
    }
}

fn execute<Out, Err>(parsed: ParsedArgs, stdout: &mut Out, stderr: &mut MessageSink<Err>) -> i32
where
    Out: Write,
    Err: Write,
{
    if parsed.show_help {
        let help = render_help(parsed.program_name);
        if stdout.write_all(help.as_bytes()).is_err() {
            let _ = writeln!(stdout, "{help}");
            return 1;
        }
        return 0;
    }

    if parsed.show_version && parsed.remainder.is_empty() {
        let report = VersionInfoReport::default().with_daemon_brand(parsed.program_name.brand());
        let banner = report.human_readable();
        if stdout.write_all(banner.as_bytes()).is_err() {
            return 1;
        }
        return 0;
    }

    if parsed.delegate_system_rsync
        || auto_delegate_system_rsync_enabled()
        || fallback_binary_configured()
    {
        return run_delegate_mode(parsed.remainder.as_slice(), stderr);
    }

    let config = DaemonConfig::builder()
        .brand(parsed.program_name.brand())
        .arguments(parsed.remainder)
        .build();

    match run_daemon(config) {
        Ok(()) => 0,
        Err(error) => {
            if write_message(error.message(), stderr).is_err() {
                let _ = writeln!(stderr.writer_mut(), "{}", error.message());
            }
            error.exit_code()
        }
    }
}

fn auto_delegate_system_rsync_enabled() -> bool {
    matches!(env_flag("OC_RSYNC_DAEMON_AUTO_DELEGATE"), Some(true))
}

fn configured_fallback_binary() -> Option<OsString> {
<<<<<<< HEAD
    if let Some(selection) = fallback_override(DAEMON_FALLBACK_ENV) {
        return selection.resolve_or_default(OsStr::new("rsync"));
    }

    if let Some(selection) = fallback_override(CLIENT_FALLBACK_ENV) {
        return selection.resolve_or_default(OsStr::new("rsync"));
=======
    if let Some(selection) = fallback_override("OC_RSYNC_DAEMON_FALLBACK") {
        return selection.resolve_or_default(OsStr::new(Brand::Upstream.client_program_name()));
    }

    if let Some(selection) = fallback_override("OC_RSYNC_FALLBACK") {
        return selection.resolve_or_default(OsStr::new(Brand::Upstream.client_program_name()));
>>>>>>> 5e4389a9
    }

    Some(OsString::from(Brand::Upstream.client_program_name()))
}

fn fallback_binary_configured() -> bool {
    configured_fallback_binary().is_some()
}

fn fallback_binary() -> OsString {
    configured_fallback_binary()
        .unwrap_or_else(|| OsString::from(Brand::Upstream.client_program_name()))
}

fn env_flag(name: &str) -> Option<bool> {
    let value = env::var_os(name)?;
    let value = value.to_string_lossy();
    if value.trim().is_empty() {
        return Some(true);
    }

    match value.trim().to_ascii_lowercase().as_str() {
        "0" | "false" | "no" | "off" => Some(false),
        _ => Some(true),
    }
}

/// Converts a numeric exit code into an [`std::process::ExitCode`].
#[must_use]
pub fn exit_code_from(status: i32) -> std::process::ExitCode {
    let clamped = status.clamp(0, MAX_EXIT_CODE);
    std::process::ExitCode::from(clamped as u8)
}

fn run_delegate_mode<Err>(args: &[OsString], stderr: &mut MessageSink<Err>) -> i32
where
    Err: Write,
{
    let binary = fallback_binary();

    let mut command = ProcessCommand::new(&binary);
    command.arg("--daemon");
    command.arg("--no-detach");
    command.args(args);
    command.stdin(Stdio::inherit());
    command.stdout(Stdio::inherit());
    command.stderr(Stdio::inherit());

    let mut child = match command.spawn() {
        Ok(child) => child,
        Err(error) => {
            let message = rsync_error!(
                1,
                format!(
                    "failed to launch system rsync daemon '{}': {}",
                    Path::new(&binary).display(),
                    error
                )
            )
            .with_role(Role::Daemon);
            if write_message(&message, stderr).is_err() {
                let _ = writeln!(
                    stderr.writer_mut(),
                    "failed to launch system rsync daemon '{}': {}",
                    Path::new(&binary).display(),
                    error
                );
            }
            return 1;
        }
    };

    match child.wait() {
        Ok(status) => {
            if status.success() {
                0
            } else {
                let code = status.code().unwrap_or(MAX_EXIT_CODE);
                let message = rsync_error!(
                    code,
                    format!("system rsync daemon exited with status {}", status)
                )
                .with_role(Role::Daemon);
                if write_message(&message, stderr).is_err() {
                    let _ = writeln!(
                        stderr.writer_mut(),
                        "system rsync daemon exited with status {}",
                        status
                    );
                }
                code
            }
        }
        Err(error) => {
            let message = rsync_error!(
                1,
                format!("failed to wait for system rsync daemon: {}", error)
            )
            .with_role(Role::Daemon);
            if write_message(&message, stderr).is_err() {
                let _ = writeln!(
                    stderr.writer_mut(),
                    "failed to wait for system rsync daemon: {}",
                    error
                );
            }
            1
        }
    }
}

#[cfg(test)]
mod tests {
    use super::*;
    use std::borrow::Cow;
    use std::ffi::{OsStr, OsString};
    use std::fs;
    use std::io::{BufRead, BufReader, Read, Write};
    use std::net::{IpAddr, Ipv4Addr, Ipv6Addr, TcpListener, TcpStream};
    use std::num::{NonZeroU32, NonZeroU64};
    use std::path::{Path, PathBuf};
    use std::sync::Mutex;
    use std::sync::atomic::{AtomicU32, Ordering};
    use std::sync::{Arc, Barrier};
    use std::thread;
    use std::time::Duration;
    use tempfile::{NamedTempFile, tempdir};

    #[cfg(unix)]
    use std::os::unix::fs::PermissionsExt;

    fn base_module(name: &str) -> ModuleDefinition {
        ModuleDefinition {
            name: String::from(name),
            path: PathBuf::from("/srv/module"),
            comment: None,
            hosts_allow: Vec::new(),
            hosts_deny: Vec::new(),
            auth_users: Vec::new(),
            secrets_file: None,
            bandwidth_limit: None,
            bandwidth_limit_specified: false,
            bandwidth_burst: None,
            bandwidth_burst_specified: false,
            bandwidth_limit_configured: false,
            refuse_options: Vec::new(),
            read_only: true,
            numeric_ids: false,
            uid: None,
            gid: None,
            timeout: None,
            listable: true,
            use_chroot: true,
            max_connections: None,
        }
    }

    static ENV_LOCK: Mutex<()> = Mutex::new(());
    static NEXT_TEST_PORT: AtomicU32 = AtomicU32::new(0);

    fn allocate_test_port() -> u16 {
        const START: u16 = 40_000;
        const RANGE: u16 = 20_000;

        loop {
            let offset = (NEXT_TEST_PORT.fetch_add(1, Ordering::Relaxed) % u32::from(RANGE)) as u16;
            let candidate = START + offset;

            if let Ok(listener) = TcpListener::bind((Ipv4Addr::LOCALHOST, candidate)) {
                drop(listener);
                return candidate;
            }
        }
    }

    struct EnvGuard {
        key: &'static str,
        previous: Option<OsString>,
    }

    #[test]
    fn sanitize_module_identifier_preserves_clean_input() {
        let ident = "secure-module";
        match sanitize_module_identifier(ident) {
            Cow::Borrowed(value) => assert_eq!(value, ident),
            Cow::Owned(_) => panic!("clean identifiers should not allocate"),
        }
    }

    #[test]
    fn sanitize_module_identifier_replaces_control_characters() {
        let ident = "bad\nname\t";
        let sanitized = sanitize_module_identifier(ident);
        assert_eq!(sanitized.as_ref(), "bad?name?");
    }

    #[test]
    fn format_bandwidth_rate_prefers_largest_whole_unit() {
        let cases = [
            (NonZeroU64::new(512).unwrap(), "512 bytes/s"),
            (NonZeroU64::new(1024).unwrap(), "1 KiB/s"),
            (NonZeroU64::new(8 * 1024).unwrap(), "8 KiB/s"),
            (NonZeroU64::new(1024 * 1024).unwrap(), "1 MiB/s"),
            (NonZeroU64::new(1024 * 1024 * 1024).unwrap(), "1 GiB/s"),
            (NonZeroU64::new(1024u64.pow(4)).unwrap(), "1 TiB/s"),
            (NonZeroU64::new(2 * 1024u64.pow(5)).unwrap(), "2 PiB/s"),
        ];

        for (input, expected) in cases {
            assert_eq!(format_bandwidth_rate(input), expected);
        }
    }

    #[test]
    fn connection_status_messages_describe_active_sessions() {
        assert_eq!(format_connection_status(0), "Idle; waiting for connections");
        assert_eq!(format_connection_status(1), "Serving 1 connection");
        assert_eq!(format_connection_status(3), "Serving 3 connections");
    }

    #[allow(unsafe_code)]
    impl EnvGuard {
        fn set(key: &'static str, value: &OsStr) -> Self {
            let previous = std::env::var_os(key);
            unsafe {
                std::env::set_var(key, value);
            }
            Self { key, previous }
        }

        fn remove(key: &'static str) -> Self {
            let previous = std::env::var_os(key);
            unsafe {
                std::env::remove_var(key);
            }
            Self { key, previous }
        }
    }

    #[allow(unsafe_code)]
    impl Drop for EnvGuard {
        fn drop(&mut self) {
            if let Some(value) = self.previous.take() {
                unsafe {
                    std::env::set_var(self.key, value);
                }
            } else {
                unsafe {
                    std::env::remove_var(self.key);
                }
            }
        }
    }

    #[test]
    fn first_existing_config_path_prefers_primary_candidate() {
        let dir = tempdir().expect("tempdir");
        let primary = dir.path().join("primary.conf");
        let legacy = dir.path().join("legacy.conf");
        fs::write(&primary, "# primary").expect("write primary");
        fs::write(&legacy, "# legacy").expect("write legacy");

        let primary_str = primary.to_string_lossy().into_owned();
        let legacy_str = legacy.to_string_lossy().into_owned();
        let result = first_existing_config_path([primary_str.as_str(), legacy_str.as_str()]);

        assert_eq!(result, Some(OsString::from(primary_str)));
    }

    #[test]
    fn first_existing_config_path_falls_back_to_legacy_candidate() {
        let dir = tempdir().expect("tempdir");
        let legacy = dir.path().join("legacy.conf");
        fs::write(&legacy, "# legacy").expect("write legacy");

        let primary_str = dir
            .path()
            .join("missing.conf")
            .to_string_lossy()
            .into_owned();
        let legacy_str = legacy.to_string_lossy().into_owned();
        let result = first_existing_config_path([primary_str.as_str(), legacy_str.as_str()]);

        assert_eq!(result, Some(OsString::from(legacy_str)));
    }

    #[test]
    fn first_existing_config_path_returns_none_when_absent() {
        let dir = tempdir().expect("tempdir");
        let primary_str = dir
            .path()
            .join("missing-primary.conf")
            .to_string_lossy()
            .into_owned();
        let legacy_str = dir
            .path()
            .join("missing-legacy.conf")
            .to_string_lossy()
            .into_owned();
        let result = first_existing_config_path([primary_str.as_str(), legacy_str.as_str()]);

        assert!(result.is_none());
    }

    #[test]
    fn default_config_candidates_prefer_oc_branding() {
        assert_eq!(
            default_config_candidates(Brand::Oc),
            [DEFAULT_CONFIG_PATH, LEGACY_CONFIG_PATH]
        );
    }

    #[test]
    fn default_config_candidates_prefer_legacy_for_upstream_brand() {
        assert_eq!(
            default_config_candidates(Brand::Upstream),
            [LEGACY_CONFIG_PATH, DEFAULT_CONFIG_PATH]
        );
    }

    #[test]
    fn configured_fallback_binary_defaults_to_rsync() {
        let _lock = ENV_LOCK.lock().expect("env lock");
        let _primary = EnvGuard::remove(DAEMON_FALLBACK_ENV);
        let _secondary = EnvGuard::remove(CLIENT_FALLBACK_ENV);
        assert_eq!(configured_fallback_binary(), Some(OsString::from("rsync")));
    }

    #[test]
    fn configured_fallback_binary_respects_primary_disable() {
        let _lock = ENV_LOCK.lock().expect("env lock");
        let _primary = EnvGuard::set(DAEMON_FALLBACK_ENV, OsStr::new("0"));
        let _secondary = EnvGuard::remove(CLIENT_FALLBACK_ENV);
        assert!(configured_fallback_binary().is_none());
    }

    #[test]
    fn configured_fallback_binary_respects_secondary_disable() {
        let _lock = ENV_LOCK.lock().expect("env lock");
        let _primary = EnvGuard::remove(DAEMON_FALLBACK_ENV);
        let _secondary = EnvGuard::set(CLIENT_FALLBACK_ENV, OsStr::new("no"));
        assert!(configured_fallback_binary().is_none());
    }

    #[test]
    fn configured_fallback_binary_supports_auto_value() {
        let _lock = ENV_LOCK.lock().expect("env lock");
        let _primary = EnvGuard::set(DAEMON_FALLBACK_ENV, OsStr::new("auto"));
        let _secondary = EnvGuard::remove(CLIENT_FALLBACK_ENV);
        assert_eq!(configured_fallback_binary(), Some(OsString::from("rsync")));
    }

    #[cfg(unix)]
    fn write_executable_script(path: &Path, contents: &str) {
        std::fs::write(path, contents).expect("write script");
        let mut permissions = std::fs::metadata(path)
            .expect("script metadata")
            .permissions();
        permissions.set_mode(0o755);
        std::fs::set_permissions(path, permissions).expect("set script permissions");
    }

    #[test]
    fn advertised_capability_lines_empty_without_modules() {
        assert!(advertised_capability_lines(&[]).is_empty());
    }

    #[test]
    fn advertised_capability_lines_report_modules_without_auth() {
        let module = ModuleRuntime::from(base_module("docs"));

        assert_eq!(
            advertised_capability_lines(&[module]),
            vec![String::from("modules")]
        );
    }

    #[test]
    fn advertised_capability_lines_include_authlist_when_required() {
        let mut definition = base_module("secure");
        definition.auth_users.push(String::from("alice"));
        definition.secrets_file = Some(PathBuf::from("secrets.txt"));
        let module = ModuleRuntime::from(definition);

        assert_eq!(
            advertised_capability_lines(&[module]),
            vec![String::from("modules authlist")]
        );
    }

    fn module_with_host_patterns(allow: &[&str], deny: &[&str]) -> ModuleDefinition {
        ModuleDefinition {
            name: String::from("module"),
            path: PathBuf::from("/srv/module"),
            comment: None,
            hosts_allow: allow
                .iter()
                .map(|pattern| HostPattern::parse(pattern).expect("parse allow pattern"))
                .collect(),
            hosts_deny: deny
                .iter()
                .map(|pattern| HostPattern::parse(pattern).expect("parse deny pattern"))
                .collect(),
            auth_users: Vec::new(),
            secrets_file: None,
            bandwidth_limit: None,
            bandwidth_limit_specified: false,
            bandwidth_burst: None,
            bandwidth_burst_specified: false,
            bandwidth_limit_configured: false,
            refuse_options: Vec::new(),
            read_only: true,
            numeric_ids: false,
            uid: None,
            gid: None,
            timeout: None,
            listable: true,
            use_chroot: true,
            max_connections: None,
        }
    }

    fn run_with_args<I, S>(args: I) -> (i32, Vec<u8>, Vec<u8>)
    where
        I: IntoIterator<Item = S>,
        S: Into<OsString>,
    {
        let mut stdout = Vec::new();
        let mut stderr = Vec::new();
        let code = run(args, &mut stdout, &mut stderr);
        (code, stdout, stderr)
    }

    #[test]
    fn module_definition_hostname_allow_matches_exact() {
        let module = module_with_host_patterns(&["trusted.example.com"], &[]);
        let peer = IpAddr::V4(Ipv4Addr::LOCALHOST);
        assert!(module.permits(peer, Some("trusted.example.com")));
        assert!(!module.permits(peer, Some("other.example.com")));
        assert!(!module.permits(peer, None));
    }

    #[test]
    fn module_definition_hostname_suffix_matches() {
        let module = module_with_host_patterns(&[".example.com"], &[]);
        let peer = IpAddr::V4(Ipv4Addr::LOCALHOST);
        assert!(module.permits(peer, Some("node.example.com")));
        assert!(module.permits(peer, Some("example.com")));
        assert!(!module.permits(peer, Some("example.net")));
        assert!(!module.permits(peer, Some("sampleexample.com")));
    }

    #[test]
    fn module_definition_hostname_wildcard_matches() {
        let module = module_with_host_patterns(&["build?.example.*"], &[]);
        let peer = IpAddr::V4(Ipv4Addr::LOCALHOST);
        assert!(module.permits(peer, Some("build1.example.net")));
        assert!(module.permits(peer, Some("builda.example.org")));
        assert!(!module.permits(peer, Some("build12.example.net")));
    }

    #[test]
    fn module_definition_hostname_deny_takes_precedence() {
        let module = module_with_host_patterns(&["*"], &["bad.example.com"]);
        let peer = IpAddr::V4(Ipv4Addr::LOCALHOST);
        assert!(!module.permits(peer, Some("bad.example.com")));
        assert!(module.permits(peer, Some("good.example.com")));
    }

    #[test]
    fn module_definition_hostname_wildcard_handles_multiple_asterisks() {
        let module = module_with_host_patterns(&["*build*node*.example.com"], &[]);
        let peer = IpAddr::V4(Ipv4Addr::LOCALHOST);
        assert!(module.permits(peer, Some("fastbuild-node1.example.com")));
        assert!(module.permits(peer, Some("build-node.example.com")));
        assert!(!module.permits(peer, Some("build.example.org")));
    }

    #[test]
    fn module_definition_hostname_wildcard_treats_question_as_single_character() {
        let module = module_with_host_patterns(&["app??.example.com"], &[]);
        let peer = IpAddr::V4(Ipv4Addr::LOCALHOST);
        assert!(module.permits(peer, Some("app12.example.com")));
        assert!(!module.permits(peer, Some("app1.example.com")));
        assert!(!module.permits(peer, Some("app123.example.com")));
    }

    #[test]
    fn module_definition_hostname_wildcard_collapses_consecutive_asterisks() {
        let module = module_with_host_patterns(&["**.example.com"], &[]);
        let peer = IpAddr::V4(Ipv4Addr::LOCALHOST);
        assert!(module.permits(peer, Some("node.example.com")));
        assert!(!module.permits(peer, Some("node.example.org")));
    }

    #[cfg(unix)]
    #[test]
    fn delegate_system_rsync_invokes_fallback_binary() {
        let _lock = ENV_LOCK.lock().unwrap();
        let temp = tempdir().expect("tempdir");
        let script_path = temp.path().join("rsync-wrapper.sh");
        let log_path = temp.path().join("invocation.log");
        let script = format!("#!/bin/sh\necho \"$@\" > {}\nexit 0\n", log_path.display());
        write_executable_script(&script_path, &script);
        let _guard = EnvGuard::set(DAEMON_FALLBACK_ENV, script_path.as_os_str());

        let (code, _stdout, stderr) = run_with_args([
            OsStr::new("rsyncd"),
            OsStr::new("--delegate-system-rsync"),
            OsStr::new("--config"),
            OsStr::new(DEFAULT_CONFIG_PATH),
        ]);

        assert_eq!(code, 0);
        assert!(stderr.is_empty());
        let recorded = fs::read_to_string(&log_path).expect("read invocation log");
        assert!(recorded.contains("--daemon"));
        assert!(recorded.contains("--no-detach"));
        assert!(recorded.contains(&format!("--config {}", DEFAULT_CONFIG_PATH)));
    }

    #[cfg(unix)]
    #[test]
    fn delegate_system_rsync_propagates_exit_code() {
        let _lock = ENV_LOCK.lock().unwrap();
        let temp = tempdir().expect("tempdir");
        let script_path = temp.path().join("rsync-wrapper.sh");
        write_executable_script(&script_path, "#!/bin/sh\nexit 7\n");
        let _guard = EnvGuard::set(DAEMON_FALLBACK_ENV, script_path.as_os_str());

        let (code, _stdout, stderr) =
            run_with_args([OsStr::new("rsyncd"), OsStr::new("--delegate-system-rsync")]);

        assert_eq!(code, 7);
        let stderr_str = String::from_utf8_lossy(&stderr);
        assert!(stderr_str.contains("system rsync daemon exited"));
    }

    #[cfg(unix)]
    #[test]
    fn delegate_system_rsync_falls_back_to_client_override() {
        let _lock = ENV_LOCK.lock().unwrap();
        let temp = tempdir().expect("tempdir");
        let script_path = temp.path().join("rsync-wrapper.sh");
        let log_path = temp.path().join("invocation.log");
        let script = format!("#!/bin/sh\necho \"$@\" > {}\nexit 0\n", log_path.display());
        write_executable_script(&script_path, &script);
        let _guard = EnvGuard::set(CLIENT_FALLBACK_ENV, script_path.as_os_str());

        let (code, _stdout, stderr) = run_with_args([
            OsStr::new("rsyncd"),
            OsStr::new("--delegate-system-rsync"),
            OsStr::new("--port"),
            OsStr::new("1234"),
        ]);

        assert_eq!(code, 0);
        assert!(stderr.is_empty());
        let recorded = fs::read_to_string(&log_path).expect("read invocation log");
        assert!(recorded.contains("--port 1234"));
    }

    #[cfg(unix)]
    #[test]
    fn delegate_system_rsync_env_triggers_fallback() {
        let _lock = ENV_LOCK.lock().unwrap();
        let temp = tempdir().expect("tempdir");
        let script_path = temp.path().join("rsync-wrapper.sh");
        let log_path = temp.path().join("invocation.log");
        let script = format!("#!/bin/sh\necho \"$@\" > {}\nexit 0\n", log_path.display());
        write_executable_script(&script_path, &script);
        let _fallback = EnvGuard::set(DAEMON_FALLBACK_ENV, script_path.as_os_str());
        let _auto = EnvGuard::set("OC_RSYNC_DAEMON_AUTO_DELEGATE", OsStr::new("1"));

        let (code, _stdout, stderr) = run_with_args([
            OsStr::new("rsyncd"),
            OsStr::new("--config"),
            OsStr::new(DEFAULT_CONFIG_PATH),
        ]);

        assert_eq!(code, 0);
        assert!(stderr.is_empty());
        let recorded = fs::read_to_string(&log_path).expect("read invocation log");
        assert!(recorded.contains("--daemon"));
        assert!(recorded.contains(&format!("--config {}", DEFAULT_CONFIG_PATH)));
    }

    #[cfg(unix)]
    #[test]
    fn binary_session_delegates_to_configured_fallback() {
        use std::io::BufReader;

        let _lock = ENV_LOCK.lock().unwrap();
        let temp = tempdir().expect("tempdir");

        let mut frames = Vec::new();
        MessageFrame::new(
            MessageCode::Error,
            HANDSHAKE_ERROR_PAYLOAD.as_bytes().to_vec(),
        )
        .expect("frame")
        .encode_into_writer(&mut frames)
        .expect("encode error frame");
        let exit_code = u32::try_from(FEATURE_UNAVAILABLE_EXIT_CODE).unwrap_or_default();
        MessageFrame::new(MessageCode::ErrorExit, exit_code.to_be_bytes().to_vec())
            .expect("exit frame")
            .encode_into_writer(&mut frames)
            .expect("encode exit frame");

        let mut expected = Vec::new();
        expected.extend_from_slice(&u32::from(ProtocolVersion::NEWEST.as_u8()).to_be_bytes());
        expected.extend_from_slice(&frames);
        let expected_hex: String = expected.iter().map(|byte| format!("{byte:02x}")).collect();

        let script_path = temp.path().join("binary-fallback.py");
        let marker_path = temp.path().join("fallback.marker");
        let script = "#!/usr/bin/env python3\n".to_string()
            + "import os, sys, binascii\n"
            + "marker = os.environ.get('FALLBACK_MARKER')\n"
            + "if marker:\n"
            + "    with open(marker, 'w', encoding='utf-8') as handle:\n"
            + "        handle.write('delegated')\n"
            + "sys.stdin.buffer.read(4)\n"
            + "payload = binascii.unhexlify(os.environ['BINARY_RESPONSE_HEX'])\n"
            + "sys.stdout.buffer.write(payload)\n"
            + "sys.stdout.buffer.flush()\n";
        write_executable_script(&script_path, &script);

        let _fallback = EnvGuard::set(DAEMON_FALLBACK_ENV, script_path.as_os_str());
        let _marker = EnvGuard::set("FALLBACK_MARKER", marker_path.as_os_str());
        let _hex = EnvGuard::set("BINARY_RESPONSE_HEX", OsStr::new(&expected_hex));

        let port = allocate_test_port();

        let config = DaemonConfig::builder()
            .arguments([
                OsString::from("--port"),
                OsString::from(port.to_string()),
                OsString::from("--once"),
            ])
            .build();

        let handle = thread::spawn(move || run_daemon(config));

        let mut stream = connect_with_retries(port);
        let mut reader = BufReader::new(stream.try_clone().expect("clone stream"));
        stream
            .write_all(&u32::from(ProtocolVersion::NEWEST.as_u8()).to_be_bytes())
            .expect("send handshake");
        stream.flush().expect("flush handshake");

        let mut response = Vec::new();
        reader.read_to_end(&mut response).expect("read response");

        assert_eq!(response, expected);
        assert!(marker_path.exists());

        handle.join().expect("daemon thread").expect("daemon run");
    }

    #[cfg(unix)]
    #[test]
    fn binary_session_delegation_propagates_runtime_arguments() {
        use std::io::BufReader;

        let _lock = ENV_LOCK.lock().unwrap();
        let temp = tempdir().expect("tempdir");

        let module_dir = temp.path().join("module");
        fs::create_dir_all(&module_dir).expect("module dir");
        let config_path = temp.path().join("rsyncd.conf");
        fs::write(
            &config_path,
            format!("[docs]\n    path = {}\n", module_dir.display()),
        )
        .expect("write config");

        let mut frames = Vec::new();
        MessageFrame::new(
            MessageCode::Error,
            HANDSHAKE_ERROR_PAYLOAD.as_bytes().to_vec(),
        )
        .expect("frame")
        .encode_into_writer(&mut frames)
        .expect("encode error frame");
        let exit_code = u32::try_from(FEATURE_UNAVAILABLE_EXIT_CODE).unwrap_or_default();
        MessageFrame::new(MessageCode::ErrorExit, exit_code.to_be_bytes().to_vec())
            .expect("exit frame")
            .encode_into_writer(&mut frames)
            .expect("encode exit frame");

        let mut expected = Vec::new();
        expected.extend_from_slice(&u32::from(ProtocolVersion::NEWEST.as_u8()).to_be_bytes());
        expected.extend_from_slice(&frames);
        let expected_hex: String = expected.iter().map(|byte| format!("{byte:02x}")).collect();

        let script_path = temp.path().join("binary-args.py");
        let args_log_path = temp.path().join("delegation-args.log");
        let script = "#!/usr/bin/env python3\n".to_string()
            + "import os, sys, binascii\n"
            + "args_log = os.environ.get('ARGS_LOG')\n"
            + "if args_log:\n"
            + "    with open(args_log, 'w', encoding='utf-8') as handle:\n"
            + "        handle.write(' '.join(sys.argv[1:]))\n"
            + "sys.stdin.buffer.read(4)\n"
            + "payload = binascii.unhexlify(os.environ['BINARY_RESPONSE_HEX'])\n"
            + "sys.stdout.buffer.write(payload)\n"
            + "sys.stdout.buffer.flush()\n";
        write_executable_script(&script_path, &script);

        let _fallback = EnvGuard::set(DAEMON_FALLBACK_ENV, script_path.as_os_str());
        let _hex = EnvGuard::set("BINARY_RESPONSE_HEX", OsStr::new(&expected_hex));
        let _args = EnvGuard::set("ARGS_LOG", args_log_path.as_os_str());

        let port = allocate_test_port();

        let log_path = temp.path().join("daemon.log");
        let pid_path = temp.path().join("daemon.pid");
        let lock_path = temp.path().join("daemon.lock");

        let config = DaemonConfig::builder()
            .arguments([
                OsString::from("--port"),
                OsString::from(port.to_string()),
                OsString::from("--config"),
                config_path.clone().into_os_string(),
                OsString::from("--log-file"),
                log_path.clone().into_os_string(),
                OsString::from("--pid-file"),
                pid_path.clone().into_os_string(),
                OsString::from("--lock-file"),
                lock_path.clone().into_os_string(),
                OsString::from("--bwlimit"),
                OsString::from("96"),
                OsString::from("--ipv4"),
                OsString::from("--once"),
            ])
            .build();

        let handle = thread::spawn(move || run_daemon(config));

        let mut stream = connect_with_retries(port);
        let mut reader = BufReader::new(stream.try_clone().expect("clone stream"));
        stream
            .write_all(&u32::from(ProtocolVersion::NEWEST.as_u8()).to_be_bytes())
            .expect("send handshake");
        stream.flush().expect("flush handshake");

        let mut response = Vec::new();
        reader.read_to_end(&mut response).expect("read response");
        assert_eq!(response, expected);

        handle.join().expect("daemon thread").expect("daemon run");

        let recorded = fs::read_to_string(&args_log_path).expect("read args log");
        assert!(recorded.contains("--port"));
        assert!(recorded.contains(&port.to_string()));
        assert!(recorded.contains("--config"));
        assert!(recorded.contains(config_path.to_str().expect("utf8 config")));
        assert!(recorded.contains("--log-file"));
        assert!(recorded.contains(log_path.to_str().expect("utf8 log")));
        assert!(recorded.contains("--pid-file"));
        assert!(recorded.contains(pid_path.to_str().expect("utf8 pid")));
        assert!(recorded.contains("--lock-file"));
        assert!(recorded.contains(lock_path.to_str().expect("utf8 lock")));
        assert!(recorded.contains("--bwlimit"));
        assert!(recorded.contains("96"));
        assert!(recorded.contains("--ipv4"));
    }

    #[cfg(unix)]
    #[test]
    fn delegate_system_rsync_fallback_env_triggers_delegation() {
        let _lock = ENV_LOCK.lock().unwrap();
        let temp = tempdir().expect("tempdir");
        let script_path = temp.path().join("rsync-wrapper.sh");
        let log_path = temp.path().join("invocation.log");
        let script = format!("#!/bin/sh\necho \"$@\" > {}\nexit 0\n", log_path.display());
        write_executable_script(&script_path, &script);
        let _fallback = EnvGuard::set(CLIENT_FALLBACK_ENV, script_path.as_os_str());

        let (code, _stdout, stderr) = run_with_args([
            OsStr::new("rsyncd"),
            OsStr::new("--config"),
            OsStr::new(DEFAULT_CONFIG_PATH),
        ]);

        assert_eq!(code, 0);
        assert!(stderr.is_empty());
        let recorded = fs::read_to_string(&log_path).expect("read invocation log");
        assert!(recorded.contains("--daemon"));
        assert!(recorded.contains(&format!("--config {}", DEFAULT_CONFIG_PATH)));
    }

    #[cfg(unix)]
    #[test]
    fn delegate_system_rsync_daemon_fallback_env_triggers_delegation() {
        let _lock = ENV_LOCK.lock().unwrap();
        let temp = tempdir().expect("tempdir");
        let script_path = temp.path().join("rsync-wrapper.sh");
        let log_path = temp.path().join("invocation.log");
        let script = format!("#!/bin/sh\necho \"$@\" > {}\nexit 0\n", log_path.display());
        write_executable_script(&script_path, &script);
        let _fallback = EnvGuard::set(DAEMON_FALLBACK_ENV, script_path.as_os_str());

        let (code, _stdout, stderr) = run_with_args([
            OsStr::new("rsyncd"),
            OsStr::new("--config"),
            OsStr::new(DEFAULT_CONFIG_PATH),
        ]);

        assert_eq!(code, 0);
        assert!(stderr.is_empty());
        let recorded = fs::read_to_string(&log_path).expect("read invocation log");
        assert!(recorded.contains("--daemon"));
        assert!(recorded.contains(&format!("--config {}", DEFAULT_CONFIG_PATH)));
    }

    #[cfg(unix)]
    #[test]
    fn delegate_system_rsync_env_false_skips_fallback() {
        let _lock = ENV_LOCK.lock().unwrap();
        let temp = tempdir().expect("tempdir");
        let script_path = temp.path().join("rsync-wrapper.sh");
        let log_path = temp.path().join("invocation.log");
        let script = format!("#!/bin/sh\necho invoked > {}\nexit 0\n", log_path.display());
        write_executable_script(&script_path, &script);
        let _fallback = EnvGuard::set(DAEMON_FALLBACK_ENV, script_path.as_os_str());
        let _auto = EnvGuard::set("OC_RSYNC_DAEMON_AUTO_DELEGATE", OsStr::new("0"));

        let (code, stdout, _stderr) = run_with_args([OsStr::new("rsyncd"), OsStr::new("--help")]);

        assert_eq!(code, 0);
        assert!(!stdout.is_empty());
        assert!(!log_path.exists());
    }

    #[test]
    fn module_peer_hostname_uses_override() {
        clear_test_hostname_overrides();
        let module = module_with_host_patterns(&["trusted.example.com"], &[]);
        let peer = IpAddr::V4(Ipv4Addr::LOCALHOST);
        set_test_hostname_override(peer, Some("Trusted.Example.Com"));
        let mut cache = None;
        let resolved = module_peer_hostname(&module, &mut cache, peer, true);
        assert_eq!(resolved, Some("trusted.example.com"));
        assert!(module.permits(peer, resolved));
        clear_test_hostname_overrides();
    }

    #[test]
    fn module_peer_hostname_missing_resolution_denies_hostname_only_rules() {
        clear_test_hostname_overrides();
        let module = module_with_host_patterns(&["trusted.example.com"], &[]);
        let peer = IpAddr::V4(Ipv4Addr::LOCALHOST);
        let mut cache = None;
        let resolved = module_peer_hostname(&module, &mut cache, peer, true);
        if let Some(host) = resolved {
            assert_ne!(host, "trusted.example.com");
        }
        assert!(!module.permits(peer, resolved));
    }

    #[test]
    fn module_peer_hostname_skips_lookup_when_disabled() {
        clear_test_hostname_overrides();
        let module = module_with_host_patterns(&["trusted.example.com"], &[]);
        let peer = IpAddr::V4(Ipv4Addr::LOCALHOST);
        set_test_hostname_override(peer, Some("trusted.example.com"));
        let mut cache = None;
        let resolved = module_peer_hostname(&module, &mut cache, peer, false);
        assert!(resolved.is_none());
        assert!(!module.permits(peer, resolved));
        clear_test_hostname_overrides();
    }

    #[test]
    fn connection_limiter_enforces_limits_across_guards() {
        let temp = tempdir().expect("lock dir");
        let lock_path = temp.path().join("daemon.lock");
        let limiter = Arc::new(ConnectionLimiter::open(lock_path).expect("open lock file"));
        let limit = NonZeroU32::new(2).expect("non-zero");

        let first = limiter
            .acquire("docs", limit)
            .expect("first connection allowed");
        let second = limiter
            .acquire("docs", limit)
            .expect("second connection allowed");
        assert!(matches!(
            limiter.acquire("docs", limit),
            Err(ModuleConnectionError::Limit(l)) if l == limit
        ));

        drop(second);
        let third = limiter
            .acquire("docs", limit)
            .expect("slot released after guard drop");

        drop(third);
        drop(first);
        assert!(limiter.acquire("docs", limit).is_ok());
    }

    #[test]
    fn connection_limiter_open_preserves_existing_counts() {
        let temp = tempdir().expect("lock dir");
        let lock_path = temp.path().join("daemon.lock");
        fs::write(&lock_path, b"docs 1\nother 2\n").expect("seed lock file");

        let limiter = ConnectionLimiter::open(lock_path.clone()).expect("open lock file");
        drop(limiter);

        let contents = fs::read_to_string(&lock_path).expect("read lock file");
        assert_eq!(contents, "docs 1\nother 2\n");
    }

    #[test]
    fn connection_limiter_propagates_io_errors() {
        let temp = tempdir().expect("lock dir");
        let lock_path = temp.path().join("daemon.lock");
        let limiter = Arc::new(ConnectionLimiter::open(lock_path.clone()).expect("open lock"));

        fs::remove_file(&lock_path).expect("remove original lock file");
        fs::create_dir(&lock_path).expect("replace lock file with directory");

        match limiter.acquire("docs", NonZeroU32::new(1).unwrap()) {
            Err(ModuleConnectionError::Io(_)) => {}
            Err(other) => panic!("expected io error, got {other:?}"),
            Ok(_) => panic!("expected io error, got success"),
        }
    }

    #[test]
    fn builder_collects_arguments() {
        let config = DaemonConfig::builder()
            .arguments([
                OsString::from("--config"),
                OsString::from("/tmp/rsyncd.conf"),
            ])
            .build();

        assert_eq!(
            config.arguments(),
            &[
                OsString::from("--config"),
                OsString::from("/tmp/rsyncd.conf")
            ]
        );
        assert!(config.has_runtime_request());
        assert_eq!(config.brand(), Brand::Oc);
    }

    #[test]
    fn builder_allows_brand_override() {
        let config = DaemonConfig::builder()
            .brand(Brand::Upstream)
            .arguments([OsString::from("--daemon")])
            .build();

        assert_eq!(config.brand(), Brand::Upstream);
        assert_eq!(config.arguments(), &[OsString::from("--daemon")]);
    }

    #[test]
    fn runtime_options_parse_module_definitions() {
        let options = RuntimeOptions::parse(&[
            OsString::from("--module"),
            OsString::from("docs=/srv/docs,Documentation"),
            OsString::from("--module"),
            OsString::from("logs=/var/log"),
        ])
        .expect("parse modules");

        let modules = options.modules();
        assert_eq!(modules.len(), 2);
        assert_eq!(modules[0].name, "docs");
        assert_eq!(modules[0].path, PathBuf::from("/srv/docs"));
        assert_eq!(modules[0].comment.as_deref(), Some("Documentation"));
        assert!(modules[0].bandwidth_limit().is_none());
        assert!(modules[0].bandwidth_burst().is_none());
        assert!(modules[0].refused_options().is_empty());
        assert!(modules[0].read_only());
        assert_eq!(modules[1].name, "logs");
        assert_eq!(modules[1].path, PathBuf::from("/var/log"));
        assert!(modules[1].comment.is_none());
        assert!(modules[1].bandwidth_limit().is_none());
        assert!(modules[1].bandwidth_burst().is_none());
        assert!(modules[1].refused_options().is_empty());
        assert!(modules[1].read_only());
    }

    #[test]
    fn runtime_options_module_definition_supports_escaped_commas() {
        let options = RuntimeOptions::parse(&[
            OsString::from("--module"),
            OsString::from("docs=/srv/docs\\,archive,Project\\, Docs"),
        ])
        .expect("parse modules with escapes");

        let modules = options.modules();
        assert_eq!(modules.len(), 1);
        assert_eq!(modules[0].name, "docs");
        assert_eq!(modules[0].path, PathBuf::from("/srv/docs,archive"));
        assert_eq!(modules[0].comment.as_deref(), Some("Project, Docs"));
        assert!(modules[0].read_only());
    }

    #[test]
    fn runtime_options_module_definition_preserves_escaped_backslash() {
        let options = RuntimeOptions::parse(&[
            OsString::from("--module"),
            OsString::from("logs=/var/log\\\\files,Log share"),
        ])
        .expect("parse modules with escaped backslash");

        let modules = options.modules();
        assert_eq!(modules.len(), 1);
        assert_eq!(modules[0].path, PathBuf::from("/var/log\\files"));
        assert_eq!(modules[0].comment.as_deref(), Some("Log share"));
        assert!(modules[0].read_only());
    }

    #[test]
    fn runtime_options_module_definition_parses_inline_options() {
        let options = RuntimeOptions::parse(&[
            OsString::from("--module"),
            OsString::from(
                "mirror=./data;use-chroot=no;read-only=yes;list=no;numeric-ids=yes;hosts-allow=192.0.2.0/24;auth-users=alice,bob;secrets-file=/etc/oc-rsyncd/oc-rsyncd.secrets;bwlimit=1m;refuse-options=compress;uid=1000;gid=2000;timeout=600;max-connections=5",
            ),
        ])
        .expect("parse module with inline options");

        let modules = options.modules();
        assert_eq!(modules.len(), 1);
        let module = &modules[0];
        assert_eq!(module.name(), "mirror");
        assert_eq!(module.path, PathBuf::from("./data"));
        assert!(module.read_only());
        assert!(!module.listable());
        assert!(module.numeric_ids());
        assert!(!module.use_chroot());
        assert!(module.permits(
            IpAddr::V4(Ipv4Addr::new(192, 0, 2, 42)),
            Some("host.example")
        ));
        assert_eq!(
            module.auth_users(),
            &[String::from("alice"), String::from("bob")]
        );
        assert_eq!(
            module
                .secrets_file()
                .map(|path| path.to_string_lossy().into_owned()),
            Some(String::from(DEFAULT_SECRETS_PATH))
        );
        assert_eq!(
            module.bandwidth_limit().map(NonZeroU64::get),
            Some(1_048_576)
        );
        assert!(module.bandwidth_burst().is_none());
        assert!(!module.bandwidth_burst_specified());
        assert_eq!(module.refused_options(), [String::from("compress")]);
        assert_eq!(module.uid(), Some(1000));
        assert_eq!(module.gid(), Some(2000));
        assert_eq!(module.timeout().map(NonZeroU64::get), Some(600));
        assert_eq!(module.max_connections().map(NonZeroU32::get), Some(5));
    }

    #[test]
    fn runtime_options_module_definition_parses_inline_bwlimit_burst() {
        let options = RuntimeOptions::parse(&[
            OsString::from("--module"),
            OsString::from("mirror=./data;use-chroot=no;bwlimit=2m:8m"),
        ])
        .expect("parse module with inline bwlimit burst");

        let modules = options.modules();
        assert_eq!(modules.len(), 1);
        let module = &modules[0];
        assert_eq!(
            module.bandwidth_limit().map(NonZeroU64::get),
            Some(2_097_152)
        );
        assert_eq!(
            module.bandwidth_burst().map(NonZeroU64::get),
            Some(8_388_608)
        );
        assert!(module.bandwidth_burst_specified());
    }

    #[test]
    fn runtime_options_module_definition_rejects_unknown_inline_option() {
        let error = RuntimeOptions::parse(&[
            OsString::from("--module"),
            OsString::from("docs=/srv/docs;unknown=true"),
        ])
        .expect_err("unknown option should fail");

        assert!(
            error
                .message()
                .to_string()
                .contains("unsupported module option")
        );
    }

    #[test]
    fn runtime_options_module_definition_requires_secrets_for_inline_auth_users() {
        let error = RuntimeOptions::parse(&[
            OsString::from("--module"),
            OsString::from("logs=/var/log;auth-users=alice"),
        ])
        .expect_err("missing secrets file should fail");

        assert!(
            error
                .message()
                .to_string()
                .contains("did not supply a secrets file")
        );
    }

    #[test]
    fn runtime_options_module_definition_rejects_duplicate_inline_option() {
        let error = RuntimeOptions::parse(&[
            OsString::from("--module"),
            OsString::from("docs=/srv/docs;read-only=yes;read-only=no"),
        ])
        .expect_err("duplicate inline option should fail");

        assert!(
            error
                .message()
                .to_string()
                .contains("duplicate module option")
        );
    }

    #[test]
    fn runtime_options_parse_pid_file_argument() {
        let options = RuntimeOptions::parse(&[
            OsString::from("--pid-file"),
            OsString::from("/var/run/rsyncd.pid"),
        ])
        .expect("parse pid file argument");

        assert_eq!(options.pid_file(), Some(Path::new("/var/run/rsyncd.pid")));
    }

    #[test]
    fn runtime_options_reject_duplicate_pid_file_argument() {
        let error = RuntimeOptions::parse(&[
            OsString::from("--pid-file"),
            OsString::from("/var/run/one.pid"),
            OsString::from("--pid-file"),
            OsString::from("/var/run/two.pid"),
        ])
        .expect_err("duplicate pid file should fail");

        assert!(error.message().to_string().contains("--pid-file"));
    }

    #[test]
    fn runtime_options_ipv6_sets_default_bind_address() {
        let options =
            RuntimeOptions::parse(&[OsString::from("--ipv6")]).expect("parse --ipv6 succeeds");

        assert_eq!(options.bind_address(), IpAddr::V6(Ipv6Addr::UNSPECIFIED));
        assert_eq!(options.address_family(), Some(AddressFamily::Ipv6));
    }

    #[test]
    fn runtime_options_ipv6_accepts_ipv6_bind_address() {
        let options = RuntimeOptions::parse(&[
            OsString::from("--bind"),
            OsString::from("::1"),
            OsString::from("--ipv6"),
        ])
        .expect("ipv6 bind succeeds");

        assert_eq!(options.bind_address(), IpAddr::V6(Ipv6Addr::LOCALHOST));
        assert_eq!(options.address_family(), Some(AddressFamily::Ipv6));
    }

    #[test]
    fn runtime_options_bind_accepts_bracketed_ipv6() {
        let options = RuntimeOptions::parse(&[OsString::from("--bind"), OsString::from("[::1]")])
            .expect("parse bracketed ipv6");

        assert_eq!(options.bind_address(), IpAddr::V6(Ipv6Addr::LOCALHOST));
        assert_eq!(options.address_family(), Some(AddressFamily::Ipv6));
    }

    #[test]
    fn runtime_options_bind_resolves_hostnames() {
        let options =
            RuntimeOptions::parse(&[OsString::from("--bind"), OsString::from("localhost")])
                .expect("parse hostname bind");

        let address = options.bind_address();
        assert!(
            address == IpAddr::V4(Ipv4Addr::LOCALHOST)
                || address == IpAddr::V6(Ipv6Addr::LOCALHOST),
            "unexpected resolved address {address}",
        );
    }

    #[test]
    fn runtime_options_ipv6_rejects_ipv4_bind_address() {
        let error = RuntimeOptions::parse(&[
            OsString::from("--bind"),
            OsString::from("127.0.0.1"),
            OsString::from("--ipv6"),
        ])
        .expect_err("ipv4 bind with --ipv6 should fail");

        assert!(
            error
                .message()
                .to_string()
                .contains("cannot use --ipv6 with an IPv4 bind address")
        );
    }

    #[test]
    fn runtime_options_ipv4_rejects_ipv6_bind_address() {
        let error = RuntimeOptions::parse(&[
            OsString::from("--bind"),
            OsString::from("::1"),
            OsString::from("--ipv4"),
        ])
        .expect_err("ipv6 bind with --ipv4 should fail");

        assert!(
            error
                .message()
                .to_string()
                .contains("cannot use --ipv4 with an IPv6 bind address")
        );
    }

    #[test]
    fn runtime_options_rejects_ipv4_ipv6_combo() {
        let error = RuntimeOptions::parse(&[OsString::from("--ipv4"), OsString::from("--ipv6")])
            .expect_err("conflicting address families should fail");

        assert!(
            error
                .message()
                .to_string()
                .contains("cannot combine --ipv4 with --ipv6")
        );
    }

    #[test]
    fn runtime_options_load_modules_from_config_file() {
        let mut file = NamedTempFile::new().expect("config file");
        writeln!(
            file,
            "[docs]\npath = /srv/docs\ncomment = Documentation\n\n[logs]\npath=/var/log\n"
        )
        .expect("write config");

        let options = RuntimeOptions::parse(&[
            OsString::from("--config"),
            file.path().as_os_str().to_os_string(),
        ])
        .expect("parse config modules");

        let modules = options.modules();
        assert_eq!(modules.len(), 2);
        assert_eq!(modules[0].name, "docs");
        assert_eq!(modules[0].path, PathBuf::from("/srv/docs"));
        assert_eq!(modules[0].comment.as_deref(), Some("Documentation"));
        assert!(modules[0].bandwidth_limit().is_none());
        assert!(modules[0].bandwidth_burst().is_none());
        assert!(modules[0].listable());
        assert_eq!(modules[1].name, "logs");
        assert_eq!(modules[1].path, PathBuf::from("/var/log"));
        assert!(modules[1].comment.is_none());
        assert!(modules[1].bandwidth_limit().is_none());
        assert!(modules[1].bandwidth_burst().is_none());
        assert!(modules[1].listable());
        assert!(modules.iter().all(ModuleDefinition::use_chroot));
    }

    #[test]
    fn runtime_options_loads_pid_file_from_config() {
        let dir = tempdir().expect("config dir");
        let config_path = dir.path().join("rsyncd.conf");
        writeln!(
            File::create(&config_path).expect("create config"),
            "pid file = daemon.pid\n[docs]\npath = /srv/docs\n"
        )
        .expect("write config");

        let options = RuntimeOptions::parse(&[
            OsString::from("--config"),
            config_path.as_os_str().to_os_string(),
        ])
        .expect("parse config with pid file");

        let expected = dir.path().join("daemon.pid");
        assert_eq!(options.pid_file(), Some(expected.as_path()));
    }

    #[test]
    fn runtime_options_config_pid_file_respects_cli_override() {
        let dir = tempdir().expect("config dir");
        let config_path = dir.path().join("rsyncd.conf");
        writeln!(
            File::create(&config_path).expect("create config"),
            "pid file = config.pid\n[docs]\npath = /srv/docs\n"
        )
        .expect("write config");

        let cli_pid = PathBuf::from("/var/run/override.pid");
        let options = RuntimeOptions::parse(&[
            OsString::from("--pid-file"),
            cli_pid.as_os_str().to_os_string(),
            OsString::from("--config"),
            config_path.as_os_str().to_os_string(),
        ])
        .expect("parse config with cli override");

        assert_eq!(options.pid_file(), Some(cli_pid.as_path()));
    }

    #[test]
    fn runtime_options_loads_lock_file_from_config() {
        let dir = tempdir().expect("config dir");
        let config_path = dir.path().join("rsyncd.conf");
        writeln!(
            File::create(&config_path).expect("create config"),
            "lock file = daemon.lock\n[docs]\npath = /srv/docs\n"
        )
        .expect("write config");

        let options = RuntimeOptions::parse(&[
            OsString::from("--config"),
            config_path.as_os_str().to_os_string(),
        ])
        .expect("parse config with lock file");

        let expected = dir.path().join("daemon.lock");
        assert_eq!(options.lock_file(), Some(expected.as_path()));
    }

    #[test]
    fn runtime_options_config_lock_file_respects_cli_override() {
        let dir = tempdir().expect("config dir");
        let config_path = dir.path().join("rsyncd.conf");
        writeln!(
            File::create(&config_path).expect("create config"),
            "lock file = config.lock\n[docs]\npath = /srv/docs\n"
        )
        .expect("write config");

        let cli_lock = PathBuf::from("/var/run/override.lock");
        let options = RuntimeOptions::parse(&[
            OsString::from("--lock-file"),
            cli_lock.as_os_str().to_os_string(),
            OsString::from("--config"),
            config_path.as_os_str().to_os_string(),
        ])
        .expect("parse config with cli lock override");

        assert_eq!(options.lock_file(), Some(cli_lock.as_path()));
    }

    #[test]
    fn runtime_options_loads_bwlimit_from_config() {
        let mut file = NamedTempFile::new().expect("config file");
        writeln!(file, "[docs]\npath = /srv/docs\nbwlimit = 4M\n").expect("write config");

        let options = RuntimeOptions::parse(&[
            OsString::from("--config"),
            file.path().as_os_str().to_os_string(),
        ])
        .expect("parse config modules");

        let modules = options.modules();
        assert_eq!(modules.len(), 1);
        let module = &modules[0];
        assert_eq!(module.name, "docs");
        assert_eq!(
            module.bandwidth_limit(),
            Some(NonZeroU64::new(4 * 1024 * 1024).unwrap())
        );
        assert!(module.bandwidth_burst().is_none());
        assert!(!module.bandwidth_burst_specified());
    }

    #[test]
    fn runtime_options_loads_bwlimit_burst_from_config() {
        let mut file = NamedTempFile::new().expect("config file");
        writeln!(file, "[docs]\npath = /srv/docs\nbwlimit = 4M:16M\n").expect("write config");

        let options = RuntimeOptions::parse(&[
            OsString::from("--config"),
            file.path().as_os_str().to_os_string(),
        ])
        .expect("parse config modules");

        let modules = options.modules();
        assert_eq!(modules.len(), 1);
        let module = &modules[0];
        assert_eq!(module.name, "docs");
        assert_eq!(
            module.bandwidth_limit(),
            Some(NonZeroU64::new(4 * 1024 * 1024).unwrap())
        );
        assert_eq!(
            module.bandwidth_burst(),
            Some(NonZeroU64::new(16 * 1024 * 1024).unwrap())
        );
        assert!(module.bandwidth_burst_specified());
    }

    #[test]
    fn runtime_options_loads_global_bwlimit_from_config() {
        let mut file = NamedTempFile::new().expect("config file");
        writeln!(file, "bwlimit = 3M:12M\n[docs]\npath = /srv/docs\n").expect("write config");

        let options = RuntimeOptions::parse(&[
            OsString::from("--config"),
            file.path().as_os_str().to_os_string(),
        ])
        .expect("parse config modules");

        assert_eq!(
            options.bandwidth_limit(),
            Some(NonZeroU64::new(3 * 1024 * 1024).unwrap())
        );
        assert_eq!(
            options.bandwidth_burst(),
            Some(NonZeroU64::new(12 * 1024 * 1024).unwrap())
        );
        assert!(options.bandwidth_limit_configured());

        let modules = options.modules();
        assert_eq!(modules.len(), 1);
        assert!(modules[0].bandwidth_limit().is_none());
    }

    #[test]
    fn runtime_options_global_bwlimit_respects_cli_override() {
        let mut file = NamedTempFile::new().expect("config file");
        writeln!(file, "bwlimit = 3M\n[docs]\npath = /srv/docs\n").expect("write config");

        let options = RuntimeOptions::parse(&[
            OsString::from("--bwlimit"),
            OsString::from("8M:32M"),
            OsString::from("--config"),
            file.path().as_os_str().to_os_string(),
        ])
        .expect("parse config with cli override");

        assert_eq!(
            options.bandwidth_limit(),
            Some(NonZeroU64::new(8 * 1024 * 1024).unwrap())
        );
        assert_eq!(
            options.bandwidth_burst(),
            Some(NonZeroU64::new(32 * 1024 * 1024).unwrap())
        );
    }

    #[test]
    fn runtime_options_loads_unlimited_global_bwlimit_from_config() {
        let mut file = NamedTempFile::new().expect("config file");
        writeln!(file, "bwlimit = 0\n[docs]\npath = /srv/docs\n").expect("write config");

        let options = RuntimeOptions::parse(&[
            OsString::from("--config"),
            file.path().as_os_str().to_os_string(),
        ])
        .expect("parse config modules");

        assert!(options.bandwidth_limit().is_none());
        assert!(options.bandwidth_burst().is_none());
        assert!(options.bandwidth_limit_configured());
    }

    #[test]
    fn runtime_options_loads_refuse_options_from_config() {
        let mut file = NamedTempFile::new().expect("config file");
        writeln!(
            file,
            "[docs]\npath = /srv/docs\nrefuse options = delete, compress progress\n"
        )
        .expect("write config");

        let options = RuntimeOptions::parse(&[
            OsString::from("--config"),
            file.path().as_os_str().to_os_string(),
        ])
        .expect("parse config modules");

        let modules = options.modules();
        assert_eq!(modules.len(), 1);
        let module = &modules[0];
        assert_eq!(module.name, "docs");
        assert_eq!(
            module.refused_options(),
            &["delete", "compress", "progress"]
        );
    }

    #[test]
    fn runtime_options_loads_boolean_and_id_directives_from_config() {
        let mut file = NamedTempFile::new().expect("config file");
        writeln!(
            file,
            "[docs]\npath = /srv/docs\nread only = yes\nnumeric ids = on\nuid = 1234\ngid = 4321\nlist = no\n",
        )
        .expect("write config");

        let options = RuntimeOptions::parse(&[
            OsString::from("--config"),
            file.path().as_os_str().to_os_string(),
        ])
        .expect("parse config modules");

        let modules = options.modules();
        assert_eq!(modules.len(), 1);
        let module = &modules[0];
        assert!(module.read_only());
        assert!(module.numeric_ids());
        assert_eq!(module.uid(), Some(1234));
        assert_eq!(module.gid(), Some(4321));
        assert!(!module.listable());
        assert!(module.use_chroot());
    }

    #[test]
    fn runtime_options_loads_use_chroot_directive_from_config() {
        let mut file = NamedTempFile::new().expect("config file");
        writeln!(file, "[docs]\npath = /srv/docs\nuse chroot = no\n",).expect("write config");

        let options = RuntimeOptions::parse(&[
            OsString::from("--config"),
            file.path().as_os_str().to_os_string(),
        ])
        .expect("parse config modules");

        let modules = options.modules();
        assert_eq!(modules.len(), 1);
        assert!(!modules[0].use_chroot());
    }

    #[test]
    fn runtime_options_allows_relative_path_when_use_chroot_disabled() {
        let mut file = NamedTempFile::new().expect("config file");
        writeln!(file, "[docs]\npath = data/docs\nuse chroot = no\n",).expect("write config");

        let options = RuntimeOptions::parse(&[
            OsString::from("--config"),
            file.path().as_os_str().to_os_string(),
        ])
        .expect("parse config modules");

        let modules = options.modules();
        assert_eq!(modules.len(), 1);
        assert_eq!(modules[0].path, PathBuf::from("data/docs"));
        assert!(!modules[0].use_chroot());
    }

    #[test]
    fn runtime_options_loads_timeout_from_config() {
        let mut file = NamedTempFile::new().expect("config file");
        writeln!(file, "[docs]\npath = /srv/docs\ntimeout = 120\n").expect("write config");

        let options = RuntimeOptions::parse(&[
            OsString::from("--config"),
            file.path().as_os_str().to_os_string(),
        ])
        .expect("parse config modules");

        let modules = options.modules();
        assert_eq!(modules.len(), 1);
        let module = &modules[0];
        assert_eq!(module.timeout().map(NonZeroU64::get), Some(120));
    }

    #[test]
    fn runtime_options_allows_timeout_zero_in_config() {
        let mut file = NamedTempFile::new().expect("config file");
        writeln!(file, "[docs]\npath = /srv/docs\ntimeout = 0\n").expect("write config");

        let options = RuntimeOptions::parse(&[
            OsString::from("--config"),
            file.path().as_os_str().to_os_string(),
        ])
        .expect("parse config modules");

        let modules = options.modules();
        assert_eq!(modules.len(), 1);
        let module = &modules[0];
        assert!(module.timeout().is_none());
    }

    #[test]
    fn runtime_options_rejects_invalid_boolean_directive() {
        let mut file = NamedTempFile::new().expect("config file");
        writeln!(file, "[docs]\npath = /srv/docs\nread only = maybe\n").expect("write config");

        let error = RuntimeOptions::parse(&[
            OsString::from("--config"),
            file.path().as_os_str().to_os_string(),
        ])
        .expect_err("invalid boolean should fail");

        assert!(
            error
                .message()
                .to_string()
                .contains("invalid boolean value 'maybe'")
        );
    }

    #[test]
    fn runtime_options_rejects_duplicate_use_chroot_directive() {
        let mut file = NamedTempFile::new().expect("config file");
        writeln!(
            file,
            "[docs]\npath = /srv/docs\nuse chroot = yes\nuse chroot = no\n",
        )
        .expect("write config");

        let error = RuntimeOptions::parse(&[
            OsString::from("--config"),
            file.path().as_os_str().to_os_string(),
        ])
        .expect_err("duplicate directive should fail");

        assert!(
            error
                .message()
                .to_string()
                .contains("duplicate 'use chroot' directive")
        );
    }

    #[test]
    fn runtime_options_rejects_relative_path_with_chroot_enabled() {
        let mut file = NamedTempFile::new().expect("config file");
        writeln!(file, "[docs]\npath = data/docs\nuse chroot = yes\n",).expect("write config");

        let error = RuntimeOptions::parse(&[
            OsString::from("--config"),
            file.path().as_os_str().to_os_string(),
        ])
        .expect_err("relative path with chroot should fail");

        assert!(
            error
                .message()
                .to_string()
                .contains("requires an absolute path when 'use chroot' is enabled")
        );
    }

    #[test]
    fn runtime_options_rejects_invalid_list_directive() {
        let mut file = NamedTempFile::new().expect("config file");
        writeln!(file, "[docs]\npath = /srv/docs\nlist = maybe\n").expect("write config");

        let error = RuntimeOptions::parse(&[
            OsString::from("--config"),
            file.path().as_os_str().to_os_string(),
        ])
        .expect_err("invalid list boolean should fail");

        assert!(
            error
                .message()
                .to_string()
                .contains("invalid boolean value 'maybe' for 'list'")
        );
    }

    #[test]
    fn runtime_options_apply_global_refuse_options() {
        let mut file = NamedTempFile::new().expect("config file");
        writeln!(
            file,
            "refuse options = compress, delete\n[docs]\npath = /srv/docs\n[logs]\npath = /srv/logs\nrefuse options = stats\n",
        )
        .expect("write config");

        let options = RuntimeOptions::parse(&[
            OsString::from("--config"),
            file.path().as_os_str().to_os_string(),
        ])
        .expect("parse config with global refuse options");

        assert_eq!(
            options.modules()[0].refused_options(),
            ["compress", "delete"]
        );
        assert_eq!(options.modules()[1].refused_options(), ["stats"]);
    }

    #[test]
    fn runtime_options_cli_modules_inherit_global_refuse_options() {
        let mut file = NamedTempFile::new().expect("config file");
        writeln!(file, "refuse options = compress\n").expect("write config");

        let options = RuntimeOptions::parse(&[
            OsString::from("--config"),
            file.path().as_os_str().to_os_string(),
            OsString::from("--module"),
            OsString::from("extra=/srv/extra"),
        ])
        .expect("parse config with cli module");

        assert_eq!(options.modules()[0].refused_options(), ["compress"]);
    }

    #[test]
    fn runtime_options_loads_modules_from_included_config() {
        let dir = tempdir().expect("tempdir");
        let include_path = dir.path().join("modules.conf");
        writeln!(
            File::create(&include_path).expect("create include"),
            "[docs]\npath = /srv/docs\n"
        )
        .expect("write include");

        let main_path = dir.path().join("rsyncd.conf");
        writeln!(
            File::create(&main_path).expect("create config"),
            "include = modules.conf\n"
        )
        .expect("write main config");

        let options = RuntimeOptions::parse(&[
            OsString::from("--config"),
            main_path.as_os_str().to_os_string(),
        ])
        .expect("parse config with include");

        assert_eq!(options.modules().len(), 1);
        assert_eq!(options.modules()[0].name(), "docs");
    }

    #[test]
    fn parse_config_modules_detects_recursive_include() {
        let dir = tempdir().expect("tempdir");
        let first = dir.path().join("first.conf");
        let second = dir.path().join("second.conf");

        writeln!(
            File::create(&first).expect("create first"),
            "include = second.conf\n"
        )
        .expect("write first");
        writeln!(
            File::create(&second).expect("create second"),
            "include = first.conf\n"
        )
        .expect("write second");

        let error = parse_config_modules(&first).expect_err("recursive include should fail");
        assert!(error.message().to_string().contains("recursive include"));
    }

    #[test]
    fn runtime_options_rejects_duplicate_global_refuse_options() {
        let mut file = NamedTempFile::new().expect("config file");
        writeln!(
            file,
            "refuse options = compress\nrefuse options = delete\n[docs]\npath = /srv/docs\n",
        )
        .expect("write config");

        let error = RuntimeOptions::parse(&[
            OsString::from("--config"),
            file.path().as_os_str().to_os_string(),
        ])
        .expect_err("duplicate global refuse options should fail");

        assert!(
            error
                .message()
                .to_string()
                .contains("duplicate 'refuse options' directive")
        );
    }

    #[test]
    fn runtime_options_rejects_duplicate_global_bwlimit() {
        let mut file = NamedTempFile::new().expect("config file");
        writeln!(
            file,
            "bwlimit = 1M\nbwlimit = 2M\n[docs]\npath = /srv/docs\n"
        )
        .expect("write config");

        let error = RuntimeOptions::parse(&[
            OsString::from("--config"),
            file.path().as_os_str().to_os_string(),
        ])
        .expect_err("duplicate global bwlimit should fail");

        assert!(
            error
                .message()
                .to_string()
                .contains("duplicate 'bwlimit' directive in global section")
        );
    }

    #[test]
    fn runtime_options_rejects_invalid_uid() {
        let mut file = NamedTempFile::new().expect("config file");
        writeln!(file, "[docs]\npath = /srv/docs\nuid = alpha\n").expect("write config");

        let error = RuntimeOptions::parse(&[
            OsString::from("--config"),
            file.path().as_os_str().to_os_string(),
        ])
        .expect_err("invalid uid should fail");

        assert!(error.message().to_string().contains("invalid uid"));
    }

    #[test]
    fn runtime_options_rejects_invalid_timeout() {
        let mut file = NamedTempFile::new().expect("config file");
        writeln!(file, "[docs]\npath = /srv/docs\ntimeout = never\n").expect("write config");

        let error = RuntimeOptions::parse(&[
            OsString::from("--config"),
            file.path().as_os_str().to_os_string(),
        ])
        .expect_err("invalid timeout should fail");

        assert!(error.message().to_string().contains("invalid timeout"));
    }

    #[test]
    fn runtime_options_rejects_invalid_bwlimit_in_config() {
        let mut file = NamedTempFile::new().expect("config file");
        writeln!(file, "[docs]\npath = /srv/docs\nbwlimit = nope\n").expect("write config");

        let error = RuntimeOptions::parse(&[
            OsString::from("--config"),
            file.path().as_os_str().to_os_string(),
        ])
        .expect_err("invalid bwlimit should fail");

        assert!(
            error
                .message()
                .to_string()
                .contains("invalid 'bwlimit' value 'nope'")
        );
    }

    #[test]
    fn runtime_options_rejects_duplicate_bwlimit_in_config() {
        let mut file = NamedTempFile::new().expect("config file");
        writeln!(
            file,
            "[docs]\npath = /srv/docs\nbwlimit = 1M\nbwlimit = 2M\n"
        )
        .expect("write config");

        let error = RuntimeOptions::parse(&[
            OsString::from("--config"),
            file.path().as_os_str().to_os_string(),
        ])
        .expect_err("duplicate bwlimit should fail");

        assert!(
            error
                .message()
                .to_string()
                .contains("duplicate 'bwlimit' directive")
        );
    }

    #[test]
    fn runtime_options_loads_max_connections_from_config() {
        let mut file = NamedTempFile::new().expect("config file");
        writeln!(file, "[docs]\npath = /srv/docs\nmax connections = 7\n").expect("write config");

        let options = RuntimeOptions::parse(&[
            OsString::from("--config"),
            file.path().as_os_str().to_os_string(),
        ])
        .expect("config parses");

        assert_eq!(options.modules[0].max_connections(), NonZeroU32::new(7));
    }

    #[test]
    fn runtime_options_loads_unlimited_max_connections_from_config() {
        let mut file = NamedTempFile::new().expect("config file");
        writeln!(file, "[docs]\npath = /srv/docs\nmax connections = 0\n").expect("write config");

        let options = RuntimeOptions::parse(&[
            OsString::from("--config"),
            file.path().as_os_str().to_os_string(),
        ])
        .expect("config parses");

        assert!(options.modules[0].max_connections().is_none());
    }

    #[test]
    fn runtime_options_rejects_invalid_max_connections() {
        let mut file = NamedTempFile::new().expect("config file");
        writeln!(file, "[docs]\npath = /srv/docs\nmax connections = nope\n").expect("write config");

        let error = RuntimeOptions::parse(&[
            OsString::from("--config"),
            file.path().as_os_str().to_os_string(),
        ])
        .expect_err("invalid max connections should fail");

        assert!(
            error
                .message()
                .to_string()
                .contains("invalid max connections value")
        );
    }

    #[test]
    fn runtime_options_rejects_duplicate_refuse_options_directives() {
        let mut file = NamedTempFile::new().expect("config file");
        writeln!(
            file,
            "[docs]\npath = /srv/docs\nrefuse options = delete\nrefuse options = compress\n"
        )
        .expect("write config");

        let error = RuntimeOptions::parse(&[
            OsString::from("--config"),
            file.path().as_os_str().to_os_string(),
        ])
        .expect_err("duplicate refuse options should fail");

        assert!(
            error
                .message()
                .to_string()
                .contains("duplicate 'refuse options' directive")
        );
    }

    #[test]
    fn runtime_options_rejects_empty_refuse_options_directive() {
        let mut file = NamedTempFile::new().expect("config file");
        writeln!(file, "[docs]\npath = /srv/docs\nrefuse options =   \n").expect("write config");

        let error = RuntimeOptions::parse(&[
            OsString::from("--config"),
            file.path().as_os_str().to_os_string(),
        ])
        .expect_err("empty refuse options should fail");

        let rendered = error.message().to_string();
        assert!(rendered.contains("must specify at least one option"));
    }

    #[test]
    fn runtime_options_parse_bwlimit_argument() {
        let options = RuntimeOptions::parse(&[OsString::from("--bwlimit"), OsString::from("8M")])
            .expect("parse bwlimit");

        assert_eq!(
            options.bandwidth_limit(),
            Some(NonZeroU64::new(8 * 1024 * 1024).unwrap())
        );
        assert!(options.bandwidth_burst().is_none());
        assert!(options.bandwidth_limit_configured());
    }

    #[test]
    fn runtime_options_parse_bwlimit_argument_with_burst() {
        let options =
            RuntimeOptions::parse(&[OsString::from("--bwlimit"), OsString::from("8M:12M")])
                .expect("parse bwlimit with burst");

        assert_eq!(
            options.bandwidth_limit(),
            Some(NonZeroU64::new(8 * 1024 * 1024).unwrap())
        );
        assert_eq!(
            options.bandwidth_burst(),
            Some(NonZeroU64::new(12 * 1024 * 1024).unwrap())
        );
        assert!(options.bandwidth_limit_configured());
    }

    #[test]
    fn runtime_options_reject_whitespace_wrapped_bwlimit_argument() {
        let error = RuntimeOptions::parse(&[OsString::from("--bwlimit"), OsString::from(" 8M \n")])
            .expect_err("whitespace-wrapped bwlimit should fail");

        assert!(
            error
                .message()
                .to_string()
                .contains("--bwlimit= 8M \n is invalid")
        );
    }

    #[test]
    fn runtime_options_parse_bwlimit_unlimited() {
        let options = RuntimeOptions::parse(&[OsString::from("--bwlimit"), OsString::from("0")])
            .expect("parse unlimited");

        assert!(options.bandwidth_limit().is_none());
        assert!(options.bandwidth_burst().is_none());
        assert!(options.bandwidth_limit_configured());
    }

    #[test]
    fn runtime_options_parse_bwlimit_unlimited_ignores_burst() {
        let options =
            RuntimeOptions::parse(&[OsString::from("--bwlimit"), OsString::from("0:512K")])
                .expect("parse unlimited with burst");

        assert!(options.bandwidth_limit().is_none());
        assert!(options.bandwidth_burst().is_none());
        assert!(options.bandwidth_limit_configured());
    }

    #[test]
    fn runtime_options_parse_no_bwlimit_argument() {
        let options =
            RuntimeOptions::parse(&[OsString::from("--no-bwlimit")]).expect("parse no-bwlimit");

        assert!(options.bandwidth_limit().is_none());
        assert!(options.bandwidth_burst().is_none());
        assert!(options.bandwidth_limit_configured());
    }

    #[test]
    fn runtime_options_reject_invalid_bwlimit() {
        let error = RuntimeOptions::parse(&[OsString::from("--bwlimit"), OsString::from("foo")])
            .expect_err("invalid bwlimit should fail");

        assert!(
            error
                .message()
                .to_string()
                .contains("--bwlimit=foo is invalid")
        );
    }

    #[test]
    fn runtime_options_reject_duplicate_bwlimit() {
        let error = RuntimeOptions::parse(&[
            OsString::from("--bwlimit"),
            OsString::from("8M"),
            OsString::from("--bwlimit"),
            OsString::from("16M"),
        ])
        .expect_err("duplicate bwlimit should fail");

        assert!(
            error
                .message()
                .to_string()
                .contains("duplicate daemon argument '--bwlimit'")
        );
    }

    #[test]
    fn runtime_options_parse_log_file_argument() {
        let options = RuntimeOptions::parse(&[
            OsString::from("--log-file"),
            OsString::from("/var/log/rsyncd.log"),
        ])
        .expect("parse log file argument");

        assert_eq!(
            options.log_file(),
            Some(&PathBuf::from("/var/log/rsyncd.log"))
        );
    }

    #[test]
    fn runtime_options_reject_duplicate_log_file_argument() {
        let error = RuntimeOptions::parse(&[
            OsString::from("--log-file"),
            OsString::from("/tmp/one.log"),
            OsString::from("--log-file"),
            OsString::from("/tmp/two.log"),
        ])
        .expect_err("duplicate log file should fail");

        assert!(
            error
                .message()
                .to_string()
                .contains("duplicate daemon argument '--log-file'")
        );
    }

    #[test]
    fn runtime_options_parse_lock_file_argument() {
        let options = RuntimeOptions::parse(&[
            OsString::from("--lock-file"),
            OsString::from("/var/run/rsyncd.lock"),
        ])
        .expect("parse lock file argument");

        assert_eq!(options.lock_file(), Some(Path::new("/var/run/rsyncd.lock")));
    }

    #[test]
    fn runtime_options_reject_duplicate_lock_file_argument() {
        let error = RuntimeOptions::parse(&[
            OsString::from("--lock-file"),
            OsString::from("/tmp/one.lock"),
            OsString::from("--lock-file"),
            OsString::from("/tmp/two.lock"),
        ])
        .expect_err("duplicate lock file should fail");

        assert!(
            error
                .message()
                .to_string()
                .contains("duplicate daemon argument '--lock-file'")
        );
    }

    #[test]
    fn runtime_options_parse_motd_sources() {
        let dir = tempdir().expect("motd dir");
        let motd_path = dir.path().join("motd.txt");
        fs::write(&motd_path, "Welcome to rsyncd\nSecond line\n").expect("write motd");

        let options = RuntimeOptions::parse(&[
            OsString::from("--motd-file"),
            motd_path.as_os_str().to_os_string(),
            OsString::from("--motd-line"),
            OsString::from("Trailing notice"),
        ])
        .expect("parse motd options");

        let expected = vec![
            String::from("Welcome to rsyncd"),
            String::from("Second line"),
            String::from("Trailing notice"),
        ];

        assert_eq!(options.motd_lines(), expected.as_slice());
    }

    #[test]
    fn runtime_options_loads_motd_from_config_directives() {
        let dir = tempdir().expect("motd dir");
        let config_path = dir.path().join("rsyncd.conf");
        let motd_path = dir.path().join("motd.txt");
        fs::write(&motd_path, "First line\nSecond line\r\n").expect("write motd file");

        fs::write(
            &config_path,
            "motd file = motd.txt\nmotd = Inline note\n[docs]\npath = /srv/docs\n",
        )
        .expect("write config");

        let options = RuntimeOptions::parse(&[
            OsString::from("--config"),
            config_path.as_os_str().to_os_string(),
        ])
        .expect("parse config with motd directives");

        let expected = vec![
            String::from("First line"),
            String::from("Second line"),
            String::from("Inline note"),
        ];

        assert_eq!(options.motd_lines(), expected.as_slice());
    }

    #[test]
    fn runtime_options_default_enables_reverse_lookup() {
        let options = RuntimeOptions::parse(&[]).expect("parse defaults");
        assert!(options.reverse_lookup());
    }

    #[test]
    fn runtime_options_loads_config_from_environment_variable() {
        let _guard = ENV_LOCK.lock().expect("env lock");
        let dir = tempdir().expect("config dir");
        let module_dir = dir.path().join("module");
        fs::create_dir_all(&module_dir).expect("module dir");
        let config_path = dir.path().join("oc-rsyncd.conf");
        fs::write(
            &config_path,
            format!("[data]\npath = {}\n", module_dir.display()),
        )
        .expect("write config");

        let _env = EnvGuard::set("RSYNCD_CONFIG", config_path.as_os_str());
        let options = RuntimeOptions::parse(&[]).expect("parse env config");

        assert_eq!(options.modules().len(), 1);
        let module = &options.modules()[0];
        assert_eq!(module.name, "data");
        assert_eq!(module.path, module_dir);
        assert_eq!(
            &options.delegate_arguments,
            &[
                OsString::from("--config"),
                config_path.clone().into_os_string(),
            ]
        );
    }

    #[test]
    fn runtime_options_cli_config_overrides_environment_variable() {
        let _guard = ENV_LOCK.lock().expect("env lock");
        let dir = tempdir().expect("config dir");
        let env_module_dir = dir.path().join("env-module");
        let cli_module_dir = dir.path().join("cli-module");
        fs::create_dir_all(&env_module_dir).expect("env module dir");
        fs::create_dir_all(&cli_module_dir).expect("cli module dir");

        let env_config = dir.path().join("env.conf");
        fs::write(
            &env_config,
            format!("[env]\npath = {}\n", env_module_dir.display()),
        )
        .expect("write env config");

        let cli_config = dir.path().join("cli.conf");
        fs::write(
            &cli_config,
            format!("[cli]\npath = {}\n", cli_module_dir.display()),
        )
        .expect("write cli config");

        let _env = EnvGuard::set("RSYNCD_CONFIG", env_config.as_os_str());
        let args = [
            OsString::from("--config"),
            cli_config.clone().into_os_string(),
        ];
        let options = RuntimeOptions::parse(&args).expect("parse cli config");

        assert_eq!(options.modules().len(), 1);
        let module = &options.modules()[0];
        assert_eq!(module.name, "cli");
        assert_eq!(module.path, cli_module_dir);
        assert_eq!(
            options.delegate_arguments,
            vec![
                OsString::from("--config"),
                cli_config.clone().into_os_string(),
            ]
        );
    }

    #[test]
    fn runtime_options_loads_reverse_lookup_from_config() {
        let dir = tempdir().expect("config dir");
        let config_path = dir.path().join("rsyncd.conf");
        fs::write(
            &config_path,
            "reverse lookup = no\n[docs]\npath = /srv/docs\n",
        )
        .expect("write config");

        let args = [
            OsString::from("--config"),
            config_path.as_os_str().to_os_string(),
        ];
        let options = RuntimeOptions::parse(&args).expect("parse config");
        assert!(!options.reverse_lookup());
    }

    #[test]
    fn runtime_options_rejects_duplicate_reverse_lookup_directive() {
        let dir = tempdir().expect("config dir");
        let config_path = dir.path().join("rsyncd.conf");
        fs::write(
            &config_path,
            "reverse lookup = yes\nreverse lookup = no\n[docs]\npath = /srv/docs\n",
        )
        .expect("write config");

        let args = [
            OsString::from("--config"),
            config_path.as_os_str().to_os_string(),
        ];
        let error = RuntimeOptions::parse(&args).expect_err("duplicate reverse lookup");
        assert!(format!("{error}").contains("reverse lookup"));
    }

    #[test]
    fn runtime_options_parse_hosts_allow_and_deny() {
        let mut file = NamedTempFile::new().expect("config file");
        writeln!(
            file,
            "[docs]\npath = /srv/docs\nhosts allow = 127.0.0.1,192.168.0.0/24\nhosts deny = 192.168.0.5\n",
        )
        .expect("write config");

        let options = RuntimeOptions::parse(&[
            OsString::from("--config"),
            file.path().as_os_str().to_os_string(),
        ])
        .expect("parse hosts directives");

        let modules = options.modules();
        assert_eq!(modules.len(), 1);

        let module = &modules[0];
        assert_eq!(module.hosts_allow.len(), 2);
        assert!(matches!(
            module.hosts_allow[0],
            HostPattern::Ipv4 { prefix: 32, .. }
        ));
        assert!(matches!(
            module.hosts_allow[1],
            HostPattern::Ipv4 { prefix: 24, .. }
        ));
        assert_eq!(module.hosts_deny.len(), 1);
        assert!(matches!(
            module.hosts_deny[0],
            HostPattern::Ipv4 { prefix: 32, .. }
        ));
    }

    #[test]
    fn runtime_options_parse_hostname_patterns() {
        let mut file = NamedTempFile::new().expect("config file");
        writeln!(
            file,
            "[docs]\npath = /srv/docs\nhosts allow = trusted.example.com,.example.org\nhosts deny = bad?.example.net\n",
        )
        .expect("write config");

        let options = RuntimeOptions::parse(&[
            OsString::from("--config"),
            file.path().as_os_str().to_os_string(),
        ])
        .expect("parse hostname hosts directives");

        let modules = options.modules();
        assert_eq!(modules.len(), 1);

        let module = &modules[0];
        assert_eq!(module.hosts_allow.len(), 2);
        assert!(matches!(module.hosts_allow[0], HostPattern::Hostname(_)));
        assert!(matches!(module.hosts_allow[1], HostPattern::Hostname(_)));
        assert_eq!(module.hosts_deny.len(), 1);
        assert!(matches!(module.hosts_deny[0], HostPattern::Hostname(_)));
    }

    #[test]
    fn runtime_options_parse_auth_users_and_secrets_file() {
        let dir = tempdir().expect("config dir");
        let module_dir = dir.path().join("module");
        fs::create_dir_all(&module_dir).expect("module dir");
        let secrets_path = dir.path().join("secrets.txt");
        fs::write(&secrets_path, "alice:password\n").expect("write secrets");

        #[cfg(unix)]
        {
            use std::os::unix::fs::PermissionsExt;
            fs::set_permissions(&secrets_path, PermissionsExt::from_mode(0o600))
                .expect("chmod secrets");
        }

        let mut file = NamedTempFile::new().expect("config file");
        writeln!(
            file,
            "[secure]\npath = {}\nauth users = alice, bob\nsecrets file = {}\n",
            module_dir.display(),
            secrets_path.display()
        )
        .expect("write config");

        let options = RuntimeOptions::parse(&[
            OsString::from("--config"),
            file.path().as_os_str().to_os_string(),
        ])
        .expect("parse auth users");

        let modules = options.modules();
        assert_eq!(modules.len(), 1);
        let module = &modules[0];
        assert_eq!(
            module.auth_users(),
            &[String::from("alice"), String::from("bob")]
        );
        assert_eq!(module.secrets_file(), Some(secrets_path.as_path()));
    }

    #[test]
    fn runtime_options_require_secrets_file_with_auth_users() {
        let mut file = NamedTempFile::new().expect("config file");
        writeln!(file, "[secure]\npath = /srv/secure\nauth users = alice\n").expect("write config");

        let error = RuntimeOptions::parse(&[
            OsString::from("--config"),
            file.path().as_os_str().to_os_string(),
        ])
        .expect_err("missing secrets file should error");

        assert!(
            error
                .message()
                .to_string()
                .contains("missing the required 'secrets file' directive")
        );
    }

    #[cfg(unix)]
    #[test]
    fn runtime_options_rejects_world_readable_secrets_file() {
        use std::os::unix::fs::PermissionsExt;

        let dir = tempdir().expect("config dir");
        let module_dir = dir.path().join("module");
        fs::create_dir_all(&module_dir).expect("module dir");
        let secrets_path = dir.path().join("secrets.txt");
        fs::write(&secrets_path, "alice:password\n").expect("write secrets");
        fs::set_permissions(&secrets_path, PermissionsExt::from_mode(0o644))
            .expect("chmod secrets");

        let mut file = NamedTempFile::new().expect("config file");
        writeln!(
            file,
            "[secure]\npath = {}\nauth users = alice\nsecrets file = {}\n",
            module_dir.display(),
            secrets_path.display()
        )
        .expect("write config");

        let error = RuntimeOptions::parse(&[
            OsString::from("--config"),
            file.path().as_os_str().to_os_string(),
        ])
        .expect_err("world-readable secrets file should error");

        assert!(
            error
                .message()
                .to_string()
                .contains("must not be accessible to group or others")
        );
    }

    #[test]
    fn runtime_options_rejects_config_missing_path() {
        let mut file = NamedTempFile::new().expect("config file");
        writeln!(file, "[docs]\ncomment = sample\n").expect("write config");

        let error = RuntimeOptions::parse(&[
            OsString::from("--config"),
            file.path().as_os_str().to_os_string(),
        ])
        .expect_err("missing path should error");

        assert!(
            error
                .message()
                .to_string()
                .contains("missing required 'path' directive")
        );
    }

    #[test]
    fn runtime_options_rejects_duplicate_module_across_config_and_cli() {
        let mut file = NamedTempFile::new().expect("config file");
        writeln!(file, "[docs]\npath = /srv/docs\n").expect("write config");

        let error = RuntimeOptions::parse(&[
            OsString::from("--config"),
            file.path().as_os_str().to_os_string(),
            OsString::from("--module"),
            OsString::from("docs=/other/path"),
        ])
        .expect_err("duplicate module should fail");

        assert!(
            error
                .message()
                .to_string()
                .contains("duplicate module definition 'docs'")
        );
    }

    #[test]
    fn run_daemon_serves_single_legacy_connection() {
        let _lock = ENV_LOCK.lock().expect("env lock");
        let _primary = EnvGuard::set(DAEMON_FALLBACK_ENV, OsStr::new("0"));
        let _secondary = EnvGuard::set(CLIENT_FALLBACK_ENV, OsStr::new("0"));

        let port = allocate_test_port();

        let config = DaemonConfig::builder()
            .arguments([
                OsString::from("--port"),
                OsString::from(port.to_string()),
                OsString::from("--once"),
            ])
            .build();

        let handle = thread::spawn(move || run_daemon(config));

        let mut stream = connect_with_retries(port);
        let mut reader = BufReader::new(stream.try_clone().expect("clone stream"));

        let expected_greeting = legacy_daemon_greeting();
        let mut line = String::new();
        reader.read_line(&mut line).expect("greeting");
        assert_eq!(line, expected_greeting);

        stream
            .write_all(b"@RSYNCD: 32.0\n")
            .expect("send handshake response");
        stream.flush().expect("flush handshake response");

        line.clear();
        reader.read_line(&mut line).expect("handshake ack");
        assert_eq!(line, "@RSYNCD: OK\n");

        stream.write_all(b"module\n").expect("send module request");
        stream.flush().expect("flush module request");

        line.clear();
        reader.read_line(&mut line).expect("error message");
        assert!(line.starts_with("@ERROR:"));

        line.clear();
        reader.read_line(&mut line).expect("exit message");
        assert_eq!(line, "@RSYNCD: EXIT\n");

        drop(reader);
        let result = handle.join().expect("daemon thread");
        assert!(result.is_ok());
    }

    #[test]
    fn run_daemon_handles_binary_negotiation() {
        use rsync_protocol::{BorrowedMessageFrames, MessageCode};

        let _lock = ENV_LOCK.lock().expect("env lock");
        let _primary = EnvGuard::set(DAEMON_FALLBACK_ENV, OsStr::new("0"));
        let _secondary = EnvGuard::set(CLIENT_FALLBACK_ENV, OsStr::new("0"));

        let port = allocate_test_port();

        let config = DaemonConfig::builder()
            .arguments([
                OsString::from("--port"),
                OsString::from(port.to_string()),
                OsString::from("--once"),
            ])
            .build();

        let handle = thread::spawn(move || run_daemon(config));

        let mut stream = connect_with_retries(port);
        stream
            .set_read_timeout(Some(Duration::from_secs(5)))
            .expect("set read timeout");
        stream
            .set_write_timeout(Some(Duration::from_secs(5)))
            .expect("set write timeout");

        let advertisement = u32::from(ProtocolVersion::NEWEST.as_u8()).to_be_bytes();
        stream
            .write_all(&advertisement)
            .expect("send client advertisement");
        stream.flush().expect("flush advertisement");

        let mut response = [0u8; 4];
        stream
            .read_exact(&mut response)
            .expect("read server advertisement");
        assert_eq!(response, advertisement);

        let mut frames = Vec::new();
        stream.read_to_end(&mut frames).expect("read frames");

        let mut iter = BorrowedMessageFrames::new(&frames);
        let first = iter.next().expect("first frame").expect("decode frame");
        assert_eq!(first.code(), MessageCode::Error);
        assert_eq!(first.payload(), HANDSHAKE_ERROR_PAYLOAD.as_bytes());
        let second = iter.next().expect("second frame").expect("decode frame");
        assert_eq!(second.code(), MessageCode::ErrorExit);
        assert_eq!(
            second.payload(),
            u32::try_from(FEATURE_UNAVAILABLE_EXIT_CODE)
                .expect("feature unavailable exit code fits")
                .to_be_bytes()
        );
        assert!(iter.next().is_none());

        let result = handle.join().expect("daemon thread");
        assert!(result.is_ok());
    }

    #[test]
    fn run_daemon_requests_authentication_for_protected_module() {
        let _lock = ENV_LOCK.lock().expect("env lock");
        let _primary = EnvGuard::set(DAEMON_FALLBACK_ENV, OsStr::new("0"));
        let _secondary = EnvGuard::set(CLIENT_FALLBACK_ENV, OsStr::new("0"));

        let dir = tempdir().expect("config dir");
        let module_dir = dir.path().join("module");
        fs::create_dir_all(&module_dir).expect("module dir");
        let secrets_path = dir.path().join("secrets.txt");
        fs::write(&secrets_path, "alice:password\n").expect("write secrets");

        #[cfg(unix)]
        {
            use std::os::unix::fs::PermissionsExt;
            fs::set_permissions(&secrets_path, PermissionsExt::from_mode(0o600))
                .expect("chmod secrets");
        }

        let config_path = dir.path().join("rsyncd.conf");
        fs::write(
            &config_path,
            format!(
                "[secure]\npath = {}\nauth users = alice\nsecrets file = {}\n",
                module_dir.display(),
                secrets_path.display()
            ),
        )
        .expect("write config");

        let port = allocate_test_port();

        let config = DaemonConfig::builder()
            .arguments([
                OsString::from("--port"),
                OsString::from(port.to_string()),
                OsString::from("--once"),
                OsString::from("--config"),
                config_path.as_os_str().to_os_string(),
            ])
            .build();

        let handle = thread::spawn(move || run_daemon(config));

        let mut stream = connect_with_retries(port);
        let mut reader = BufReader::new(stream.try_clone().expect("clone stream"));

        let expected_greeting = legacy_daemon_greeting();
        let mut line = String::new();
        reader.read_line(&mut line).expect("greeting");
        assert_eq!(line, expected_greeting);

        stream
            .write_all(b"@RSYNCD: 32.0\n")
            .expect("send handshake response");
        stream.flush().expect("flush handshake response");

        line.clear();
        reader.read_line(&mut line).expect("handshake ack");
        assert_eq!(line, "@RSYNCD: OK\n");

        stream.write_all(b"secure\n").expect("send module request");
        stream.flush().expect("flush module request");

        line.clear();
        reader.read_line(&mut line).expect("capabilities");
        assert_eq!(line, "@RSYNCD: CAP modules authlist\n");

        line.clear();
        reader.read_line(&mut line).expect("auth request");
        assert!(line.starts_with("@RSYNCD: AUTHREQD "));
        let challenge = line
            .trim_end()
            .strip_prefix("@RSYNCD: AUTHREQD ")
            .expect("challenge prefix");
        assert!(!challenge.is_empty());

        stream.write_all(b"\n").expect("send empty credentials");
        stream.flush().expect("flush empty credentials");

        line.clear();
        reader.read_line(&mut line).expect("denied message");
        assert_eq!(
            line.trim_end(),
            "@ERROR: access denied to module 'secure' from 127.0.0.1"
        );

        line.clear();
        reader.read_line(&mut line).expect("exit message");
        assert_eq!(line, "@RSYNCD: EXIT\n");

        drop(reader);
        let result = handle.join().expect("daemon thread");
        assert!(result.is_ok());
    }

    #[test]
    fn run_daemon_enforces_module_connection_limit() {
        let _lock = ENV_LOCK.lock().expect("env lock");
        let _primary = EnvGuard::set(DAEMON_FALLBACK_ENV, OsStr::new("0"));
        let _secondary = EnvGuard::set(CLIENT_FALLBACK_ENV, OsStr::new("0"));

        let dir = tempdir().expect("config dir");
        let module_dir = dir.path().join("module");
        fs::create_dir_all(&module_dir).expect("module dir");
        let secrets_path = dir.path().join("secrets.txt");
        fs::write(&secrets_path, "alice:password\n").expect("write secrets");

        #[cfg(unix)]
        {
            use std::os::unix::fs::PermissionsExt;
            fs::set_permissions(&secrets_path, PermissionsExt::from_mode(0o600))
                .expect("chmod secrets");
        }

        let config_path = dir.path().join("rsyncd.conf");
        writeln!(
            fs::File::create(&config_path).expect("create config"),
            "[secure]\npath = {}\nauth users = alice\nsecrets file = {}\nmax connections = 1\n",
            module_dir.display(),
            secrets_path.display()
        )
        .expect("write config");

        let port = allocate_test_port();

        let config = DaemonConfig::builder()
            .arguments([
                OsString::from("--port"),
                OsString::from(port.to_string()),
                OsString::from("--max-sessions"),
                OsString::from("2"),
                OsString::from("--config"),
                config_path.as_os_str().to_os_string(),
            ])
            .build();

        let handle = thread::spawn(move || run_daemon(config));

        let mut first_stream = connect_with_retries(port);
        let mut first_reader = BufReader::new(first_stream.try_clone().expect("clone stream"));

        let expected_greeting = legacy_daemon_greeting();
        let mut line = String::new();
        first_reader.read_line(&mut line).expect("greeting");
        assert_eq!(line, expected_greeting);

        first_stream
            .write_all(b"@RSYNCD: 32.0\n")
            .expect("send handshake");
        first_stream.flush().expect("flush handshake");

        line.clear();
        first_reader.read_line(&mut line).expect("handshake ack");
        assert_eq!(line, "@RSYNCD: OK\n");

        first_stream
            .write_all(b"secure\n")
            .expect("send module request");
        first_stream.flush().expect("flush module");

        line.clear();
        first_reader
            .read_line(&mut line)
            .expect("capabilities for first client");
        assert_eq!(line.trim_end(), "@RSYNCD: CAP modules authlist");

        line.clear();
        first_reader
            .read_line(&mut line)
            .expect("auth request for first client");
        assert!(line.starts_with("@RSYNCD: AUTHREQD"));

        let mut second_stream = connect_with_retries(port);
        let mut second_reader = BufReader::new(second_stream.try_clone().expect("clone second"));

        line.clear();
        second_reader.read_line(&mut line).expect("second greeting");
        assert_eq!(line, expected_greeting);

        second_stream
            .write_all(b"@RSYNCD: 32.0\n")
            .expect("send second handshake");
        second_stream.flush().expect("flush second handshake");

        line.clear();
        second_reader
            .read_line(&mut line)
            .expect("second handshake ack");
        assert_eq!(line, "@RSYNCD: OK\n");

        second_stream
            .write_all(b"secure\n")
            .expect("send second module");
        second_stream.flush().expect("flush second module");

        line.clear();
        second_reader
            .read_line(&mut line)
            .expect("second capabilities");
        assert_eq!(line.trim_end(), "@RSYNCD: CAP modules authlist");

        line.clear();
        second_reader.read_line(&mut line).expect("limit error");
        assert_eq!(
            line.trim_end(),
            "@ERROR: max connections (1) reached -- try again later"
        );

        line.clear();
        second_reader
            .read_line(&mut line)
            .expect("second exit message");
        assert_eq!(line, "@RSYNCD: EXIT\n");

        first_stream
            .write_all(b"\n")
            .expect("send empty credentials to first client");
        first_stream.flush().expect("flush first credentials");

        line.clear();
        first_reader
            .read_line(&mut line)
            .expect("first denial message");
        assert!(line.starts_with("@ERROR: access denied"));

        line.clear();
        first_reader
            .read_line(&mut line)
            .expect("first exit message");
        assert_eq!(line, "@RSYNCD: EXIT\n");

        drop(second_reader);
        drop(second_stream);
        drop(first_reader);
        drop(first_stream);

        let result = handle.join().expect("daemon thread");
        assert!(result.is_ok());
    }

    #[test]
    fn run_daemon_accepts_valid_credentials() {
        let _lock = ENV_LOCK.lock().expect("env lock");
        let _primary = EnvGuard::set(DAEMON_FALLBACK_ENV, OsStr::new("0"));
        let _secondary = EnvGuard::set(CLIENT_FALLBACK_ENV, OsStr::new("0"));

        let dir = tempdir().expect("config dir");
        let module_dir = dir.path().join("module");
        fs::create_dir_all(&module_dir).expect("module dir");
        let secrets_path = dir.path().join("secrets.txt");
        fs::write(&secrets_path, "alice:password\n").expect("write secrets");

        #[cfg(unix)]
        {
            use std::os::unix::fs::PermissionsExt;
            fs::set_permissions(&secrets_path, PermissionsExt::from_mode(0o600))
                .expect("chmod secrets");
        }

        let config_path = dir.path().join("rsyncd.conf");
        fs::write(
            &config_path,
            format!(
                "[secure]\npath = {}\nauth users = alice\nsecrets file = {}\n",
                module_dir.display(),
                secrets_path.display()
            ),
        )
        .expect("write config");

        let port = allocate_test_port();

        let config = DaemonConfig::builder()
            .arguments([
                OsString::from("--port"),
                OsString::from(port.to_string()),
                OsString::from("--once"),
                OsString::from("--config"),
                config_path.as_os_str().to_os_string(),
            ])
            .build();

        let handle = thread::spawn(move || run_daemon(config));

        let mut stream = connect_with_retries(port);
        let mut reader = BufReader::new(stream.try_clone().expect("clone stream"));

        let expected_greeting = legacy_daemon_greeting();
        let mut line = String::new();
        reader.read_line(&mut line).expect("greeting");
        assert_eq!(line, expected_greeting);

        stream
            .write_all(b"@RSYNCD: 32.0\n")
            .expect("send handshake response");
        stream.flush().expect("flush handshake response");

        line.clear();
        reader.read_line(&mut line).expect("handshake ack");
        assert_eq!(line, "@RSYNCD: OK\n");

        stream.write_all(b"secure\n").expect("send module request");
        stream.flush().expect("flush module request");

        line.clear();
        reader.read_line(&mut line).expect("capabilities");
        assert_eq!(line, "@RSYNCD: CAP modules authlist\n");

        line.clear();
        reader.read_line(&mut line).expect("auth request");
        let challenge = line
            .trim_end()
            .strip_prefix("@RSYNCD: AUTHREQD ")
            .expect("challenge prefix");

        let mut hasher = Md5::new();
        hasher.update(b"password");
        hasher.update(challenge.as_bytes());
        let digest = STANDARD_NO_PAD.encode(hasher.finalize());
        let response_line = format!("alice {digest}\n");
        stream
            .write_all(response_line.as_bytes())
            .expect("send credentials");
        stream.flush().expect("flush credentials");

        line.clear();
        reader
            .read_line(&mut line)
            .expect("post-auth acknowledgement");
        assert_eq!(line, "@RSYNCD: OK\n");

        line.clear();
        reader.read_line(&mut line).expect("unavailable message");
        assert_eq!(
            line.trim_end(),
            "@ERROR: module 'secure' transfers are not yet implemented in this build"
        );

        line.clear();
        reader.read_line(&mut line).expect("exit message");
        assert_eq!(line, "@RSYNCD: EXIT\n");

        drop(reader);
        let result = handle.join().expect("daemon thread");
        assert!(result.is_ok());
    }

    #[test]
    fn run_daemon_honours_max_sessions() {
        let _lock = ENV_LOCK.lock().expect("env lock");
        let _primary = EnvGuard::set(DAEMON_FALLBACK_ENV, OsStr::new("0"));
        let _secondary = EnvGuard::set(CLIENT_FALLBACK_ENV, OsStr::new("0"));

        let port = allocate_test_port();

        let config = DaemonConfig::builder()
            .arguments([
                OsString::from("--port"),
                OsString::from(port.to_string()),
                OsString::from("--max-sessions"),
                OsString::from("2"),
            ])
            .build();

        let handle = thread::spawn(move || run_daemon(config));

        let expected_greeting = legacy_daemon_greeting();
        for _ in 0..2 {
            let mut stream = connect_with_retries(port);
            let mut reader = BufReader::new(stream.try_clone().expect("clone stream"));

            let mut line = String::new();
            reader.read_line(&mut line).expect("greeting");
            assert_eq!(line, expected_greeting);

            stream
                .write_all(b"@RSYNCD: 32.0\n")
                .expect("send handshake response");
            stream.flush().expect("flush handshake response");

            line.clear();
            reader.read_line(&mut line).expect("handshake ack");
            assert_eq!(line, "@RSYNCD: OK\n");

            stream.write_all(b"module\n").expect("send module request");
            stream.flush().expect("flush module request");

            line.clear();
            reader.read_line(&mut line).expect("error message");
            assert!(line.starts_with("@ERROR:"));

            line.clear();
            reader.read_line(&mut line).expect("exit message");
            assert_eq!(line, "@RSYNCD: EXIT\n");
        }

        let result = handle.join().expect("daemon thread");
        assert!(result.is_ok());
    }

    #[test]
    fn run_daemon_handles_parallel_sessions() {
        let _lock = ENV_LOCK.lock().expect("env lock");
        let _primary = EnvGuard::set(DAEMON_FALLBACK_ENV, OsStr::new("0"));
        let _secondary = EnvGuard::set(CLIENT_FALLBACK_ENV, OsStr::new("0"));

        let port = allocate_test_port();

        let config = DaemonConfig::builder()
            .arguments([
                OsString::from("--port"),
                OsString::from(port.to_string()),
                OsString::from("--max-sessions"),
                OsString::from("2"),
            ])
            .build();

        let handle = thread::spawn(move || run_daemon(config));

        let barrier = Arc::new(Barrier::new(2));
        let mut clients = Vec::new();

        for _ in 0..2 {
            let barrier = Arc::clone(&barrier);
            clients.push(thread::spawn(move || {
                barrier.wait();
                let mut stream = connect_with_retries(port);
                let mut reader = BufReader::new(stream.try_clone().expect("clone stream"));

                let mut line = String::new();
                reader.read_line(&mut line).expect("greeting");
                assert_eq!(line, legacy_daemon_greeting());

                stream
                    .write_all(b"@RSYNCD: 32.0\n")
                    .expect("send handshake response");
                stream.flush().expect("flush handshake response");

                line.clear();
                reader.read_line(&mut line).expect("handshake ack");
                assert_eq!(line, "@RSYNCD: OK\n");

                stream.write_all(b"module\n").expect("send module request");
                stream.flush().expect("flush module request");

                line.clear();
                reader.read_line(&mut line).expect("error message");
                assert!(line.starts_with("@ERROR:"));

                line.clear();
                reader.read_line(&mut line).expect("exit message");
                assert_eq!(line, "@RSYNCD: EXIT\n");
            }));
        }

        for client in clients {
            client.join().expect("client thread");
        }

        let result = handle.join().expect("daemon thread");
        assert!(result.is_ok());
    }

    #[test]
    fn run_daemon_lists_modules_on_request() {
        let _lock = ENV_LOCK.lock().expect("env lock");
        let _primary = EnvGuard::set(DAEMON_FALLBACK_ENV, OsStr::new("0"));
        let _secondary = EnvGuard::set(CLIENT_FALLBACK_ENV, OsStr::new("0"));

        let port = allocate_test_port();

        let config = DaemonConfig::builder()
            .arguments([
                OsString::from("--port"),
                OsString::from(port.to_string()),
                OsString::from("--module"),
                OsString::from("docs=/srv/docs,Documentation"),
                OsString::from("--module"),
                OsString::from("logs=/var/log"),
                OsString::from("--once"),
            ])
            .build();

        let handle = thread::spawn(move || run_daemon(config));

        let mut stream = connect_with_retries(port);
        let mut reader = BufReader::new(stream.try_clone().expect("clone stream"));

        let expected_greeting = legacy_daemon_greeting();
        let mut line = String::new();
        reader.read_line(&mut line).expect("greeting");
        assert_eq!(line, expected_greeting);

        stream.write_all(b"#list\n").expect("send list request");
        stream.flush().expect("flush list request");

        line.clear();
        reader.read_line(&mut line).expect("capabilities");
        assert_eq!(line, "@RSYNCD: CAP modules\n");

        line.clear();
        reader.read_line(&mut line).expect("ok line");
        assert_eq!(line, "@RSYNCD: OK\n");

        line.clear();
        reader.read_line(&mut line).expect("first module");
        assert_eq!(line.trim_end(), "docs\tDocumentation");

        line.clear();
        reader.read_line(&mut line).expect("second module");
        assert_eq!(line.trim_end(), "logs");

        line.clear();
        reader.read_line(&mut line).expect("exit line");
        assert_eq!(line, "@RSYNCD: EXIT\n");

        drop(reader);
        let result = handle.join().expect("daemon thread");
        assert!(result.is_ok());
    }

    #[test]
    fn run_daemon_writes_and_removes_pid_file() {
        let _lock = ENV_LOCK.lock().expect("env lock");
        let _primary = EnvGuard::set(DAEMON_FALLBACK_ENV, OsStr::new("0"));
        let _secondary = EnvGuard::set(CLIENT_FALLBACK_ENV, OsStr::new("0"));

        let port = allocate_test_port();

        let temp = tempdir().expect("pid dir");
        let pid_path = temp.path().join("rsyncd.pid");

        let config = DaemonConfig::builder()
            .arguments([
                OsString::from("--port"),
                OsString::from(port.to_string()),
                OsString::from("--pid-file"),
                pid_path.as_os_str().to_os_string(),
                OsString::from("--once"),
            ])
            .build();

        let pid_clone = pid_path.clone();
        let handle = thread::spawn(move || run_daemon(config));

        let start = Instant::now();
        while !pid_clone.exists() {
            if start.elapsed() > Duration::from_secs(5) {
                panic!("pid file not created");
            }
            thread::sleep(Duration::from_millis(20));
        }

        let mut stream = connect_with_retries(port);
        let mut reader = BufReader::new(stream.try_clone().expect("clone stream"));

        let expected_greeting = legacy_daemon_greeting();
        let mut line = String::new();
        reader.read_line(&mut line).expect("greeting");
        assert_eq!(line, expected_greeting);

        stream.write_all(b"#list\n").expect("send list request");
        stream.flush().expect("flush list request");

        drop(reader);
        drop(stream);

        let result = handle.join().expect("daemon thread");
        assert!(result.is_ok());
        assert!(!pid_path.exists());
    }

    #[test]
    fn run_daemon_enforces_bwlimit_during_module_list() {
        let _lock = ENV_LOCK.lock().expect("env lock");
        let _primary = EnvGuard::set(DAEMON_FALLBACK_ENV, OsStr::new("0"));
        let _secondary = EnvGuard::set(CLIENT_FALLBACK_ENV, OsStr::new("0"));

        let mut recorder = rsync_bandwidth::recorded_sleep_session();
        recorder.clear();

        let port = allocate_test_port();

        let comment = "x".repeat(4096);
        let config = DaemonConfig::builder()
            .arguments([
                OsString::from("--port"),
                OsString::from(port.to_string()),
                OsString::from("--bwlimit"),
                OsString::from("1K"),
                OsString::from("--module"),
                OsString::from(format!("docs=/srv/docs,{}", comment)),
                OsString::from("--module"),
                OsString::from("logs=/var/log"),
                OsString::from("--once"),
            ])
            .build();

        let handle = thread::spawn(move || run_daemon(config));

        let mut stream = connect_with_retries(port);
        let mut reader = BufReader::new(stream.try_clone().expect("clone stream"));

        let expected_greeting = legacy_daemon_greeting();
        let mut line = String::new();
        reader.read_line(&mut line).expect("greeting");
        assert_eq!(line, expected_greeting);

        stream.write_all(b"#list\n").expect("send list request");
        stream.flush().expect("flush list request");

        let mut total_bytes = 0usize;

        line.clear();
        reader.read_line(&mut line).expect("capabilities");
        assert_eq!(line, "@RSYNCD: CAP modules\n");
        total_bytes += line.as_bytes().len();

        line.clear();
        reader.read_line(&mut line).expect("ok line");
        assert_eq!(line, "@RSYNCD: OK\n");
        total_bytes += line.as_bytes().len();

        line.clear();
        reader.read_line(&mut line).expect("first module");
        assert_eq!(line.trim_end(), format!("docs\t{}", comment));
        total_bytes += line.as_bytes().len();

        line.clear();
        reader.read_line(&mut line).expect("second module");
        assert_eq!(line.trim_end(), "logs");
        total_bytes += line.as_bytes().len();

        line.clear();
        reader.read_line(&mut line).expect("exit line");
        assert_eq!(line, "@RSYNCD: EXIT\n");
        total_bytes += line.as_bytes().len();

        drop(reader);
        let result = handle.join().expect("daemon thread");
        assert!(result.is_ok());

        let recorded = recorder.take();
        assert!(
            !recorded.is_empty(),
            "expected bandwidth limiter to record sleep intervals"
        );
        let total_sleep = recorded
            .into_iter()
            .fold(Duration::ZERO, |acc, duration| acc + duration);
        let expected = Duration::from_secs_f64(total_bytes as f64 / 1024.0);
        let tolerance = Duration::from_millis(250);
        let diff = if total_sleep > expected {
            total_sleep - expected
        } else {
            expected - total_sleep
        };
        assert!(
            diff <= tolerance,
            "expected sleep around {:?}, got {:?}",
            expected,
            total_sleep
        );
    }

    #[test]
    fn run_daemon_omits_unlisted_modules_from_listing() {
        let _lock = ENV_LOCK.lock().expect("env lock");
        let _primary = EnvGuard::set(DAEMON_FALLBACK_ENV, OsStr::new("0"));
        let _secondary = EnvGuard::set(CLIENT_FALLBACK_ENV, OsStr::new("0"));

        let port = allocate_test_port();

        let mut file = NamedTempFile::new().expect("config file");
        writeln!(
            file,
            "[visible]\npath = /srv/visible\n\n[hidden]\npath = /srv/hidden\nlist = no\n",
        )
        .expect("write config");

        let config = DaemonConfig::builder()
            .arguments([
                OsString::from("--port"),
                OsString::from(port.to_string()),
                OsString::from("--bwlimit"),
                OsString::from("1K"),
                OsString::from("--config"),
                file.path().as_os_str().to_os_string(),
                OsString::from("--once"),
            ])
            .build();

        let handle = thread::spawn(move || run_daemon(config));

        let mut stream = connect_with_retries(port);
        let mut reader = BufReader::new(stream.try_clone().expect("clone stream"));

        let expected_greeting = legacy_daemon_greeting();
        let mut line = String::new();
        reader.read_line(&mut line).expect("greeting");
        assert_eq!(line, expected_greeting);

        stream.write_all(b"#list\n").expect("send list request");
        stream.flush().expect("flush list request");

        line.clear();
        reader.read_line(&mut line).expect("capabilities");
        assert_eq!(line, "@RSYNCD: CAP modules\n");

        line.clear();
        reader.read_line(&mut line).expect("ok line");
        assert_eq!(line, "@RSYNCD: OK\n");

        line.clear();
        reader.read_line(&mut line).expect("first module");
        assert_eq!(line.trim_end(), "visible");

        line.clear();
        reader.read_line(&mut line).expect("exit line");
        assert_eq!(line, "@RSYNCD: EXIT\n");

        drop(reader);
        let result = handle.join().expect("daemon thread");
        assert!(result.is_ok());
    }

    #[test]
    fn module_bwlimit_cannot_raise_daemon_cap() {
        let mut limiter = Some(BandwidthLimiter::new(
            NonZeroU64::new(2 * 1024 * 1024).unwrap(),
        ));

        let change = apply_module_bandwidth_limit(
            &mut limiter,
            NonZeroU64::new(8 * 1024 * 1024),
            true,
            true,
            None,
            false,
        );

        assert_eq!(change, LimiterChange::Unchanged);

        let limiter = limiter.expect("limiter remains configured");
        assert_eq!(
            limiter.limit_bytes(),
            NonZeroU64::new(2 * 1024 * 1024).unwrap()
        );
        assert!(limiter.burst_bytes().is_none());
    }

    #[test]
    fn module_bwlimit_can_lower_daemon_cap() {
        let mut limiter = Some(BandwidthLimiter::new(
            NonZeroU64::new(8 * 1024 * 1024).unwrap(),
        ));

        let change = apply_module_bandwidth_limit(
            &mut limiter,
            NonZeroU64::new(1024 * 1024),
            true,
            true,
            None,
            false,
        );

        assert_eq!(change, LimiterChange::Updated);

        let limiter = limiter.expect("limiter remains configured");
        assert_eq!(limiter.limit_bytes(), NonZeroU64::new(1024 * 1024).unwrap());
        assert!(limiter.burst_bytes().is_none());
    }

    #[test]
    fn module_bwlimit_burst_does_not_raise_daemon_cap() {
        let mut limiter = Some(BandwidthLimiter::new(
            NonZeroU64::new(2 * 1024 * 1024).unwrap(),
        ));

        let change = apply_module_bandwidth_limit(
            &mut limiter,
            NonZeroU64::new(8 * 1024 * 1024),
            true,
            true,
            Some(NonZeroU64::new(256 * 1024).unwrap()),
            true,
        );

        assert_eq!(change, LimiterChange::Updated);

        let limiter = limiter.expect("limiter remains configured");
        assert_eq!(
            limiter.limit_bytes(),
            NonZeroU64::new(2 * 1024 * 1024).unwrap()
        );
        assert_eq!(
            limiter.burst_bytes(),
            Some(NonZeroU64::new(256 * 1024).unwrap())
        );
    }

    #[test]
    fn module_bwlimit_configures_unlimited_daemon() {
        let mut limiter = None;

        let change = apply_module_bandwidth_limit(
            &mut limiter,
            NonZeroU64::new(2 * 1024 * 1024),
            true,
            true,
            None,
            false,
        );

        assert_eq!(change, LimiterChange::Enabled);

        let limiter = limiter.expect("limiter configured by module");
        assert_eq!(
            limiter.limit_bytes(),
            NonZeroU64::new(2 * 1024 * 1024).unwrap()
        );
        assert!(limiter.burst_bytes().is_none());

        let mut limiter = Some(limiter);
        let change = apply_module_bandwidth_limit(
            &mut limiter,
            None,
            false,
            true,
            Some(NonZeroU64::new(256 * 1024).unwrap()),
            true,
        );

        assert_eq!(change, LimiterChange::Updated);
        let limiter = limiter.expect("limiter preserved");
        assert_eq!(
            limiter.limit_bytes(),
            NonZeroU64::new(2 * 1024 * 1024).unwrap()
        );
        assert_eq!(
            limiter.burst_bytes(),
            Some(NonZeroU64::new(256 * 1024).unwrap())
        );
    }

    #[test]
    fn module_without_bwlimit_inherits_daemon_cap() {
        let limit = NonZeroU64::new(3 * 1024 * 1024).unwrap();
        let mut limiter = Some(BandwidthLimiter::new(limit));

        let change = apply_module_bandwidth_limit(&mut limiter, None, false, false, None, false);

        assert_eq!(change, LimiterChange::Unchanged);

        let limiter = limiter.expect("limiter remains in effect");
        assert_eq!(limiter.limit_bytes(), limit);
        assert!(limiter.burst_bytes().is_none());
    }

    #[test]
    fn module_bwlimit_updates_burst_without_lowering_limit() {
        let mut limiter = Some(BandwidthLimiter::new(
            NonZeroU64::new(4 * 1024 * 1024).unwrap(),
        ));

        let change = apply_module_bandwidth_limit(
            &mut limiter,
            NonZeroU64::new(4 * 1024 * 1024),
            true,
            true,
            Some(NonZeroU64::new(512 * 1024).unwrap()),
            true,
        );

        assert_eq!(change, LimiterChange::Updated);

        let limiter = limiter.expect("limiter remains configured");
        assert_eq!(
            limiter.limit_bytes(),
            NonZeroU64::new(4 * 1024 * 1024).unwrap()
        );
        assert_eq!(
            limiter.burst_bytes(),
            Some(NonZeroU64::new(512 * 1024).unwrap())
        );
    }

    #[test]
    fn module_bwlimit_zero_burst_clears_existing_burst() {
        let mut limiter = Some(BandwidthLimiter::with_burst(
            NonZeroU64::new(4 * 1024 * 1024).unwrap(),
            Some(NonZeroU64::new(512 * 1024).unwrap()),
        ));

        let change = apply_module_bandwidth_limit(
            &mut limiter,
            NonZeroU64::new(4 * 1024 * 1024),
            true,
            true,
            None,
            true,
        );

        assert_eq!(change, LimiterChange::Updated);

        let limiter = limiter.expect("limiter remains configured");
        assert_eq!(
            limiter.limit_bytes(),
            NonZeroU64::new(4 * 1024 * 1024).unwrap()
        );
        assert!(limiter.burst_bytes().is_none());
    }

    #[test]
    fn module_bwlimit_unlimited_clears_daemon_cap() {
        let mut limiter = Some(BandwidthLimiter::new(
            NonZeroU64::new(2 * 1024 * 1024).unwrap(),
        ));

        let change = apply_module_bandwidth_limit(&mut limiter, None, true, true, None, false);

        assert_eq!(change, LimiterChange::Disabled);

        assert!(limiter.is_none());
    }

    #[test]
    fn module_bwlimit_unlimited_with_burst_override_clears_daemon_cap() {
        let mut limiter = Some(BandwidthLimiter::new(
            NonZeroU64::new(2 * 1024 * 1024).unwrap(),
        ));

        let change = apply_module_bandwidth_limit(&mut limiter, None, true, true, None, true);

        assert_eq!(change, LimiterChange::Disabled);

        assert!(limiter.is_none());
    }

    #[test]
    fn module_bwlimit_configured_unlimited_without_specified_flag_clears_daemon_cap() {
        let mut limiter = Some(BandwidthLimiter::new(
            NonZeroU64::new(2 * 1024 * 1024).unwrap(),
        ));

        let change = apply_module_bandwidth_limit(&mut limiter, None, false, true, None, false);

        assert_eq!(change, LimiterChange::Disabled);

        assert!(limiter.is_none());
    }

    #[test]
    fn module_bwlimit_configured_unlimited_with_burst_override_clears_daemon_cap() {
        let mut limiter = Some(BandwidthLimiter::new(
            NonZeroU64::new(2 * 1024 * 1024).unwrap(),
        ));

        let change = apply_module_bandwidth_limit(&mut limiter, None, false, true, None, true);

        assert_eq!(change, LimiterChange::Disabled);

        assert!(limiter.is_none());
    }

    #[test]
    fn module_bwlimit_unlimited_with_explicit_burst_preserves_daemon_cap() {
        let mut limiter = Some(BandwidthLimiter::new(
            NonZeroU64::new(4 * 1024 * 1024).unwrap(),
        ));

        let burst = NonZeroU64::new(256 * 1024).unwrap();
        let change =
            apply_module_bandwidth_limit(&mut limiter, None, false, true, Some(burst), true);

        assert_eq!(change, LimiterChange::Updated);

        let limiter = limiter.expect("daemon cap should remain active");
        assert_eq!(
            limiter.limit_bytes(),
            NonZeroU64::new(4 * 1024 * 1024).unwrap()
        );
        assert_eq!(limiter.burst_bytes(), Some(burst));
    }

    #[test]
    fn module_bwlimit_unlimited_is_noop_when_no_cap() {
        let mut limiter: Option<BandwidthLimiter> = None;

        let change = apply_module_bandwidth_limit(&mut limiter, None, true, true, None, false);

        assert_eq!(change, LimiterChange::Unchanged);

        assert!(limiter.is_none());
    }

    #[test]
    fn log_module_bandwidth_change_logs_updates() {
        let dir = tempdir().expect("log dir");
        let path = dir.path().join("daemon.log");
        let log = open_log_sink(&path).expect("open log");
        let limiter = BandwidthLimiter::with_burst(
            NonZeroU64::new(8 * 1024).expect("limit"),
            Some(NonZeroU64::new(64 * 1024).expect("burst")),
        );

        log_module_bandwidth_change(
            &log,
            None,
            IpAddr::V4(Ipv4Addr::LOCALHOST),
            "docs",
            Some(&limiter),
            LimiterChange::Enabled,
        );

        drop(log);

        let contents = fs::read_to_string(&path).expect("read log");
        assert!(contents.contains("enabled bandwidth limit 8 KiB/s with burst 64 KiB/s"));
        assert!(contents.contains("module 'docs'"));
        assert!(contents.contains("127.0.0.1"));
    }

    #[test]
    fn log_module_bandwidth_change_logs_disable() {
        let dir = tempdir().expect("log dir");
        let path = dir.path().join("daemon.log");
        let log = open_log_sink(&path).expect("open log");

        log_module_bandwidth_change(
            &log,
            Some("client.example"),
            IpAddr::V4(Ipv4Addr::LOCALHOST),
            "docs",
            None,
            LimiterChange::Disabled,
        );

        drop(log);

        let contents = fs::read_to_string(&path).expect("read log");
        assert!(contents.contains("removed bandwidth limit"));
        assert!(contents.contains("client.example"));
    }

    #[test]
    fn log_module_bandwidth_change_ignores_unchanged() {
        let dir = tempdir().expect("log dir");
        let path = dir.path().join("daemon.log");
        let log = open_log_sink(&path).expect("open log");

        let limiter = BandwidthLimiter::new(NonZeroU64::new(4 * 1024).expect("limit"));

        log_module_bandwidth_change(
            &log,
            None,
            IpAddr::V4(Ipv4Addr::LOCALHOST),
            "docs",
            Some(&limiter),
            LimiterChange::Unchanged,
        );

        drop(log);

        let contents = fs::read_to_string(&path).expect("read log");
        assert!(contents.is_empty());
    }

    #[test]
    fn module_without_bwlimit_preserves_daemon_cap() {
        let mut limiter = Some(BandwidthLimiter::new(
            NonZeroU64::new(2 * 1024 * 1024).unwrap(),
        ));

        let change = apply_module_bandwidth_limit(&mut limiter, None, false, false, None, false);

        assert_eq!(change, LimiterChange::Unchanged);

        let limiter = limiter.expect("daemon cap should remain active");
        assert_eq!(
            limiter.limit_bytes(),
            NonZeroU64::new(2 * 1024 * 1024).unwrap()
        );
        assert!(limiter.burst_bytes().is_none());
    }

    #[test]
    fn run_daemon_refuses_disallowed_module_options() {
        let _lock = ENV_LOCK.lock().expect("env lock");
        let _primary = EnvGuard::set(DAEMON_FALLBACK_ENV, OsStr::new("0"));
        let _secondary = EnvGuard::set(CLIENT_FALLBACK_ENV, OsStr::new("0"));

        let port = allocate_test_port();

        let mut file = NamedTempFile::new().expect("config file");
        writeln!(
            file,
            "[docs]\npath = /srv/docs\nrefuse options = compress\n",
        )
        .expect("write config");

        let config = DaemonConfig::builder()
            .arguments([
                OsString::from("--port"),
                OsString::from(port.to_string()),
                OsString::from("--config"),
                file.path().as_os_str().to_os_string(),
                OsString::from("--once"),
            ])
            .build();

        let handle = thread::spawn(move || run_daemon(config));

        let mut stream = connect_with_retries(port);
        let mut reader = BufReader::new(stream.try_clone().expect("clone stream"));

        let expected_greeting = legacy_daemon_greeting();
        let mut line = String::new();
        reader.read_line(&mut line).expect("greeting");
        assert_eq!(line, expected_greeting);

        stream
            .write_all(b"@RSYNCD: 32.0\n")
            .expect("send handshake response");
        stream.flush().expect("flush handshake response");

        line.clear();
        reader.read_line(&mut line).expect("handshake ack");
        assert_eq!(line, "@RSYNCD: OK\n");

        stream
            .write_all(b"@RSYNCD: OPTION --compress\n")
            .expect("send refused option");
        stream.flush().expect("flush refused option");

        stream.write_all(b"docs\n").expect("send module request");
        stream.flush().expect("flush module request");

        line.clear();
        reader.read_line(&mut line).expect("capabilities");
        assert_eq!(line, "@RSYNCD: CAP modules\n");

        line.clear();
        reader.read_line(&mut line).expect("refusal message");
        assert_eq!(
            line.trim_end(),
            "@ERROR: The server is configured to refuse --compress",
        );

        line.clear();
        reader.read_line(&mut line).expect("exit message");
        assert_eq!(line, "@RSYNCD: EXIT\n");

        drop(reader);
        let result = handle.join().expect("daemon thread");
        assert!(result.is_ok());
    }

    #[test]
    fn run_daemon_denies_module_when_host_not_allowed() {
        let _lock = ENV_LOCK.lock().expect("env lock");
        let _primary = EnvGuard::set(DAEMON_FALLBACK_ENV, OsStr::new("0"));
        let _secondary = EnvGuard::set(CLIENT_FALLBACK_ENV, OsStr::new("0"));

        let port = allocate_test_port();

        let mut file = NamedTempFile::new().expect("config file");
        writeln!(file, "[docs]\npath = /srv/docs\nhosts allow = 10.0.0.0/8\n",)
            .expect("write config");

        let config = DaemonConfig::builder()
            .arguments([
                OsString::from("--port"),
                OsString::from(port.to_string()),
                OsString::from("--config"),
                file.path().as_os_str().to_os_string(),
                OsString::from("--once"),
            ])
            .build();

        let handle = thread::spawn(move || run_daemon(config));

        let mut stream = connect_with_retries(port);
        let mut reader = BufReader::new(stream.try_clone().expect("clone stream"));

        let expected_greeting = legacy_daemon_greeting();
        let mut line = String::new();
        reader.read_line(&mut line).expect("greeting");
        assert_eq!(line, expected_greeting);

        stream
            .write_all(b"@RSYNCD: 32.0\n")
            .expect("send handshake response");
        stream.flush().expect("flush handshake response");

        line.clear();
        reader.read_line(&mut line).expect("handshake ack");
        assert_eq!(line, "@RSYNCD: OK\n");

        stream.write_all(b"docs\n").expect("send module request");
        stream.flush().expect("flush module request");

        line.clear();
        reader.read_line(&mut line).expect("capabilities");
        assert_eq!(line, "@RSYNCD: CAP modules\n");

        line.clear();
        reader.read_line(&mut line).expect("error message");
        assert_eq!(
            line.trim_end(),
            "@ERROR: access denied to module 'docs' from 127.0.0.1"
        );

        line.clear();
        reader.read_line(&mut line).expect("exit message");
        assert_eq!(line, "@RSYNCD: EXIT\n");

        drop(reader);
        let result = handle.join().expect("daemon thread");
        assert!(result.is_ok());
    }

    #[test]
    fn run_daemon_filters_modules_during_list_request() {
        let _lock = ENV_LOCK.lock().expect("env lock");
        let _primary = EnvGuard::set(DAEMON_FALLBACK_ENV, OsStr::new("0"));
        let _secondary = EnvGuard::set(CLIENT_FALLBACK_ENV, OsStr::new("0"));

        let port = allocate_test_port();

        let mut file = NamedTempFile::new().expect("config file");
        writeln!(
            file,
            "[public]\npath = /srv/public\n\n[private]\npath = /srv/private\nhosts allow = 10.0.0.0/8\n",
        )
        .expect("write config");

        let config = DaemonConfig::builder()
            .arguments([
                OsString::from("--port"),
                OsString::from(port.to_string()),
                OsString::from("--config"),
                file.path().as_os_str().to_os_string(),
                OsString::from("--once"),
            ])
            .build();

        let handle = thread::spawn(move || run_daemon(config));

        let mut stream = connect_with_retries(port);
        let mut reader = BufReader::new(stream.try_clone().expect("clone stream"));

        let expected_greeting = legacy_daemon_greeting();
        let mut line = String::new();
        reader.read_line(&mut line).expect("greeting");
        assert_eq!(line, expected_greeting);

        stream.write_all(b"#list\n").expect("send list request");
        stream.flush().expect("flush list request");

        line.clear();
        reader.read_line(&mut line).expect("capabilities");
        assert_eq!(line, "@RSYNCD: CAP modules\n");

        line.clear();
        reader.read_line(&mut line).expect("ok line");
        assert_eq!(line, "@RSYNCD: OK\n");

        line.clear();
        reader.read_line(&mut line).expect("public module");
        assert_eq!(line.trim_end(), "public");

        line.clear();
        reader
            .read_line(&mut line)
            .expect("exit line after accessible modules");
        assert_eq!(line, "@RSYNCD: EXIT\n");

        drop(reader);
        let result = handle.join().expect("daemon thread");
        assert!(result.is_ok());
    }

    #[test]
    fn run_daemon_lists_modules_with_motd_lines() {
        let _lock = ENV_LOCK.lock().expect("env lock");
        let _primary = EnvGuard::set(DAEMON_FALLBACK_ENV, OsStr::new("0"));
        let _secondary = EnvGuard::set(CLIENT_FALLBACK_ENV, OsStr::new("0"));

        let port = allocate_test_port();

        let dir = tempdir().expect("motd dir");
        let motd_path = dir.path().join("motd.txt");
        fs::write(
            &motd_path,
            "Welcome to rsyncd\nRemember to sync responsibly\n",
        )
        .expect("write motd");

        let config = DaemonConfig::builder()
            .arguments([
                OsString::from("--port"),
                OsString::from(port.to_string()),
                OsString::from("--motd-file"),
                motd_path.as_os_str().to_os_string(),
                OsString::from("--motd-line"),
                OsString::from("Additional notice"),
                OsString::from("--module"),
                OsString::from("docs=/srv/docs"),
                OsString::from("--once"),
            ])
            .build();

        let handle = thread::spawn(move || run_daemon(config));

        let mut stream = connect_with_retries(port);
        let mut reader = BufReader::new(stream.try_clone().expect("clone stream"));

        let expected_greeting = legacy_daemon_greeting();
        let mut line = String::new();
        reader.read_line(&mut line).expect("greeting");
        assert_eq!(line, expected_greeting);

        stream.write_all(b"#list\n").expect("send list request");
        stream.flush().expect("flush list request");

        line.clear();
        reader.read_line(&mut line).expect("capabilities");
        assert_eq!(line, "@RSYNCD: CAP modules\n");

        line.clear();
        reader.read_line(&mut line).expect("motd line 1");
        assert_eq!(line.trim_end(), "@RSYNCD: MOTD Welcome to rsyncd");

        line.clear();
        reader.read_line(&mut line).expect("motd line 2");
        assert_eq!(
            line.trim_end(),
            "@RSYNCD: MOTD Remember to sync responsibly"
        );

        line.clear();
        reader.read_line(&mut line).expect("motd line 3");
        assert_eq!(line.trim_end(), "@RSYNCD: MOTD Additional notice");

        line.clear();
        reader.read_line(&mut line).expect("ok line");
        assert_eq!(line, "@RSYNCD: OK\n");

        line.clear();
        reader.read_line(&mut line).expect("module line");
        assert_eq!(line.trim_end(), "docs");

        line.clear();
        reader.read_line(&mut line).expect("exit line");
        assert_eq!(line, "@RSYNCD: EXIT\n");

        drop(reader);
        let result = handle.join().expect("daemon thread");
        assert!(result.is_ok());
    }

    #[test]
    fn run_daemon_records_log_file_entries() {
        let _lock = ENV_LOCK.lock().expect("env lock");
        let _primary = EnvGuard::set(DAEMON_FALLBACK_ENV, OsStr::new("0"));
        let _secondary = EnvGuard::set(CLIENT_FALLBACK_ENV, OsStr::new("0"));

        let port = allocate_test_port();

        let temp = tempdir().expect("log dir");
        let log_path = temp.path().join("rsyncd.log");

        let config = DaemonConfig::builder()
            .arguments([
                OsString::from("--port"),
                OsString::from(port.to_string()),
                OsString::from("--log-file"),
                log_path.as_os_str().to_os_string(),
                OsString::from("--module"),
                OsString::from("docs=/srv/docs"),
                OsString::from("--once"),
            ])
            .build();

        let handle = thread::spawn(move || run_daemon(config));

        let mut stream = connect_with_retries(port);
        let mut reader = BufReader::new(stream.try_clone().expect("clone stream"));

        let expected_greeting = legacy_daemon_greeting();
        let mut line = String::new();
        reader.read_line(&mut line).expect("greeting");
        assert_eq!(line, expected_greeting);

        stream
            .write_all(b"@RSYNCD: 32.0\n")
            .expect("send handshake response");
        stream.flush().expect("flush handshake response");

        line.clear();
        reader.read_line(&mut line).expect("handshake ack");
        assert_eq!(line, "@RSYNCD: OK\n");

        stream.write_all(b"docs\n").expect("send module request");
        stream.flush().expect("flush module request");

        line.clear();
        reader.read_line(&mut line).expect("capabilities");
        assert_eq!(line, "@RSYNCD: CAP modules\n");

        line.clear();
        reader.read_line(&mut line).expect("module acknowledgement");
        assert_eq!(line, "@RSYNCD: OK\n");

        line.clear();
        reader.read_line(&mut line).expect("module response");
        assert!(line.starts_with("@ERROR:"));

        line.clear();
        reader.read_line(&mut line).expect("exit line");
        assert_eq!(line, "@RSYNCD: EXIT\n");

        drop(reader);
        let result = handle.join().expect("daemon thread");
        assert!(result.is_ok());

        let log_contents = fs::read_to_string(&log_path).expect("read log file");
        assert!(log_contents.contains("connect from"));
        assert!(log_contents.contains("127.0.0.1"));
        assert!(log_contents.contains("module 'docs'"));
    }

    #[test]
    fn read_trimmed_line_strips_crlf_terminators() {
        let input: &[u8] = b"payload data\r\n";
        let mut reader = BufReader::new(input);

        let line = read_trimmed_line(&mut reader)
            .expect("read line")
            .expect("line available");

        assert_eq!(line, "payload data");

        let eof = read_trimmed_line(&mut reader).expect("eof read");
        assert!(eof.is_none());
    }

    #[test]
    fn version_flag_renders_report() {
        let (code, stdout, stderr) = run_with_args([OsStr::new("rsyncd"), OsStr::new("--version")]);

        assert_eq!(code, 0);
        assert!(stderr.is_empty());

        let expected = VersionInfoReport::default()
            .with_daemon_brand(Brand::Upstream)
            .human_readable();
        assert_eq!(stdout, expected.into_bytes());
    }

    #[test]
    fn oc_version_flag_renders_report() {
        let (code, stdout, stderr) =
            run_with_args([OsStr::new("oc-rsyncd"), OsStr::new("--version")]);

        assert_eq!(code, 0);
        assert!(stderr.is_empty());

        let expected = VersionInfoReport::default()
            .with_daemon_brand(Brand::Oc)
            .human_readable();
        assert_eq!(stdout, expected.into_bytes());
    }

    #[test]
    fn help_flag_renders_static_help_snapshot() {
        let (code, stdout, stderr) = run_with_args([OsStr::new("rsyncd"), OsStr::new("--help")]);

        assert_eq!(code, 0);
        assert!(stderr.is_empty());

        let expected = render_help(ProgramName::Rsyncd);
        assert_eq!(stdout, expected.into_bytes());
    }

    #[test]
    fn oc_help_flag_renders_branded_snapshot() {
        let (code, stdout, stderr) = run_with_args([OsStr::new("oc-rsyncd"), OsStr::new("--help")]);

        assert_eq!(code, 0);
        assert!(stderr.is_empty());

        let expected = render_help(ProgramName::OcRsyncd);
        assert_eq!(stdout, expected.into_bytes());
    }

    #[test]
    fn run_daemon_rejects_unknown_argument() {
        let config = DaemonConfig::builder()
            .arguments([OsString::from("--unknown")])
            .build();

        let error = run_daemon(config).expect_err("unknown argument should fail");
        assert_eq!(error.exit_code(), FEATURE_UNAVAILABLE_EXIT_CODE);
        assert!(
            error
                .message()
                .to_string()
                .contains("unsupported daemon argument")
        );
    }

    #[test]
    fn run_daemon_rejects_invalid_port() {
        let config = DaemonConfig::builder()
            .arguments([OsString::from("--port"), OsString::from("not-a-number")])
            .build();

        let error = run_daemon(config).expect_err("invalid port should fail");
        assert_eq!(error.exit_code(), FEATURE_UNAVAILABLE_EXIT_CODE);
        assert!(
            error
                .message()
                .to_string()
                .contains("invalid value for --port")
        );
    }

    #[test]
    fn run_daemon_rejects_invalid_max_sessions() {
        let config = DaemonConfig::builder()
            .arguments([OsString::from("--max-sessions"), OsString::from("0")])
            .build();

        let error = run_daemon(config).expect_err("invalid max sessions should fail");
        assert_eq!(error.exit_code(), FEATURE_UNAVAILABLE_EXIT_CODE);
        assert!(
            error
                .message()
                .to_string()
                .contains("--max-sessions must be greater than zero")
        );
    }

    #[test]
    fn run_daemon_rejects_duplicate_session_limits() {
        let config = DaemonConfig::builder()
            .arguments([
                OsString::from("--once"),
                OsString::from("--max-sessions"),
                OsString::from("2"),
            ])
            .build();

        let error = run_daemon(config).expect_err("duplicate session limits should fail");
        assert_eq!(error.exit_code(), FEATURE_UNAVAILABLE_EXIT_CODE);
        assert!(
            error
                .message()
                .to_string()
                .contains("duplicate daemon argument '--max-sessions'")
        );
    }

    #[test]
    fn clap_parse_error_is_reported_via_message() {
        let command = clap_command(Brand::Upstream.daemon_program_name());
        let error = command
            .try_get_matches_from(vec!["rsyncd", "--version=extra"])
            .unwrap_err();

        let mut stdout = Vec::new();
        let mut stderr = Vec::new();
        let status = run(
            [OsString::from("rsyncd"), OsString::from("--version=extra")],
            &mut stdout,
            &mut stderr,
        );

        assert_eq!(status, 1);
        assert!(stdout.is_empty());

        let rendered = String::from_utf8(stderr).expect("diagnostic is valid UTF-8");
        assert!(rendered.contains(error.to_string().trim()));
    }

    fn connect_with_retries(port: u16) -> TcpStream {
        let deadline = Instant::now() + Duration::from_secs(5);

        loop {
            match TcpStream::connect((Ipv4Addr::LOCALHOST, port)) {
                Ok(stream) => return stream,
                Err(error) => {
                    if Instant::now() >= deadline {
                        panic!("failed to connect to daemon within timeout: {error}");
                    }
                    thread::sleep(Duration::from_millis(20));
                }
            }
        }
    }
}<|MERGE_RESOLUTION|>--- conflicted
+++ resolved
@@ -5019,21 +5019,12 @@
 }
 
 fn configured_fallback_binary() -> Option<OsString> {
-<<<<<<< HEAD
-    if let Some(selection) = fallback_override(DAEMON_FALLBACK_ENV) {
-        return selection.resolve_or_default(OsStr::new("rsync"));
-    }
-
-    if let Some(selection) = fallback_override(CLIENT_FALLBACK_ENV) {
-        return selection.resolve_or_default(OsStr::new("rsync"));
-=======
     if let Some(selection) = fallback_override("OC_RSYNC_DAEMON_FALLBACK") {
         return selection.resolve_or_default(OsStr::new(Brand::Upstream.client_program_name()));
     }
 
     if let Some(selection) = fallback_override("OC_RSYNC_FALLBACK") {
         return selection.resolve_or_default(OsStr::new(Brand::Upstream.client_program_name()));
->>>>>>> 5e4389a9
     }
 
     Some(OsString::from(Brand::Upstream.client_program_name()))
