--- conflicted
+++ resolved
@@ -7909,11 +7909,7 @@
         let limit = NonZeroU64::new(3 * 1024 * 1024).unwrap();
         let mut limiter = Some(BandwidthLimiter::new(limit));
 
-<<<<<<< HEAD
-        apply_module_bandwidth_limit(&mut limiter, None, false, None, false, false);
-=======
         apply_module_bandwidth_limit(&mut limiter, None, false, None, false);
->>>>>>> 754c3592
 
         let limiter = limiter.expect("limiter remains in effect");
         assert_eq!(limiter.limit_bytes(), limit);
