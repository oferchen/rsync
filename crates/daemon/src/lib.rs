#![deny(unsafe_code)]
#![deny(missing_docs)]
#![deny(rustdoc::broken_intra_doc_links)]

//! # Overview
//!
//! `rsync_daemon` provides the thin command-line front-end for the Rust `oc-rsyncd`
//! binary. The crate now exposes a deterministic daemon loop capable of
//! accepting sequential legacy (`@RSYNCD:`) TCP connections, greeting each peer
//! with protocol `32`, serving `#list` requests from an in-memory module table,
//! authenticating `auth users` entries via the upstream challenge/response
//! exchange backed by the configured secrets file, and delegating authenticated
//! module sessions to the upstream `rsync` binary by default so clients retain
//! full transfers while the native engine is completed. Operators can disable
//! delegation via the documented `OC_RSYNC_*` environment overrides, in which
//! case the daemon responds with explanatory `@ERROR` messages until the
//! built-in data path lands.
//! Clients that initiate the newer binary negotiation (protocols ≥ 30) are
//! recognised automatically: the daemon responds with the negotiated protocol
//! advertisement and emits multiplexed error frames describing the current
//! feature gap so modern clients observe a graceful failure rather than
//! stalling on the ASCII greeting.
//! The number of connections can be capped via
//! command-line flags, allowing integration tests to exercise the handshake
//! without leaving background threads running indefinitely while keeping the
//! default behaviour ready for long-lived daemons once module serving lands.
//!
//! # Design
//!
//! - [`run`] mirrors upstream `rsyncd` by accepting argument iterators together
//!   with writable handles for standard output and error streams.
//! - [`DaemonConfig`] stores the caller-provided daemon arguments. A
//!   [`DaemonConfigBuilder`] exposes an API that higher layers will expand once
//!   full daemon support lands.
//! - [`run_daemon`] parses command-line arguments, binds a TCP listener, and
//!   serves one or more connections. It recognises both the legacy ASCII
//!   prologue and the binary negotiation used by modern clients, ensuring
//!   graceful diagnostics regardless of the handshake style. Requests for
//!   `#list` reuse the configured module table, while module transfers continue
//!   to emit availability diagnostics until the full engine lands.
//! - Authentication mirrors upstream rsync: the daemon issues a base64-encoded
//!   challenge, verifies the client's response against the configured secrets
//!   file using MD5, and only then reports that transfers are unavailable while
//!   the data path is under construction.
//! - [`render_help`] returns a deterministic description of the limited daemon
//!   capabilities available today, keeping the help text aligned with actual
//!   behaviour until the parity help renderer is implemented.
//!
//! # Invariants
//!
//! - Diagnostics are routed through [`rsync_core::message`] so trailers and
//!   source locations follow workspace conventions.
//! - `run` never panics. I/O failures propagate as exit code `1` with the
//!   original error rendered verbatim.
//! - [`DaemonError::exit_code`] always matches the exit code embedded within the
//!   associated [`Message`].
//! - `run_daemon` configures read and write timeouts on accepted sockets so
//!   handshake deadlocks are avoided, mirroring upstream rsync's timeout
//!   handling expectations.
//!
//! # Errors
//!
//! Parsing failures surface as exit code `1` and emit the `clap`-generated
//! diagnostic. Transfer attempts report that daemon functionality is currently
//! unavailable, also using exit code `1`.
//!
//! # Examples
//!
//! Render the `--version` banner into an in-memory buffer.
//!
//! ```
//! use rsync_daemon::run;
//!
//! let mut stdout = Vec::new();
//! let mut stderr = Vec::new();
//! let status = run(["oc-rsyncd", "--version"], &mut stdout, &mut stderr);
//!
//! assert_eq!(status, 0);
//! assert!(stderr.is_empty());
//! assert!(!stdout.is_empty());
//! ```
//!
//! Launching the daemon binds a TCP listener (defaulting to `0.0.0.0:873`),
//! accepts a legacy connection, and responds with an explanatory error.
//!
//! ```
//! use rsync_daemon::{run_daemon, DaemonConfig};
//! use std::io::{BufRead, BufReader, Write};
//! use std::net::{TcpListener, TcpStream};
//! use std::thread;
//! use std::time::Duration;
//!
//! # fn demo() -> Result<(), Box<dyn std::error::Error>> {
//! # unsafe {
//! #     std::env::set_var("OC_RSYNC_DAEMON_FALLBACK", "0");
//! #     std::env::set_var("OC_RSYNC_FALLBACK", "0");
//! # }
//!
//! let listener = TcpListener::bind("127.0.0.1:0")?;
//! let port = listener.local_addr()?.port();
//! drop(listener);
//!
//! let config = DaemonConfig::builder()
//!     .arguments(["--port", &port.to_string(), "--once"])
//!     .build();
//!
//! let handle = thread::spawn(move || run_daemon(config));
//!
//! let mut stream = loop {
//!     match TcpStream::connect(("127.0.0.1", port)) {
//!         Ok(stream) => break stream,
//!         Err(error) => {
//!             if error.kind() != std::io::ErrorKind::ConnectionRefused {
//!                 return Err(Box::new(error));
//!             }
//!         }
//!     }
//!     thread::sleep(Duration::from_millis(20));
//! };
//! let mut reader = BufReader::new(stream.try_clone()?);
//! let mut line = String::new();
//! reader.read_line(&mut line)?;
//! assert_eq!(line, "@RSYNCD: 32.0 sha512 sha256 sha1 md5 md4\n");
//! stream.write_all(b"@RSYNCD: 32.0\n")?;
//! stream.flush()?;
//! line.clear();
//! reader.read_line(&mut line)?;
//! assert_eq!(line, "@RSYNCD: OK\n");
//! stream.write_all(b"module\n")?;
//! stream.flush()?;
//! line.clear();
//! reader.read_line(&mut line)?;
//! assert!(line.starts_with("@ERROR:"));
//! line.clear();
//! reader.read_line(&mut line)?;
//! assert_eq!(line, "@RSYNCD: EXIT\n");
//!
//! handle.join().expect("thread").expect("daemon run succeeds");
//! # Ok(())
//! # }
//! # demo().unwrap();
//! ```
//!
//! When one or more modules are supplied via `--module NAME=PATH[,COMMENT]`, a
//! client issuing `#list` receives the configured table before the daemon closes
//! the session with `@RSYNCD: EXIT`.
//!
//! # See also
//!
//! - [`rsync_core::version`] for the shared `--version` banner helpers.
//! - [`rsync_core::client`] for the analogous client-facing orchestration.

use dns_lookup::{lookup_addr, lookup_host};
use std::borrow::Cow;
#[cfg(test)]
use std::cell::RefCell;
#[cfg(test)]
use std::collections::HashMap;
use std::collections::{BTreeMap, HashSet};
use std::convert::TryFrom;
use std::env;
use std::error::Error;
use std::ffi::{OsStr, OsString};
use std::fmt;
use std::fs;
use std::fs::{File, OpenOptions};
use std::io::{self, BufRead, BufReader, Read, Seek, SeekFrom, Write};
use std::net::{IpAddr, Ipv4Addr, Ipv6Addr, SocketAddr, TcpListener, TcpStream};
use std::num::{NonZeroU32, NonZeroU64, NonZeroUsize};
use std::path::{Path, PathBuf};
use std::sync::{
    Arc, Mutex,
    atomic::{AtomicBool, AtomicU32, Ordering},
};
use std::thread;
use std::time::{Duration, SystemTime, UNIX_EPOCH};

#[cfg(test)]
use std::time::Instant;

use std::process::{ChildStdin, Command as ProcessCommand, Stdio};

use base64::Engine as _;
use base64::engine::general_purpose::STANDARD_NO_PAD;
use fs2::FileExt;

#[cfg(unix)]
use std::os::unix::fs::PermissionsExt;

use clap::{Arg, ArgAction, Command, builder::OsStringValueParser};
use rsync_checksums::strong::Md5;
use rsync_core::{
    bandwidth::{
        BandwidthLimitComponents, BandwidthLimiter, BandwidthParseError, apply_effective_limit,
        parse_bandwidth_limit,
    },
    fallback::fallback_override,
    message::{Message, Role},
    rsync_error, rsync_info, rsync_warning,
    version::{RUST_VERSION, VersionInfoReport},
};
use rsync_logging::MessageSink;
use rsync_protocol::{
    LEGACY_DAEMON_PREFIX_LEN, LegacyDaemonMessage, MessageCode, MessageFrame, ProtocolVersion,
    format_legacy_daemon_message, parse_legacy_daemon_message,
};

mod systemd;

/// Exit code used when daemon functionality is unavailable.
const FEATURE_UNAVAILABLE_EXIT_CODE: i32 = 1;
/// Exit code returned when socket I/O fails.
const SOCKET_IO_EXIT_CODE: i32 = 10;

/// Maximum exit code representable by a Unix process.
const MAX_EXIT_CODE: i32 = u8::MAX as i32;

/// Default bind address when no CLI overrides are provided.
const DEFAULT_BIND_ADDRESS: IpAddr = IpAddr::V4(Ipv4Addr::UNSPECIFIED);
/// Default port used for the development daemon listener.
const DEFAULT_PORT: u16 = 873;
/// Timeout applied to accepted sockets to avoid hanging handshakes.
const SOCKET_TIMEOUT: Duration = Duration::from_secs(10);

/// Error payload returned to clients while daemon functionality is incomplete.
const HANDSHAKE_ERROR_PAYLOAD: &str = "@ERROR: daemon functionality is unavailable in this build";
/// Error payload returned when a configured module is requested but file serving is unavailable.
const MODULE_UNAVAILABLE_PAYLOAD: &str =
    "@ERROR: module '{module}' transfers are not yet implemented in this build";
const ACCESS_DENIED_PAYLOAD: &str = "@ERROR: access denied to module '{module}' from {addr}";
/// Error payload returned when a requested module does not exist.
const UNKNOWN_MODULE_PAYLOAD: &str = "@ERROR: Unknown module '{module}'";
/// Error payload returned when a module reaches its connection cap.
const MODULE_MAX_CONNECTIONS_PAYLOAD: &str =
    "@ERROR: max connections ({limit}) reached -- try again later";
/// Error payload returned when updating the connection lock file fails.
const MODULE_LOCK_ERROR_PAYLOAD: &str =
    "@ERROR: failed to update module connection lock; please try again later";
/// Digest algorithms advertised during the legacy daemon greeting.
const LEGACY_HANDSHAKE_DIGESTS: &[&str] = &["sha512", "sha256", "sha1", "md5", "md4"];

/// Deterministic help text describing the currently supported daemon surface.
const HELP_TEXT: &str = concat!(
    "oc-rsyncd 3.4.1-rust\n",
    "https://github.com/oferchen/rsync\n",
    "\n",
    "Usage: oc-rsyncd [--help] [--version] [--delegate-system-rsync] [ARGS...]\n",
    "\n",
    "Daemon mode is under active development. This build recognises:\n",
    "  --help        Show this help message and exit.\n",
    "  --version     Output version information and exit.\n",
    "  --delegate-system-rsync  Launch the system rsync daemon with the supplied arguments.\n",
    "  --bind ADDR         Bind to the supplied IPv4/IPv6 address (default 0.0.0.0).\n",
    "  --ipv4             Restrict the listener to IPv4 sockets.\n",
    "  --ipv6             Restrict the listener to IPv6 sockets (defaults to :: when no bind address is provided).\n",
    "  --port PORT         Listen on the supplied TCP port (default 873).\n",
    "  --once              Accept a single connection and exit.\n",
    "  --max-sessions N    Accept N connections before exiting (N > 0).\n",
    "  --config FILE      Load module definitions from FILE (rsyncd.conf subset).\n",
    "  --module SPEC      Register an in-memory module (NAME=PATH[,COMMENT]).\n",
    "  --motd-file FILE   Append MOTD lines from FILE before module listings.\n",
    "  --motd-line TEXT   Append TEXT as an additional MOTD line.\n",
    "  --lock-file FILE   Track module connection limits across processes using FILE.\n",
    "  --pid-file FILE    Write the daemon PID to FILE for process supervision.\n",
    "  --bwlimit=RATE     Limit per-connection bandwidth in KiB/s (0 = unlimited).\n",
    "  --no-bwlimit       Remove any per-connection bandwidth limit configured so far.\n",
    "\n",
    "The listener accepts legacy @RSYNCD: connections sequentially, reports the\n",
    "negotiated protocol as 32, lists configured modules for #list requests, and\n",
    "replies with an @ERROR diagnostic while full module support is implemented.\n",
);

#[derive(Clone, Debug, Eq, PartialEq)]
struct ModuleDefinition {
    name: String,
    path: PathBuf,
    comment: Option<String>,
    hosts_allow: Vec<HostPattern>,
    hosts_deny: Vec<HostPattern>,
    auth_users: Vec<String>,
    secrets_file: Option<PathBuf>,
    bandwidth_limit: Option<NonZeroU64>,
    bandwidth_limit_specified: bool,
    bandwidth_burst: Option<NonZeroU64>,
    bandwidth_burst_specified: bool,
    bandwidth_limit_configured: bool,
    refuse_options: Vec<String>,
    read_only: bool,
    numeric_ids: bool,
    uid: Option<u32>,
    gid: Option<u32>,
    timeout: Option<NonZeroU64>,
    listable: bool,
    use_chroot: bool,
    max_connections: Option<NonZeroU32>,
}

impl ModuleDefinition {
    fn permits(&self, addr: IpAddr, hostname: Option<&str>) -> bool {
        if !self.hosts_allow.is_empty()
            && !self
                .hosts_allow
                .iter()
                .any(|pattern| pattern.matches(addr, hostname))
        {
            return false;
        }

        if self
            .hosts_deny
            .iter()
            .any(|pattern| pattern.matches(addr, hostname))
        {
            return false;
        }

        true
    }

    fn requires_hostname_lookup(&self) -> bool {
        self.hosts_allow
            .iter()
            .chain(self.hosts_deny.iter())
            .any(HostPattern::requires_hostname)
    }

    fn requires_authentication(&self) -> bool {
        !self.auth_users.is_empty()
    }

    fn max_connections(&self) -> Option<NonZeroU32> {
        self.max_connections
    }

    #[cfg(test)]
    fn auth_users(&self) -> &[String] {
        &self.auth_users
    }

    #[cfg(test)]
    fn secrets_file(&self) -> Option<&Path> {
        self.secrets_file.as_deref()
    }

    fn bandwidth_limit(&self) -> Option<NonZeroU64> {
        self.bandwidth_limit
    }

    fn bandwidth_limit_specified(&self) -> bool {
        self.bandwidth_limit_specified
    }

    fn bandwidth_burst(&self) -> Option<NonZeroU64> {
        self.bandwidth_burst
    }

    fn bandwidth_burst_specified(&self) -> bool {
        self.bandwidth_burst_specified
    }

    fn bandwidth_limit_configured(&self) -> bool {
        self.bandwidth_limit_configured
    }

    #[cfg(test)]
    fn name(&self) -> &str {
        &self.name
    }

    #[cfg(test)]
    fn refused_options(&self) -> &[String] {
        &self.refuse_options
    }

    #[cfg(test)]
    fn read_only(&self) -> bool {
        self.read_only
    }

    #[cfg(test)]
    fn numeric_ids(&self) -> bool {
        self.numeric_ids
    }

    #[cfg(test)]
    fn uid(&self) -> Option<u32> {
        self.uid
    }

    #[cfg(test)]
    fn gid(&self) -> Option<u32> {
        self.gid
    }

    #[cfg(test)]
    fn timeout(&self) -> Option<NonZeroU64> {
        self.timeout
    }

    #[cfg(test)]
    fn listable(&self) -> bool {
        self.listable
    }

    #[cfg(test)]
    fn use_chroot(&self) -> bool {
        self.use_chroot
    }

    fn inherit_refuse_options(&mut self, options: &[String]) {
        if self.refuse_options.is_empty() {
            self.refuse_options = options.to_vec();
        }
    }
}

struct ModuleRuntime {
    definition: ModuleDefinition,
    active_connections: AtomicU32,
    connection_limiter: Option<Arc<ConnectionLimiter>>,
}

#[derive(Debug)]
enum ModuleConnectionError {
    Limit(NonZeroU32),
    Io(io::Error),
}

impl ModuleConnectionError {
    fn io(error: io::Error) -> Self {
        Self::Io(error)
    }
}

impl From<io::Error> for ModuleConnectionError {
    fn from(error: io::Error) -> Self {
        ModuleConnectionError::Io(error)
    }
}

impl ModuleRuntime {
    fn new(
        definition: ModuleDefinition,
        connection_limiter: Option<Arc<ConnectionLimiter>>,
    ) -> Self {
        Self {
            definition,
            active_connections: AtomicU32::new(0),
            connection_limiter,
        }
    }

    fn try_acquire_connection(&self) -> Result<ModuleConnectionGuard<'_>, ModuleConnectionError> {
        if let Some(limit) = self.definition.max_connections() {
            if let Some(limiter) = &self.connection_limiter {
                match limiter.acquire(&self.definition.name, limit) {
                    Ok(lock_guard) => {
                        self.acquire_local_slot(limit)?;
                        return Ok(ModuleConnectionGuard::limited(self, Some(lock_guard)));
                    }
                    Err(error) => return Err(error),
                }
            }

            self.acquire_local_slot(limit)?;
            Ok(ModuleConnectionGuard::limited(self, None))
        } else {
            Ok(ModuleConnectionGuard::unlimited())
        }
    }

    fn acquire_local_slot(&self, limit: NonZeroU32) -> Result<(), ModuleConnectionError> {
        let limit_value = limit.get();
        let mut current = self.active_connections.load(Ordering::Acquire);
        loop {
            if current >= limit_value {
                return Err(ModuleConnectionError::Limit(limit));
            }

            match self.active_connections.compare_exchange(
                current,
                current + 1,
                Ordering::AcqRel,
                Ordering::Acquire,
            ) {
                Ok(_) => return Ok(()),
                Err(updated) => current = updated,
            }
        }
    }

    fn release(&self) {
        if self.definition.max_connections().is_some() {
            self.active_connections.fetch_sub(1, Ordering::AcqRel);
        }
    }
}

struct ConnectionLimiter {
    path: PathBuf,
}

impl ConnectionLimiter {
    fn open(path: PathBuf) -> Result<Self, DaemonError> {
        if let Some(parent) = path.parent() {
            if !parent.as_os_str().is_empty() {
                fs::create_dir_all(parent).map_err(|error| lock_file_error(&path, error))?;
            }
        }

        let file = OpenOptions::new()
            .create(true)
            .read(true)
            .write(true)
            .open(&path)
            .map_err(|error| lock_file_error(&path, error))?;

        drop(file);

        Ok(Self { path })
    }

    fn acquire(
        self: &Arc<Self>,
        module: &str,
        limit: NonZeroU32,
    ) -> Result<ConnectionLockGuard, ModuleConnectionError> {
        let mut file = self.open_file().map_err(ModuleConnectionError::io)?;
        file.lock_exclusive().map_err(ModuleConnectionError::io)?;

        let result = self.increment_count(&mut file, module, limit);
        let unlock_result = file.unlock().map_err(ModuleConnectionError::io);

        drop(file);

        match (result, unlock_result) {
            (Ok(_), Ok(_)) => Ok(ConnectionLockGuard {
                limiter: Arc::clone(self),
                module: module.to_string(),
            }),
            (Err(error), Ok(_)) => Err(error),
            (Ok(_), Err(error)) => Err(error),
            (Err(primary), Err(_)) => Err(primary),
        }
    }

    fn decrement(&self, module: &str) -> io::Result<()> {
        let mut file = self.open_file()?;
        file.lock_exclusive()?;
        let result = self.decrement_count(&mut file, module);
        let unlock_result = file.unlock();
        drop(file);
        result.and(unlock_result)
    }

    fn open_file(&self) -> io::Result<File> {
        OpenOptions::new().read(true).write(true).open(&self.path)
    }

    fn increment_count(
        &self,
        file: &mut File,
        module: &str,
        limit: NonZeroU32,
    ) -> Result<(), ModuleConnectionError> {
        let mut counts = self.read_counts(file)?;
        let current = counts.get(module).copied().unwrap_or(0);
        if current >= limit.get() {
            return Err(ModuleConnectionError::Limit(limit));
        }

        counts.insert(module.to_string(), current.saturating_add(1));
        self.write_counts(file, &counts)
            .map_err(ModuleConnectionError::io)
    }

    fn decrement_count(&self, file: &mut File, module: &str) -> io::Result<()> {
        let mut counts = self.read_counts(file)?;
        if let Some(entry) = counts.get_mut(module) {
            if *entry > 1 {
                *entry -= 1;
            } else {
                counts.remove(module);
            }
        }

        self.write_counts(file, &counts)
    }

    fn read_counts(&self, file: &mut File) -> io::Result<BTreeMap<String, u32>> {
        file.seek(SeekFrom::Start(0))?;
        let mut contents = String::new();
        file.read_to_string(&mut contents)?;

        let mut counts = BTreeMap::new();
        for line in contents.lines() {
            let mut parts = line.split_whitespace();
            if let (Some(name), Some(value)) = (parts.next(), parts.next()) {
                if let Ok(parsed) = value.parse::<u32>() {
                    counts.insert(name.to_string(), parsed);
                }
            }
        }

        Ok(counts)
    }

    fn write_counts(&self, file: &mut File, counts: &BTreeMap<String, u32>) -> io::Result<()> {
        file.set_len(0)?;
        file.seek(SeekFrom::Start(0))?;
        for (module, value) in counts {
            if *value > 0 {
                writeln!(file, "{module} {value}")?;
            }
        }
        file.flush()
    }
}

struct ConnectionLockGuard {
    limiter: Arc<ConnectionLimiter>,
    module: String,
}

impl Drop for ConnectionLockGuard {
    fn drop(&mut self) {
        let _ = self.limiter.decrement(&self.module);
    }
}

impl From<ModuleDefinition> for ModuleRuntime {
    fn from(definition: ModuleDefinition) -> Self {
        Self::new(definition, None)
    }
}

impl std::ops::Deref for ModuleRuntime {
    type Target = ModuleDefinition;

    fn deref(&self) -> &Self::Target {
        &self.definition
    }
}

struct ModuleConnectionGuard<'a> {
    module: Option<&'a ModuleRuntime>,
    lock_guard: Option<ConnectionLockGuard>,
}

impl<'a> ModuleConnectionGuard<'a> {
    fn limited(module: &'a ModuleRuntime, lock_guard: Option<ConnectionLockGuard>) -> Self {
        Self {
            module: Some(module),
            lock_guard,
        }
    }

    const fn unlimited() -> Self {
        Self {
            module: None,
            lock_guard: None,
        }
    }
}

impl<'a> Drop for ModuleConnectionGuard<'a> {
    fn drop(&mut self) {
        if let Some(module) = self.module.take() {
            module.release();
        }

        self.lock_guard.take();
    }
}

fn module_peer_hostname<'a>(
    module: &ModuleDefinition,
    cache: &'a mut Option<Option<String>>,
    peer_ip: IpAddr,
    allow_lookup: bool,
) -> Option<&'a str> {
    if !allow_lookup || !module.requires_hostname_lookup() {
        return None;
    }

    if cache.is_none() {
        *cache = Some(resolve_peer_hostname(peer_ip));
    }

    cache.as_ref().and_then(|value| value.as_deref())
}

fn resolve_peer_hostname(peer_ip: IpAddr) -> Option<String> {
    #[cfg(test)]
    if let Some(mapped) = TEST_HOSTNAME_OVERRIDES.with(|map| map.borrow().get(&peer_ip).cloned()) {
        return mapped.map(normalize_hostname_owned);
    }

    lookup_addr(&peer_ip).ok().map(normalize_hostname_owned)
}

fn normalize_hostname_owned(mut name: String) -> String {
    if name.ends_with('.') {
        name.pop();
    }
    name.make_ascii_lowercase();
    name
}

#[cfg(test)]
thread_local! {
    static TEST_HOSTNAME_OVERRIDES: RefCell<HashMap<IpAddr, Option<String>>> =
        RefCell::new(HashMap::new());
}

#[cfg(test)]
fn set_test_hostname_override(addr: IpAddr, hostname: Option<&str>) {
    TEST_HOSTNAME_OVERRIDES.with(|map| {
        map.borrow_mut()
            .insert(addr, hostname.map(|value| value.to_string()));
    });
}

#[cfg(test)]
fn clear_test_hostname_overrides() {
    TEST_HOSTNAME_OVERRIDES.with(|map| map.borrow_mut().clear());
}

/// Configuration describing the requested daemon operation.
#[derive(Clone, Debug, Default, Eq, PartialEq)]
pub struct DaemonConfig {
    arguments: Vec<OsString>,
}

impl DaemonConfig {
    /// Creates a new [`DaemonConfigBuilder`].
    #[must_use]
    pub fn builder() -> DaemonConfigBuilder {
        DaemonConfigBuilder::default()
    }

    /// Returns the raw arguments supplied to the daemon.
    #[must_use]
    pub fn arguments(&self) -> &[OsString] {
        &self.arguments
    }

    /// Reports whether any daemon-specific arguments were provided.
    #[must_use]
    pub fn has_runtime_request(&self) -> bool {
        !self.arguments.is_empty()
    }
}

type SharedLogSink = Arc<Mutex<MessageSink<std::fs::File>>>;

#[derive(Clone, Debug, Eq, PartialEq)]
struct RuntimeOptions {
    bind_address: IpAddr,
    port: u16,
    max_sessions: Option<NonZeroUsize>,
    modules: Vec<ModuleDefinition>,
    motd_lines: Vec<String>,
    bandwidth_limit: Option<NonZeroU64>,
    bandwidth_burst: Option<NonZeroU64>,
    bandwidth_limit_configured: bool,
    address_family: Option<AddressFamily>,
    bind_address_overridden: bool,
    log_file: Option<PathBuf>,
    log_file_configured: bool,
    global_refuse_options: Option<Vec<String>>,
    pid_file: Option<PathBuf>,
    pid_file_from_config: bool,
    reverse_lookup: bool,
    reverse_lookup_configured: bool,
    lock_file: Option<PathBuf>,
    lock_file_from_config: bool,
    delegate_arguments: Vec<OsString>,
    inline_modules: bool,
}

impl Default for RuntimeOptions {
    fn default() -> Self {
        Self {
            bind_address: DEFAULT_BIND_ADDRESS,
            port: DEFAULT_PORT,
            max_sessions: None,
            modules: Vec::new(),
            motd_lines: Vec::new(),
            bandwidth_limit: None,
            bandwidth_burst: None,
            bandwidth_limit_configured: false,
            address_family: None,
            bind_address_overridden: false,
            log_file: None,
            log_file_configured: false,
            global_refuse_options: None,
            pid_file: None,
            pid_file_from_config: false,
            reverse_lookup: true,
            reverse_lookup_configured: false,
            lock_file: None,
            lock_file_from_config: false,
            delegate_arguments: Vec::new(),
            inline_modules: false,
        }
    }
}

impl RuntimeOptions {
    fn parse(arguments: &[OsString]) -> Result<Self, DaemonError> {
        let mut options = Self::default();
        let mut seen_modules = HashSet::new();
        let mut iter = arguments.iter();

        while let Some(argument) = iter.next() {
            if let Some(value) = take_option_value(argument, &mut iter, "--port")? {
                options.port = parse_port(&value)?;
                options.delegate_arguments.push(OsString::from("--port"));
                options.delegate_arguments.push(value.clone());
            } else if let Some(value) = take_option_value(argument, &mut iter, "--bind")? {
                let addr = parse_bind_address(&value)?;
                options.set_bind_address(addr)?;
                options.delegate_arguments.push(OsString::from("--address"));
                options.delegate_arguments.push(value.clone());
            } else if let Some(value) = take_option_value(argument, &mut iter, "--address")? {
                let addr = parse_bind_address(&value)?;
                options.set_bind_address(addr)?;
                options.delegate_arguments.push(OsString::from("--address"));
                options.delegate_arguments.push(value.clone());
            } else if let Some(value) = take_option_value(argument, &mut iter, "--config")? {
                options.delegate_arguments.push(OsString::from("--config"));
                options.delegate_arguments.push(value.clone());
                options.load_config_modules(&value, &mut seen_modules)?;
            } else if let Some(value) = take_option_value(argument, &mut iter, "--motd-file")? {
                options.load_motd_file(&value)?;
            } else if let Some(value) = take_option_value(argument, &mut iter, "--motd")? {
                options.load_motd_file(&value)?;
            } else if let Some(value) = take_option_value(argument, &mut iter, "--motd-line")? {
                options.push_motd_line(value);
            } else if let Some(value) = take_option_value(argument, &mut iter, "--bwlimit")? {
                let components = parse_runtime_bwlimit(&value)?;
                options.set_bandwidth_limit(components.rate(), components.burst())?;
                options.delegate_arguments.push(OsString::from("--bwlimit"));
                options.delegate_arguments.push(value.clone());
            } else if argument == "--no-bwlimit" {
                options.set_bandwidth_limit(None, None)?;
                options.delegate_arguments.push(OsString::from("--bwlimit"));
                options.delegate_arguments.push(OsString::from("0"));
            } else if argument == "--once" {
                options.set_max_sessions(NonZeroUsize::new(1).unwrap())?;
            } else if let Some(value) = take_option_value(argument, &mut iter, "--max-sessions")? {
                let max = parse_max_sessions(&value)?;
                options.set_max_sessions(max)?;
            } else if argument == "--ipv4" {
                options.force_address_family(AddressFamily::Ipv4)?;
                options.delegate_arguments.push(OsString::from("--ipv4"));
            } else if argument == "--ipv6" {
                options.force_address_family(AddressFamily::Ipv6)?;
                options.delegate_arguments.push(OsString::from("--ipv6"));
            } else if let Some(value) = take_option_value(argument, &mut iter, "--log-file")? {
                options.set_log_file(PathBuf::from(value.clone()))?;
                options
                    .delegate_arguments
                    .push(OsString::from("--log-file"));
                options.delegate_arguments.push(value.clone());
            } else if let Some(value) = take_option_value(argument, &mut iter, "--lock-file")? {
                options.set_lock_file(PathBuf::from(value.clone()))?;
                options
                    .delegate_arguments
                    .push(OsString::from("--lock-file"));
                options.delegate_arguments.push(value.clone());
            } else if let Some(value) = take_option_value(argument, &mut iter, "--pid-file")? {
                options.set_pid_file(PathBuf::from(value.clone()))?;
                options
                    .delegate_arguments
                    .push(OsString::from("--pid-file"));
                options.delegate_arguments.push(value.clone());
            } else if argument == "--module" {
                let value = iter
                    .next()
                    .ok_or_else(|| missing_argument_value("--module"))?;
                let mut module = parse_module_definition(value)?;
                if let Some(global) = &options.global_refuse_options {
                    module.inherit_refuse_options(global);
                }
                if !seen_modules.insert(module.name.clone()) {
                    return Err(duplicate_module(&module.name));
                }
                options.modules.push(module);
                options.inline_modules = true;
            } else {
                return Err(unsupported_option(argument.clone()));
            }
        }

        Ok(options)
    }

    fn set_max_sessions(&mut self, value: NonZeroUsize) -> Result<(), DaemonError> {
        if self.max_sessions.is_some() {
            return Err(duplicate_argument("--max-sessions"));
        }

        self.max_sessions = Some(value);
        Ok(())
    }

    fn set_bandwidth_limit(
        &mut self,
        limit: Option<NonZeroU64>,
        burst: Option<NonZeroU64>,
    ) -> Result<(), DaemonError> {
        if self.bandwidth_limit_configured {
            return Err(duplicate_argument("--bwlimit"));
        }

        self.bandwidth_limit = limit;
        self.bandwidth_burst = burst;
        self.bandwidth_limit_configured = true;
        Ok(())
    }

    fn set_log_file(&mut self, path: PathBuf) -> Result<(), DaemonError> {
        if self.log_file_configured {
            return Err(duplicate_argument("--log-file"));
        }

        self.log_file = Some(path);
        self.log_file_configured = true;
        Ok(())
    }

    fn set_lock_file(&mut self, path: PathBuf) -> Result<(), DaemonError> {
        if let Some(existing) = &self.lock_file {
            if !self.lock_file_from_config {
                return Err(duplicate_argument("--lock-file"));
            }

            if existing == &path {
                self.lock_file_from_config = false;
                return Ok(());
            }
        }

        self.lock_file = Some(path);
        self.lock_file_from_config = false;
        Ok(())
    }

    fn set_pid_file(&mut self, path: PathBuf) -> Result<(), DaemonError> {
        if let Some(existing) = &self.pid_file {
            if !self.pid_file_from_config {
                return Err(duplicate_argument("--pid-file"));
            }

            if existing == &path {
                self.pid_file_from_config = false;
                return Ok(());
            }
        }

        self.pid_file = Some(path);
        self.pid_file_from_config = false;
        Ok(())
    }

    fn set_bind_address(&mut self, addr: IpAddr) -> Result<(), DaemonError> {
        if let Some(family) = self.address_family {
            if !family.matches(addr) {
                return Err(match family {
                    AddressFamily::Ipv4 => config_error(
                        "cannot bind an IPv6 address when --ipv4 is specified".to_string(),
                    ),
                    AddressFamily::Ipv6 => config_error(
                        "cannot bind an IPv4 address when --ipv6 is specified".to_string(),
                    ),
                });
            }
        } else {
            self.address_family = Some(AddressFamily::from_ip(addr));
        }

        self.bind_address = addr;
        self.bind_address_overridden = true;
        Ok(())
    }

    fn force_address_family(&mut self, family: AddressFamily) -> Result<(), DaemonError> {
        if let Some(existing) = self.address_family {
            if existing != family {
                let text = if self.bind_address_overridden {
                    match existing {
                        AddressFamily::Ipv4 => {
                            "cannot use --ipv6 with an IPv4 bind address".to_string()
                        }
                        AddressFamily::Ipv6 => {
                            "cannot use --ipv4 with an IPv6 bind address".to_string()
                        }
                    }
                } else {
                    "cannot combine --ipv4 with --ipv6".to_string()
                };
                return Err(config_error(text));
            }
        } else {
            self.address_family = Some(family);
        }

        match family {
            AddressFamily::Ipv4 => {
                if matches!(self.bind_address, IpAddr::V6(_)) {
                    if self.bind_address_overridden {
                        return Err(config_error(
                            "cannot use --ipv4 with an IPv6 bind address".to_string(),
                        ));
                    }
                    self.bind_address = IpAddr::V4(Ipv4Addr::UNSPECIFIED);
                } else if !self.bind_address_overridden {
                    self.bind_address = IpAddr::V4(Ipv4Addr::UNSPECIFIED);
                }
            }
            AddressFamily::Ipv6 => {
                if matches!(self.bind_address, IpAddr::V4(_)) {
                    if self.bind_address_overridden {
                        return Err(config_error(
                            "cannot use --ipv6 with an IPv4 bind address".to_string(),
                        ));
                    }
                    self.bind_address = IpAddr::V6(Ipv6Addr::UNSPECIFIED);
                } else if !self.bind_address_overridden {
                    self.bind_address = IpAddr::V6(Ipv6Addr::UNSPECIFIED);
                }
            }
        }

        Ok(())
    }

    fn load_config_modules(
        &mut self,
        value: &OsString,
        seen_modules: &mut HashSet<String>,
    ) -> Result<(), DaemonError> {
        let path = PathBuf::from(value.clone());
        let parsed = parse_config_modules(&path)?;

        for (options, origin) in parsed.global_refuse_options {
            self.inherit_global_refuse_options(options, &origin)?;
        }

        if let Some((pid_file, origin)) = parsed.pid_file {
            self.set_config_pid_file(pid_file, &origin)?;
        }

        if let Some((reverse_lookup, origin)) = parsed.reverse_lookup {
            self.set_reverse_lookup_from_config(reverse_lookup, &origin)?;
        }

        if let Some((lock_file, origin)) = parsed.lock_file {
            self.set_config_lock_file(lock_file, &origin)?;
        }

        if !parsed.motd_lines.is_empty() {
            self.motd_lines.extend(parsed.motd_lines);
        }

        let mut modules = parsed.modules;
        if let Some(global) = &self.global_refuse_options {
            for module in &mut modules {
                module.inherit_refuse_options(global);
            }
        }

        for module in modules {
            if !seen_modules.insert(module.name.clone()) {
                return Err(duplicate_module(&module.name));
            }
            self.modules.push(module);
        }

        Ok(())
    }

    #[cfg(test)]
    fn modules(&self) -> &[ModuleDefinition] {
        &self.modules
    }

    #[cfg(test)]
    fn bandwidth_limit(&self) -> Option<NonZeroU64> {
        self.bandwidth_limit
    }

    #[cfg(test)]
    fn bandwidth_burst(&self) -> Option<NonZeroU64> {
        self.bandwidth_burst
    }

    #[cfg(test)]
    fn bandwidth_limit_configured(&self) -> bool {
        self.bandwidth_limit_configured
    }

    #[cfg(test)]
    fn bind_address(&self) -> IpAddr {
        self.bind_address
    }

    #[cfg(test)]
    fn address_family(&self) -> Option<AddressFamily> {
        self.address_family
    }

    #[cfg(test)]
    fn motd_lines(&self) -> &[String] {
        &self.motd_lines
    }

    #[cfg(test)]
    fn log_file(&self) -> Option<&PathBuf> {
        self.log_file.as_ref()
    }

    #[cfg(test)]
    fn pid_file(&self) -> Option<&Path> {
        self.pid_file.as_deref()
    }

    #[cfg(test)]
    fn reverse_lookup(&self) -> bool {
        self.reverse_lookup
    }

    #[cfg(test)]
    fn lock_file(&self) -> Option<&Path> {
        self.lock_file.as_deref()
    }

    fn inherit_global_refuse_options(
        &mut self,
        options: Vec<String>,
        origin: &ConfigDirectiveOrigin,
    ) -> Result<(), DaemonError> {
        if let Some(existing) = &self.global_refuse_options {
            if existing != &options {
                return Err(config_parse_error(
                    &origin.path,
                    origin.line,
                    "duplicate 'refuse options' directive in global section",
                ));
            }
            return Ok(());
        }

        for module in &mut self.modules {
            module.inherit_refuse_options(&options);
        }

        self.global_refuse_options = Some(options);
        Ok(())
    }

    fn set_config_pid_file(
        &mut self,
        path: PathBuf,
        origin: &ConfigDirectiveOrigin,
    ) -> Result<(), DaemonError> {
        if let Some(existing) = &self.pid_file {
            if self.pid_file_from_config {
                if existing == &path {
                    return Ok(());
                }
                return Err(config_parse_error(
                    &origin.path,
                    origin.line,
                    "duplicate 'pid file' directive in global section",
                ));
            }

            return Ok(());
        }

        self.pid_file = Some(path);
        self.pid_file_from_config = true;
        Ok(())
    }

    fn set_reverse_lookup_from_config(
        &mut self,
        value: bool,
        origin: &ConfigDirectiveOrigin,
    ) -> Result<(), DaemonError> {
        if self.reverse_lookup_configured {
            return Err(config_parse_error(
                &origin.path,
                origin.line,
                "duplicate 'reverse lookup' directive in global section",
            ));
        }

        self.reverse_lookup = value;
        self.reverse_lookup_configured = true;
        Ok(())
    }

    fn set_config_lock_file(
        &mut self,
        path: PathBuf,
        origin: &ConfigDirectiveOrigin,
    ) -> Result<(), DaemonError> {
        if let Some(existing) = &self.lock_file {
            if self.lock_file_from_config {
                if existing == &path {
                    return Ok(());
                }
                return Err(config_parse_error(
                    &origin.path,
                    origin.line,
                    "duplicate 'lock file' directive in global section",
                ));
            }

            return Ok(());
        }

        self.lock_file = Some(path);
        self.lock_file_from_config = true;
        Ok(())
    }

    fn load_motd_file(&mut self, value: &OsString) -> Result<(), DaemonError> {
        let path = PathBuf::from(value.clone());
        let contents =
            fs::read_to_string(&path).map_err(|error| config_io_error("read", &path, error))?;

        for raw_line in contents.lines() {
            let line = raw_line.trim_end_matches('\r').to_string();
            self.motd_lines.push(line);
        }

        Ok(())
    }

    fn push_motd_line(&mut self, value: OsString) {
        let line = value
            .to_string_lossy()
            .trim_matches(['\r', '\n'])
            .to_string();
        self.motd_lines.push(line);
    }
}

fn take_option_value<'a, I>(
    argument: &'a OsString,
    iter: &mut I,
    option: &str,
) -> Result<Option<OsString>, DaemonError>
where
    I: Iterator<Item = &'a OsString>,
{
    if argument == option {
        let value = iter
            .next()
            .cloned()
            .ok_or_else(|| missing_argument_value(option))?;
        return Ok(Some(value));
    }

    let text = argument.to_string_lossy();
    if let Some(rest) = text.strip_prefix(option) {
        if let Some(value) = rest.strip_prefix('=') {
            return Ok(Some(OsString::from(value)));
        }
    }

    Ok(None)
}

#[derive(Clone, Debug, Eq, PartialEq)]
struct ConfigDirectiveOrigin {
    path: PathBuf,
    line: usize,
}

#[derive(Debug)]
struct ParsedConfigModules {
    modules: Vec<ModuleDefinition>,
    global_refuse_options: Vec<(Vec<String>, ConfigDirectiveOrigin)>,
    motd_lines: Vec<String>,
    pid_file: Option<(PathBuf, ConfigDirectiveOrigin)>,
    reverse_lookup: Option<(bool, ConfigDirectiveOrigin)>,
    lock_file: Option<(PathBuf, ConfigDirectiveOrigin)>,
}

fn parse_config_modules(path: &Path) -> Result<ParsedConfigModules, DaemonError> {
    let mut stack = Vec::new();
    parse_config_modules_inner(path, &mut stack)
}

fn parse_config_modules_inner(
    path: &Path,
    stack: &mut Vec<PathBuf>,
) -> Result<ParsedConfigModules, DaemonError> {
    let canonical = path
        .canonicalize()
        .map_err(|error| config_io_error("read", path, error))?;

    if stack.iter().any(|seen| seen == &canonical) {
        return Err(config_parse_error(
            path,
            0,
            format!("recursive include detected for '{}'", canonical.display()),
        ));
    }

    let contents = fs::read_to_string(&canonical)
        .map_err(|error| config_io_error("read", &canonical, error))?;
    stack.push(canonical.clone());

    let mut modules = Vec::new();
    let mut current: Option<ModuleDefinitionBuilder> = None;
    let mut global_refuse_directives = Vec::new();
    let mut global_refuse_line: Option<usize> = None;
    let mut motd_lines = Vec::new();
    let mut pid_file: Option<(PathBuf, ConfigDirectiveOrigin)> = None;
    let mut reverse_lookup: Option<(bool, ConfigDirectiveOrigin)> = None;
    let mut lock_file: Option<(PathBuf, ConfigDirectiveOrigin)> = None;

    let result = (|| -> Result<ParsedConfigModules, DaemonError> {
        for (index, raw_line) in contents.lines().enumerate() {
            let line_number = index + 1;
            let line = raw_line.trim();

            if line.is_empty() || line.starts_with('#') || line.starts_with(';') {
                continue;
            }

            if line.starts_with('[') {
                let end = line.find(']').ok_or_else(|| {
                    config_parse_error(path, line_number, "unterminated module header")
                })?;
                let name = line[1..end].trim();

                if name.is_empty() {
                    return Err(config_parse_error(
                        path,
                        line_number,
                        "module name must be non-empty",
                    ));
                }

                ensure_valid_module_name(name)
                    .map_err(|msg| config_parse_error(path, line_number, msg))?;

                let trailing = line[end + 1..].trim();
                if !trailing.is_empty() && !trailing.starts_with('#') && !trailing.starts_with(';')
                {
                    return Err(config_parse_error(
                        path,
                        line_number,
                        "unexpected characters after module header",
                    ));
                }

                if let Some(builder) = current.take() {
                    modules.push(builder.finish(path)?);
                }

                current = Some(ModuleDefinitionBuilder::new(name.to_string(), line_number));
                continue;
            }

            let (key, value) = line.split_once('=').ok_or_else(|| {
                config_parse_error(path, line_number, "expected 'key = value' directive")
            })?;
            let key = key.trim().to_ascii_lowercase();
            let value = value.trim();

            if let Some(builder) = current.as_mut() {
                match key.as_str() {
                    "path" => {
                        if value.is_empty() {
                            return Err(config_parse_error(
                                path,
                                line_number,
                                "module path directive must not be empty",
                            ));
                        }
                        builder.set_path(PathBuf::from(value), path, line_number)?;
                    }
                    "comment" => {
                        let comment = if value.is_empty() {
                            None
                        } else {
                            Some(value.to_string())
                        };
                        builder.set_comment(comment, path, line_number)?;
                    }
                    "hosts allow" => {
                        let patterns = parse_host_list(value, path, line_number, "hosts allow")?;
                        builder.set_hosts_allow(patterns, path, line_number)?;
                    }
                    "hosts deny" => {
                        let patterns = parse_host_list(value, path, line_number, "hosts deny")?;
                        builder.set_hosts_deny(patterns, path, line_number)?;
                    }
                    "auth users" => {
                        let users = parse_auth_user_list(value).map_err(|error| {
                            config_parse_error(
                                path,
                                line_number,
                                format!("invalid 'auth users' directive: {error}"),
                            )
                        })?;
                        builder.set_auth_users(users, path, line_number)?;
                    }
                    "secrets file" => {
                        if value.is_empty() {
                            return Err(config_parse_error(
                                path,
                                line_number,
                                "'secrets file' directive must not be empty",
                            ));
                        }
                        builder.set_secrets_file(PathBuf::from(value), path, line_number)?;
                    }
                    "bwlimit" => {
                        if value.is_empty() {
                            return Err(config_parse_error(
                                path,
                                line_number,
                                "'bwlimit' directive must not be empty",
                            ));
                        }
                        let components = parse_config_bwlimit(value, path, line_number)?;
                        builder.set_bandwidth_limit(
                            components.rate(),
                            components.burst(),
                            components.burst_specified(),
                            path,
                            line_number,
                        )?;
                    }
                    "refuse options" => {
                        let options = parse_refuse_option_list(value).map_err(|error| {
                            config_parse_error(
                                path,
                                line_number,
                                format!("invalid 'refuse options' directive: {error}"),
                            )
                        })?;
                        builder.set_refuse_options(options, path, line_number)?;
                    }
                    "read only" => {
                        let parsed = parse_boolean_directive(value).ok_or_else(|| {
                            config_parse_error(
                                path,
                                line_number,
                                format!("invalid boolean value '{value}' for 'read only'"),
                            )
                        })?;
                        builder.set_read_only(parsed, path, line_number)?;
                    }
                    "use chroot" => {
                        let parsed = parse_boolean_directive(value).ok_or_else(|| {
                            config_parse_error(
                                path,
                                line_number,
                                format!("invalid boolean value '{value}' for 'use chroot'"),
                            )
                        })?;
                        builder.set_use_chroot(parsed, path, line_number)?;
                    }
                    "numeric ids" => {
                        let parsed = parse_boolean_directive(value).ok_or_else(|| {
                            config_parse_error(
                                path,
                                line_number,
                                format!("invalid boolean value '{value}' for 'numeric ids'"),
                            )
                        })?;
                        builder.set_numeric_ids(parsed, path, line_number)?;
                    }
                    "list" => {
                        let parsed = parse_boolean_directive(value).ok_or_else(|| {
                            config_parse_error(
                                path,
                                line_number,
                                format!("invalid boolean value '{value}' for 'list'"),
                            )
                        })?;
                        builder.set_listable(parsed, path, line_number)?;
                    }
                    "uid" => {
                        let uid = parse_numeric_identifier(value).ok_or_else(|| {
                            config_parse_error(path, line_number, format!("invalid uid '{value}'"))
                        })?;
                        builder.set_uid(uid, path, line_number)?;
                    }
                    "gid" => {
                        let gid = parse_numeric_identifier(value).ok_or_else(|| {
                            config_parse_error(path, line_number, format!("invalid gid '{value}'"))
                        })?;
                        builder.set_gid(gid, path, line_number)?;
                    }
                    "timeout" => {
                        let timeout = parse_timeout_seconds(value).ok_or_else(|| {
                            config_parse_error(
                                path,
                                line_number,
                                format!("invalid timeout '{value}'"),
                            )
                        })?;
                        builder.set_timeout(timeout, path, line_number)?;
                    }
                    "max connections" => {
                        let max = parse_max_connections_directive(value).ok_or_else(|| {
                            config_parse_error(
                                path,
                                line_number,
                                format!("invalid max connections value '{value}'"),
                            )
                        })?;
                        builder.set_max_connections(max, path, line_number)?;
                    }
                    _ => {
                        // Unsupported directives are ignored for now.
                    }
                }
                continue;
            }

            match key.as_str() {
                "refuse options" => {
                    if value.is_empty() {
                        return Err(config_parse_error(
                            path,
                            line_number,
                            "'refuse options' directive must not be empty",
                        ));
                    }
                    let options = parse_refuse_option_list(value).map_err(|error| {
                        config_parse_error(
                            path,
                            line_number,
                            format!("invalid 'refuse options' directive: {error}"),
                        )
                    })?;

                    if let Some(existing_line) = global_refuse_line {
                        return Err(config_parse_error(
                            path,
                            line_number,
                            format!(
                                "duplicate 'refuse options' directive in global section (previously defined on line {})",
                                existing_line
                            ),
                        ));
                    }

                    global_refuse_line = Some(line_number);
                    global_refuse_directives.push((
                        options,
                        ConfigDirectiveOrigin {
                            path: canonical.clone(),
                            line: line_number,
                        },
                    ));
                }
                "include" => {
                    let trimmed = value.trim();
                    if trimmed.is_empty() {
                        return Err(config_parse_error(
                            path,
                            line_number,
                            "'include' directive must not be empty",
                        ));
                    }

                    let include_path = resolve_config_relative_path(&canonical, trimmed);
                    let included = parse_config_modules_inner(&include_path, stack)?;

                    if !included.modules.is_empty() {
                        modules.extend(included.modules);
                    }

                    if !included.motd_lines.is_empty() {
                        motd_lines.extend(included.motd_lines);
                    }

                    if !included.global_refuse_options.is_empty() {
                        global_refuse_directives.extend(included.global_refuse_options);
                    }
                }
                "motd file" => {
                    let trimmed = value.trim();
                    if trimmed.is_empty() {
                        return Err(config_parse_error(
                            path,
                            line_number,
                            "'motd file' directive must not be empty",
                        ));
                    }

                    let motd_path = resolve_config_relative_path(path, trimmed);
                    let contents = fs::read_to_string(&motd_path).map_err(|error| {
                        config_parse_error(
                            path,
                            line_number,
                            format!(
                                "failed to read motd file '{}': {}",
                                motd_path.display(),
                                error
                            ),
                        )
                    })?;

                    for raw_line in contents.lines() {
                        motd_lines.push(raw_line.trim_end_matches('\r').to_string());
                    }
                }
                "motd" => {
                    motd_lines.push(value.trim_end_matches(['\r', '\n']).to_string());
                }
                "pid file" => {
                    let trimmed = value.trim();
                    if trimmed.is_empty() {
                        return Err(config_parse_error(
                            path,
                            line_number,
                            "'pid file' directive must not be empty",
                        ));
                    }

                    let resolved = resolve_config_relative_path(path, trimmed);
                    if let Some((existing, origin)) = &pid_file {
                        if existing != &resolved {
                            return Err(config_parse_error(
                                path,
                                line_number,
                                format!(
                                    "duplicate 'pid file' directive in global section (previously defined on line {})",
                                    origin.line
                                ),
                            ));
                        }
                    } else {
                        pid_file = Some((
                            resolved,
                            ConfigDirectiveOrigin {
                                path: canonical.clone(),
                                line: line_number,
                            },
                        ));
                    }
                }
                "reverse lookup" => {
                    let parsed = parse_boolean_directive(value).ok_or_else(|| {
                        config_parse_error(
                            path,
                            line_number,
                            format!("invalid boolean value '{}' for 'reverse lookup'", value),
                        )
                    })?;

                    let origin = ConfigDirectiveOrigin {
                        path: canonical.clone(),
                        line: line_number,
                    };

                    if let Some((existing, existing_origin)) = &reverse_lookup {
                        if *existing != parsed {
                            return Err(config_parse_error(
                                path,
                                line_number,
                                format!(
                                    "duplicate 'reverse lookup' directive in global section (previously defined on line {})",
                                    existing_origin.line
                                ),
                            ));
                        }
                    } else {
                        reverse_lookup = Some((parsed, origin));
                    }
                }
                "lock file" => {
                    let trimmed = value.trim();
                    if trimmed.is_empty() {
                        return Err(config_parse_error(
                            path,
                            line_number,
                            "'lock file' directive must not be empty",
                        ));
                    }

                    let resolved = resolve_config_relative_path(path, trimmed);
                    let origin = ConfigDirectiveOrigin {
                        path: canonical.clone(),
                        line: line_number,
                    };

                    if let Some((existing, existing_origin)) = &lock_file {
                        if existing != &resolved {
                            return Err(config_parse_error(
                                path,
                                line_number,
                                format!(
                                    "duplicate 'lock file' directive in global section (previously defined on line {})",
                                    existing_origin.line
                                ),
                            ));
                        }
                    } else {
                        lock_file = Some((resolved, origin));
                    }
                }
                _ => {
                    return Err(config_parse_error(
                        path,
                        line_number,
                        "directive outside module section",
                    ));
                }
            }
        }

        if let Some(builder) = current {
            modules.push(builder.finish(path)?);
        }

        Ok(ParsedConfigModules {
            modules,
            global_refuse_options: global_refuse_directives,
            motd_lines,
            pid_file,
            reverse_lookup,
            lock_file,
        })
    })();

    stack.pop();
    result
}

fn resolve_config_relative_path(config_path: &Path, value: &str) -> PathBuf {
    let candidate = Path::new(value);
    if candidate.is_absolute() {
        return candidate.to_path_buf();
    }

    if let Some(parent) = config_path.parent() {
        parent.join(candidate)
    } else {
        candidate.to_path_buf()
    }
}

struct ModuleDefinitionBuilder {
    name: String,
    path: Option<PathBuf>,
    comment: Option<String>,
    hosts_allow: Option<Vec<HostPattern>>,
    hosts_deny: Option<Vec<HostPattern>>,
    auth_users: Option<Vec<String>>,
    secrets_file: Option<PathBuf>,
    declaration_line: usize,
    bandwidth_limit: Option<NonZeroU64>,
    bandwidth_limit_specified: bool,
    bandwidth_burst: Option<NonZeroU64>,
    bandwidth_burst_specified: bool,
    bandwidth_limit_set: bool,
    refuse_options: Option<Vec<String>>,
    read_only: Option<bool>,
    numeric_ids: Option<bool>,
    uid: Option<u32>,
    gid: Option<u32>,
    timeout: Option<Option<NonZeroU64>>,
    listable: Option<bool>,
    use_chroot: Option<bool>,
    max_connections: Option<Option<NonZeroU32>>,
}

impl ModuleDefinitionBuilder {
    fn new(name: String, line: usize) -> Self {
        Self {
            name,
            path: None,
            comment: None,
            hosts_allow: None,
            hosts_deny: None,
            auth_users: None,
            secrets_file: None,
            declaration_line: line,
            bandwidth_limit: None,
            bandwidth_limit_specified: false,
            bandwidth_burst: None,
            bandwidth_burst_specified: false,
            bandwidth_limit_set: false,
            refuse_options: None,
            read_only: None,
            numeric_ids: None,
            uid: None,
            gid: None,
            timeout: None,
            listable: None,
            use_chroot: None,
            max_connections: None,
        }
    }

    fn set_path(
        &mut self,
        path: PathBuf,
        config_path: &Path,
        line: usize,
    ) -> Result<(), DaemonError> {
        if self.path.is_some() {
            return Err(config_parse_error(
                config_path,
                line,
                format!("duplicate 'path' directive in module '{}'", self.name),
            ));
        }

        self.path = Some(path);
        Ok(())
    }

    fn set_comment(
        &mut self,
        comment: Option<String>,
        config_path: &Path,
        line: usize,
    ) -> Result<(), DaemonError> {
        if self.comment.is_some() {
            return Err(config_parse_error(
                config_path,
                line,
                format!("duplicate 'comment' directive in module '{}'", self.name),
            ));
        }

        self.comment = comment;
        Ok(())
    }

    fn set_hosts_allow(
        &mut self,
        patterns: Vec<HostPattern>,
        config_path: &Path,
        line: usize,
    ) -> Result<(), DaemonError> {
        if self.hosts_allow.is_some() {
            return Err(config_parse_error(
                config_path,
                line,
                format!(
                    "duplicate 'hosts allow' directive in module '{}'",
                    self.name
                ),
            ));
        }

        self.hosts_allow = Some(patterns);
        Ok(())
    }

    fn set_hosts_deny(
        &mut self,
        patterns: Vec<HostPattern>,
        config_path: &Path,
        line: usize,
    ) -> Result<(), DaemonError> {
        if self.hosts_deny.is_some() {
            return Err(config_parse_error(
                config_path,
                line,
                format!("duplicate 'hosts deny' directive in module '{}'", self.name),
            ));
        }

        self.hosts_deny = Some(patterns);
        Ok(())
    }

    fn set_auth_users(
        &mut self,
        users: Vec<String>,
        config_path: &Path,
        line: usize,
    ) -> Result<(), DaemonError> {
        if self.auth_users.is_some() {
            return Err(config_parse_error(
                config_path,
                line,
                format!("duplicate 'auth users' directive in module '{}'", self.name),
            ));
        }

        if users.is_empty() {
            return Err(config_parse_error(
                config_path,
                line,
                format!(
                    "'auth users' directive in module '{}' must list at least one user",
                    self.name
                ),
            ));
        }

        self.auth_users = Some(users);
        Ok(())
    }

    fn set_secrets_file(
        &mut self,
        path: PathBuf,
        config_path: &Path,
        line: usize,
    ) -> Result<(), DaemonError> {
        if self.secrets_file.is_some() {
            return Err(config_parse_error(
                config_path,
                line,
                format!(
                    "duplicate 'secrets file' directive in module '{}'",
                    self.name
                ),
            ));
        }

        let validated = validate_secrets_file(&path, config_path, line)?;
        self.secrets_file = Some(validated);
        Ok(())
    }

    fn set_bandwidth_limit(
        &mut self,
        limit: Option<NonZeroU64>,
        burst: Option<NonZeroU64>,
        burst_specified: bool,
        config_path: &Path,
        line: usize,
    ) -> Result<(), DaemonError> {
        if self.bandwidth_limit_set {
            return Err(config_parse_error(
                config_path,
                line,
                format!("duplicate 'bwlimit' directive in module '{}'", self.name),
            ));
        }

        self.bandwidth_limit = limit;
        self.bandwidth_burst = burst;
        self.bandwidth_burst_specified = burst_specified;
        self.bandwidth_limit_specified = true;
        self.bandwidth_limit_set = true;
        Ok(())
    }

    fn set_refuse_options(
        &mut self,
        options: Vec<String>,
        config_path: &Path,
        line: usize,
    ) -> Result<(), DaemonError> {
        if self.refuse_options.is_some() {
            return Err(config_parse_error(
                config_path,
                line,
                format!(
                    "duplicate 'refuse options' directive in module '{}'",
                    self.name
                ),
            ));
        }

        if options.is_empty() {
            return Err(config_parse_error(
                config_path,
                line,
                format!(
                    "'refuse options' directive in module '{}' must list at least one option",
                    self.name
                ),
            ));
        }

        self.refuse_options = Some(options);
        Ok(())
    }

    fn set_read_only(
        &mut self,
        read_only: bool,
        config_path: &Path,
        line: usize,
    ) -> Result<(), DaemonError> {
        if self.read_only.is_some() {
            return Err(config_parse_error(
                config_path,
                line,
                format!("duplicate 'read only' directive in module '{}'", self.name),
            ));
        }

        self.read_only = Some(read_only);
        Ok(())
    }

    fn set_numeric_ids(
        &mut self,
        numeric_ids: bool,
        config_path: &Path,
        line: usize,
    ) -> Result<(), DaemonError> {
        if self.numeric_ids.is_some() {
            return Err(config_parse_error(
                config_path,
                line,
                format!(
                    "duplicate 'numeric ids' directive in module '{}'",
                    self.name
                ),
            ));
        }

        self.numeric_ids = Some(numeric_ids);
        Ok(())
    }

    fn set_listable(
        &mut self,
        listable: bool,
        config_path: &Path,
        line: usize,
    ) -> Result<(), DaemonError> {
        if self.listable.is_some() {
            return Err(config_parse_error(
                config_path,
                line,
                format!("duplicate 'list' directive in module '{}'", self.name),
            ));
        }

        self.listable = Some(listable);
        Ok(())
    }

    fn set_use_chroot(
        &mut self,
        use_chroot: bool,
        config_path: &Path,
        line: usize,
    ) -> Result<(), DaemonError> {
        if self.use_chroot.is_some() {
            return Err(config_parse_error(
                config_path,
                line,
                format!("duplicate 'use chroot' directive in module '{}'", self.name),
            ));
        }

        self.use_chroot = Some(use_chroot);
        Ok(())
    }

    fn set_uid(&mut self, uid: u32, config_path: &Path, line: usize) -> Result<(), DaemonError> {
        if self.uid.is_some() {
            return Err(config_parse_error(
                config_path,
                line,
                format!("duplicate 'uid' directive in module '{}'", self.name),
            ));
        }

        self.uid = Some(uid);
        Ok(())
    }

    fn set_gid(&mut self, gid: u32, config_path: &Path, line: usize) -> Result<(), DaemonError> {
        if self.gid.is_some() {
            return Err(config_parse_error(
                config_path,
                line,
                format!("duplicate 'gid' directive in module '{}'", self.name),
            ));
        }

        self.gid = Some(gid);
        Ok(())
    }

    fn set_timeout(
        &mut self,
        timeout: Option<NonZeroU64>,
        config_path: &Path,
        line: usize,
    ) -> Result<(), DaemonError> {
        if self.timeout.is_some() {
            return Err(config_parse_error(
                config_path,
                line,
                format!("duplicate 'timeout' directive in module '{}'", self.name),
            ));
        }

        self.timeout = Some(timeout);
        Ok(())
    }

    fn set_max_connections(
        &mut self,
        max: Option<NonZeroU32>,
        config_path: &Path,
        line: usize,
    ) -> Result<(), DaemonError> {
        if self.max_connections.is_some() {
            return Err(config_parse_error(
                config_path,
                line,
                format!(
                    "duplicate 'max connections' directive in module '{}'",
                    self.name
                ),
            ));
        }

        self.max_connections = Some(max);
        Ok(())
    }

    fn finish(self, config_path: &Path) -> Result<ModuleDefinition, DaemonError> {
        let path = self.path.ok_or_else(|| {
            config_parse_error(
                config_path,
                self.declaration_line,
                format!(
                    "module '{}' is missing required 'path' directive",
                    self.name
                ),
            )
        })?;

        let use_chroot = self.use_chroot.unwrap_or(true);

        if use_chroot && !path.is_absolute() {
            return Err(config_parse_error(
                config_path,
                self.declaration_line,
                format!(
                    "module '{}' requires an absolute path when 'use chroot' is enabled",
                    self.name
                ),
            ));
        }

        if self.auth_users.as_ref().is_some_and(Vec::is_empty) {
            return Err(config_parse_error(
                config_path,
                self.declaration_line,
                format!(
                    "'auth users' directive in module '{}' must list at least one user",
                    self.name
                ),
            ));
        }

        if self.auth_users.is_some() && self.secrets_file.is_none() {
            return Err(config_parse_error(
                config_path,
                self.declaration_line,
                format!(
                    "module '{}' specifies 'auth users' but is missing the required 'secrets file' directive",
                    self.name
                ),
            ));
        }

        Ok(ModuleDefinition {
            name: self.name,
            path,
            comment: self.comment,
            hosts_allow: self.hosts_allow.unwrap_or_default(),
            hosts_deny: self.hosts_deny.unwrap_or_default(),
            auth_users: self.auth_users.unwrap_or_default(),
            secrets_file: self.secrets_file,
            bandwidth_limit: self.bandwidth_limit,
            bandwidth_limit_specified: self.bandwidth_limit_specified,
            bandwidth_burst: self.bandwidth_burst,
            bandwidth_burst_specified: self.bandwidth_burst_specified,
            bandwidth_limit_configured: self.bandwidth_limit_set,
            refuse_options: self.refuse_options.unwrap_or_default(),
            read_only: self.read_only.unwrap_or(true),
            numeric_ids: self.numeric_ids.unwrap_or(false),
            uid: self.uid,
            gid: self.gid,
            timeout: self.timeout.unwrap_or(None),
            listable: self.listable.unwrap_or(true),
            use_chroot,
            max_connections: self.max_connections.unwrap_or(None),
        })
    }
}

fn parse_auth_user_list(value: &str) -> Result<Vec<String>, String> {
    let mut users = Vec::new();
    let mut seen = HashSet::new();

    for segment in value.split(',') {
        for token in segment.split_whitespace() {
            let trimmed = token.trim();
            if trimmed.is_empty() {
                continue;
            }

            if seen.insert(trimmed.to_ascii_lowercase()) {
                users.push(trimmed.to_string());
            }
        }
    }

    if users.is_empty() {
        return Err("must specify at least one username".to_string());
    }

    Ok(users)
}

fn parse_refuse_option_list(value: &str) -> Result<Vec<String>, String> {
    let mut options = Vec::new();
    let mut seen = HashSet::new();

    for segment in value.split(',') {
        for token in segment.split_whitespace() {
            let trimmed = token.trim();
            if trimmed.is_empty() {
                continue;
            }

            let canonical = trimmed.to_ascii_lowercase();
            if seen.insert(canonical.clone()) {
                options.push(canonical);
            }
        }
    }

    if options.is_empty() {
        return Err("must specify at least one option".to_string());
    }

    Ok(options)
}

fn validate_secrets_file(
    path: &Path,
    config_path: &Path,
    line: usize,
) -> Result<PathBuf, DaemonError> {
    let metadata = fs::metadata(path).map_err(|error| {
        config_parse_error(
            config_path,
            line,
            format!(
                "failed to access secrets file '{}': {}",
                path.display(),
                error
            ),
        )
    })?;

    if !metadata.is_file() {
        return Err(config_parse_error(
            config_path,
            line,
            format!("secrets file '{}' must be a regular file", path.display()),
        ));
    }

    #[cfg(unix)]
    {
        let mode = metadata.permissions().mode();
        if mode & 0o077 != 0 {
            return Err(config_parse_error(
                config_path,
                line,
                format!(
                    "secrets file '{}' must not be accessible to group or others (expected permissions 0600)",
                    path.display()
                ),
            ));
        }
    }

    Ok(path.to_path_buf())
}

fn parse_boolean_directive(value: &str) -> Option<bool> {
    let normalized = value.trim().to_ascii_lowercase();
    match normalized.as_str() {
        "1" | "true" | "yes" | "on" => Some(true),
        "0" | "false" | "no" | "off" => Some(false),
        _ => None,
    }
}

fn parse_numeric_identifier(value: &str) -> Option<u32> {
    let trimmed = value.trim();
    if trimmed.is_empty() {
        return None;
    }

    trimmed.parse().ok()
}

fn parse_timeout_seconds(value: &str) -> Option<Option<NonZeroU64>> {
    let trimmed = value.trim();
    if trimmed.is_empty() {
        return None;
    }

    let seconds: u64 = trimmed.parse().ok()?;
    if seconds == 0 {
        Some(None)
    } else {
        Some(NonZeroU64::new(seconds))
    }
}

fn parse_max_connections_directive(value: &str) -> Option<Option<NonZeroU32>> {
    let trimmed = value.trim();
    if trimmed.is_empty() {
        return None;
    }

    if trimmed == "0" {
        return Some(None);
    }

    trimmed.parse::<NonZeroU32>().ok().map(Some)
}

#[derive(Clone, Debug, Eq, PartialEq)]
enum HostPattern {
    Any,
    Ipv4 { network: Ipv4Addr, prefix: u8 },
    Ipv6 { network: Ipv6Addr, prefix: u8 },
    Hostname(HostnamePattern),
}

#[derive(Clone, Copy, Debug, Eq, PartialEq)]
enum AddressFamily {
    Ipv4,
    Ipv6,
}

impl AddressFamily {
    fn from_ip(addr: IpAddr) -> Self {
        match addr {
            IpAddr::V4(_) => Self::Ipv4,
            IpAddr::V6(_) => Self::Ipv6,
        }
    }

    fn matches(self, addr: IpAddr) -> bool {
        matches!(
            (self, addr),
            (Self::Ipv4, IpAddr::V4(_)) | (Self::Ipv6, IpAddr::V6(_))
        )
    }
}

impl HostPattern {
    fn parse(token: &str) -> Result<Self, String> {
        let token = token.trim();
        if token.is_empty() {
            return Err("host pattern must be non-empty".to_string());
        }

        if token == "*" || token.eq_ignore_ascii_case("all") {
            return Ok(Self::Any);
        }

        let (address_str, prefix_text) = if let Some((addr, mask)) = token.split_once('/') {
            (addr, Some(mask))
        } else {
            (token, None)
        };

        if let Ok(ipv4) = address_str.parse::<Ipv4Addr>() {
            let prefix = prefix_text
                .map(|value| {
                    value
                        .parse::<u8>()
                        .map_err(|_| "invalid IPv4 prefix length".to_string())
                })
                .transpose()?;
            return Self::from_ipv4(ipv4, prefix.unwrap_or(32));
        }

        if let Ok(ipv6) = address_str.parse::<Ipv6Addr>() {
            let prefix = prefix_text
                .map(|value| {
                    value
                        .parse::<u8>()
                        .map_err(|_| "invalid IPv6 prefix length".to_string())
                })
                .transpose()?;
            return Self::from_ipv6(ipv6, prefix.unwrap_or(128));
        }

        if prefix_text.is_some() {
            return Err("invalid host pattern; expected IPv4/IPv6 address".to_string());
        }

        HostnamePattern::parse(address_str).map(Self::Hostname)
    }

    fn from_ipv4(addr: Ipv4Addr, prefix: u8) -> Result<Self, String> {
        if prefix > 32 {
            return Err("IPv4 prefix length must be between 0 and 32".to_string());
        }

        if prefix == 0 {
            return Ok(Self::Ipv4 {
                network: Ipv4Addr::UNSPECIFIED,
                prefix,
            });
        }

        let shift = 32 - u32::from(prefix);
        let mask = u32::MAX.checked_shl(shift).unwrap_or(0);
        let network = u32::from(addr) & mask;
        Ok(Self::Ipv4 {
            network: Ipv4Addr::from(network),
            prefix,
        })
    }

    fn from_ipv6(addr: Ipv6Addr, prefix: u8) -> Result<Self, String> {
        if prefix > 128 {
            return Err("IPv6 prefix length must be between 0 and 128".to_string());
        }

        if prefix == 0 {
            return Ok(Self::Ipv6 {
                network: Ipv6Addr::UNSPECIFIED,
                prefix,
            });
        }

        let shift = 128 - u32::from(prefix);
        let mask = u128::MAX.checked_shl(shift).unwrap_or(0);
        let network = u128::from(addr) & mask;
        Ok(Self::Ipv6 {
            network: Ipv6Addr::from(network),
            prefix,
        })
    }

    fn matches(&self, addr: IpAddr, hostname: Option<&str>) -> bool {
        match (self, addr) {
            (Self::Any, _) => true,
            (Self::Ipv4 { network, prefix }, IpAddr::V4(candidate)) => {
                if *prefix == 0 {
                    true
                } else {
                    let shift = 32 - u32::from(*prefix);
                    let mask = u32::MAX.checked_shl(shift).unwrap_or(0);
                    (u32::from(candidate) & mask) == u32::from(*network)
                }
            }
            (Self::Ipv6 { network, prefix }, IpAddr::V6(candidate)) => {
                if *prefix == 0 {
                    true
                } else {
                    let shift = 128 - u32::from(*prefix);
                    let mask = u128::MAX.checked_shl(shift).unwrap_or(0);
                    (u128::from(candidate) & mask) == u128::from(*network)
                }
            }
            (Self::Hostname(pattern), _) => {
                hostname.map(|name| pattern.matches(name)).unwrap_or(false)
            }
            _ => false,
        }
    }

    fn requires_hostname(&self) -> bool {
        matches!(self, Self::Hostname(_))
    }
}

#[derive(Clone, Debug, Eq, PartialEq)]
struct HostnamePattern {
    kind: HostnamePatternKind,
}

#[derive(Clone, Debug, Eq, PartialEq)]
enum HostnamePatternKind {
    Exact(String),
    Suffix(String),
    Wildcard(String),
}

impl HostnamePattern {
    fn parse(pattern: &str) -> Result<Self, String> {
        let trimmed = pattern.trim();
        if trimmed.is_empty() {
            return Err("host pattern must be non-empty".to_string());
        }

        let normalized = trimmed.trim_end_matches('.');
        let lower = normalized.to_ascii_lowercase();

        if lower.contains('*') || lower.contains('?') {
            return Ok(Self {
                kind: HostnamePatternKind::Wildcard(lower),
            });
        }

        if lower.starts_with('.') {
            let suffix = lower.trim_start_matches('.').to_string();
            return Ok(Self {
                kind: HostnamePatternKind::Suffix(suffix),
            });
        }

        Ok(Self {
            kind: HostnamePatternKind::Exact(lower),
        })
    }

    fn matches(&self, hostname: &str) -> bool {
        match &self.kind {
            HostnamePatternKind::Exact(expected) => hostname == expected,
            HostnamePatternKind::Suffix(suffix) => {
                if suffix.is_empty() {
                    return true;
                }

                if hostname == suffix {
                    return true;
                }

                if hostname.len() <= suffix.len() {
                    return false;
                }

                hostname.ends_with(suffix)
                    && hostname
                        .as_bytes()
                        .get(hostname.len() - suffix.len() - 1)
                        .is_some_and(|byte| *byte == b'.')
            }
            HostnamePatternKind::Wildcard(pattern) => wildcard_match(pattern, hostname),
        }
    }
}

fn wildcard_match(pattern: &str, text: &str) -> bool {
    let pattern_bytes = pattern.as_bytes();
    let text_bytes = text.as_bytes();

    let mut pat_index = 0usize;
    let mut text_index = 0usize;
    let mut star_index: Option<usize> = None;
    let mut match_index = 0usize;

    while text_index < text_bytes.len() {
        if pat_index < pattern_bytes.len()
            && (pattern_bytes[pat_index] == b'?'
                || pattern_bytes[pat_index] == text_bytes[text_index])
        {
            pat_index += 1;
            text_index += 1;
        } else if pat_index < pattern_bytes.len() && pattern_bytes[pat_index] == b'*' {
            // Record the position of the wildcard and optimistically advance past it.
            star_index = Some(pat_index);
            pat_index += 1;
            match_index = text_index;
        } else if let Some(star_pos) = star_index {
            // Retry the match by letting the last '*' consume one additional character.
            pat_index = star_pos + 1;
            match_index += 1;
            text_index = match_index;
        } else {
            return false;
        }
    }

    while pat_index < pattern_bytes.len() && pattern_bytes[pat_index] == b'*' {
        pat_index += 1;
    }

    pat_index == pattern_bytes.len()
}

fn parse_host_list(
    value: &str,
    config_path: &Path,
    line: usize,
    directive: &str,
) -> Result<Vec<HostPattern>, DaemonError> {
    let mut patterns = Vec::new();

    for token in value.split(|ch: char| ch.is_ascii_whitespace() || ch == ',') {
        let token = token.trim();
        if token.is_empty() {
            continue;
        }

        let pattern = HostPattern::parse(token).map_err(|message| {
            config_parse_error(
                config_path,
                line,
                format!("{directive} directive contains invalid pattern '{token}': {message}"),
            )
        })?;
        patterns.push(pattern);
    }

    if patterns.is_empty() {
        return Err(config_parse_error(
            config_path,
            line,
            format!("{directive} directive must specify at least one pattern"),
        ));
    }

    Ok(patterns)
}

/// Builder used to assemble a [`DaemonConfig`].
#[derive(Clone, Debug, Default, Eq, PartialEq)]
pub struct DaemonConfigBuilder {
    arguments: Vec<OsString>,
}

impl DaemonConfigBuilder {
    /// Supplies the arguments that should be forwarded to the daemon loop once implemented.
    #[must_use]
    pub fn arguments<I, S>(mut self, arguments: I) -> Self
    where
        I: IntoIterator<Item = S>,
        S: Into<OsString>,
    {
        self.arguments = arguments.into_iter().map(Into::into).collect();
        self
    }

    /// Finalises the builder and constructs the [`DaemonConfig`].
    #[must_use]
    pub fn build(self) -> DaemonConfig {
        DaemonConfig {
            arguments: self.arguments,
        }
    }
}

/// Error returned when daemon orchestration fails.
#[derive(Clone, Debug)]
pub struct DaemonError {
    exit_code: i32,
    message: Message,
}

impl DaemonError {
    /// Creates a new [`DaemonError`] from the supplied message and exit code.
    fn new(exit_code: i32, message: Message) -> Self {
        Self { exit_code, message }
    }

    /// Returns the exit code associated with this error.
    #[must_use]
    pub const fn exit_code(&self) -> i32 {
        self.exit_code
    }

    /// Returns the formatted diagnostic message that should be emitted.
    pub fn message(&self) -> &Message {
        &self.message
    }
}

impl fmt::Display for DaemonError {
    fn fmt(&self, f: &mut fmt::Formatter<'_>) -> fmt::Result {
        self.message.fmt(f)
    }
}

impl Error for DaemonError {}

/// Runs the daemon orchestration using the provided configuration.
///
/// The helper binds a TCP listener (defaulting to `0.0.0.0:873`), accepts a
/// single connection, performs the legacy ASCII handshake, and replies with a
/// deterministic `@ERROR` message explaining that module serving is not yet
/// available. This behaviour gives higher layers a concrete negotiation target
/// while keeping the observable output stable.
pub fn run_daemon(config: DaemonConfig) -> Result<(), DaemonError> {
    let options = RuntimeOptions::parse(config.arguments())?;
    serve_connections(options)
}

/// Parsed command produced by [`parse_args`].
#[derive(Debug, Default)]
struct ParsedArgs {
    show_help: bool,
    show_version: bool,
    delegate_system_rsync: bool,
    remainder: Vec<OsString>,
}

fn clap_command() -> Command {
    Command::new("oc-rsyncd")
        .disable_help_flag(true)
        .disable_version_flag(true)
        .arg_required_else_help(false)
        .arg(
            Arg::new("help")
                .long("help")
                .help("Show this help message and exit.")
                .action(ArgAction::SetTrue),
        )
        .arg(
            Arg::new("version")
                .long("version")
                .short('V')
                .help("Output version information and exit.")
                .action(ArgAction::SetTrue),
        )
        .arg(
            Arg::new("delegate-system-rsync")
                .long("delegate-system-rsync")
                .help("Launch the system rsync daemon with the supplied arguments.")
                .action(ArgAction::SetTrue),
        )
        .arg(
            Arg::new("args")
                .action(ArgAction::Append)
                .num_args(0..)
                .allow_hyphen_values(true)
                .trailing_var_arg(true)
                .value_parser(OsStringValueParser::new()),
        )
}

fn parse_args<I, S>(arguments: I) -> Result<ParsedArgs, clap::Error>
where
    I: IntoIterator<Item = S>,
    S: Into<OsString>,
{
    let mut args: Vec<OsString> = arguments.into_iter().map(Into::into).collect();

    if args.is_empty() {
        args.push(OsString::from("oc-rsyncd"));
    }

    let mut matches = clap_command().try_get_matches_from(args)?;

    let show_help = matches.get_flag("help");
    let show_version = matches.get_flag("version");
    let delegate_system_rsync = matches.get_flag("delegate-system-rsync");
    let remainder = matches
        .remove_many::<OsString>("args")
        .map(|values| values.collect())
        .unwrap_or_default();

    Ok(ParsedArgs {
        show_help,
        show_version,
        delegate_system_rsync,
        remainder,
    })
}

fn render_help() -> String {
    HELP_TEXT.to_string()
}

fn write_message<W: Write>(message: &Message, sink: &mut MessageSink<W>) -> io::Result<()> {
    sink.write(message)
}

fn log_sd_notify_failure(log: Option<&SharedLogSink>, context: &str, error: &io::Error) {
    if let Some(sink) = log {
        let payload = format!("failed to notify systemd about {}: {}", context, error);
        let message = rsync_warning!(payload).with_role(Role::Daemon);
        log_message(sink, &message);
    }
}

fn format_connection_status(active: usize) -> String {
    match active {
        0 => String::from("Idle; waiting for connections"),
        1 => String::from("Serving 1 connection"),
        count => format!("Serving {count} connections"),
    }
}

fn serve_connections(options: RuntimeOptions) -> Result<(), DaemonError> {
    let RuntimeOptions {
        bind_address,
        port,
        max_sessions,
        modules,
        motd_lines,
        bandwidth_limit,
        bandwidth_burst,
        log_file,
        pid_file,
        reverse_lookup,
        lock_file,
        delegate_arguments,
        inline_modules,
        ..
    } = options;

    let delegation = configured_fallback_binary().and_then(|binary| {
        if inline_modules {
            None
        } else {
            Some(SessionDelegation::new(binary, delegate_arguments))
        }
    });

    let pid_guard = if let Some(path) = pid_file {
        Some(PidFileGuard::create(path)?)
    } else {
        None
    };

    let log_sink = if let Some(path) = log_file {
        Some(open_log_sink(&path)?)
    } else {
        None
    };

    let connection_limiter = if let Some(path) = lock_file {
        Some(Arc::new(ConnectionLimiter::open(path)?))
    } else {
        None
    };

    let modules: Arc<Vec<ModuleRuntime>> = Arc::new(
        modules
            .into_iter()
            .map(|definition| ModuleRuntime::new(definition, connection_limiter.clone()))
            .collect(),
    );
    let motd_lines = Arc::new(motd_lines);
    let requested_addr = SocketAddr::new(bind_address, port);
    let listener =
        TcpListener::bind(requested_addr).map_err(|error| bind_error(requested_addr, error))?;
    let local_addr = listener.local_addr().unwrap_or(requested_addr);

    let notifier = systemd::ServiceNotifier::new();
    let ready_status = format!("Listening on {}", local_addr);
    if let Err(error) = notifier.ready(Some(&ready_status)) {
        log_sd_notify_failure(log_sink.as_ref(), "service readiness", &error);
    }

    if let Some(log) = log_sink.as_ref() {
        let text = format!(
            "rsyncd version {} starting, listening on port {}",
            RUST_VERSION,
            local_addr.port()
        );
        let message = rsync_info!(text).with_role(Role::Daemon);
        log_message(log, &message);
    }

    let mut served = 0usize;
    let mut workers: Vec<thread::JoinHandle<WorkerResult>> = Vec::new();
    let max_sessions = max_sessions.map(NonZeroUsize::get);
    let mut active_connections = 0usize;

    loop {
        reap_finished_workers(&mut workers)?;

        let current_active = workers.len();
        if current_active != active_connections {
            let status = format_connection_status(current_active);
            if let Err(error) = notifier.status(&status) {
                log_sd_notify_failure(log_sink.as_ref(), "connection status update", &error);
            }
            active_connections = current_active;
        }

        match listener.accept() {
            Ok((stream, peer_addr)) => {
                let modules = Arc::clone(&modules);
                let motd_lines = Arc::clone(&motd_lines);
                let log_for_worker = log_sink.as_ref().map(Arc::clone);
                let delegation_clone = delegation.clone();
                let handle = thread::spawn(move || {
                    let modules_vec = modules.as_ref();
                    let motd_vec = motd_lines.as_ref();
                    handle_session(
                        stream,
                        peer_addr,
                        modules_vec.as_slice(),
                        motd_vec.as_slice(),
                        bandwidth_limit,
                        bandwidth_burst,
                        log_for_worker,
                        reverse_lookup,
                        delegation_clone,
                    )
                    .map_err(|error| (Some(peer_addr), error))
                });
                workers.push(handle);
                served = served.saturating_add(1);

                let current_active = workers.len();
                if current_active != active_connections {
                    let status = format_connection_status(current_active);
                    if let Err(error) = notifier.status(&status) {
                        log_sd_notify_failure(
                            log_sink.as_ref(),
                            "connection status update",
                            &error,
                        );
                    }
                    active_connections = current_active;
                }
            }
            Err(error) if error.kind() == io::ErrorKind::Interrupted => {
                continue;
            }
            Err(error) => {
                return Err(accept_error(local_addr, error));
            }
        }

        if let Some(limit) = max_sessions {
            if served >= limit {
                if let Err(error) = notifier.status("Draining worker threads") {
                    log_sd_notify_failure(log_sink.as_ref(), "connection status update", &error);
                }
                break;
            }
        }
    }

    let result = drain_workers(&mut workers);

    let shutdown_status = match served {
        0 => String::from("No connections handled; shutting down"),
        1 => String::from("Served 1 connection; shutting down"),
        count => format!("Served {count} connections; shutting down"),
    };
    if let Err(error) = notifier.status(&shutdown_status) {
        log_sd_notify_failure(log_sink.as_ref(), "shutdown status", &error);
    }
    if let Err(error) = notifier.stopping() {
        log_sd_notify_failure(log_sink.as_ref(), "service shutdown", &error);
    }

    if let Some(log) = log_sink.as_ref() {
        let text = format!("rsyncd version {} shutting down", RUST_VERSION);
        let message = rsync_info!(text).with_role(Role::Daemon);
        log_message(log, &message);
    }

    drop(pid_guard);

    result
}

struct PidFileGuard {
    path: PathBuf,
}

impl PidFileGuard {
    fn create(path: PathBuf) -> Result<Self, DaemonError> {
        if let Some(parent) = path.parent() {
            if !parent.as_os_str().is_empty() {
                fs::create_dir_all(parent).map_err(|error| pid_file_error(&path, error))?;
            }
        }

        let mut file = OpenOptions::new()
            .create(true)
            .truncate(true)
            .write(true)
            .open(&path)
            .map_err(|error| pid_file_error(&path, error))?;
        writeln!(file, "{}", std::process::id()).map_err(|error| pid_file_error(&path, error))?;
        file.sync_all()
            .map_err(|error| pid_file_error(&path, error))?;

        Ok(Self { path })
    }
}

impl Drop for PidFileGuard {
    fn drop(&mut self) {
        let _ = fs::remove_file(&self.path);
    }
}

type WorkerResult = Result<(), (Option<SocketAddr>, io::Error)>;

fn reap_finished_workers(
    workers: &mut Vec<thread::JoinHandle<WorkerResult>>,
) -> Result<(), DaemonError> {
    let mut index = 0;
    while index < workers.len() {
        if workers[index].is_finished() {
            let handle = workers.remove(index);
            join_worker(handle)?;
        } else {
            index += 1;
        }
    }
    Ok(())
}

fn drain_workers(workers: &mut Vec<thread::JoinHandle<WorkerResult>>) -> Result<(), DaemonError> {
    while let Some(handle) = workers.pop() {
        join_worker(handle)?;
    }
    Ok(())
}

fn join_worker(handle: thread::JoinHandle<WorkerResult>) -> Result<(), DaemonError> {
    match handle.join() {
        Ok(Ok(())) => Ok(()),
        Ok(Err((peer, error))) => {
            let kind = error.kind();
            if is_connection_closed_error(kind) {
                Ok(())
            } else {
                Err(stream_error(peer, "serve legacy handshake", error))
            }
        }
        Err(panic) => {
            let description = match panic.downcast::<String>() {
                Ok(message) => *message,
                Err(payload) => match payload.downcast::<&str>() {
                    Ok(message) => (*message).to_string(),
                    Err(_) => "worker thread panicked".to_string(),
                },
            };
            let error = io::Error::other(description);
            Err(stream_error(None, "serve legacy handshake", error))
        }
    }
}

fn is_connection_closed_error(kind: io::ErrorKind) -> bool {
    matches!(
        kind,
        io::ErrorKind::BrokenPipe
            | io::ErrorKind::ConnectionReset
            | io::ErrorKind::ConnectionAborted
    )
}

fn configure_stream(stream: &TcpStream) -> io::Result<()> {
    stream.set_read_timeout(Some(SOCKET_TIMEOUT))?;
    stream.set_write_timeout(Some(SOCKET_TIMEOUT))
}

fn handle_session(
    stream: TcpStream,
    peer_addr: SocketAddr,
    modules: &[ModuleRuntime],
    motd_lines: &[String],
    daemon_limit: Option<NonZeroU64>,
    daemon_burst: Option<NonZeroU64>,
    log_sink: Option<SharedLogSink>,
    reverse_lookup: bool,
    delegation: Option<SessionDelegation>,
) -> io::Result<()> {
    if let Some(delegation) = delegation.as_ref() {
        let delegated = stream
            .try_clone()
            .and_then(|clone| delegate_binary_session(clone, delegation, log_sink.as_ref()));
        if delegated.is_ok() {
            drop(stream);
            return Ok(());
        }

        if let Some(log) = log_sink.as_ref() {
            let text = format!(
                "failed to delegate session to '{}'; continuing with internal handler",
                Path::new(delegation.binary()).display()
            );
            let message = rsync_warning!(text).with_role(Role::Daemon);
            log_message(log, &message);
        }
    }

    let style = detect_session_style(&stream, delegation.is_some())?;
    configure_stream(&stream)?;

    let peer_host = if reverse_lookup {
        resolve_peer_hostname(peer_addr.ip())
    } else {
        None
    };
    if let Some(log) = log_sink.as_ref() {
        log_connection(log, peer_host.as_deref(), peer_addr);
    }

    match style {
        SessionStyle::Binary => handle_binary_session(stream, daemon_limit, daemon_burst, log_sink),
        SessionStyle::Legacy => handle_legacy_session(
            stream,
            peer_addr,
            modules,
            motd_lines,
            daemon_limit,
            daemon_burst,
            log_sink,
            peer_host,
            reverse_lookup,
        ),
    }
}

fn detect_session_style(stream: &TcpStream, fallback_available: bool) -> io::Result<SessionStyle> {
    stream.set_nonblocking(true)?;
    let mut peek_buf = [0u8; LEGACY_DAEMON_PREFIX_LEN];
    let decision = match stream.peek(&mut peek_buf) {
        Ok(0) => Ok(SessionStyle::Legacy),
        Ok(_) => {
            if peek_buf[0] == b'@' {
                Ok(SessionStyle::Legacy)
            } else {
                Ok(SessionStyle::Binary)
            }
        }
        Err(error) if error.kind() == io::ErrorKind::WouldBlock && fallback_available => {
            Ok(SessionStyle::Binary)
        }
        Err(error) if error.kind() == io::ErrorKind::WouldBlock => Ok(SessionStyle::Legacy),
        Err(error) => Err(error),
    };
    let restore_result = stream.set_nonblocking(false);
    match (decision, restore_result) {
        (Ok(style), Ok(())) => Ok(style),
        (Ok(_), Err(error)) => Err(error),
        (Err(error), Ok(())) => Err(error),
        (Err(primary), Err(restore)) => Err(io::Error::new(
            primary.kind(),
            format!("{primary}; also failed to restore blocking mode: {restore}",),
        )),
    }
}

#[derive(Clone, Copy, Debug, Eq, PartialEq)]
enum SessionStyle {
    Legacy,
    Binary,
}

fn write_limited(
    stream: &mut TcpStream,
    limiter: &mut Option<BandwidthLimiter>,
    payload: &[u8],
) -> io::Result<()> {
    if let Some(limiter) = limiter {
        let mut remaining = payload;
        while !remaining.is_empty() {
            let chunk_len = limiter.recommended_read_size(remaining.len());
            stream.write_all(&remaining[..chunk_len])?;
            limiter.register(chunk_len);
            remaining = &remaining[chunk_len..];
        }
        Ok(())
    } else {
        stream.write_all(payload)
    }
}

fn handle_legacy_session(
    stream: TcpStream,
    peer_addr: SocketAddr,
    modules: &[ModuleRuntime],
    motd_lines: &[String],
    daemon_limit: Option<NonZeroU64>,
    daemon_burst: Option<NonZeroU64>,
    log_sink: Option<SharedLogSink>,
    peer_host: Option<String>,
    reverse_lookup: bool,
) -> io::Result<()> {
    let mut reader = BufReader::new(stream);
    let mut limiter = BandwidthLimitComponents::new(daemon_limit, daemon_burst).into_limiter();

    let greeting = legacy_daemon_greeting();
    write_limited(reader.get_mut(), &mut limiter, greeting.as_bytes())?;
    reader.get_mut().flush()?;

    let mut request = None;
    let mut refused_options = Vec::new();

    while let Some(line) = read_trimmed_line(&mut reader)? {
        match parse_legacy_daemon_message(&line) {
            Ok(LegacyDaemonMessage::Version(_)) => {
                let ok = format_legacy_daemon_message(LegacyDaemonMessage::Ok);
                write_limited(reader.get_mut(), &mut limiter, ok.as_bytes())?;
                reader.get_mut().flush()?;
                continue;
            }
            Ok(LegacyDaemonMessage::Other(payload)) => {
                if let Some(option) = parse_daemon_option(payload) {
                    refused_options.push(option.to_string());
                    continue;
                }
            }
            Ok(LegacyDaemonMessage::Exit) => return Ok(()),
            Ok(
                LegacyDaemonMessage::Ok
                | LegacyDaemonMessage::Capabilities { .. }
                | LegacyDaemonMessage::AuthRequired { .. }
                | LegacyDaemonMessage::AuthChallenge { .. },
            ) => {
                request = Some(line);
                break;
            }
            Err(_) => {}
        }

        request = Some(line);
        break;
    }

    let request = request.unwrap_or_default();

    advertise_capabilities(reader.get_mut(), modules)?;

    if request == "#list" {
        if let Some(log) = log_sink.as_ref() {
            log_list_request(log, peer_host.as_deref(), peer_addr);
        }
        respond_with_module_list(
            reader.get_mut(),
            &mut limiter,
            modules,
            motd_lines,
            peer_addr.ip(),
            reverse_lookup,
        )?;
    } else if request.is_empty() {
        write_limited(
            reader.get_mut(),
            &mut limiter,
            HANDSHAKE_ERROR_PAYLOAD.as_bytes(),
        )?;
        write_limited(reader.get_mut(), &mut limiter, b"\n")?;
        let exit = format_legacy_daemon_message(LegacyDaemonMessage::Exit);
        write_limited(reader.get_mut(), &mut limiter, exit.as_bytes())?;
        reader.get_mut().flush()?;
    } else {
        respond_with_module_request(
            &mut reader,
            &mut limiter,
            modules,
            &request,
            peer_addr.ip(),
            peer_host.as_deref(),
            &refused_options,
            log_sink.as_ref(),
            reverse_lookup,
        )?;
    }

    Ok(())
}

fn handle_binary_session(
    stream: TcpStream,
    daemon_limit: Option<NonZeroU64>,
    daemon_burst: Option<NonZeroU64>,
    log_sink: Option<SharedLogSink>,
) -> io::Result<()> {
    handle_binary_session_internal(stream, daemon_limit, daemon_burst, log_sink)
}

fn handle_binary_session_internal(
    mut stream: TcpStream,
    daemon_limit: Option<NonZeroU64>,
    daemon_burst: Option<NonZeroU64>,
    log_sink: Option<SharedLogSink>,
) -> io::Result<()> {
    let mut limiter = BandwidthLimitComponents::new(daemon_limit, daemon_burst).into_limiter();

    let mut client_bytes = [0u8; 4];
    stream.read_exact(&mut client_bytes)?;
    let client_raw = u32::from_be_bytes(client_bytes);
    let client_byte = client_raw.min(u32::from(u8::MAX)) as u8;
    ProtocolVersion::from_peer_advertisement(client_byte).map_err(|_| {
        io::Error::new(
            io::ErrorKind::InvalidData,
            "binary negotiation protocol identifier outside supported range",
        )
    })?;

    let server_bytes = u32::from(ProtocolVersion::NEWEST.as_u8()).to_be_bytes();
    stream.write_all(&server_bytes)?;
    stream.flush()?;

    let mut frames = Vec::new();
    MessageFrame::new(
        MessageCode::Error,
        HANDSHAKE_ERROR_PAYLOAD.as_bytes().to_vec(),
    )?
    .encode_into_writer(&mut frames)?;
    let exit_code = u32::try_from(FEATURE_UNAVAILABLE_EXIT_CODE).unwrap_or_default();
    MessageFrame::new(MessageCode::ErrorExit, exit_code.to_be_bytes().to_vec())?
        .encode_into_writer(&mut frames)?;
    write_limited(&mut stream, &mut limiter, &frames)?;
    stream.flush()?;

    if let Some(log) = log_sink.as_ref() {
        let message =
            rsync_info!("binary negotiation forwarded error frames").with_role(Role::Daemon);
        log_message(log, &message);
    }

    Ok(())
}

fn forward_client_to_child(
    mut upstream: TcpStream,
    mut child_stdin: ChildStdin,
    done: Arc<AtomicBool>,
) -> io::Result<u64> {
    upstream.set_read_timeout(Some(Duration::from_millis(200)))?;
    let mut forwarded = 0u64;
    let mut buffer = [0u8; 8192];

    loop {
        if done.load(Ordering::SeqCst) {
            break;
        }

        match upstream.read(&mut buffer) {
            Ok(0) => break,
            Ok(count) => {
                child_stdin.write_all(&buffer[..count])?;
                forwarded += u64::try_from(count).unwrap_or_default();
            }
            Err(ref err) if err.kind() == io::ErrorKind::Interrupted => continue,
            Err(ref err)
                if err.kind() == io::ErrorKind::WouldBlock
                    || err.kind() == io::ErrorKind::TimedOut =>
            {
                continue;
            }
            Err(err) => {
                if is_connection_closed_error(err.kind()) {
                    break;
                }

                return Err(err);
            }
        }
    }

    child_stdin.flush()?;
    Ok(forwarded)
}

#[derive(Clone)]
struct SessionDelegation {
    binary: OsString,
    args: Arc<[OsString]>,
}

impl SessionDelegation {
    fn new(binary: OsString, args: Vec<OsString>) -> Self {
        Self {
            binary,
            args: Arc::from(args.into_boxed_slice()),
        }
    }

    fn binary(&self) -> &OsString {
        &self.binary
    }

    fn args(&self) -> &[OsString] {
        &self.args
    }
}

fn delegate_binary_session(
    stream: TcpStream,
    delegation: &SessionDelegation,
    log_sink: Option<&SharedLogSink>,
) -> io::Result<()> {
    let binary = delegation.binary();
    if let Some(log) = log_sink {
        let text = format!(
            "delegating binary session to '{}'",
            Path::new(binary).display()
        );
        let message = rsync_info!(text).with_role(Role::Daemon);
        log_message(log, &message);
    }

    let mut command = ProcessCommand::new(binary);
    command.arg("--daemon");
    command.arg("--no-detach");
    command.args(delegation.args());
    command.stdin(Stdio::piped());
    command.stdout(Stdio::piped());
    command.stderr(Stdio::inherit());

    let mut child = command.spawn()?;
    let child_stdin = child
        .stdin
        .take()
        .ok_or_else(|| io::Error::new(io::ErrorKind::BrokenPipe, "fallback stdin unavailable"))?;
    let mut child_stdout = child
        .stdout
        .take()
        .ok_or_else(|| io::Error::new(io::ErrorKind::BrokenPipe, "fallback stdout unavailable"))?;

    let upstream = stream.try_clone()?;
    let downstream = stream.try_clone()?;
    let control_stream = stream;
    let completion = Arc::new(AtomicBool::new(false));
    let reader_completion = Arc::clone(&completion);
    let writer_completion = Arc::clone(&completion);

    let reader =
        thread::spawn(move || forward_client_to_child(upstream, child_stdin, reader_completion));

    let writer = thread::spawn(move || {
        let mut downstream = downstream;
        let result = io::copy(&mut child_stdout, &mut downstream);
        writer_completion.store(true, Ordering::SeqCst);
        result
    });

    let status = child.wait()?;
    completion.store(true, Ordering::SeqCst);

    let write_bytes = writer
        .join()
        .map_err(|_| io::Error::new(io::ErrorKind::Other, "failed to join writer thread"))??;

    #[allow(unused_must_use)]
    {
        use std::net::Shutdown;
        control_stream.shutdown(Shutdown::Both);
    }

    let read_bytes = reader
        .join()
        .map_err(|_| io::Error::new(io::ErrorKind::Other, "failed to join reader thread"))??;

    if let Some(log) = log_sink {
        let text =
            format!("forwarded {read_bytes} bytes to fallback and received {write_bytes} bytes");
        let message = rsync_info!(text).with_role(Role::Daemon);
        log_message(log, &message);
    }

    if !status.success() {
        if let Some(log) = log_sink {
            let text = format!(
                "fallback daemon '{}' exited with status {}",
                Path::new(binary).display(),
                status
            );
            let message = rsync_warning!(text).with_role(Role::Daemon);
            log_message(log, &message);
        }
    }

    Ok(())
}

fn legacy_daemon_greeting() -> String {
    let mut greeting =
        format_legacy_daemon_message(LegacyDaemonMessage::Version(ProtocolVersion::NEWEST));
    debug_assert!(greeting.ends_with('\n'));
    greeting.pop();

    for digest in LEGACY_HANDSHAKE_DIGESTS {
        greeting.push(' ');
        greeting.push_str(digest);
    }

    greeting.push('\n');
    greeting
}

fn read_trimmed_line<R: BufRead>(reader: &mut R) -> io::Result<Option<String>> {
    let mut line = String::new();
    let bytes = reader.read_line(&mut line)?;

    if bytes == 0 {
        return Ok(None);
    }

    while line.ends_with('\n') || line.ends_with('\r') {
        line.pop();
    }

    Ok(Some(line))
}

fn advertise_capabilities(stream: &mut TcpStream, modules: &[ModuleRuntime]) -> io::Result<()> {
    for payload in advertised_capability_lines(modules) {
        let message = format_legacy_daemon_message(LegacyDaemonMessage::Capabilities {
            flags: payload.as_str(),
        });
        stream.write_all(message.as_bytes())?;
    }

    if modules.is_empty() {
        Ok(())
    } else {
        stream.flush()
    }
}

fn advertised_capability_lines(modules: &[ModuleRuntime]) -> Vec<String> {
    if modules.is_empty() {
        return Vec::new();
    }

    let mut features = Vec::with_capacity(2);
    features.push(String::from("modules"));

    if modules
        .iter()
        .any(|module| module.requires_authentication())
    {
        features.push(String::from("authlist"));
    }

    vec![features.join(" ")]
}

fn respond_with_module_list(
    stream: &mut TcpStream,
    limiter: &mut Option<BandwidthLimiter>,
    modules: &[ModuleRuntime],
    motd_lines: &[String],
    peer_ip: IpAddr,
    reverse_lookup: bool,
) -> io::Result<()> {
    for line in motd_lines {
        let payload = if line.is_empty() {
            "MOTD".to_string()
        } else {
            format!("MOTD {line}")
        };
        let message = format_legacy_daemon_message(LegacyDaemonMessage::Other(&payload));
        write_limited(stream, limiter, message.as_bytes())?;
    }

    let ok = format_legacy_daemon_message(LegacyDaemonMessage::Ok);
    write_limited(stream, limiter, ok.as_bytes())?;

    let mut hostname_cache: Option<Option<String>> = None;
    for module in modules {
        if !module.listable {
            continue;
        }

        let peer_host = module_peer_hostname(module, &mut hostname_cache, peer_ip, reverse_lookup);
        if !module.permits(peer_ip, peer_host) {
            continue;
        }

        let mut line = module.name.clone();
        if let Some(comment) = &module.comment {
            if !comment.is_empty() {
                line.push('\t');
                line.push_str(comment);
            }
        }
        line.push('\n');
        write_limited(stream, limiter, line.as_bytes())?;
    }

    let exit = format_legacy_daemon_message(LegacyDaemonMessage::Exit);
    write_limited(stream, limiter, exit.as_bytes())?;
    stream.flush()
}

#[derive(Clone, Copy, Debug, Eq, PartialEq)]
enum AuthenticationStatus {
    Granted,
    Denied,
}

fn perform_module_authentication(
    reader: &mut BufReader<TcpStream>,
    limiter: &mut Option<BandwidthLimiter>,
    module: &ModuleDefinition,
    peer_ip: IpAddr,
) -> io::Result<AuthenticationStatus> {
    let challenge = generate_auth_challenge(peer_ip);
    {
        let stream = reader.get_mut();
        let message = format_legacy_daemon_message(LegacyDaemonMessage::AuthRequired {
            module: Some(&challenge),
        });
        write_limited(stream, limiter, message.as_bytes())?;
        stream.flush()?;
    }

    let response = match read_trimmed_line(reader)? {
        Some(line) => line,
        None => {
            deny_module(reader.get_mut(), module, peer_ip, limiter)?;
            return Ok(AuthenticationStatus::Denied);
        }
    };

    let mut segments = response.splitn(2, |ch: char| ch.is_ascii_whitespace());
    let username = segments.next().unwrap_or_default();
    let digest = segments
        .next()
        .map(|segment| segment.trim_start_matches(|ch: char| ch.is_ascii_whitespace()))
        .unwrap_or("");

    if username.is_empty() || digest.is_empty() {
        deny_module(reader.get_mut(), module, peer_ip, limiter)?;
        return Ok(AuthenticationStatus::Denied);
    }

    if !module.auth_users.iter().any(|user| user == username) {
        deny_module(reader.get_mut(), module, peer_ip, limiter)?;
        return Ok(AuthenticationStatus::Denied);
    }

    if !verify_secret_response(module, username, &challenge, digest)? {
        deny_module(reader.get_mut(), module, peer_ip, limiter)?;
        return Ok(AuthenticationStatus::Denied);
    }

    Ok(AuthenticationStatus::Granted)
}

fn generate_auth_challenge(peer_ip: IpAddr) -> String {
    let mut input = [0u8; 32];
    let address_text = peer_ip.to_string();
    let address_bytes = address_text.as_bytes();
    let copy_len = address_bytes.len().min(16);
    input[..copy_len].copy_from_slice(&address_bytes[..copy_len]);

    let timestamp = SystemTime::now()
        .duration_since(UNIX_EPOCH)
        .unwrap_or_default();
    let seconds = (timestamp.as_secs() & u64::from(u32::MAX)) as u32;
    let micros = timestamp.subsec_micros();
    let pid = std::process::id();

    input[16..20].copy_from_slice(&seconds.to_le_bytes());
    input[20..24].copy_from_slice(&micros.to_le_bytes());
    input[24..28].copy_from_slice(&pid.to_le_bytes());

    let mut hasher = Md5::new();
    hasher.update(&input);
    let digest = hasher.finalize();
    STANDARD_NO_PAD.encode(digest)
}

fn verify_secret_response(
    module: &ModuleDefinition,
    username: &str,
    challenge: &str,
    response: &str,
) -> io::Result<bool> {
    let secrets_path = match &module.secrets_file {
        Some(path) => path,
        None => return Ok(false),
    };

    let contents = fs::read_to_string(secrets_path)?;

    for raw_line in contents.lines() {
        let line = raw_line.trim_end_matches('\r');
        if line.is_empty() || line.starts_with('#') {
            continue;
        }

        if let Some((user, secret)) = line.split_once(':') {
            if user == username {
                let expected = compute_auth_response(secret, challenge);
                return Ok(expected == response);
            }
        }
    }

    Ok(false)
}

fn compute_auth_response(secret: &str, challenge: &str) -> String {
    let mut hasher = Md5::new();
    hasher.update(secret.as_bytes());
    hasher.update(challenge.as_bytes());
    let digest = hasher.finalize();
    STANDARD_NO_PAD.encode(digest)
}

fn deny_module(
    stream: &mut TcpStream,
    module: &ModuleDefinition,
    peer_ip: IpAddr,
    limiter: &mut Option<BandwidthLimiter>,
) -> io::Result<()> {
    let module_display = sanitize_module_identifier(&module.name);
    let payload = ACCESS_DENIED_PAYLOAD
        .replace("{module}", module_display.as_ref())
        .replace("{addr}", &peer_ip.to_string());
    write_limited(stream, limiter, payload.as_bytes())?;
    write_limited(stream, limiter, b"\n")?;
    let exit = format_legacy_daemon_message(LegacyDaemonMessage::Exit);
    write_limited(stream, limiter, exit.as_bytes())?;
    stream.flush()
}

fn send_daemon_ok(
    stream: &mut TcpStream,
    limiter: &mut Option<BandwidthLimiter>,
) -> io::Result<()> {
    let ok = format_legacy_daemon_message(LegacyDaemonMessage::Ok);
    write_limited(stream, limiter, ok.as_bytes())?;
    stream.flush()
}

fn apply_module_bandwidth_limit(
    limiter: &mut Option<BandwidthLimiter>,
    module_limit: Option<NonZeroU64>,
    module_limit_specified: bool,
    module_burst: Option<NonZeroU64>,
    module_burst_specified: bool,
    module_limit_configured: bool,
) {
<<<<<<< HEAD
    if !module_limit_configured {
        return;
    }

    apply_effective_limit(limiter, module_limit, module_burst, module_burst_specified);
=======
    apply_effective_limit(
        limiter,
        module_limit,
        module_limit_specified,
        module_burst,
        module_burst_specified,
    );
>>>>>>> 716463c9
}

#[allow(clippy::too_many_arguments)]
fn respond_with_module_request(
    reader: &mut BufReader<TcpStream>,
    limiter: &mut Option<BandwidthLimiter>,
    modules: &[ModuleRuntime],
    request: &str,
    peer_ip: IpAddr,
    session_peer_host: Option<&str>,
    options: &[String],
    log_sink: Option<&SharedLogSink>,
    reverse_lookup: bool,
) -> io::Result<()> {
    if let Some(module) = modules.iter().find(|module| module.name == request) {
        apply_module_bandwidth_limit(
            limiter,
            module.bandwidth_limit(),
            module.bandwidth_limit_specified(),
            module.bandwidth_burst(),
            module.bandwidth_burst_specified(),
            module.bandwidth_limit_configured(),
        );

        let mut hostname_cache: Option<Option<String>> = None;
        let module_peer_host =
            module_peer_hostname(module, &mut hostname_cache, peer_ip, reverse_lookup);
        if module.permits(peer_ip, module_peer_host) {
            let _connection_guard = match module.try_acquire_connection() {
                Ok(guard) => guard,
                Err(ModuleConnectionError::Limit(limit)) => {
                    let payload =
                        MODULE_MAX_CONNECTIONS_PAYLOAD.replace("{limit}", &limit.get().to_string());
                    let stream = reader.get_mut();
                    write_limited(stream, limiter, payload.as_bytes())?;
                    write_limited(stream, limiter, b"\n")?;
                    let exit = format_legacy_daemon_message(LegacyDaemonMessage::Exit);
                    write_limited(stream, limiter, exit.as_bytes())?;
                    stream.flush()?;
                    if let Some(log) = log_sink {
                        log_module_limit(
                            log,
                            module_peer_host.or(session_peer_host),
                            peer_ip,
                            request,
                            limit,
                        );
                    }
                    return Ok(());
                }
                Err(ModuleConnectionError::Io(error)) => {
                    let stream = reader.get_mut();
                    write_limited(stream, limiter, MODULE_LOCK_ERROR_PAYLOAD.as_bytes())?;
                    write_limited(stream, limiter, b"\n")?;
                    let exit = format_legacy_daemon_message(LegacyDaemonMessage::Exit);
                    write_limited(stream, limiter, exit.as_bytes())?;
                    stream.flush()?;
                    if let Some(log) = log_sink {
                        log_module_lock_error(
                            log,
                            module_peer_host.or(session_peer_host),
                            peer_ip,
                            request,
                            &error,
                        );
                    }
                    return Ok(());
                }
            };

            if let Some(log) = log_sink {
                log_module_request(
                    log,
                    module_peer_host.or(session_peer_host),
                    peer_ip,
                    request,
                );
            }

            if let Some(refused) = refused_option(module, options) {
                let payload = format!("@ERROR: The server is configured to refuse {}", refused);
                let stream = reader.get_mut();
                write_limited(stream, limiter, payload.as_bytes())?;
                write_limited(stream, limiter, b"\n")?;
                let exit = format_legacy_daemon_message(LegacyDaemonMessage::Exit);
                write_limited(stream, limiter, exit.as_bytes())?;
                stream.flush()?;
                if let Some(log) = log_sink {
                    log_module_refused_option(
                        log,
                        module_peer_host.or(session_peer_host),
                        peer_ip,
                        request,
                        refused,
                    );
                }
                return Ok(());
            }

            apply_module_timeout(reader.get_mut(), module)?;
            let mut acknowledged = false;
            if module.requires_authentication() {
                match perform_module_authentication(reader, limiter, module, peer_ip)? {
                    AuthenticationStatus::Denied => {
                        if let Some(log) = log_sink {
                            log_module_auth_failure(
                                log,
                                module_peer_host.or(session_peer_host),
                                peer_ip,
                                request,
                            );
                        }
                        return Ok(());
                    }
                    AuthenticationStatus::Granted => {
                        if let Some(log) = log_sink {
                            log_module_auth_success(
                                log,
                                module_peer_host.or(session_peer_host),
                                peer_ip,
                                request,
                            );
                        }
                        send_daemon_ok(reader.get_mut(), limiter)?;
                        acknowledged = true;
                    }
                }
            }

            if !acknowledged {
                send_daemon_ok(reader.get_mut(), limiter)?;
            }

            let module_display = sanitize_module_identifier(request);
            let payload = MODULE_UNAVAILABLE_PAYLOAD.replace("{module}", module_display.as_ref());
            let stream = reader.get_mut();
            write_limited(stream, limiter, payload.as_bytes())?;
            write_limited(stream, limiter, b"\n")?;
            if let Some(log) = log_sink {
                log_module_unavailable(
                    log,
                    module_peer_host.or(session_peer_host),
                    peer_ip,
                    request,
                );
            }
        } else {
            if let Some(log) = log_sink {
                log_module_denied(
                    log,
                    module_peer_host.or(session_peer_host),
                    peer_ip,
                    request,
                );
            }
            deny_module(reader.get_mut(), module, peer_ip, limiter)?;
            return Ok(());
        }
    } else {
        let module_display = sanitize_module_identifier(request);
        let payload = UNKNOWN_MODULE_PAYLOAD.replace("{module}", module_display.as_ref());
        let stream = reader.get_mut();
        write_limited(stream, limiter, payload.as_bytes())?;
        write_limited(stream, limiter, b"\n")?;
        if let Some(log) = log_sink {
            log_unknown_module(log, session_peer_host, peer_ip, request);
        }
    }

    let exit = format_legacy_daemon_message(LegacyDaemonMessage::Exit);
    let stream = reader.get_mut();
    write_limited(stream, limiter, exit.as_bytes())?;
    stream.flush()
}

fn open_log_sink(path: &Path) -> Result<SharedLogSink, DaemonError> {
    let file = OpenOptions::new()
        .create(true)
        .append(true)
        .open(path)
        .map_err(|error| log_file_error(path, error))?;
    Ok(Arc::new(Mutex::new(MessageSink::new(file))))
}

fn log_file_error(path: &Path, error: io::Error) -> DaemonError {
    DaemonError::new(
        FEATURE_UNAVAILABLE_EXIT_CODE,
        rsync_error!(
            FEATURE_UNAVAILABLE_EXIT_CODE,
            format!("failed to open log file '{}': {}", path.display(), error)
        )
        .with_role(Role::Daemon),
    )
}

fn pid_file_error(path: &Path, error: io::Error) -> DaemonError {
    DaemonError::new(
        FEATURE_UNAVAILABLE_EXIT_CODE,
        rsync_error!(
            FEATURE_UNAVAILABLE_EXIT_CODE,
            format!("failed to write pid file '{}': {}", path.display(), error)
        )
        .with_role(Role::Daemon),
    )
}

fn lock_file_error(path: &Path, error: io::Error) -> DaemonError {
    DaemonError::new(
        FEATURE_UNAVAILABLE_EXIT_CODE,
        rsync_error!(
            FEATURE_UNAVAILABLE_EXIT_CODE,
            format!("failed to open lock file '{}': {}", path.display(), error)
        )
        .with_role(Role::Daemon),
    )
}

fn log_message(log: &SharedLogSink, message: &Message) {
    if let Ok(mut sink) = log.lock() {
        if sink.write(message).is_ok() {
            let _ = sink.flush();
        }
    }
}

fn format_host(host: Option<&str>, fallback: IpAddr) -> String {
    host.map(str::to_string)
        .unwrap_or_else(|| fallback.to_string())
}

/// Returns a sanitised view of a module identifier suitable for diagnostics.
///
/// Module names originate from user input (daemon operands) or configuration
/// files. When composing diagnostics the value must not embed control
/// characters, otherwise adversarial requests could smuggle terminal control
/// sequences or split log lines. The helper replaces ASCII control characters
/// with a visible `'?'` marker while borrowing clean identifiers to avoid
/// unnecessary allocations.
fn sanitize_module_identifier(input: &str) -> Cow<'_, str> {
    if input.chars().all(|ch| !ch.is_control()) {
        return Cow::Borrowed(input);
    }

    let mut sanitized = String::with_capacity(input.len());
    for ch in input.chars() {
        if ch.is_control() {
            sanitized.push('?');
        } else {
            sanitized.push(ch);
        }
    }

    Cow::Owned(sanitized)
}

fn log_connection(log: &SharedLogSink, host: Option<&str>, peer_addr: SocketAddr) {
    let display = format_host(host, peer_addr.ip());
    let text = format!("connect from {} ({})", display, peer_addr.ip());
    let message = rsync_info!(text).with_role(Role::Daemon);
    log_message(log, &message);
}

fn log_list_request(log: &SharedLogSink, host: Option<&str>, peer_addr: SocketAddr) {
    let display = format_host(host, peer_addr.ip());
    let text = format!("list request from {} ({})", display, peer_addr.ip());
    let message = rsync_info!(text).with_role(Role::Daemon);
    log_message(log, &message);
}

fn log_module_request(log: &SharedLogSink, host: Option<&str>, peer_ip: IpAddr, module: &str) {
    let display = format_host(host, peer_ip);
    let module_display = sanitize_module_identifier(module);
    let text = format!(
        "module '{}' requested from {} ({})",
        module_display, display, peer_ip
    );
    let message = rsync_info!(text).with_role(Role::Daemon);
    log_message(log, &message);
}

fn log_module_limit(
    log: &SharedLogSink,
    host: Option<&str>,
    peer_ip: IpAddr,
    module: &str,
    limit: NonZeroU32,
) {
    let display = format_host(host, peer_ip);
    let module_display = sanitize_module_identifier(module);
    let text = format!(
        "refusing module '{}' from {} ({}): max connections {}",
        module_display, display, peer_ip, limit,
    );
    let message = rsync_info!(text).with_role(Role::Daemon);
    log_message(log, &message);
}

fn log_module_lock_error(
    log: &SharedLogSink,
    host: Option<&str>,
    peer_ip: IpAddr,
    module: &str,
    error: &io::Error,
) {
    let display = format_host(host, peer_ip);
    let module_display = sanitize_module_identifier(module);
    let text = format!(
        "failed to update lock for module '{}' requested from {} ({}): {}",
        module_display, display, peer_ip, error
    );
    let message = rsync_error!(FEATURE_UNAVAILABLE_EXIT_CODE, text).with_role(Role::Daemon);
    log_message(log, &message);
}

fn log_module_refused_option(
    log: &SharedLogSink,
    host: Option<&str>,
    peer_ip: IpAddr,
    module: &str,
    refused: &str,
) {
    let display = format_host(host, peer_ip);
    let module_display = sanitize_module_identifier(module);
    let text = format!(
        "refusing option '{}' for module '{}' from {} ({})",
        refused, module_display, display, peer_ip,
    );
    let message = rsync_info!(text).with_role(Role::Daemon);
    log_message(log, &message);
}

fn log_module_auth_failure(log: &SharedLogSink, host: Option<&str>, peer_ip: IpAddr, module: &str) {
    let display = format_host(host, peer_ip);
    let module_display = sanitize_module_identifier(module);
    let text = format!(
        "authentication failed for module '{}' from {} ({})",
        module_display, display, peer_ip,
    );
    let message = rsync_info!(text).with_role(Role::Daemon);
    log_message(log, &message);
}

fn log_module_auth_success(log: &SharedLogSink, host: Option<&str>, peer_ip: IpAddr, module: &str) {
    let display = format_host(host, peer_ip);
    let module_display = sanitize_module_identifier(module);
    let text = format!(
        "authentication succeeded for module '{}' from {} ({})",
        module_display, display, peer_ip,
    );
    let message = rsync_info!(text).with_role(Role::Daemon);
    log_message(log, &message);
}

fn log_module_unavailable(log: &SharedLogSink, host: Option<&str>, peer_ip: IpAddr, module: &str) {
    let display = format_host(host, peer_ip);
    let module_display = sanitize_module_identifier(module);
    let text = format!(
        "module '{}' transfers unavailable for {} ({})",
        module_display, display, peer_ip,
    );
    let message = rsync_info!(text).with_role(Role::Daemon);
    log_message(log, &message);
}

fn log_module_denied(log: &SharedLogSink, host: Option<&str>, peer_ip: IpAddr, module: &str) {
    let display = format_host(host, peer_ip);
    let module_display = sanitize_module_identifier(module);
    let text = format!(
        "access denied to module '{}' from {} ({})",
        module_display, display, peer_ip,
    );
    let message = rsync_info!(text).with_role(Role::Daemon);
    log_message(log, &message);
}

fn log_unknown_module(log: &SharedLogSink, host: Option<&str>, peer_ip: IpAddr, module: &str) {
    let display = format_host(host, peer_ip);
    let module_display = sanitize_module_identifier(module);
    let text = format!(
        "unknown module '{}' requested from {} ({})",
        module_display, display, peer_ip,
    );
    let message = rsync_info!(text).with_role(Role::Daemon);
    log_message(log, &message);
}

fn parse_daemon_option(payload: &str) -> Option<&str> {
    let (keyword, remainder) = payload.split_once(char::is_whitespace)?;
    if !keyword.eq_ignore_ascii_case("OPTION") {
        return None;
    }

    let option = remainder.trim();
    if option.is_empty() {
        None
    } else {
        Some(option)
    }
}

fn refused_option<'a>(module: &ModuleDefinition, options: &'a [String]) -> Option<&'a str> {
    options.iter().find_map(|candidate| {
        let canonical_candidate = canonical_option(candidate);
        module
            .refuse_options
            .iter()
            .map(String::as_str)
            .any(|refused| canonical_option(refused) == canonical_candidate)
            .then_some(candidate.as_str())
    })
}

fn canonical_option(text: &str) -> String {
    let token = text
        .trim()
        .trim_start_matches('-')
        .split([' ', '\t', '='])
        .next()
        .unwrap_or("");
    token.to_ascii_lowercase()
}

fn apply_module_timeout(stream: &TcpStream, module: &ModuleDefinition) -> io::Result<()> {
    if let Some(timeout) = module.timeout {
        let duration = Duration::from_secs(timeout.get());
        stream.set_read_timeout(Some(duration))?;
        stream.set_write_timeout(Some(duration))?;
    }

    Ok(())
}

fn missing_argument_value(option: &str) -> DaemonError {
    config_error(format!("missing value for {option}"))
}

fn parse_port(value: &OsString) -> Result<u16, DaemonError> {
    let text = value.to_string_lossy();
    text.parse::<u16>()
        .map_err(|_| config_error(format!("invalid value for --port: '{text}'")))
}

fn parse_bind_address(value: &OsString) -> Result<IpAddr, DaemonError> {
    let text = value.to_string_lossy();
    let trimmed = text.trim();
    let candidate = trimmed
        .strip_prefix('[')
        .and_then(|inner| inner.strip_suffix(']'))
        .unwrap_or(trimmed);

    if let Ok(address) = candidate.parse::<IpAddr>() {
        return Ok(address);
    }

    lookup_host(candidate)
        .map_err(|_| config_error(format!("invalid bind address '{text}'")))?
        .into_iter()
        .next()
        .ok_or_else(|| config_error(format!("invalid bind address '{text}'")))
}

fn parse_max_sessions(value: &OsString) -> Result<NonZeroUsize, DaemonError> {
    let text = value.to_string_lossy();
    let parsed: usize = text
        .parse()
        .map_err(|_| config_error(format!("invalid value for --max-sessions: '{text}'")))?;
    NonZeroUsize::new(parsed)
        .ok_or_else(|| config_error("--max-sessions must be greater than zero".to_string()))
}

fn parse_module_definition(value: &OsString) -> Result<ModuleDefinition, DaemonError> {
    let text = value.to_string_lossy();
    let (name_part, remainder) = text.split_once('=').ok_or_else(|| {
        config_error(format!(
            "invalid module specification '{text}': expected NAME=PATH"
        ))
    })?;

    let name = name_part.trim();
    ensure_valid_module_name(name).map_err(|msg| config_error(msg.to_string()))?;

    let (path_part, comment_part, options_part) = split_module_path_comment_and_options(remainder);

    let path_text = path_part.trim();
    if path_text.is_empty() {
        return Err(config_error("module path must be non-empty".to_string()));
    }

    let path_text = unescape_module_component(path_text);
    let comment = comment_part
        .map(|value| unescape_module_component(value.trim()))
        .filter(|value| !value.is_empty());

    let mut module = ModuleDefinition {
        name: name.to_string(),
        path: PathBuf::from(&path_text),
        comment,
        hosts_allow: Vec::new(),
        hosts_deny: Vec::new(),
        auth_users: Vec::new(),
        secrets_file: None,
        bandwidth_limit: None,
        bandwidth_limit_specified: false,
        bandwidth_burst: None,
        bandwidth_burst_specified: false,
        bandwidth_limit_configured: false,
        refuse_options: Vec::new(),
        read_only: true,
        numeric_ids: false,
        uid: None,
        gid: None,
        timeout: None,
        listable: true,
        use_chroot: true,
        max_connections: None,
    };

    if let Some(options_text) = options_part {
        apply_inline_module_options(options_text, &mut module)?;
    }

    if module.use_chroot && !module.path.is_absolute() {
        return Err(config_error(format!(
            "module path '{}' must be absolute when 'use chroot' is enabled",
            path_text
        )));
    }

    if module.auth_users.is_empty() {
        return Ok(module);
    }

    if module.secrets_file.is_none() {
        return Err(config_error(
            "module specified 'auth users' but did not supply a secrets file".to_string(),
        ));
    }

    Ok(module)
}

fn split_module_path_comment_and_options(value: &str) -> (&str, Option<&str>, Option<&str>) {
    enum Segment {
        Path,
        Comment { start: usize },
    }

    let mut state = Segment::Path;
    let mut escape = false;

    for (idx, ch) in value.char_indices() {
        if escape {
            escape = false;
            continue;
        }

        match ch {
            '\\' => {
                escape = true;
            }
            ';' => {
                let options = value.get(idx + ch.len_utf8()..);
                return match state {
                    Segment::Path => {
                        let path = &value[..idx];
                        (path, None, options)
                    }
                    Segment::Comment { start } => {
                        let comment = value.get(start..idx);
                        let path = &value[..start - 1];
                        (path, comment, options)
                    }
                };
            }
            ',' => {
                if matches!(state, Segment::Path) {
                    state = Segment::Comment {
                        start: idx + ch.len_utf8(),
                    };
                }
            }
            _ => {}
        }
    }

    match state {
        Segment::Path => (value, None, None),
        Segment::Comment { start } => (&value[..start - 1], value.get(start..), None),
    }
}

fn split_inline_options(text: &str) -> Vec<String> {
    let mut parts = Vec::new();
    let mut current = String::new();
    let mut escape = false;

    for ch in text.chars() {
        if escape {
            current.push(ch);
            escape = false;
            continue;
        }

        match ch {
            '\\' => escape = true,
            ';' => {
                parts.push(current.trim().to_string());
                current.clear();
            }
            _ => current.push(ch),
        }
    }

    if !current.is_empty() {
        parts.push(current.trim().to_string());
    }

    parts.into_iter().filter(|part| !part.is_empty()).collect()
}

fn apply_inline_module_options(
    options: &str,
    module: &mut ModuleDefinition,
) -> Result<(), DaemonError> {
    let path = Path::new("--module");
    let mut seen = HashSet::new();

    for option in split_inline_options(options) {
        let (key_raw, value_raw) = option
            .split_once('=')
            .ok_or_else(|| config_error(format!("module option '{option}' is missing '='")))?;

        let key = key_raw.trim().to_ascii_lowercase();
        if !seen.insert(key.clone()) {
            return Err(config_error(format!("duplicate module option '{key_raw}'")));
        }

        let value = value_raw.trim();
        match key.as_str() {
            "read only" | "read-only" => {
                let parsed = parse_boolean_directive(value).ok_or_else(|| {
                    config_error(format!("invalid boolean value '{value}' for 'read only'"))
                })?;
                module.read_only = parsed;
            }
            "list" => {
                let parsed = parse_boolean_directive(value).ok_or_else(|| {
                    config_error(format!("invalid boolean value '{value}' for 'list'"))
                })?;
                module.listable = parsed;
            }
            "numeric ids" | "numeric-ids" => {
                let parsed = parse_boolean_directive(value).ok_or_else(|| {
                    config_error(format!("invalid boolean value '{value}' for 'numeric ids'"))
                })?;
                module.numeric_ids = parsed;
            }
            "use chroot" | "use-chroot" => {
                let parsed = parse_boolean_directive(value).ok_or_else(|| {
                    config_error(format!("invalid boolean value '{value}' for 'use chroot'"))
                })?;
                module.use_chroot = parsed;
            }
            "hosts allow" | "hosts-allow" => {
                let patterns = parse_host_list(value, path, 0, "hosts allow")?;
                module.hosts_allow = patterns;
            }
            "hosts deny" | "hosts-deny" => {
                let patterns = parse_host_list(value, path, 0, "hosts deny")?;
                module.hosts_deny = patterns;
            }
            "auth users" | "auth-users" => {
                let users = parse_auth_user_list(value).map_err(|error| {
                    config_error(format!("invalid 'auth users' directive: {error}"))
                })?;
                if users.is_empty() {
                    return Err(config_error(
                        "'auth users' option must list at least one user".to_string(),
                    ));
                }
                module.auth_users = users;
            }
            "secrets file" | "secrets-file" => {
                if value.is_empty() {
                    return Err(config_error(
                        "'secrets file' option must not be empty".to_string(),
                    ));
                }
                module.secrets_file = Some(PathBuf::from(unescape_module_component(value)));
            }
            "bwlimit" => {
                if value.is_empty() {
                    return Err(config_error(
                        "'bwlimit' option must not be empty".to_string(),
                    ));
                }
                let components = parse_runtime_bwlimit(&OsString::from(value))?;
                module.bandwidth_limit = components.rate();
                module.bandwidth_burst = components.burst();
                module.bandwidth_burst_specified = components.burst_specified();
                module.bandwidth_limit_configured = true;
            }
            "refuse options" | "refuse-options" => {
                let options = parse_refuse_option_list(value).map_err(|error| {
                    config_error(format!("invalid 'refuse options' directive: {error}"))
                })?;
                module.refuse_options = options;
            }
            "uid" => {
                let uid = parse_numeric_identifier(value)
                    .ok_or_else(|| config_error(format!("invalid uid '{value}'")))?;
                module.uid = Some(uid);
            }
            "gid" => {
                let gid = parse_numeric_identifier(value)
                    .ok_or_else(|| config_error(format!("invalid gid '{value}'")))?;
                module.gid = Some(gid);
            }
            "timeout" => {
                let timeout = parse_timeout_seconds(value)
                    .ok_or_else(|| config_error(format!("invalid timeout '{value}'")))?;
                module.timeout = timeout;
            }
            "max connections" | "max-connections" => {
                let max = parse_max_connections_directive(value).ok_or_else(|| {
                    config_error(format!("invalid max connections value '{value}'"))
                })?;
                module.max_connections = max;
            }
            _ => {
                return Err(config_error(format!(
                    "unsupported module option '{key_raw}'"
                )));
            }
        }
    }

    Ok(())
}

fn unescape_module_component(text: &str) -> String {
    let mut result = String::with_capacity(text.len());
    let mut chars = text.chars();
    while let Some(ch) = chars.next() {
        if ch == '\\' {
            if let Some(next) = chars.next() {
                result.push(next);
            } else {
                result.push(ch);
            }
        } else {
            result.push(ch);
        }
    }
    result
}

fn parse_runtime_bwlimit(value: &OsString) -> Result<BandwidthLimitComponents, DaemonError> {
    let text = value.to_string_lossy();
    match parse_bandwidth_limit(&text) {
        Ok(components) => Ok(components),
        Err(error) => Err(runtime_bwlimit_error(&text, error)),
    }
}

fn parse_config_bwlimit(
    value: &str,
    path: &Path,
    line: usize,
) -> Result<BandwidthLimitComponents, DaemonError> {
    match parse_bandwidth_limit(value) {
        Ok(components) => Ok(components),
        Err(error) => Err(config_bwlimit_error(path, line, value, error)),
    }
}

fn runtime_bwlimit_error(value: &str, error: BandwidthParseError) -> DaemonError {
    let text = match error {
        BandwidthParseError::Invalid => format!("--bwlimit={} is invalid", value),
        BandwidthParseError::TooSmall => format!(
            "--bwlimit={} is too small (min: 512 or 0 for unlimited)",
            value
        ),
        BandwidthParseError::TooLarge => format!("--bwlimit={} is too large", value),
    };
    config_error(text)
}

fn config_bwlimit_error(
    path: &Path,
    line: usize,
    value: &str,
    error: BandwidthParseError,
) -> DaemonError {
    let detail = match error {
        BandwidthParseError::Invalid => format!("invalid 'bwlimit' value '{value}'"),
        BandwidthParseError::TooSmall => {
            format!("'bwlimit' value '{value}' is too small (min: 512 or 0 for unlimited)")
        }
        BandwidthParseError::TooLarge => format!("'bwlimit' value '{value}' is too large"),
    };
    config_parse_error(path, line, detail)
}

fn unsupported_option(option: OsString) -> DaemonError {
    let text = format!("unsupported daemon argument '{}'", option.to_string_lossy());
    config_error(text)
}

fn config_error(text: String) -> DaemonError {
    let message = Message::error(FEATURE_UNAVAILABLE_EXIT_CODE, text).with_role(Role::Daemon);
    DaemonError::new(FEATURE_UNAVAILABLE_EXIT_CODE, message)
}

fn config_parse_error(path: &Path, line: usize, message: impl Into<String>) -> DaemonError {
    let text = format!(
        "failed to parse config '{}': {} (line {})",
        path.display(),
        message.into(),
        line
    );
    let message = Message::error(FEATURE_UNAVAILABLE_EXIT_CODE, text).with_role(Role::Daemon);
    DaemonError::new(FEATURE_UNAVAILABLE_EXIT_CODE, message)
}

fn config_io_error(action: &str, path: &Path, error: io::Error) -> DaemonError {
    let text = format!("failed to {action} config '{}': {error}", path.display());
    let message = Message::error(FEATURE_UNAVAILABLE_EXIT_CODE, text).with_role(Role::Daemon);
    DaemonError::new(FEATURE_UNAVAILABLE_EXIT_CODE, message)
}

fn ensure_valid_module_name(name: &str) -> Result<(), &'static str> {
    if name.is_empty() {
        return Err("module name must be non-empty and cannot contain whitespace");
    }

    if name
        .chars()
        .any(|ch| ch.is_whitespace() || ch == '/' || ch == '\\')
    {
        return Err("module name cannot contain whitespace or path separators");
    }

    Ok(())
}

fn duplicate_argument(option: &str) -> DaemonError {
    config_error(format!("duplicate daemon argument '{option}'"))
}

fn duplicate_module(name: &str) -> DaemonError {
    config_error(format!("duplicate module definition '{name}'"))
}

fn bind_error(address: SocketAddr, error: io::Error) -> DaemonError {
    network_error("bind listener", address, error)
}

fn accept_error(address: SocketAddr, error: io::Error) -> DaemonError {
    network_error("accept connection on", address, error)
}

fn stream_error(peer: Option<SocketAddr>, action: &str, error: io::Error) -> DaemonError {
    match peer {
        Some(addr) => network_error(action, addr, error),
        None => network_error(action, "connection", error),
    }
}

fn network_error<T: fmt::Display>(action: &str, target: T, error: io::Error) -> DaemonError {
    let text = format!("failed to {action} {target}: {error}");
    let message = Message::error(SOCKET_IO_EXIT_CODE, text).with_role(Role::Daemon);
    DaemonError::new(SOCKET_IO_EXIT_CODE, message)
}

/// Runs the daemon CLI using the provided argument iterator and output handles.
///
/// The function returns the process exit code that should be used by the caller.
/// Diagnostics are rendered using the central [`rsync_core::message`] utilities.
#[allow(clippy::module_name_repetitions)]
pub fn run<I, S, Out, Err>(arguments: I, stdout: &mut Out, stderr: &mut Err) -> i32
where
    I: IntoIterator<Item = S>,
    S: Into<OsString>,
    Out: Write,
    Err: Write,
{
    let mut stderr_sink = MessageSink::new(stderr);
    match parse_args(arguments) {
        Ok(parsed) => execute(parsed, stdout, &mut stderr_sink),
        Err(error) => {
            let mut message = rsync_error!(1, "{}", error);
            message = message.with_role(Role::Daemon);
            if write_message(&message, &mut stderr_sink).is_err() {
                let _ = writeln!(stderr_sink.writer_mut(), "{}", error);
            }
            1
        }
    }
}

fn execute<Out, Err>(parsed: ParsedArgs, stdout: &mut Out, stderr: &mut MessageSink<Err>) -> i32
where
    Out: Write,
    Err: Write,
{
    if parsed.show_help {
        let help = render_help();
        if stdout.write_all(help.as_bytes()).is_err() {
            let _ = writeln!(stdout, "{help}");
            return 1;
        }
        return 0;
    }

    if parsed.show_version && parsed.remainder.is_empty() {
        let report = VersionInfoReport::default()
            .with_program_name(rsync_core::version::DAEMON_PROGRAM_NAME);
        let banner = report.human_readable();
        if stdout.write_all(banner.as_bytes()).is_err() {
            return 1;
        }
        return 0;
    }

    if parsed.delegate_system_rsync
        || auto_delegate_system_rsync_enabled()
        || fallback_binary_configured()
    {
        return run_delegate_mode(parsed.remainder.as_slice(), stderr);
    }

    let config = DaemonConfig::builder().arguments(parsed.remainder).build();

    match run_daemon(config) {
        Ok(()) => 0,
        Err(error) => {
            if write_message(error.message(), stderr).is_err() {
                let _ = writeln!(stderr.writer_mut(), "{}", error.message());
            }
            error.exit_code()
        }
    }
}

fn auto_delegate_system_rsync_enabled() -> bool {
    matches!(env_flag("OC_RSYNC_DAEMON_AUTO_DELEGATE"), Some(true))
}

fn configured_fallback_binary() -> Option<OsString> {
    if let Some(selection) = fallback_override("OC_RSYNC_DAEMON_FALLBACK") {
        return selection.resolve_or_default(OsStr::new("rsync"));
    }

    if let Some(selection) = fallback_override("OC_RSYNC_FALLBACK") {
        return selection.resolve_or_default(OsStr::new("rsync"));
    }

    Some(OsString::from("rsync"))
}

fn fallback_binary_configured() -> bool {
    configured_fallback_binary().is_some()
}

fn fallback_binary() -> OsString {
    configured_fallback_binary().unwrap_or_else(|| OsString::from("rsync"))
}

fn env_flag(name: &str) -> Option<bool> {
    let value = env::var_os(name)?;
    let value = value.to_string_lossy();
    if value.trim().is_empty() {
        return Some(true);
    }

    match value.trim().to_ascii_lowercase().as_str() {
        "0" | "false" | "no" | "off" => Some(false),
        _ => Some(true),
    }
}

/// Converts a numeric exit code into an [`std::process::ExitCode`].
#[must_use]
pub fn exit_code_from(status: i32) -> std::process::ExitCode {
    let clamped = status.clamp(0, MAX_EXIT_CODE);
    std::process::ExitCode::from(clamped as u8)
}

fn run_delegate_mode<Err>(args: &[OsString], stderr: &mut MessageSink<Err>) -> i32
where
    Err: Write,
{
    let binary = fallback_binary();

    let mut command = ProcessCommand::new(&binary);
    command.arg("--daemon");
    command.arg("--no-detach");
    command.args(args);
    command.stdin(Stdio::inherit());
    command.stdout(Stdio::inherit());
    command.stderr(Stdio::inherit());

    let mut child = match command.spawn() {
        Ok(child) => child,
        Err(error) => {
            let message = rsync_error!(
                1,
                format!(
                    "failed to launch system rsync daemon '{}': {}",
                    Path::new(&binary).display(),
                    error
                )
            )
            .with_role(Role::Daemon);
            if write_message(&message, stderr).is_err() {
                let _ = writeln!(
                    stderr.writer_mut(),
                    "failed to launch system rsync daemon '{}': {}",
                    Path::new(&binary).display(),
                    error
                );
            }
            return 1;
        }
    };

    match child.wait() {
        Ok(status) => {
            if status.success() {
                0
            } else {
                let code = status.code().unwrap_or(MAX_EXIT_CODE);
                let message = rsync_error!(
                    code,
                    format!("system rsync daemon exited with status {}", status)
                )
                .with_role(Role::Daemon);
                if write_message(&message, stderr).is_err() {
                    let _ = writeln!(
                        stderr.writer_mut(),
                        "system rsync daemon exited with status {}",
                        status
                    );
                }
                code
            }
        }
        Err(error) => {
            let message = rsync_error!(
                1,
                format!("failed to wait for system rsync daemon: {}", error)
            )
            .with_role(Role::Daemon);
            if write_message(&message, stderr).is_err() {
                let _ = writeln!(
                    stderr.writer_mut(),
                    "failed to wait for system rsync daemon: {}",
                    error
                );
            }
            1
        }
    }
}

#[cfg(test)]
mod tests {
    use super::*;
    use std::borrow::Cow;
    use std::ffi::{OsStr, OsString};
    use std::fs;
    use std::io::{BufRead, BufReader, Read, Write};
    use std::net::{IpAddr, Ipv4Addr, Ipv6Addr, TcpListener, TcpStream};
    use std::num::{NonZeroU32, NonZeroU64};
    use std::path::{Path, PathBuf};
    use std::sync::Mutex;
    use std::sync::{Arc, Barrier};
    use std::thread;
    use std::time::Duration;
    use tempfile::{NamedTempFile, tempdir};

    #[cfg(unix)]
    use std::os::unix::fs::PermissionsExt;

    fn base_module(name: &str) -> ModuleDefinition {
        ModuleDefinition {
            name: String::from(name),
            path: PathBuf::from("/srv/module"),
            comment: None,
            hosts_allow: Vec::new(),
            hosts_deny: Vec::new(),
            auth_users: Vec::new(),
            secrets_file: None,
            bandwidth_limit: None,
            bandwidth_limit_specified: false,
            bandwidth_burst: None,
            bandwidth_burst_specified: false,
            bandwidth_limit_configured: false,
            refuse_options: Vec::new(),
            read_only: true,
            numeric_ids: false,
            uid: None,
            gid: None,
            timeout: None,
            listable: true,
            use_chroot: true,
            max_connections: None,
        }
    }

    static ENV_LOCK: Mutex<()> = Mutex::new(());

    struct EnvGuard {
        key: &'static str,
        previous: Option<OsString>,
    }

    #[test]
    fn sanitize_module_identifier_preserves_clean_input() {
        let ident = "secure-module";
        match sanitize_module_identifier(ident) {
            Cow::Borrowed(value) => assert_eq!(value, ident),
            Cow::Owned(_) => panic!("clean identifiers should not allocate"),
        }
    }

    #[test]
    fn sanitize_module_identifier_replaces_control_characters() {
        let ident = "bad\nname\t";
        let sanitized = sanitize_module_identifier(ident);
        assert_eq!(sanitized.as_ref(), "bad?name?");
    }

    #[test]
    fn connection_status_messages_describe_active_sessions() {
        assert_eq!(format_connection_status(0), "Idle; waiting for connections");
        assert_eq!(format_connection_status(1), "Serving 1 connection");
        assert_eq!(format_connection_status(3), "Serving 3 connections");
    }

    #[allow(unsafe_code)]
    impl EnvGuard {
        fn set(key: &'static str, value: &OsStr) -> Self {
            let previous = std::env::var_os(key);
            unsafe {
                std::env::set_var(key, value);
            }
            Self { key, previous }
        }

        fn remove(key: &'static str) -> Self {
            let previous = std::env::var_os(key);
            unsafe {
                std::env::remove_var(key);
            }
            Self { key, previous }
        }
    }

    #[allow(unsafe_code)]
    impl Drop for EnvGuard {
        fn drop(&mut self) {
            if let Some(value) = self.previous.take() {
                unsafe {
                    std::env::set_var(self.key, value);
                }
            } else {
                unsafe {
                    std::env::remove_var(self.key);
                }
            }
        }
    }

    #[test]
    fn configured_fallback_binary_defaults_to_rsync() {
        let _lock = ENV_LOCK.lock().expect("env lock");
        let _primary = EnvGuard::remove("OC_RSYNC_DAEMON_FALLBACK");
        let _secondary = EnvGuard::remove("OC_RSYNC_FALLBACK");
        assert_eq!(configured_fallback_binary(), Some(OsString::from("rsync")));
    }

    #[test]
    fn configured_fallback_binary_respects_primary_disable() {
        let _lock = ENV_LOCK.lock().expect("env lock");
        let _primary = EnvGuard::set("OC_RSYNC_DAEMON_FALLBACK", OsStr::new("0"));
        let _secondary = EnvGuard::remove("OC_RSYNC_FALLBACK");
        assert!(configured_fallback_binary().is_none());
    }

    #[test]
    fn configured_fallback_binary_respects_secondary_disable() {
        let _lock = ENV_LOCK.lock().expect("env lock");
        let _primary = EnvGuard::remove("OC_RSYNC_DAEMON_FALLBACK");
        let _secondary = EnvGuard::set("OC_RSYNC_FALLBACK", OsStr::new("no"));
        assert!(configured_fallback_binary().is_none());
    }

    #[test]
    fn configured_fallback_binary_supports_auto_value() {
        let _lock = ENV_LOCK.lock().expect("env lock");
        let _primary = EnvGuard::set("OC_RSYNC_DAEMON_FALLBACK", OsStr::new("auto"));
        let _secondary = EnvGuard::remove("OC_RSYNC_FALLBACK");
        assert_eq!(configured_fallback_binary(), Some(OsString::from("rsync")));
    }

    #[cfg(unix)]
    fn write_executable_script(path: &Path, contents: &str) {
        std::fs::write(path, contents).expect("write script");
        let mut permissions = std::fs::metadata(path)
            .expect("script metadata")
            .permissions();
        permissions.set_mode(0o755);
        std::fs::set_permissions(path, permissions).expect("set script permissions");
    }

    #[test]
    fn advertised_capability_lines_empty_without_modules() {
        assert!(advertised_capability_lines(&[]).is_empty());
    }

    #[test]
    fn advertised_capability_lines_report_modules_without_auth() {
        let module = ModuleRuntime::from(base_module("docs"));

        assert_eq!(
            advertised_capability_lines(&[module]),
            vec![String::from("modules")]
        );
    }

    #[test]
    fn advertised_capability_lines_include_authlist_when_required() {
        let mut definition = base_module("secure");
        definition.auth_users.push(String::from("alice"));
        definition.secrets_file = Some(PathBuf::from("secrets.txt"));
        let module = ModuleRuntime::from(definition);

        assert_eq!(
            advertised_capability_lines(&[module]),
            vec![String::from("modules authlist")]
        );
    }

    fn module_with_host_patterns(allow: &[&str], deny: &[&str]) -> ModuleDefinition {
        ModuleDefinition {
            name: String::from("module"),
            path: PathBuf::from("/srv/module"),
            comment: None,
            hosts_allow: allow
                .iter()
                .map(|pattern| HostPattern::parse(pattern).expect("parse allow pattern"))
                .collect(),
            hosts_deny: deny
                .iter()
                .map(|pattern| HostPattern::parse(pattern).expect("parse deny pattern"))
                .collect(),
            auth_users: Vec::new(),
            secrets_file: None,
            bandwidth_limit: None,
            bandwidth_limit_specified: false,
            bandwidth_burst: None,
            bandwidth_burst_specified: false,
            bandwidth_limit_configured: false,
            refuse_options: Vec::new(),
            read_only: true,
            numeric_ids: false,
            uid: None,
            gid: None,
            timeout: None,
            listable: true,
            use_chroot: true,
            max_connections: None,
        }
    }

    fn run_with_args<I, S>(args: I) -> (i32, Vec<u8>, Vec<u8>)
    where
        I: IntoIterator<Item = S>,
        S: Into<OsString>,
    {
        let mut stdout = Vec::new();
        let mut stderr = Vec::new();
        let code = run(args, &mut stdout, &mut stderr);
        (code, stdout, stderr)
    }

    #[test]
    fn module_definition_hostname_allow_matches_exact() {
        let module = module_with_host_patterns(&["trusted.example.com"], &[]);
        let peer = IpAddr::V4(Ipv4Addr::LOCALHOST);
        assert!(module.permits(peer, Some("trusted.example.com")));
        assert!(!module.permits(peer, Some("other.example.com")));
        assert!(!module.permits(peer, None));
    }

    #[test]
    fn module_definition_hostname_suffix_matches() {
        let module = module_with_host_patterns(&[".example.com"], &[]);
        let peer = IpAddr::V4(Ipv4Addr::LOCALHOST);
        assert!(module.permits(peer, Some("node.example.com")));
        assert!(module.permits(peer, Some("example.com")));
        assert!(!module.permits(peer, Some("example.net")));
        assert!(!module.permits(peer, Some("sampleexample.com")));
    }

    #[test]
    fn module_definition_hostname_wildcard_matches() {
        let module = module_with_host_patterns(&["build?.example.*"], &[]);
        let peer = IpAddr::V4(Ipv4Addr::LOCALHOST);
        assert!(module.permits(peer, Some("build1.example.net")));
        assert!(module.permits(peer, Some("builda.example.org")));
        assert!(!module.permits(peer, Some("build12.example.net")));
    }

    #[test]
    fn module_definition_hostname_deny_takes_precedence() {
        let module = module_with_host_patterns(&["*"], &["bad.example.com"]);
        let peer = IpAddr::V4(Ipv4Addr::LOCALHOST);
        assert!(!module.permits(peer, Some("bad.example.com")));
        assert!(module.permits(peer, Some("good.example.com")));
    }

    #[test]
    fn module_definition_hostname_wildcard_handles_multiple_asterisks() {
        let module = module_with_host_patterns(&["*build*node*.example.com"], &[]);
        let peer = IpAddr::V4(Ipv4Addr::LOCALHOST);
        assert!(module.permits(peer, Some("fastbuild-node1.example.com")));
        assert!(module.permits(peer, Some("build-node.example.com")));
        assert!(!module.permits(peer, Some("build.example.org")));
    }

    #[test]
    fn module_definition_hostname_wildcard_treats_question_as_single_character() {
        let module = module_with_host_patterns(&["app??.example.com"], &[]);
        let peer = IpAddr::V4(Ipv4Addr::LOCALHOST);
        assert!(module.permits(peer, Some("app12.example.com")));
        assert!(!module.permits(peer, Some("app1.example.com")));
        assert!(!module.permits(peer, Some("app123.example.com")));
    }

    #[test]
    fn module_definition_hostname_wildcard_collapses_consecutive_asterisks() {
        let module = module_with_host_patterns(&["**.example.com"], &[]);
        let peer = IpAddr::V4(Ipv4Addr::LOCALHOST);
        assert!(module.permits(peer, Some("node.example.com")));
        assert!(!module.permits(peer, Some("node.example.org")));
    }

    #[cfg(unix)]
    #[test]
    fn delegate_system_rsync_invokes_fallback_binary() {
        let _lock = ENV_LOCK.lock().unwrap();
        let temp = tempdir().expect("tempdir");
        let script_path = temp.path().join("rsync-wrapper.sh");
        let log_path = temp.path().join("invocation.log");
        let script = format!("#!/bin/sh\necho \"$@\" > {}\nexit 0\n", log_path.display());
        write_executable_script(&script_path, &script);
        let _guard = EnvGuard::set("OC_RSYNC_DAEMON_FALLBACK", script_path.as_os_str());

        let (code, _stdout, stderr) = run_with_args([
            OsStr::new("oc-rsyncd"),
            OsStr::new("--delegate-system-rsync"),
            OsStr::new("--config"),
            OsStr::new("/etc/rsyncd.conf"),
        ]);

        assert_eq!(code, 0);
        assert!(stderr.is_empty());
        let recorded = fs::read_to_string(&log_path).expect("read invocation log");
        assert!(recorded.contains("--daemon"));
        assert!(recorded.contains("--no-detach"));
        assert!(recorded.contains("--config /etc/rsyncd.conf"));
    }

    #[cfg(unix)]
    #[test]
    fn delegate_system_rsync_propagates_exit_code() {
        let _lock = ENV_LOCK.lock().unwrap();
        let temp = tempdir().expect("tempdir");
        let script_path = temp.path().join("rsync-wrapper.sh");
        write_executable_script(&script_path, "#!/bin/sh\nexit 7\n");
        let _guard = EnvGuard::set("OC_RSYNC_DAEMON_FALLBACK", script_path.as_os_str());

        let (code, _stdout, stderr) = run_with_args([
            OsStr::new("oc-rsyncd"),
            OsStr::new("--delegate-system-rsync"),
        ]);

        assert_eq!(code, 7);
        let stderr_str = String::from_utf8_lossy(&stderr);
        assert!(stderr_str.contains("system rsync daemon exited"));
    }

    #[cfg(unix)]
    #[test]
    fn delegate_system_rsync_falls_back_to_client_override() {
        let _lock = ENV_LOCK.lock().unwrap();
        let temp = tempdir().expect("tempdir");
        let script_path = temp.path().join("rsync-wrapper.sh");
        let log_path = temp.path().join("invocation.log");
        let script = format!("#!/bin/sh\necho \"$@\" > {}\nexit 0\n", log_path.display());
        write_executable_script(&script_path, &script);
        let _guard = EnvGuard::set("OC_RSYNC_FALLBACK", script_path.as_os_str());

        let (code, _stdout, stderr) = run_with_args([
            OsStr::new("oc-rsyncd"),
            OsStr::new("--delegate-system-rsync"),
            OsStr::new("--port"),
            OsStr::new("1234"),
        ]);

        assert_eq!(code, 0);
        assert!(stderr.is_empty());
        let recorded = fs::read_to_string(&log_path).expect("read invocation log");
        assert!(recorded.contains("--port 1234"));
    }

    #[cfg(unix)]
    #[test]
    fn delegate_system_rsync_env_triggers_fallback() {
        let _lock = ENV_LOCK.lock().unwrap();
        let temp = tempdir().expect("tempdir");
        let script_path = temp.path().join("rsync-wrapper.sh");
        let log_path = temp.path().join("invocation.log");
        let script = format!("#!/bin/sh\necho \"$@\" > {}\nexit 0\n", log_path.display());
        write_executable_script(&script_path, &script);
        let _fallback = EnvGuard::set("OC_RSYNC_DAEMON_FALLBACK", script_path.as_os_str());
        let _auto = EnvGuard::set("OC_RSYNC_DAEMON_AUTO_DELEGATE", OsStr::new("1"));

        let (code, _stdout, stderr) = run_with_args([
            OsStr::new("oc-rsyncd"),
            OsStr::new("--config"),
            OsStr::new("/etc/rsyncd.conf"),
        ]);

        assert_eq!(code, 0);
        assert!(stderr.is_empty());
        let recorded = fs::read_to_string(&log_path).expect("read invocation log");
        assert!(recorded.contains("--daemon"));
        assert!(recorded.contains("--config /etc/rsyncd.conf"));
    }

    #[cfg(unix)]
    #[test]
    fn binary_session_delegates_to_configured_fallback() {
        use std::io::BufReader;

        let _lock = ENV_LOCK.lock().unwrap();
        let temp = tempdir().expect("tempdir");

        let mut frames = Vec::new();
        MessageFrame::new(
            MessageCode::Error,
            HANDSHAKE_ERROR_PAYLOAD.as_bytes().to_vec(),
        )
        .expect("frame")
        .encode_into_writer(&mut frames)
        .expect("encode error frame");
        let exit_code = u32::try_from(FEATURE_UNAVAILABLE_EXIT_CODE).unwrap_or_default();
        MessageFrame::new(MessageCode::ErrorExit, exit_code.to_be_bytes().to_vec())
            .expect("exit frame")
            .encode_into_writer(&mut frames)
            .expect("encode exit frame");

        let mut expected = Vec::new();
        expected.extend_from_slice(&u32::from(ProtocolVersion::NEWEST.as_u8()).to_be_bytes());
        expected.extend_from_slice(&frames);
        let expected_hex: String = expected.iter().map(|byte| format!("{byte:02x}")).collect();

        let script_path = temp.path().join("binary-fallback.py");
        let marker_path = temp.path().join("fallback.marker");
        let script = "#!/usr/bin/env python3\n".to_string()
            + "import os, sys, binascii\n"
            + "marker = os.environ.get('FALLBACK_MARKER')\n"
            + "if marker:\n"
            + "    with open(marker, 'w', encoding='utf-8') as handle:\n"
            + "        handle.write('delegated')\n"
            + "sys.stdin.buffer.read(4)\n"
            + "payload = binascii.unhexlify(os.environ['BINARY_RESPONSE_HEX'])\n"
            + "sys.stdout.buffer.write(payload)\n"
            + "sys.stdout.buffer.flush()\n";
        write_executable_script(&script_path, &script);

        let _fallback = EnvGuard::set("OC_RSYNC_DAEMON_FALLBACK", script_path.as_os_str());
        let _marker = EnvGuard::set("FALLBACK_MARKER", marker_path.as_os_str());
        let _hex = EnvGuard::set("BINARY_RESPONSE_HEX", OsStr::new(&expected_hex));

        let listener = TcpListener::bind((Ipv4Addr::LOCALHOST, 0)).expect("listener");
        let port = listener.local_addr().expect("listener addr").port();
        drop(listener);

        let config = DaemonConfig::builder()
            .arguments([
                OsString::from("--port"),
                OsString::from(port.to_string()),
                OsString::from("--once"),
            ])
            .build();

        let handle = thread::spawn(move || run_daemon(config));

        let mut stream = connect_with_retries(port);
        let mut reader = BufReader::new(stream.try_clone().expect("clone stream"));
        stream
            .write_all(&u32::from(ProtocolVersion::NEWEST.as_u8()).to_be_bytes())
            .expect("send handshake");
        stream.flush().expect("flush handshake");

        let mut response = Vec::new();
        reader.read_to_end(&mut response).expect("read response");

        assert_eq!(response, expected);
        assert!(marker_path.exists());

        handle.join().expect("daemon thread").expect("daemon run");
    }

    #[cfg(unix)]
    #[test]
    fn binary_session_delegation_propagates_runtime_arguments() {
        use std::io::BufReader;

        let _lock = ENV_LOCK.lock().unwrap();
        let temp = tempdir().expect("tempdir");

        let module_dir = temp.path().join("module");
        fs::create_dir_all(&module_dir).expect("module dir");
        let config_path = temp.path().join("rsyncd.conf");
        fs::write(
            &config_path,
            format!("[docs]\n    path = {}\n", module_dir.display()),
        )
        .expect("write config");

        let mut frames = Vec::new();
        MessageFrame::new(
            MessageCode::Error,
            HANDSHAKE_ERROR_PAYLOAD.as_bytes().to_vec(),
        )
        .expect("frame")
        .encode_into_writer(&mut frames)
        .expect("encode error frame");
        let exit_code = u32::try_from(FEATURE_UNAVAILABLE_EXIT_CODE).unwrap_or_default();
        MessageFrame::new(MessageCode::ErrorExit, exit_code.to_be_bytes().to_vec())
            .expect("exit frame")
            .encode_into_writer(&mut frames)
            .expect("encode exit frame");

        let mut expected = Vec::new();
        expected.extend_from_slice(&u32::from(ProtocolVersion::NEWEST.as_u8()).to_be_bytes());
        expected.extend_from_slice(&frames);
        let expected_hex: String = expected.iter().map(|byte| format!("{byte:02x}")).collect();

        let script_path = temp.path().join("binary-args.py");
        let args_log_path = temp.path().join("delegation-args.log");
        let script = "#!/usr/bin/env python3\n".to_string()
            + "import os, sys, binascii\n"
            + "args_log = os.environ.get('ARGS_LOG')\n"
            + "if args_log:\n"
            + "    with open(args_log, 'w', encoding='utf-8') as handle:\n"
            + "        handle.write(' '.join(sys.argv[1:]))\n"
            + "sys.stdin.buffer.read(4)\n"
            + "payload = binascii.unhexlify(os.environ['BINARY_RESPONSE_HEX'])\n"
            + "sys.stdout.buffer.write(payload)\n"
            + "sys.stdout.buffer.flush()\n";
        write_executable_script(&script_path, &script);

        let _fallback = EnvGuard::set("OC_RSYNC_DAEMON_FALLBACK", script_path.as_os_str());
        let _hex = EnvGuard::set("BINARY_RESPONSE_HEX", OsStr::new(&expected_hex));
        let _args = EnvGuard::set("ARGS_LOG", args_log_path.as_os_str());

        let listener = TcpListener::bind((Ipv4Addr::LOCALHOST, 0)).expect("listener");
        let port = listener.local_addr().expect("listener addr").port();
        drop(listener);

        let log_path = temp.path().join("daemon.log");
        let pid_path = temp.path().join("daemon.pid");
        let lock_path = temp.path().join("daemon.lock");

        let config = DaemonConfig::builder()
            .arguments([
                OsString::from("--port"),
                OsString::from(port.to_string()),
                OsString::from("--config"),
                config_path.clone().into_os_string(),
                OsString::from("--log-file"),
                log_path.clone().into_os_string(),
                OsString::from("--pid-file"),
                pid_path.clone().into_os_string(),
                OsString::from("--lock-file"),
                lock_path.clone().into_os_string(),
                OsString::from("--bwlimit"),
                OsString::from("96"),
                OsString::from("--ipv4"),
                OsString::from("--once"),
            ])
            .build();

        let handle = thread::spawn(move || run_daemon(config));

        let mut stream = connect_with_retries(port);
        let mut reader = BufReader::new(stream.try_clone().expect("clone stream"));
        stream
            .write_all(&u32::from(ProtocolVersion::NEWEST.as_u8()).to_be_bytes())
            .expect("send handshake");
        stream.flush().expect("flush handshake");

        let mut response = Vec::new();
        reader.read_to_end(&mut response).expect("read response");
        assert_eq!(response, expected);

        handle.join().expect("daemon thread").expect("daemon run");

        let recorded = fs::read_to_string(&args_log_path).expect("read args log");
        assert!(recorded.contains("--port"));
        assert!(recorded.contains(&port.to_string()));
        assert!(recorded.contains("--config"));
        assert!(recorded.contains(config_path.to_str().expect("utf8 config")));
        assert!(recorded.contains("--log-file"));
        assert!(recorded.contains(log_path.to_str().expect("utf8 log")));
        assert!(recorded.contains("--pid-file"));
        assert!(recorded.contains(pid_path.to_str().expect("utf8 pid")));
        assert!(recorded.contains("--lock-file"));
        assert!(recorded.contains(lock_path.to_str().expect("utf8 lock")));
        assert!(recorded.contains("--bwlimit"));
        assert!(recorded.contains("96"));
        assert!(recorded.contains("--ipv4"));
    }

    #[cfg(unix)]
    #[test]
    fn delegate_system_rsync_fallback_env_triggers_delegation() {
        let _lock = ENV_LOCK.lock().unwrap();
        let temp = tempdir().expect("tempdir");
        let script_path = temp.path().join("rsync-wrapper.sh");
        let log_path = temp.path().join("invocation.log");
        let script = format!("#!/bin/sh\necho \"$@\" > {}\nexit 0\n", log_path.display());
        write_executable_script(&script_path, &script);
        let _fallback = EnvGuard::set("OC_RSYNC_FALLBACK", script_path.as_os_str());

        let (code, _stdout, stderr) = run_with_args([
            OsStr::new("oc-rsyncd"),
            OsStr::new("--config"),
            OsStr::new("/etc/rsyncd.conf"),
        ]);

        assert_eq!(code, 0);
        assert!(stderr.is_empty());
        let recorded = fs::read_to_string(&log_path).expect("read invocation log");
        assert!(recorded.contains("--daemon"));
        assert!(recorded.contains("--config /etc/rsyncd.conf"));
    }

    #[cfg(unix)]
    #[test]
    fn delegate_system_rsync_daemon_fallback_env_triggers_delegation() {
        let _lock = ENV_LOCK.lock().unwrap();
        let temp = tempdir().expect("tempdir");
        let script_path = temp.path().join("rsync-wrapper.sh");
        let log_path = temp.path().join("invocation.log");
        let script = format!("#!/bin/sh\necho \"$@\" > {}\nexit 0\n", log_path.display());
        write_executable_script(&script_path, &script);
        let _fallback = EnvGuard::set("OC_RSYNC_DAEMON_FALLBACK", script_path.as_os_str());

        let (code, _stdout, stderr) = run_with_args([
            OsStr::new("oc-rsyncd"),
            OsStr::new("--config"),
            OsStr::new("/etc/rsyncd.conf"),
        ]);

        assert_eq!(code, 0);
        assert!(stderr.is_empty());
        let recorded = fs::read_to_string(&log_path).expect("read invocation log");
        assert!(recorded.contains("--daemon"));
        assert!(recorded.contains("--config /etc/rsyncd.conf"));
    }

    #[cfg(unix)]
    #[test]
    fn delegate_system_rsync_env_false_skips_fallback() {
        let _lock = ENV_LOCK.lock().unwrap();
        let temp = tempdir().expect("tempdir");
        let script_path = temp.path().join("rsync-wrapper.sh");
        let log_path = temp.path().join("invocation.log");
        let script = format!("#!/bin/sh\necho invoked > {}\nexit 0\n", log_path.display());
        write_executable_script(&script_path, &script);
        let _fallback = EnvGuard::set("OC_RSYNC_DAEMON_FALLBACK", script_path.as_os_str());
        let _auto = EnvGuard::set("OC_RSYNC_DAEMON_AUTO_DELEGATE", OsStr::new("0"));

        let (code, stdout, _stderr) =
            run_with_args([OsStr::new("oc-rsyncd"), OsStr::new("--help")]);

        assert_eq!(code, 0);
        assert!(!stdout.is_empty());
        assert!(!log_path.exists());
    }

    #[test]
    fn module_peer_hostname_uses_override() {
        clear_test_hostname_overrides();
        let module = module_with_host_patterns(&["trusted.example.com"], &[]);
        let peer = IpAddr::V4(Ipv4Addr::LOCALHOST);
        set_test_hostname_override(peer, Some("Trusted.Example.Com"));
        let mut cache = None;
        let resolved = module_peer_hostname(&module, &mut cache, peer, true);
        assert_eq!(resolved, Some("trusted.example.com"));
        assert!(module.permits(peer, resolved));
        clear_test_hostname_overrides();
    }

    #[test]
    fn module_peer_hostname_missing_resolution_denies_hostname_only_rules() {
        clear_test_hostname_overrides();
        let module = module_with_host_patterns(&["trusted.example.com"], &[]);
        let peer = IpAddr::V4(Ipv4Addr::LOCALHOST);
        let mut cache = None;
        let resolved = module_peer_hostname(&module, &mut cache, peer, true);
        if let Some(host) = resolved {
            assert_ne!(host, "trusted.example.com");
        }
        assert!(!module.permits(peer, resolved));
    }

    #[test]
    fn module_peer_hostname_skips_lookup_when_disabled() {
        clear_test_hostname_overrides();
        let module = module_with_host_patterns(&["trusted.example.com"], &[]);
        let peer = IpAddr::V4(Ipv4Addr::LOCALHOST);
        set_test_hostname_override(peer, Some("trusted.example.com"));
        let mut cache = None;
        let resolved = module_peer_hostname(&module, &mut cache, peer, false);
        assert!(resolved.is_none());
        assert!(!module.permits(peer, resolved));
        clear_test_hostname_overrides();
    }

    #[test]
    fn connection_limiter_enforces_limits_across_guards() {
        let temp = tempdir().expect("lock dir");
        let lock_path = temp.path().join("daemon.lock");
        let limiter = Arc::new(ConnectionLimiter::open(lock_path).expect("open lock file"));
        let limit = NonZeroU32::new(2).expect("non-zero");

        let first = limiter
            .acquire("docs", limit)
            .expect("first connection allowed");
        let second = limiter
            .acquire("docs", limit)
            .expect("second connection allowed");
        assert!(matches!(
            limiter.acquire("docs", limit),
            Err(ModuleConnectionError::Limit(l)) if l == limit
        ));

        drop(second);
        let third = limiter
            .acquire("docs", limit)
            .expect("slot released after guard drop");

        drop(third);
        drop(first);
        assert!(limiter.acquire("docs", limit).is_ok());
    }

    #[test]
    fn connection_limiter_propagates_io_errors() {
        let temp = tempdir().expect("lock dir");
        let lock_path = temp.path().join("daemon.lock");
        let limiter = Arc::new(ConnectionLimiter::open(lock_path.clone()).expect("open lock"));

        fs::remove_file(&lock_path).expect("remove original lock file");
        fs::create_dir(&lock_path).expect("replace lock file with directory");

        match limiter.acquire("docs", NonZeroU32::new(1).unwrap()) {
            Err(ModuleConnectionError::Io(_)) => {}
            Err(other) => panic!("expected io error, got {other:?}"),
            Ok(_) => panic!("expected io error, got success"),
        }
    }

    #[test]
    fn builder_collects_arguments() {
        let config = DaemonConfig::builder()
            .arguments([
                OsString::from("--config"),
                OsString::from("/tmp/rsyncd.conf"),
            ])
            .build();

        assert_eq!(
            config.arguments(),
            &[
                OsString::from("--config"),
                OsString::from("/tmp/rsyncd.conf")
            ]
        );
        assert!(config.has_runtime_request());
    }

    #[test]
    fn runtime_options_parse_module_definitions() {
        let options = RuntimeOptions::parse(&[
            OsString::from("--module"),
            OsString::from("docs=/srv/docs,Documentation"),
            OsString::from("--module"),
            OsString::from("logs=/var/log"),
        ])
        .expect("parse modules");

        let modules = options.modules();
        assert_eq!(modules.len(), 2);
        assert_eq!(modules[0].name, "docs");
        assert_eq!(modules[0].path, PathBuf::from("/srv/docs"));
        assert_eq!(modules[0].comment.as_deref(), Some("Documentation"));
        assert!(modules[0].bandwidth_limit().is_none());
        assert!(modules[0].bandwidth_burst().is_none());
        assert!(modules[0].refused_options().is_empty());
        assert!(modules[0].read_only());
        assert_eq!(modules[1].name, "logs");
        assert_eq!(modules[1].path, PathBuf::from("/var/log"));
        assert!(modules[1].comment.is_none());
        assert!(modules[1].bandwidth_limit().is_none());
        assert!(modules[1].bandwidth_burst().is_none());
        assert!(modules[1].refused_options().is_empty());
        assert!(modules[1].read_only());
    }

    #[test]
    fn runtime_options_module_definition_supports_escaped_commas() {
        let options = RuntimeOptions::parse(&[
            OsString::from("--module"),
            OsString::from("docs=/srv/docs\\,archive,Project\\, Docs"),
        ])
        .expect("parse modules with escapes");

        let modules = options.modules();
        assert_eq!(modules.len(), 1);
        assert_eq!(modules[0].name, "docs");
        assert_eq!(modules[0].path, PathBuf::from("/srv/docs,archive"));
        assert_eq!(modules[0].comment.as_deref(), Some("Project, Docs"));
        assert!(modules[0].read_only());
    }

    #[test]
    fn runtime_options_module_definition_preserves_escaped_backslash() {
        let options = RuntimeOptions::parse(&[
            OsString::from("--module"),
            OsString::from("logs=/var/log\\\\files,Log share"),
        ])
        .expect("parse modules with escaped backslash");

        let modules = options.modules();
        assert_eq!(modules.len(), 1);
        assert_eq!(modules[0].path, PathBuf::from("/var/log\\files"));
        assert_eq!(modules[0].comment.as_deref(), Some("Log share"));
        assert!(modules[0].read_only());
    }

    #[test]
    fn runtime_options_module_definition_parses_inline_options() {
        let options = RuntimeOptions::parse(&[
            OsString::from("--module"),
            OsString::from(
                "mirror=./data;use-chroot=no;read-only=yes;list=no;numeric-ids=yes;hosts-allow=192.0.2.0/24;auth-users=alice,bob;secrets-file=/etc/rsyncd.secrets;bwlimit=1m;refuse-options=compress;uid=1000;gid=2000;timeout=600;max-connections=5",
            ),
        ])
        .expect("parse module with inline options");

        let modules = options.modules();
        assert_eq!(modules.len(), 1);
        let module = &modules[0];
        assert_eq!(module.name(), "mirror");
        assert_eq!(module.path, PathBuf::from("./data"));
        assert!(module.read_only());
        assert!(!module.listable());
        assert!(module.numeric_ids());
        assert!(!module.use_chroot());
        assert!(module.permits(
            IpAddr::V4(Ipv4Addr::new(192, 0, 2, 42)),
            Some("host.example")
        ));
        assert_eq!(
            module.auth_users(),
            &[String::from("alice"), String::from("bob")]
        );
        assert_eq!(
            module
                .secrets_file()
                .map(|path| path.to_string_lossy().into_owned()),
            Some(String::from("/etc/rsyncd.secrets"))
        );
        assert_eq!(
            module.bandwidth_limit().map(NonZeroU64::get),
            Some(1_048_576)
        );
        assert!(module.bandwidth_burst().is_none());
        assert!(!module.bandwidth_burst_specified());
        assert_eq!(module.refused_options(), [String::from("compress")]);
        assert_eq!(module.uid(), Some(1000));
        assert_eq!(module.gid(), Some(2000));
        assert_eq!(module.timeout().map(NonZeroU64::get), Some(600));
        assert_eq!(module.max_connections().map(NonZeroU32::get), Some(5));
    }

    #[test]
    fn runtime_options_module_definition_parses_inline_bwlimit_burst() {
        let options = RuntimeOptions::parse(&[
            OsString::from("--module"),
            OsString::from("mirror=./data;use-chroot=no;bwlimit=2m:8m"),
        ])
        .expect("parse module with inline bwlimit burst");

        let modules = options.modules();
        assert_eq!(modules.len(), 1);
        let module = &modules[0];
        assert_eq!(
            module.bandwidth_limit().map(NonZeroU64::get),
            Some(2_097_152)
        );
        assert_eq!(
            module.bandwidth_burst().map(NonZeroU64::get),
            Some(8_388_608)
        );
        assert!(module.bandwidth_burst_specified());
    }

    #[test]
    fn runtime_options_module_definition_rejects_unknown_inline_option() {
        let error = RuntimeOptions::parse(&[
            OsString::from("--module"),
            OsString::from("docs=/srv/docs;unknown=true"),
        ])
        .expect_err("unknown option should fail");

        assert!(
            error
                .message()
                .to_string()
                .contains("unsupported module option")
        );
    }

    #[test]
    fn runtime_options_module_definition_requires_secrets_for_inline_auth_users() {
        let error = RuntimeOptions::parse(&[
            OsString::from("--module"),
            OsString::from("logs=/var/log;auth-users=alice"),
        ])
        .expect_err("missing secrets file should fail");

        assert!(
            error
                .message()
                .to_string()
                .contains("did not supply a secrets file")
        );
    }

    #[test]
    fn runtime_options_module_definition_rejects_duplicate_inline_option() {
        let error = RuntimeOptions::parse(&[
            OsString::from("--module"),
            OsString::from("docs=/srv/docs;read-only=yes;read-only=no"),
        ])
        .expect_err("duplicate inline option should fail");

        assert!(
            error
                .message()
                .to_string()
                .contains("duplicate module option")
        );
    }

    #[test]
    fn runtime_options_parse_pid_file_argument() {
        let options = RuntimeOptions::parse(&[
            OsString::from("--pid-file"),
            OsString::from("/var/run/oc-rsyncd.pid"),
        ])
        .expect("parse pid file argument");

        assert_eq!(
            options.pid_file(),
            Some(Path::new("/var/run/oc-rsyncd.pid"))
        );
    }

    #[test]
    fn runtime_options_reject_duplicate_pid_file_argument() {
        let error = RuntimeOptions::parse(&[
            OsString::from("--pid-file"),
            OsString::from("/var/run/one.pid"),
            OsString::from("--pid-file"),
            OsString::from("/var/run/two.pid"),
        ])
        .expect_err("duplicate pid file should fail");

        assert!(error.message().to_string().contains("--pid-file"));
    }

    #[test]
    fn runtime_options_ipv6_sets_default_bind_address() {
        let options =
            RuntimeOptions::parse(&[OsString::from("--ipv6")]).expect("parse --ipv6 succeeds");

        assert_eq!(options.bind_address(), IpAddr::V6(Ipv6Addr::UNSPECIFIED));
        assert_eq!(options.address_family(), Some(AddressFamily::Ipv6));
    }

    #[test]
    fn runtime_options_ipv6_accepts_ipv6_bind_address() {
        let options = RuntimeOptions::parse(&[
            OsString::from("--bind"),
            OsString::from("::1"),
            OsString::from("--ipv6"),
        ])
        .expect("ipv6 bind succeeds");

        assert_eq!(options.bind_address(), IpAddr::V6(Ipv6Addr::LOCALHOST));
        assert_eq!(options.address_family(), Some(AddressFamily::Ipv6));
    }

    #[test]
    fn runtime_options_bind_accepts_bracketed_ipv6() {
        let options = RuntimeOptions::parse(&[OsString::from("--bind"), OsString::from("[::1]")])
            .expect("parse bracketed ipv6");

        assert_eq!(options.bind_address(), IpAddr::V6(Ipv6Addr::LOCALHOST));
        assert_eq!(options.address_family(), Some(AddressFamily::Ipv6));
    }

    #[test]
    fn runtime_options_bind_resolves_hostnames() {
        let options =
            RuntimeOptions::parse(&[OsString::from("--bind"), OsString::from("localhost")])
                .expect("parse hostname bind");

        let address = options.bind_address();
        assert!(
            address == IpAddr::V4(Ipv4Addr::LOCALHOST)
                || address == IpAddr::V6(Ipv6Addr::LOCALHOST),
            "unexpected resolved address {address}",
        );
    }

    #[test]
    fn runtime_options_ipv6_rejects_ipv4_bind_address() {
        let error = RuntimeOptions::parse(&[
            OsString::from("--bind"),
            OsString::from("127.0.0.1"),
            OsString::from("--ipv6"),
        ])
        .expect_err("ipv4 bind with --ipv6 should fail");

        assert!(
            error
                .message()
                .to_string()
                .contains("cannot use --ipv6 with an IPv4 bind address")
        );
    }

    #[test]
    fn runtime_options_ipv4_rejects_ipv6_bind_address() {
        let error = RuntimeOptions::parse(&[
            OsString::from("--bind"),
            OsString::from("::1"),
            OsString::from("--ipv4"),
        ])
        .expect_err("ipv6 bind with --ipv4 should fail");

        assert!(
            error
                .message()
                .to_string()
                .contains("cannot use --ipv4 with an IPv6 bind address")
        );
    }

    #[test]
    fn runtime_options_rejects_ipv4_ipv6_combo() {
        let error = RuntimeOptions::parse(&[OsString::from("--ipv4"), OsString::from("--ipv6")])
            .expect_err("conflicting address families should fail");

        assert!(
            error
                .message()
                .to_string()
                .contains("cannot combine --ipv4 with --ipv6")
        );
    }

    #[test]
    fn runtime_options_load_modules_from_config_file() {
        let mut file = NamedTempFile::new().expect("config file");
        writeln!(
            file,
            "[docs]\npath = /srv/docs\ncomment = Documentation\n\n[logs]\npath=/var/log\n"
        )
        .expect("write config");

        let options = RuntimeOptions::parse(&[
            OsString::from("--config"),
            file.path().as_os_str().to_os_string(),
        ])
        .expect("parse config modules");

        let modules = options.modules();
        assert_eq!(modules.len(), 2);
        assert_eq!(modules[0].name, "docs");
        assert_eq!(modules[0].path, PathBuf::from("/srv/docs"));
        assert_eq!(modules[0].comment.as_deref(), Some("Documentation"));
        assert!(modules[0].bandwidth_limit().is_none());
        assert!(modules[0].bandwidth_burst().is_none());
        assert!(modules[0].listable());
        assert_eq!(modules[1].name, "logs");
        assert_eq!(modules[1].path, PathBuf::from("/var/log"));
        assert!(modules[1].comment.is_none());
        assert!(modules[1].bandwidth_limit().is_none());
        assert!(modules[1].bandwidth_burst().is_none());
        assert!(modules[1].listable());
        assert!(modules.iter().all(ModuleDefinition::use_chroot));
    }

    #[test]
    fn runtime_options_loads_pid_file_from_config() {
        let dir = tempdir().expect("config dir");
        let config_path = dir.path().join("rsyncd.conf");
        writeln!(
            File::create(&config_path).expect("create config"),
            "pid file = daemon.pid\n[docs]\npath = /srv/docs\n"
        )
        .expect("write config");

        let options = RuntimeOptions::parse(&[
            OsString::from("--config"),
            config_path.as_os_str().to_os_string(),
        ])
        .expect("parse config with pid file");

        let expected = dir.path().join("daemon.pid");
        assert_eq!(options.pid_file(), Some(expected.as_path()));
    }

    #[test]
    fn runtime_options_config_pid_file_respects_cli_override() {
        let dir = tempdir().expect("config dir");
        let config_path = dir.path().join("rsyncd.conf");
        writeln!(
            File::create(&config_path).expect("create config"),
            "pid file = config.pid\n[docs]\npath = /srv/docs\n"
        )
        .expect("write config");

        let cli_pid = PathBuf::from("/var/run/override.pid");
        let options = RuntimeOptions::parse(&[
            OsString::from("--pid-file"),
            cli_pid.as_os_str().to_os_string(),
            OsString::from("--config"),
            config_path.as_os_str().to_os_string(),
        ])
        .expect("parse config with cli override");

        assert_eq!(options.pid_file(), Some(cli_pid.as_path()));
    }

    #[test]
    fn runtime_options_loads_lock_file_from_config() {
        let dir = tempdir().expect("config dir");
        let config_path = dir.path().join("rsyncd.conf");
        writeln!(
            File::create(&config_path).expect("create config"),
            "lock file = daemon.lock\n[docs]\npath = /srv/docs\n"
        )
        .expect("write config");

        let options = RuntimeOptions::parse(&[
            OsString::from("--config"),
            config_path.as_os_str().to_os_string(),
        ])
        .expect("parse config with lock file");

        let expected = dir.path().join("daemon.lock");
        assert_eq!(options.lock_file(), Some(expected.as_path()));
    }

    #[test]
    fn runtime_options_config_lock_file_respects_cli_override() {
        let dir = tempdir().expect("config dir");
        let config_path = dir.path().join("rsyncd.conf");
        writeln!(
            File::create(&config_path).expect("create config"),
            "lock file = config.lock\n[docs]\npath = /srv/docs\n"
        )
        .expect("write config");

        let cli_lock = PathBuf::from("/var/run/override.lock");
        let options = RuntimeOptions::parse(&[
            OsString::from("--lock-file"),
            cli_lock.as_os_str().to_os_string(),
            OsString::from("--config"),
            config_path.as_os_str().to_os_string(),
        ])
        .expect("parse config with cli lock override");

        assert_eq!(options.lock_file(), Some(cli_lock.as_path()));
    }

    #[test]
    fn runtime_options_loads_bwlimit_from_config() {
        let mut file = NamedTempFile::new().expect("config file");
        writeln!(file, "[docs]\npath = /srv/docs\nbwlimit = 4M\n").expect("write config");

        let options = RuntimeOptions::parse(&[
            OsString::from("--config"),
            file.path().as_os_str().to_os_string(),
        ])
        .expect("parse config modules");

        let modules = options.modules();
        assert_eq!(modules.len(), 1);
        let module = &modules[0];
        assert_eq!(module.name, "docs");
        assert_eq!(
            module.bandwidth_limit(),
            Some(NonZeroU64::new(4 * 1024 * 1024).unwrap())
        );
        assert!(module.bandwidth_burst().is_none());
        assert!(!module.bandwidth_burst_specified());
    }

    #[test]
    fn runtime_options_loads_bwlimit_burst_from_config() {
        let mut file = NamedTempFile::new().expect("config file");
        writeln!(file, "[docs]\npath = /srv/docs\nbwlimit = 4M:16M\n").expect("write config");

        let options = RuntimeOptions::parse(&[
            OsString::from("--config"),
            file.path().as_os_str().to_os_string(),
        ])
        .expect("parse config modules");

        let modules = options.modules();
        assert_eq!(modules.len(), 1);
        let module = &modules[0];
        assert_eq!(module.name, "docs");
        assert_eq!(
            module.bandwidth_limit(),
            Some(NonZeroU64::new(4 * 1024 * 1024).unwrap())
        );
        assert_eq!(
            module.bandwidth_burst(),
            Some(NonZeroU64::new(16 * 1024 * 1024).unwrap())
        );
        assert!(module.bandwidth_burst_specified());
    }

    #[test]
    fn runtime_options_loads_refuse_options_from_config() {
        let mut file = NamedTempFile::new().expect("config file");
        writeln!(
            file,
            "[docs]\npath = /srv/docs\nrefuse options = delete, compress progress\n"
        )
        .expect("write config");

        let options = RuntimeOptions::parse(&[
            OsString::from("--config"),
            file.path().as_os_str().to_os_string(),
        ])
        .expect("parse config modules");

        let modules = options.modules();
        assert_eq!(modules.len(), 1);
        let module = &modules[0];
        assert_eq!(module.name, "docs");
        assert_eq!(
            module.refused_options(),
            &["delete", "compress", "progress"]
        );
    }

    #[test]
    fn runtime_options_loads_boolean_and_id_directives_from_config() {
        let mut file = NamedTempFile::new().expect("config file");
        writeln!(
            file,
            "[docs]\npath = /srv/docs\nread only = yes\nnumeric ids = on\nuid = 1234\ngid = 4321\nlist = no\n",
        )
        .expect("write config");

        let options = RuntimeOptions::parse(&[
            OsString::from("--config"),
            file.path().as_os_str().to_os_string(),
        ])
        .expect("parse config modules");

        let modules = options.modules();
        assert_eq!(modules.len(), 1);
        let module = &modules[0];
        assert!(module.read_only());
        assert!(module.numeric_ids());
        assert_eq!(module.uid(), Some(1234));
        assert_eq!(module.gid(), Some(4321));
        assert!(!module.listable());
        assert!(module.use_chroot());
    }

    #[test]
    fn runtime_options_loads_use_chroot_directive_from_config() {
        let mut file = NamedTempFile::new().expect("config file");
        writeln!(file, "[docs]\npath = /srv/docs\nuse chroot = no\n",).expect("write config");

        let options = RuntimeOptions::parse(&[
            OsString::from("--config"),
            file.path().as_os_str().to_os_string(),
        ])
        .expect("parse config modules");

        let modules = options.modules();
        assert_eq!(modules.len(), 1);
        assert!(!modules[0].use_chroot());
    }

    #[test]
    fn runtime_options_allows_relative_path_when_use_chroot_disabled() {
        let mut file = NamedTempFile::new().expect("config file");
        writeln!(file, "[docs]\npath = data/docs\nuse chroot = no\n",).expect("write config");

        let options = RuntimeOptions::parse(&[
            OsString::from("--config"),
            file.path().as_os_str().to_os_string(),
        ])
        .expect("parse config modules");

        let modules = options.modules();
        assert_eq!(modules.len(), 1);
        assert_eq!(modules[0].path, PathBuf::from("data/docs"));
        assert!(!modules[0].use_chroot());
    }

    #[test]
    fn runtime_options_loads_timeout_from_config() {
        let mut file = NamedTempFile::new().expect("config file");
        writeln!(file, "[docs]\npath = /srv/docs\ntimeout = 120\n").expect("write config");

        let options = RuntimeOptions::parse(&[
            OsString::from("--config"),
            file.path().as_os_str().to_os_string(),
        ])
        .expect("parse config modules");

        let modules = options.modules();
        assert_eq!(modules.len(), 1);
        let module = &modules[0];
        assert_eq!(module.timeout().map(NonZeroU64::get), Some(120));
    }

    #[test]
    fn runtime_options_allows_timeout_zero_in_config() {
        let mut file = NamedTempFile::new().expect("config file");
        writeln!(file, "[docs]\npath = /srv/docs\ntimeout = 0\n").expect("write config");

        let options = RuntimeOptions::parse(&[
            OsString::from("--config"),
            file.path().as_os_str().to_os_string(),
        ])
        .expect("parse config modules");

        let modules = options.modules();
        assert_eq!(modules.len(), 1);
        let module = &modules[0];
        assert!(module.timeout().is_none());
    }

    #[test]
    fn runtime_options_rejects_invalid_boolean_directive() {
        let mut file = NamedTempFile::new().expect("config file");
        writeln!(file, "[docs]\npath = /srv/docs\nread only = maybe\n").expect("write config");

        let error = RuntimeOptions::parse(&[
            OsString::from("--config"),
            file.path().as_os_str().to_os_string(),
        ])
        .expect_err("invalid boolean should fail");

        assert!(
            error
                .message()
                .to_string()
                .contains("invalid boolean value 'maybe'")
        );
    }

    #[test]
    fn runtime_options_rejects_duplicate_use_chroot_directive() {
        let mut file = NamedTempFile::new().expect("config file");
        writeln!(
            file,
            "[docs]\npath = /srv/docs\nuse chroot = yes\nuse chroot = no\n",
        )
        .expect("write config");

        let error = RuntimeOptions::parse(&[
            OsString::from("--config"),
            file.path().as_os_str().to_os_string(),
        ])
        .expect_err("duplicate directive should fail");

        assert!(
            error
                .message()
                .to_string()
                .contains("duplicate 'use chroot' directive")
        );
    }

    #[test]
    fn runtime_options_rejects_relative_path_with_chroot_enabled() {
        let mut file = NamedTempFile::new().expect("config file");
        writeln!(file, "[docs]\npath = data/docs\nuse chroot = yes\n",).expect("write config");

        let error = RuntimeOptions::parse(&[
            OsString::from("--config"),
            file.path().as_os_str().to_os_string(),
        ])
        .expect_err("relative path with chroot should fail");

        assert!(
            error
                .message()
                .to_string()
                .contains("requires an absolute path when 'use chroot' is enabled")
        );
    }

    #[test]
    fn runtime_options_rejects_invalid_list_directive() {
        let mut file = NamedTempFile::new().expect("config file");
        writeln!(file, "[docs]\npath = /srv/docs\nlist = maybe\n").expect("write config");

        let error = RuntimeOptions::parse(&[
            OsString::from("--config"),
            file.path().as_os_str().to_os_string(),
        ])
        .expect_err("invalid list boolean should fail");

        assert!(
            error
                .message()
                .to_string()
                .contains("invalid boolean value 'maybe' for 'list'")
        );
    }

    #[test]
    fn runtime_options_apply_global_refuse_options() {
        let mut file = NamedTempFile::new().expect("config file");
        writeln!(
            file,
            "refuse options = compress, delete\n[docs]\npath = /srv/docs\n[logs]\npath = /srv/logs\nrefuse options = stats\n",
        )
        .expect("write config");

        let options = RuntimeOptions::parse(&[
            OsString::from("--config"),
            file.path().as_os_str().to_os_string(),
        ])
        .expect("parse config with global refuse options");

        assert_eq!(
            options.modules()[0].refused_options(),
            ["compress", "delete"]
        );
        assert_eq!(options.modules()[1].refused_options(), ["stats"]);
    }

    #[test]
    fn runtime_options_cli_modules_inherit_global_refuse_options() {
        let mut file = NamedTempFile::new().expect("config file");
        writeln!(file, "refuse options = compress\n").expect("write config");

        let options = RuntimeOptions::parse(&[
            OsString::from("--config"),
            file.path().as_os_str().to_os_string(),
            OsString::from("--module"),
            OsString::from("extra=/srv/extra"),
        ])
        .expect("parse config with cli module");

        assert_eq!(options.modules()[0].refused_options(), ["compress"]);
    }

    #[test]
    fn runtime_options_loads_modules_from_included_config() {
        let dir = tempdir().expect("tempdir");
        let include_path = dir.path().join("modules.conf");
        writeln!(
            File::create(&include_path).expect("create include"),
            "[docs]\npath = /srv/docs\n"
        )
        .expect("write include");

        let main_path = dir.path().join("rsyncd.conf");
        writeln!(
            File::create(&main_path).expect("create config"),
            "include = modules.conf\n"
        )
        .expect("write main config");

        let options = RuntimeOptions::parse(&[
            OsString::from("--config"),
            main_path.as_os_str().to_os_string(),
        ])
        .expect("parse config with include");

        assert_eq!(options.modules().len(), 1);
        assert_eq!(options.modules()[0].name(), "docs");
    }

    #[test]
    fn parse_config_modules_detects_recursive_include() {
        let dir = tempdir().expect("tempdir");
        let first = dir.path().join("first.conf");
        let second = dir.path().join("second.conf");

        writeln!(
            File::create(&first).expect("create first"),
            "include = second.conf\n"
        )
        .expect("write first");
        writeln!(
            File::create(&second).expect("create second"),
            "include = first.conf\n"
        )
        .expect("write second");

        let error = parse_config_modules(&first).expect_err("recursive include should fail");
        assert!(error.message().to_string().contains("recursive include"));
    }

    #[test]
    fn runtime_options_rejects_duplicate_global_refuse_options() {
        let mut file = NamedTempFile::new().expect("config file");
        writeln!(
            file,
            "refuse options = compress\nrefuse options = delete\n[docs]\npath = /srv/docs\n",
        )
        .expect("write config");

        let error = RuntimeOptions::parse(&[
            OsString::from("--config"),
            file.path().as_os_str().to_os_string(),
        ])
        .expect_err("duplicate global refuse options should fail");

        assert!(
            error
                .message()
                .to_string()
                .contains("duplicate 'refuse options' directive")
        );
    }

    #[test]
    fn runtime_options_rejects_invalid_uid() {
        let mut file = NamedTempFile::new().expect("config file");
        writeln!(file, "[docs]\npath = /srv/docs\nuid = alpha\n").expect("write config");

        let error = RuntimeOptions::parse(&[
            OsString::from("--config"),
            file.path().as_os_str().to_os_string(),
        ])
        .expect_err("invalid uid should fail");

        assert!(error.message().to_string().contains("invalid uid"));
    }

    #[test]
    fn runtime_options_rejects_invalid_timeout() {
        let mut file = NamedTempFile::new().expect("config file");
        writeln!(file, "[docs]\npath = /srv/docs\ntimeout = never\n").expect("write config");

        let error = RuntimeOptions::parse(&[
            OsString::from("--config"),
            file.path().as_os_str().to_os_string(),
        ])
        .expect_err("invalid timeout should fail");

        assert!(error.message().to_string().contains("invalid timeout"));
    }

    #[test]
    fn runtime_options_rejects_invalid_bwlimit_in_config() {
        let mut file = NamedTempFile::new().expect("config file");
        writeln!(file, "[docs]\npath = /srv/docs\nbwlimit = nope\n").expect("write config");

        let error = RuntimeOptions::parse(&[
            OsString::from("--config"),
            file.path().as_os_str().to_os_string(),
        ])
        .expect_err("invalid bwlimit should fail");

        assert!(
            error
                .message()
                .to_string()
                .contains("invalid 'bwlimit' value 'nope'")
        );
    }

    #[test]
    fn runtime_options_rejects_duplicate_bwlimit_in_config() {
        let mut file = NamedTempFile::new().expect("config file");
        writeln!(
            file,
            "[docs]\npath = /srv/docs\nbwlimit = 1M\nbwlimit = 2M\n"
        )
        .expect("write config");

        let error = RuntimeOptions::parse(&[
            OsString::from("--config"),
            file.path().as_os_str().to_os_string(),
        ])
        .expect_err("duplicate bwlimit should fail");

        assert!(
            error
                .message()
                .to_string()
                .contains("duplicate 'bwlimit' directive")
        );
    }

    #[test]
    fn runtime_options_loads_max_connections_from_config() {
        let mut file = NamedTempFile::new().expect("config file");
        writeln!(file, "[docs]\npath = /srv/docs\nmax connections = 7\n").expect("write config");

        let options = RuntimeOptions::parse(&[
            OsString::from("--config"),
            file.path().as_os_str().to_os_string(),
        ])
        .expect("config parses");

        assert_eq!(options.modules[0].max_connections(), NonZeroU32::new(7));
    }

    #[test]
    fn runtime_options_loads_unlimited_max_connections_from_config() {
        let mut file = NamedTempFile::new().expect("config file");
        writeln!(file, "[docs]\npath = /srv/docs\nmax connections = 0\n").expect("write config");

        let options = RuntimeOptions::parse(&[
            OsString::from("--config"),
            file.path().as_os_str().to_os_string(),
        ])
        .expect("config parses");

        assert!(options.modules[0].max_connections().is_none());
    }

    #[test]
    fn runtime_options_rejects_invalid_max_connections() {
        let mut file = NamedTempFile::new().expect("config file");
        writeln!(file, "[docs]\npath = /srv/docs\nmax connections = nope\n").expect("write config");

        let error = RuntimeOptions::parse(&[
            OsString::from("--config"),
            file.path().as_os_str().to_os_string(),
        ])
        .expect_err("invalid max connections should fail");

        assert!(
            error
                .message()
                .to_string()
                .contains("invalid max connections value")
        );
    }

    #[test]
    fn runtime_options_rejects_duplicate_refuse_options_directives() {
        let mut file = NamedTempFile::new().expect("config file");
        writeln!(
            file,
            "[docs]\npath = /srv/docs\nrefuse options = delete\nrefuse options = compress\n"
        )
        .expect("write config");

        let error = RuntimeOptions::parse(&[
            OsString::from("--config"),
            file.path().as_os_str().to_os_string(),
        ])
        .expect_err("duplicate refuse options should fail");

        assert!(
            error
                .message()
                .to_string()
                .contains("duplicate 'refuse options' directive")
        );
    }

    #[test]
    fn runtime_options_rejects_empty_refuse_options_directive() {
        let mut file = NamedTempFile::new().expect("config file");
        writeln!(file, "[docs]\npath = /srv/docs\nrefuse options =   \n").expect("write config");

        let error = RuntimeOptions::parse(&[
            OsString::from("--config"),
            file.path().as_os_str().to_os_string(),
        ])
        .expect_err("empty refuse options should fail");

        let rendered = error.message().to_string();
        assert!(rendered.contains("must specify at least one option"));
    }

    #[test]
    fn runtime_options_parse_bwlimit_argument() {
        let options = RuntimeOptions::parse(&[OsString::from("--bwlimit"), OsString::from("8M")])
            .expect("parse bwlimit");

        assert_eq!(
            options.bandwidth_limit(),
            Some(NonZeroU64::new(8 * 1024 * 1024).unwrap())
        );
        assert!(options.bandwidth_burst().is_none());
        assert!(options.bandwidth_limit_configured());
    }

    #[test]
    fn runtime_options_parse_bwlimit_argument_with_burst() {
        let options =
            RuntimeOptions::parse(&[OsString::from("--bwlimit"), OsString::from("8M:12M")])
                .expect("parse bwlimit with burst");

        assert_eq!(
            options.bandwidth_limit(),
            Some(NonZeroU64::new(8 * 1024 * 1024).unwrap())
        );
        assert_eq!(
            options.bandwidth_burst(),
            Some(NonZeroU64::new(12 * 1024 * 1024).unwrap())
        );
        assert!(options.bandwidth_limit_configured());
    }

    #[test]
    fn runtime_options_trim_bwlimit_argument() {
        let options =
            RuntimeOptions::parse(&[OsString::from("--bwlimit"), OsString::from(" 8M \n")])
                .expect("parse bwlimit");

        assert_eq!(
            options.bandwidth_limit(),
            Some(NonZeroU64::new(8 * 1024 * 1024).unwrap())
        );
        assert!(options.bandwidth_burst().is_none());
        assert!(options.bandwidth_limit_configured());
    }

    #[test]
    fn runtime_options_parse_bwlimit_unlimited() {
        let options = RuntimeOptions::parse(&[OsString::from("--bwlimit"), OsString::from("0")])
            .expect("parse unlimited");

        assert!(options.bandwidth_limit().is_none());
        assert!(options.bandwidth_burst().is_none());
        assert!(options.bandwidth_limit_configured());
    }

    #[test]
    fn runtime_options_parse_bwlimit_unlimited_ignores_burst() {
        let options =
            RuntimeOptions::parse(&[OsString::from("--bwlimit"), OsString::from("0:512K")])
                .expect("parse unlimited with burst");

        assert!(options.bandwidth_limit().is_none());
        assert!(options.bandwidth_burst().is_none());
        assert!(options.bandwidth_limit_configured());
    }

    #[test]
    fn runtime_options_parse_no_bwlimit_argument() {
        let options =
            RuntimeOptions::parse(&[OsString::from("--no-bwlimit")]).expect("parse no-bwlimit");

        assert!(options.bandwidth_limit().is_none());
        assert!(options.bandwidth_burst().is_none());
        assert!(options.bandwidth_limit_configured());
    }

    #[test]
    fn runtime_options_reject_invalid_bwlimit() {
        let error = RuntimeOptions::parse(&[OsString::from("--bwlimit"), OsString::from("foo")])
            .expect_err("invalid bwlimit should fail");

        assert!(
            error
                .message()
                .to_string()
                .contains("--bwlimit=foo is invalid")
        );
    }

    #[test]
    fn runtime_options_reject_duplicate_bwlimit() {
        let error = RuntimeOptions::parse(&[
            OsString::from("--bwlimit"),
            OsString::from("8M"),
            OsString::from("--bwlimit"),
            OsString::from("16M"),
        ])
        .expect_err("duplicate bwlimit should fail");

        assert!(
            error
                .message()
                .to_string()
                .contains("duplicate daemon argument '--bwlimit'")
        );
    }

    #[test]
    fn runtime_options_parse_log_file_argument() {
        let options = RuntimeOptions::parse(&[
            OsString::from("--log-file"),
            OsString::from("/var/log/oc-rsyncd.log"),
        ])
        .expect("parse log file argument");

        assert_eq!(
            options.log_file(),
            Some(&PathBuf::from("/var/log/oc-rsyncd.log"))
        );
    }

    #[test]
    fn runtime_options_reject_duplicate_log_file_argument() {
        let error = RuntimeOptions::parse(&[
            OsString::from("--log-file"),
            OsString::from("/tmp/one.log"),
            OsString::from("--log-file"),
            OsString::from("/tmp/two.log"),
        ])
        .expect_err("duplicate log file should fail");

        assert!(
            error
                .message()
                .to_string()
                .contains("duplicate daemon argument '--log-file'")
        );
    }

    #[test]
    fn runtime_options_parse_lock_file_argument() {
        let options = RuntimeOptions::parse(&[
            OsString::from("--lock-file"),
            OsString::from("/var/run/oc-rsyncd.lock"),
        ])
        .expect("parse lock file argument");

        assert_eq!(
            options.lock_file(),
            Some(Path::new("/var/run/oc-rsyncd.lock"))
        );
    }

    #[test]
    fn runtime_options_reject_duplicate_lock_file_argument() {
        let error = RuntimeOptions::parse(&[
            OsString::from("--lock-file"),
            OsString::from("/tmp/one.lock"),
            OsString::from("--lock-file"),
            OsString::from("/tmp/two.lock"),
        ])
        .expect_err("duplicate lock file should fail");

        assert!(
            error
                .message()
                .to_string()
                .contains("duplicate daemon argument '--lock-file'")
        );
    }

    #[test]
    fn runtime_options_parse_motd_sources() {
        let dir = tempdir().expect("motd dir");
        let motd_path = dir.path().join("motd.txt");
        fs::write(&motd_path, "Welcome to oc-rsyncd\nSecond line\n").expect("write motd");

        let options = RuntimeOptions::parse(&[
            OsString::from("--motd-file"),
            motd_path.as_os_str().to_os_string(),
            OsString::from("--motd-line"),
            OsString::from("Trailing notice"),
        ])
        .expect("parse motd options");

        let expected = vec![
            String::from("Welcome to oc-rsyncd"),
            String::from("Second line"),
            String::from("Trailing notice"),
        ];

        assert_eq!(options.motd_lines(), expected.as_slice());
    }

    #[test]
    fn runtime_options_loads_motd_from_config_directives() {
        let dir = tempdir().expect("motd dir");
        let config_path = dir.path().join("rsyncd.conf");
        let motd_path = dir.path().join("motd.txt");
        fs::write(&motd_path, "First line\nSecond line\r\n").expect("write motd file");

        fs::write(
            &config_path,
            "motd file = motd.txt\nmotd = Inline note\n[docs]\npath = /srv/docs\n",
        )
        .expect("write config");

        let options = RuntimeOptions::parse(&[
            OsString::from("--config"),
            config_path.as_os_str().to_os_string(),
        ])
        .expect("parse config with motd directives");

        let expected = vec![
            String::from("First line"),
            String::from("Second line"),
            String::from("Inline note"),
        ];

        assert_eq!(options.motd_lines(), expected.as_slice());
    }

    #[test]
    fn runtime_options_default_enables_reverse_lookup() {
        let options = RuntimeOptions::parse(&[]).expect("parse defaults");
        assert!(options.reverse_lookup());
    }

    #[test]
    fn runtime_options_loads_reverse_lookup_from_config() {
        let dir = tempdir().expect("config dir");
        let config_path = dir.path().join("rsyncd.conf");
        fs::write(
            &config_path,
            "reverse lookup = no\n[docs]\npath = /srv/docs\n",
        )
        .expect("write config");

        let args = [
            OsString::from("--config"),
            config_path.as_os_str().to_os_string(),
        ];
        let options = RuntimeOptions::parse(&args).expect("parse config");
        assert!(!options.reverse_lookup());
    }

    #[test]
    fn runtime_options_rejects_duplicate_reverse_lookup_directive() {
        let dir = tempdir().expect("config dir");
        let config_path = dir.path().join("rsyncd.conf");
        fs::write(
            &config_path,
            "reverse lookup = yes\nreverse lookup = no\n[docs]\npath = /srv/docs\n",
        )
        .expect("write config");

        let args = [
            OsString::from("--config"),
            config_path.as_os_str().to_os_string(),
        ];
        let error = RuntimeOptions::parse(&args).expect_err("duplicate reverse lookup");
        assert!(format!("{error}").contains("reverse lookup"));
    }

    #[test]
    fn runtime_options_parse_hosts_allow_and_deny() {
        let mut file = NamedTempFile::new().expect("config file");
        writeln!(
            file,
            "[docs]\npath = /srv/docs\nhosts allow = 127.0.0.1,192.168.0.0/24\nhosts deny = 192.168.0.5\n",
        )
        .expect("write config");

        let options = RuntimeOptions::parse(&[
            OsString::from("--config"),
            file.path().as_os_str().to_os_string(),
        ])
        .expect("parse hosts directives");

        let modules = options.modules();
        assert_eq!(modules.len(), 1);

        let module = &modules[0];
        assert_eq!(module.hosts_allow.len(), 2);
        assert!(matches!(
            module.hosts_allow[0],
            HostPattern::Ipv4 { prefix: 32, .. }
        ));
        assert!(matches!(
            module.hosts_allow[1],
            HostPattern::Ipv4 { prefix: 24, .. }
        ));
        assert_eq!(module.hosts_deny.len(), 1);
        assert!(matches!(
            module.hosts_deny[0],
            HostPattern::Ipv4 { prefix: 32, .. }
        ));
    }

    #[test]
    fn runtime_options_parse_hostname_patterns() {
        let mut file = NamedTempFile::new().expect("config file");
        writeln!(
            file,
            "[docs]\npath = /srv/docs\nhosts allow = trusted.example.com,.example.org\nhosts deny = bad?.example.net\n",
        )
        .expect("write config");

        let options = RuntimeOptions::parse(&[
            OsString::from("--config"),
            file.path().as_os_str().to_os_string(),
        ])
        .expect("parse hostname hosts directives");

        let modules = options.modules();
        assert_eq!(modules.len(), 1);

        let module = &modules[0];
        assert_eq!(module.hosts_allow.len(), 2);
        assert!(matches!(module.hosts_allow[0], HostPattern::Hostname(_)));
        assert!(matches!(module.hosts_allow[1], HostPattern::Hostname(_)));
        assert_eq!(module.hosts_deny.len(), 1);
        assert!(matches!(module.hosts_deny[0], HostPattern::Hostname(_)));
    }

    #[test]
    fn runtime_options_parse_auth_users_and_secrets_file() {
        let dir = tempdir().expect("config dir");
        let module_dir = dir.path().join("module");
        fs::create_dir_all(&module_dir).expect("module dir");
        let secrets_path = dir.path().join("secrets.txt");
        fs::write(&secrets_path, "alice:password\n").expect("write secrets");

        #[cfg(unix)]
        {
            use std::os::unix::fs::PermissionsExt;
            fs::set_permissions(&secrets_path, PermissionsExt::from_mode(0o600))
                .expect("chmod secrets");
        }

        let mut file = NamedTempFile::new().expect("config file");
        writeln!(
            file,
            "[secure]\npath = {}\nauth users = alice, bob\nsecrets file = {}\n",
            module_dir.display(),
            secrets_path.display()
        )
        .expect("write config");

        let options = RuntimeOptions::parse(&[
            OsString::from("--config"),
            file.path().as_os_str().to_os_string(),
        ])
        .expect("parse auth users");

        let modules = options.modules();
        assert_eq!(modules.len(), 1);
        let module = &modules[0];
        assert_eq!(
            module.auth_users(),
            &[String::from("alice"), String::from("bob")]
        );
        assert_eq!(module.secrets_file(), Some(secrets_path.as_path()));
    }

    #[test]
    fn runtime_options_require_secrets_file_with_auth_users() {
        let mut file = NamedTempFile::new().expect("config file");
        writeln!(file, "[secure]\npath = /srv/secure\nauth users = alice\n").expect("write config");

        let error = RuntimeOptions::parse(&[
            OsString::from("--config"),
            file.path().as_os_str().to_os_string(),
        ])
        .expect_err("missing secrets file should error");

        assert!(
            error
                .message()
                .to_string()
                .contains("missing the required 'secrets file' directive")
        );
    }

    #[cfg(unix)]
    #[test]
    fn runtime_options_rejects_world_readable_secrets_file() {
        use std::os::unix::fs::PermissionsExt;

        let dir = tempdir().expect("config dir");
        let module_dir = dir.path().join("module");
        fs::create_dir_all(&module_dir).expect("module dir");
        let secrets_path = dir.path().join("secrets.txt");
        fs::write(&secrets_path, "alice:password\n").expect("write secrets");
        fs::set_permissions(&secrets_path, PermissionsExt::from_mode(0o644))
            .expect("chmod secrets");

        let mut file = NamedTempFile::new().expect("config file");
        writeln!(
            file,
            "[secure]\npath = {}\nauth users = alice\nsecrets file = {}\n",
            module_dir.display(),
            secrets_path.display()
        )
        .expect("write config");

        let error = RuntimeOptions::parse(&[
            OsString::from("--config"),
            file.path().as_os_str().to_os_string(),
        ])
        .expect_err("world-readable secrets file should error");

        assert!(
            error
                .message()
                .to_string()
                .contains("must not be accessible to group or others")
        );
    }

    #[test]
    fn runtime_options_rejects_config_missing_path() {
        let mut file = NamedTempFile::new().expect("config file");
        writeln!(file, "[docs]\ncomment = sample\n").expect("write config");

        let error = RuntimeOptions::parse(&[
            OsString::from("--config"),
            file.path().as_os_str().to_os_string(),
        ])
        .expect_err("missing path should error");

        assert!(
            error
                .message()
                .to_string()
                .contains("missing required 'path' directive")
        );
    }

    #[test]
    fn runtime_options_rejects_duplicate_module_across_config_and_cli() {
        let mut file = NamedTempFile::new().expect("config file");
        writeln!(file, "[docs]\npath = /srv/docs\n").expect("write config");

        let error = RuntimeOptions::parse(&[
            OsString::from("--config"),
            file.path().as_os_str().to_os_string(),
            OsString::from("--module"),
            OsString::from("docs=/other/path"),
        ])
        .expect_err("duplicate module should fail");

        assert!(
            error
                .message()
                .to_string()
                .contains("duplicate module definition 'docs'")
        );
    }

    #[test]
    fn run_daemon_serves_single_legacy_connection() {
        let _lock = ENV_LOCK.lock().expect("env lock");
        let _primary = EnvGuard::set("OC_RSYNC_DAEMON_FALLBACK", OsStr::new("0"));
        let _secondary = EnvGuard::set("OC_RSYNC_FALLBACK", OsStr::new("0"));

        let listener = TcpListener::bind((Ipv4Addr::LOCALHOST, 0)).expect("ephemeral port");
        let port = listener.local_addr().expect("listener addr").port();
        drop(listener);

        let config = DaemonConfig::builder()
            .arguments([
                OsString::from("--port"),
                OsString::from(port.to_string()),
                OsString::from("--once"),
            ])
            .build();

        let handle = thread::spawn(move || run_daemon(config));

        let mut stream = connect_with_retries(port);
        let mut reader = BufReader::new(stream.try_clone().expect("clone stream"));

        let expected_greeting = legacy_daemon_greeting();
        let mut line = String::new();
        reader.read_line(&mut line).expect("greeting");
        assert_eq!(line, expected_greeting);

        stream
            .write_all(b"@RSYNCD: 32.0\n")
            .expect("send handshake response");
        stream.flush().expect("flush handshake response");

        line.clear();
        reader.read_line(&mut line).expect("handshake ack");
        assert_eq!(line, "@RSYNCD: OK\n");

        stream.write_all(b"module\n").expect("send module request");
        stream.flush().expect("flush module request");

        line.clear();
        reader.read_line(&mut line).expect("error message");
        assert!(line.starts_with("@ERROR:"));

        line.clear();
        reader.read_line(&mut line).expect("exit message");
        assert_eq!(line, "@RSYNCD: EXIT\n");

        drop(reader);
        let result = handle.join().expect("daemon thread");
        assert!(result.is_ok());
    }

    #[test]
    fn run_daemon_handles_binary_negotiation() {
        use rsync_protocol::{BorrowedMessageFrames, MessageCode};

        let _lock = ENV_LOCK.lock().expect("env lock");
        let _primary = EnvGuard::set("OC_RSYNC_DAEMON_FALLBACK", OsStr::new("0"));
        let _secondary = EnvGuard::set("OC_RSYNC_FALLBACK", OsStr::new("0"));

        let listener = TcpListener::bind((Ipv4Addr::LOCALHOST, 0)).expect("ephemeral port");
        let port = listener.local_addr().expect("listener addr").port();
        drop(listener);

        let config = DaemonConfig::builder()
            .arguments([
                OsString::from("--port"),
                OsString::from(port.to_string()),
                OsString::from("--once"),
            ])
            .build();

        let handle = thread::spawn(move || run_daemon(config));

        let mut stream = connect_with_retries(port);
        stream
            .set_read_timeout(Some(Duration::from_secs(5)))
            .expect("set read timeout");
        stream
            .set_write_timeout(Some(Duration::from_secs(5)))
            .expect("set write timeout");

        let advertisement = u32::from(ProtocolVersion::NEWEST.as_u8()).to_be_bytes();
        stream
            .write_all(&advertisement)
            .expect("send client advertisement");
        stream.flush().expect("flush advertisement");

        let mut response = [0u8; 4];
        stream
            .read_exact(&mut response)
            .expect("read server advertisement");
        assert_eq!(response, advertisement);

        let mut frames = Vec::new();
        stream.read_to_end(&mut frames).expect("read frames");

        let mut iter = BorrowedMessageFrames::new(&frames);
        let first = iter.next().expect("first frame").expect("decode frame");
        assert_eq!(first.code(), MessageCode::Error);
        assert_eq!(first.payload(), HANDSHAKE_ERROR_PAYLOAD.as_bytes());
        let second = iter.next().expect("second frame").expect("decode frame");
        assert_eq!(second.code(), MessageCode::ErrorExit);
        assert_eq!(
            second.payload(),
            u32::try_from(FEATURE_UNAVAILABLE_EXIT_CODE)
                .expect("feature unavailable exit code fits")
                .to_be_bytes()
        );
        assert!(iter.next().is_none());

        let result = handle.join().expect("daemon thread");
        assert!(result.is_ok());
    }

    #[test]
    fn run_daemon_requests_authentication_for_protected_module() {
        let _lock = ENV_LOCK.lock().expect("env lock");
        let _primary = EnvGuard::set("OC_RSYNC_DAEMON_FALLBACK", OsStr::new("0"));
        let _secondary = EnvGuard::set("OC_RSYNC_FALLBACK", OsStr::new("0"));

        let dir = tempdir().expect("config dir");
        let module_dir = dir.path().join("module");
        fs::create_dir_all(&module_dir).expect("module dir");
        let secrets_path = dir.path().join("secrets.txt");
        fs::write(&secrets_path, "alice:password\n").expect("write secrets");

        #[cfg(unix)]
        {
            use std::os::unix::fs::PermissionsExt;
            fs::set_permissions(&secrets_path, PermissionsExt::from_mode(0o600))
                .expect("chmod secrets");
        }

        let config_path = dir.path().join("rsyncd.conf");
        fs::write(
            &config_path,
            format!(
                "[secure]\npath = {}\nauth users = alice\nsecrets file = {}\n",
                module_dir.display(),
                secrets_path.display()
            ),
        )
        .expect("write config");

        let listener = TcpListener::bind((Ipv4Addr::LOCALHOST, 0)).expect("ephemeral port");
        let port = listener.local_addr().expect("listener addr").port();
        drop(listener);

        let config = DaemonConfig::builder()
            .arguments([
                OsString::from("--port"),
                OsString::from(port.to_string()),
                OsString::from("--once"),
                OsString::from("--config"),
                config_path.as_os_str().to_os_string(),
            ])
            .build();

        let handle = thread::spawn(move || run_daemon(config));

        let mut stream = connect_with_retries(port);
        let mut reader = BufReader::new(stream.try_clone().expect("clone stream"));

        let expected_greeting = legacy_daemon_greeting();
        let mut line = String::new();
        reader.read_line(&mut line).expect("greeting");
        assert_eq!(line, expected_greeting);

        stream
            .write_all(b"@RSYNCD: 32.0\n")
            .expect("send handshake response");
        stream.flush().expect("flush handshake response");

        line.clear();
        reader.read_line(&mut line).expect("handshake ack");
        assert_eq!(line, "@RSYNCD: OK\n");

        stream.write_all(b"secure\n").expect("send module request");
        stream.flush().expect("flush module request");

        line.clear();
        reader.read_line(&mut line).expect("capabilities");
        assert_eq!(line, "@RSYNCD: CAP modules authlist\n");

        line.clear();
        reader.read_line(&mut line).expect("auth request");
        assert!(line.starts_with("@RSYNCD: AUTHREQD "));
        let challenge = line
            .trim_end()
            .strip_prefix("@RSYNCD: AUTHREQD ")
            .expect("challenge prefix");
        assert!(!challenge.is_empty());

        stream.write_all(b"\n").expect("send empty credentials");
        stream.flush().expect("flush empty credentials");

        line.clear();
        reader.read_line(&mut line).expect("denied message");
        assert_eq!(
            line.trim_end(),
            "@ERROR: access denied to module 'secure' from 127.0.0.1"
        );

        line.clear();
        reader.read_line(&mut line).expect("exit message");
        assert_eq!(line, "@RSYNCD: EXIT\n");

        drop(reader);
        let result = handle.join().expect("daemon thread");
        assert!(result.is_ok());
    }

    #[test]
    fn run_daemon_enforces_module_connection_limit() {
        let _lock = ENV_LOCK.lock().expect("env lock");
        let _primary = EnvGuard::set("OC_RSYNC_DAEMON_FALLBACK", OsStr::new("0"));
        let _secondary = EnvGuard::set("OC_RSYNC_FALLBACK", OsStr::new("0"));

        let dir = tempdir().expect("config dir");
        let module_dir = dir.path().join("module");
        fs::create_dir_all(&module_dir).expect("module dir");
        let secrets_path = dir.path().join("secrets.txt");
        fs::write(&secrets_path, "alice:password\n").expect("write secrets");

        #[cfg(unix)]
        {
            use std::os::unix::fs::PermissionsExt;
            fs::set_permissions(&secrets_path, PermissionsExt::from_mode(0o600))
                .expect("chmod secrets");
        }

        let config_path = dir.path().join("rsyncd.conf");
        writeln!(
            fs::File::create(&config_path).expect("create config"),
            "[secure]\npath = {}\nauth users = alice\nsecrets file = {}\nmax connections = 1\n",
            module_dir.display(),
            secrets_path.display()
        )
        .expect("write config");

        let listener = TcpListener::bind((Ipv4Addr::LOCALHOST, 0)).expect("ephemeral port");
        let port = listener.local_addr().expect("listener addr").port();
        drop(listener);

        let config = DaemonConfig::builder()
            .arguments([
                OsString::from("--port"),
                OsString::from(port.to_string()),
                OsString::from("--max-sessions"),
                OsString::from("2"),
                OsString::from("--config"),
                config_path.as_os_str().to_os_string(),
            ])
            .build();

        let handle = thread::spawn(move || run_daemon(config));

        let mut first_stream = connect_with_retries(port);
        let mut first_reader = BufReader::new(first_stream.try_clone().expect("clone stream"));

        let expected_greeting = legacy_daemon_greeting();
        let mut line = String::new();
        first_reader.read_line(&mut line).expect("greeting");
        assert_eq!(line, expected_greeting);

        first_stream
            .write_all(b"@RSYNCD: 32.0\n")
            .expect("send handshake");
        first_stream.flush().expect("flush handshake");

        line.clear();
        first_reader.read_line(&mut line).expect("handshake ack");
        assert_eq!(line, "@RSYNCD: OK\n");

        first_stream
            .write_all(b"secure\n")
            .expect("send module request");
        first_stream.flush().expect("flush module");

        line.clear();
        first_reader
            .read_line(&mut line)
            .expect("capabilities for first client");
        assert_eq!(line.trim_end(), "@RSYNCD: CAP modules authlist");

        line.clear();
        first_reader
            .read_line(&mut line)
            .expect("auth request for first client");
        assert!(line.starts_with("@RSYNCD: AUTHREQD"));

        let mut second_stream = connect_with_retries(port);
        let mut second_reader = BufReader::new(second_stream.try_clone().expect("clone second"));

        line.clear();
        second_reader.read_line(&mut line).expect("second greeting");
        assert_eq!(line, expected_greeting);

        second_stream
            .write_all(b"@RSYNCD: 32.0\n")
            .expect("send second handshake");
        second_stream.flush().expect("flush second handshake");

        line.clear();
        second_reader
            .read_line(&mut line)
            .expect("second handshake ack");
        assert_eq!(line, "@RSYNCD: OK\n");

        second_stream
            .write_all(b"secure\n")
            .expect("send second module");
        second_stream.flush().expect("flush second module");

        line.clear();
        second_reader
            .read_line(&mut line)
            .expect("second capabilities");
        assert_eq!(line.trim_end(), "@RSYNCD: CAP modules authlist");

        line.clear();
        second_reader.read_line(&mut line).expect("limit error");
        assert_eq!(
            line.trim_end(),
            "@ERROR: max connections (1) reached -- try again later"
        );

        line.clear();
        second_reader
            .read_line(&mut line)
            .expect("second exit message");
        assert_eq!(line, "@RSYNCD: EXIT\n");

        first_stream
            .write_all(b"\n")
            .expect("send empty credentials to first client");
        first_stream.flush().expect("flush first credentials");

        line.clear();
        first_reader
            .read_line(&mut line)
            .expect("first denial message");
        assert!(line.starts_with("@ERROR: access denied"));

        line.clear();
        first_reader
            .read_line(&mut line)
            .expect("first exit message");
        assert_eq!(line, "@RSYNCD: EXIT\n");

        drop(second_reader);
        drop(second_stream);
        drop(first_reader);
        drop(first_stream);

        let result = handle.join().expect("daemon thread");
        assert!(result.is_ok());
    }

    #[test]
    fn run_daemon_accepts_valid_credentials() {
        let _lock = ENV_LOCK.lock().expect("env lock");
        let _primary = EnvGuard::set("OC_RSYNC_DAEMON_FALLBACK", OsStr::new("0"));
        let _secondary = EnvGuard::set("OC_RSYNC_FALLBACK", OsStr::new("0"));

        let dir = tempdir().expect("config dir");
        let module_dir = dir.path().join("module");
        fs::create_dir_all(&module_dir).expect("module dir");
        let secrets_path = dir.path().join("secrets.txt");
        fs::write(&secrets_path, "alice:password\n").expect("write secrets");

        #[cfg(unix)]
        {
            use std::os::unix::fs::PermissionsExt;
            fs::set_permissions(&secrets_path, PermissionsExt::from_mode(0o600))
                .expect("chmod secrets");
        }

        let config_path = dir.path().join("rsyncd.conf");
        fs::write(
            &config_path,
            format!(
                "[secure]\npath = {}\nauth users = alice\nsecrets file = {}\n",
                module_dir.display(),
                secrets_path.display()
            ),
        )
        .expect("write config");

        let listener = TcpListener::bind((Ipv4Addr::LOCALHOST, 0)).expect("ephemeral port");
        let port = listener.local_addr().expect("listener addr").port();
        drop(listener);

        let config = DaemonConfig::builder()
            .arguments([
                OsString::from("--port"),
                OsString::from(port.to_string()),
                OsString::from("--once"),
                OsString::from("--config"),
                config_path.as_os_str().to_os_string(),
            ])
            .build();

        let handle = thread::spawn(move || run_daemon(config));

        let mut stream = connect_with_retries(port);
        let mut reader = BufReader::new(stream.try_clone().expect("clone stream"));

        let expected_greeting = legacy_daemon_greeting();
        let mut line = String::new();
        reader.read_line(&mut line).expect("greeting");
        assert_eq!(line, expected_greeting);

        stream
            .write_all(b"@RSYNCD: 32.0\n")
            .expect("send handshake response");
        stream.flush().expect("flush handshake response");

        line.clear();
        reader.read_line(&mut line).expect("handshake ack");
        assert_eq!(line, "@RSYNCD: OK\n");

        stream.write_all(b"secure\n").expect("send module request");
        stream.flush().expect("flush module request");

        line.clear();
        reader.read_line(&mut line).expect("capabilities");
        assert_eq!(line, "@RSYNCD: CAP modules authlist\n");

        line.clear();
        reader.read_line(&mut line).expect("auth request");
        let challenge = line
            .trim_end()
            .strip_prefix("@RSYNCD: AUTHREQD ")
            .expect("challenge prefix");

        let mut hasher = Md5::new();
        hasher.update(b"password");
        hasher.update(challenge.as_bytes());
        let digest = STANDARD_NO_PAD.encode(hasher.finalize());
        let response_line = format!("alice {digest}\n");
        stream
            .write_all(response_line.as_bytes())
            .expect("send credentials");
        stream.flush().expect("flush credentials");

        line.clear();
        reader
            .read_line(&mut line)
            .expect("post-auth acknowledgement");
        assert_eq!(line, "@RSYNCD: OK\n");

        line.clear();
        reader.read_line(&mut line).expect("unavailable message");
        assert_eq!(
            line.trim_end(),
            "@ERROR: module 'secure' transfers are not yet implemented in this build"
        );

        line.clear();
        reader.read_line(&mut line).expect("exit message");
        assert_eq!(line, "@RSYNCD: EXIT\n");

        drop(reader);
        let result = handle.join().expect("daemon thread");
        assert!(result.is_ok());
    }

    #[test]
    fn run_daemon_honours_max_sessions() {
        let _lock = ENV_LOCK.lock().expect("env lock");
        let _primary = EnvGuard::set("OC_RSYNC_DAEMON_FALLBACK", OsStr::new("0"));
        let _secondary = EnvGuard::set("OC_RSYNC_FALLBACK", OsStr::new("0"));

        let listener = TcpListener::bind((Ipv4Addr::LOCALHOST, 0)).expect("ephemeral port");
        let port = listener.local_addr().expect("listener addr").port();
        drop(listener);

        let config = DaemonConfig::builder()
            .arguments([
                OsString::from("--port"),
                OsString::from(port.to_string()),
                OsString::from("--max-sessions"),
                OsString::from("2"),
            ])
            .build();

        let handle = thread::spawn(move || run_daemon(config));

        let expected_greeting = legacy_daemon_greeting();
        for _ in 0..2 {
            let mut stream = connect_with_retries(port);
            let mut reader = BufReader::new(stream.try_clone().expect("clone stream"));

            let mut line = String::new();
            reader.read_line(&mut line).expect("greeting");
            assert_eq!(line, expected_greeting);

            stream
                .write_all(b"@RSYNCD: 32.0\n")
                .expect("send handshake response");
            stream.flush().expect("flush handshake response");

            line.clear();
            reader.read_line(&mut line).expect("handshake ack");
            assert_eq!(line, "@RSYNCD: OK\n");

            stream.write_all(b"module\n").expect("send module request");
            stream.flush().expect("flush module request");

            line.clear();
            reader.read_line(&mut line).expect("error message");
            assert!(line.starts_with("@ERROR:"));

            line.clear();
            reader.read_line(&mut line).expect("exit message");
            assert_eq!(line, "@RSYNCD: EXIT\n");
        }

        let result = handle.join().expect("daemon thread");
        assert!(result.is_ok());
    }

    #[test]
    fn run_daemon_handles_parallel_sessions() {
        let _lock = ENV_LOCK.lock().expect("env lock");
        let _primary = EnvGuard::set("OC_RSYNC_DAEMON_FALLBACK", OsStr::new("0"));
        let _secondary = EnvGuard::set("OC_RSYNC_FALLBACK", OsStr::new("0"));

        let listener = TcpListener::bind((Ipv4Addr::LOCALHOST, 0)).expect("ephemeral port");
        let port = listener.local_addr().expect("listener addr").port();
        drop(listener);

        let config = DaemonConfig::builder()
            .arguments([
                OsString::from("--port"),
                OsString::from(port.to_string()),
                OsString::from("--max-sessions"),
                OsString::from("2"),
            ])
            .build();

        let handle = thread::spawn(move || run_daemon(config));

        let barrier = Arc::new(Barrier::new(2));
        let mut clients = Vec::new();

        for _ in 0..2 {
            let barrier = Arc::clone(&barrier);
            clients.push(thread::spawn(move || {
                barrier.wait();
                let mut stream = connect_with_retries(port);
                let mut reader = BufReader::new(stream.try_clone().expect("clone stream"));

                let mut line = String::new();
                reader.read_line(&mut line).expect("greeting");
                assert_eq!(line, legacy_daemon_greeting());

                stream
                    .write_all(b"@RSYNCD: 32.0\n")
                    .expect("send handshake response");
                stream.flush().expect("flush handshake response");

                line.clear();
                reader.read_line(&mut line).expect("handshake ack");
                assert_eq!(line, "@RSYNCD: OK\n");

                stream.write_all(b"module\n").expect("send module request");
                stream.flush().expect("flush module request");

                line.clear();
                reader.read_line(&mut line).expect("error message");
                assert!(line.starts_with("@ERROR:"));

                line.clear();
                reader.read_line(&mut line).expect("exit message");
                assert_eq!(line, "@RSYNCD: EXIT\n");
            }));
        }

        for client in clients {
            client.join().expect("client thread");
        }

        let result = handle.join().expect("daemon thread");
        assert!(result.is_ok());
    }

    #[test]
    fn run_daemon_lists_modules_on_request() {
        let _lock = ENV_LOCK.lock().expect("env lock");
        let _primary = EnvGuard::set("OC_RSYNC_DAEMON_FALLBACK", OsStr::new("0"));
        let _secondary = EnvGuard::set("OC_RSYNC_FALLBACK", OsStr::new("0"));

        let listener = TcpListener::bind((Ipv4Addr::LOCALHOST, 0)).expect("ephemeral port");
        let port = listener.local_addr().expect("listener addr").port();
        drop(listener);

        let config = DaemonConfig::builder()
            .arguments([
                OsString::from("--port"),
                OsString::from(port.to_string()),
                OsString::from("--module"),
                OsString::from("docs=/srv/docs,Documentation"),
                OsString::from("--module"),
                OsString::from("logs=/var/log"),
                OsString::from("--once"),
            ])
            .build();

        let handle = thread::spawn(move || run_daemon(config));

        let mut stream = connect_with_retries(port);
        let mut reader = BufReader::new(stream.try_clone().expect("clone stream"));

        let expected_greeting = legacy_daemon_greeting();
        let mut line = String::new();
        reader.read_line(&mut line).expect("greeting");
        assert_eq!(line, expected_greeting);

        stream.write_all(b"#list\n").expect("send list request");
        stream.flush().expect("flush list request");

        line.clear();
        reader.read_line(&mut line).expect("capabilities");
        assert_eq!(line, "@RSYNCD: CAP modules\n");

        line.clear();
        reader.read_line(&mut line).expect("ok line");
        assert_eq!(line, "@RSYNCD: OK\n");

        line.clear();
        reader.read_line(&mut line).expect("first module");
        assert_eq!(line.trim_end(), "docs\tDocumentation");

        line.clear();
        reader.read_line(&mut line).expect("second module");
        assert_eq!(line.trim_end(), "logs");

        line.clear();
        reader.read_line(&mut line).expect("exit line");
        assert_eq!(line, "@RSYNCD: EXIT\n");

        drop(reader);
        let result = handle.join().expect("daemon thread");
        assert!(result.is_ok());
    }

    #[test]
    fn run_daemon_writes_and_removes_pid_file() {
        let _lock = ENV_LOCK.lock().expect("env lock");
        let _primary = EnvGuard::set("OC_RSYNC_DAEMON_FALLBACK", OsStr::new("0"));
        let _secondary = EnvGuard::set("OC_RSYNC_FALLBACK", OsStr::new("0"));

        let listener = TcpListener::bind((Ipv4Addr::LOCALHOST, 0)).expect("ephemeral port");
        let port = listener.local_addr().expect("listener addr").port();
        drop(listener);

        let temp = tempdir().expect("pid dir");
        let pid_path = temp.path().join("oc-rsyncd.pid");

        let config = DaemonConfig::builder()
            .arguments([
                OsString::from("--port"),
                OsString::from(port.to_string()),
                OsString::from("--pid-file"),
                pid_path.as_os_str().to_os_string(),
                OsString::from("--once"),
            ])
            .build();

        let pid_clone = pid_path.clone();
        let handle = thread::spawn(move || run_daemon(config));

        let start = Instant::now();
        while !pid_clone.exists() {
            if start.elapsed() > Duration::from_secs(5) {
                panic!("pid file not created");
            }
            thread::sleep(Duration::from_millis(20));
        }

        let mut stream = connect_with_retries(port);
        let mut reader = BufReader::new(stream.try_clone().expect("clone stream"));

        let expected_greeting = legacy_daemon_greeting();
        let mut line = String::new();
        reader.read_line(&mut line).expect("greeting");
        assert_eq!(line, expected_greeting);

        stream.write_all(b"#list\n").expect("send list request");
        stream.flush().expect("flush list request");

        drop(reader);
        drop(stream);

        let result = handle.join().expect("daemon thread");
        assert!(result.is_ok());
        assert!(!pid_path.exists());
    }

    #[test]
    fn run_daemon_enforces_bwlimit_during_module_list() {
        let _lock = ENV_LOCK.lock().expect("env lock");
        let _primary = EnvGuard::set("OC_RSYNC_DAEMON_FALLBACK", OsStr::new("0"));
        let _secondary = EnvGuard::set("OC_RSYNC_FALLBACK", OsStr::new("0"));

        let mut recorder = rsync_bandwidth::recorded_sleep_session();
        recorder.clear();

        let listener = TcpListener::bind((Ipv4Addr::LOCALHOST, 0)).expect("ephemeral port");
        let port = listener.local_addr().expect("listener addr").port();
        drop(listener);

        let comment = "x".repeat(4096);
        let config = DaemonConfig::builder()
            .arguments([
                OsString::from("--port"),
                OsString::from(port.to_string()),
                OsString::from("--bwlimit"),
                OsString::from("1K"),
                OsString::from("--module"),
                OsString::from(format!("docs=/srv/docs,{}", comment)),
                OsString::from("--module"),
                OsString::from("logs=/var/log"),
                OsString::from("--once"),
            ])
            .build();

        let handle = thread::spawn(move || run_daemon(config));

        let mut stream = connect_with_retries(port);
        let mut reader = BufReader::new(stream.try_clone().expect("clone stream"));

        let expected_greeting = legacy_daemon_greeting();
        let mut line = String::new();
        reader.read_line(&mut line).expect("greeting");
        assert_eq!(line, expected_greeting);

        stream.write_all(b"#list\n").expect("send list request");
        stream.flush().expect("flush list request");

        let mut total_bytes = 0usize;

        line.clear();
        reader.read_line(&mut line).expect("capabilities");
        assert_eq!(line, "@RSYNCD: CAP modules\n");
        total_bytes += line.as_bytes().len();

        line.clear();
        reader.read_line(&mut line).expect("ok line");
        assert_eq!(line, "@RSYNCD: OK\n");
        total_bytes += line.as_bytes().len();

        line.clear();
        reader.read_line(&mut line).expect("first module");
        assert_eq!(line.trim_end(), format!("docs\t{}", comment));
        total_bytes += line.as_bytes().len();

        line.clear();
        reader.read_line(&mut line).expect("second module");
        assert_eq!(line.trim_end(), "logs");
        total_bytes += line.as_bytes().len();

        line.clear();
        reader.read_line(&mut line).expect("exit line");
        assert_eq!(line, "@RSYNCD: EXIT\n");
        total_bytes += line.as_bytes().len();

        drop(reader);
        let result = handle.join().expect("daemon thread");
        assert!(result.is_ok());

        let recorded = recorder.take();
        assert!(
            !recorded.is_empty(),
            "expected bandwidth limiter to record sleep intervals"
        );
        let total_sleep = recorded
            .into_iter()
            .fold(Duration::ZERO, |acc, duration| acc + duration);
        let expected = Duration::from_secs_f64(total_bytes as f64 / 1024.0);
        let tolerance = Duration::from_millis(250);
        let diff = if total_sleep > expected {
            total_sleep - expected
        } else {
            expected - total_sleep
        };
        assert!(
            diff <= tolerance,
            "expected sleep around {:?}, got {:?}",
            expected,
            total_sleep
        );
    }

    #[test]
    fn run_daemon_omits_unlisted_modules_from_listing() {
        let _lock = ENV_LOCK.lock().expect("env lock");
        let _primary = EnvGuard::set("OC_RSYNC_DAEMON_FALLBACK", OsStr::new("0"));
        let _secondary = EnvGuard::set("OC_RSYNC_FALLBACK", OsStr::new("0"));

        let listener = TcpListener::bind((Ipv4Addr::LOCALHOST, 0)).expect("ephemeral port");
        let port = listener.local_addr().expect("listener addr").port();
        drop(listener);

        let mut file = NamedTempFile::new().expect("config file");
        writeln!(
            file,
            "[visible]\npath = /srv/visible\n\n[hidden]\npath = /srv/hidden\nlist = no\n",
        )
        .expect("write config");

        let config = DaemonConfig::builder()
            .arguments([
                OsString::from("--port"),
                OsString::from(port.to_string()),
                OsString::from("--bwlimit"),
                OsString::from("1K"),
                OsString::from("--config"),
                file.path().as_os_str().to_os_string(),
                OsString::from("--once"),
            ])
            .build();

        let handle = thread::spawn(move || run_daemon(config));

        let mut stream = connect_with_retries(port);
        let mut reader = BufReader::new(stream.try_clone().expect("clone stream"));

        let expected_greeting = legacy_daemon_greeting();
        let mut line = String::new();
        reader.read_line(&mut line).expect("greeting");
        assert_eq!(line, expected_greeting);

        stream.write_all(b"#list\n").expect("send list request");
        stream.flush().expect("flush list request");

        line.clear();
        reader.read_line(&mut line).expect("capabilities");
        assert_eq!(line, "@RSYNCD: CAP modules\n");

        line.clear();
        reader.read_line(&mut line).expect("ok line");
        assert_eq!(line, "@RSYNCD: OK\n");

        line.clear();
        reader.read_line(&mut line).expect("first module");
        assert_eq!(line.trim_end(), "visible");

        line.clear();
        reader.read_line(&mut line).expect("exit line");
        assert_eq!(line, "@RSYNCD: EXIT\n");

        drop(reader);
        let result = handle.join().expect("daemon thread");
        assert!(result.is_ok());
    }

    #[test]
    fn module_bwlimit_cannot_raise_daemon_cap() {
        let mut limiter = Some(BandwidthLimiter::new(
            NonZeroU64::new(2 * 1024 * 1024).unwrap(),
        ));

        apply_module_bandwidth_limit(
            &mut limiter,
            NonZeroU64::new(8 * 1024 * 1024),
<<<<<<< HEAD
            None,
            false,
            true,
=======
            true,
            None,
            false,
>>>>>>> 716463c9
        );

        let limiter = limiter.expect("limiter remains configured");
        assert_eq!(
            limiter.limit_bytes(),
            NonZeroU64::new(2 * 1024 * 1024).unwrap()
        );
        assert!(limiter.burst_bytes().is_none());
    }

    #[test]
    fn module_bwlimit_can_lower_daemon_cap() {
        let mut limiter = Some(BandwidthLimiter::new(
            NonZeroU64::new(8 * 1024 * 1024).unwrap(),
        ));

        apply_module_bandwidth_limit(
            &mut limiter,
            NonZeroU64::new(1024 * 1024),
<<<<<<< HEAD
            None,
            false,
            true,
=======
            true,
            None,
            false,
>>>>>>> 716463c9
        );

        let limiter = limiter.expect("limiter remains configured");
        assert_eq!(limiter.limit_bytes(), NonZeroU64::new(1024 * 1024).unwrap());
        assert!(limiter.burst_bytes().is_none());
    }

    #[test]
    fn module_bwlimit_burst_does_not_raise_daemon_cap() {
        let mut limiter = Some(BandwidthLimiter::new(
            NonZeroU64::new(2 * 1024 * 1024).unwrap(),
        ));

        apply_module_bandwidth_limit(
            &mut limiter,
            NonZeroU64::new(8 * 1024 * 1024),
            true,
            Some(NonZeroU64::new(256 * 1024).unwrap()),
            true,
            true,
        );

        let limiter = limiter.expect("limiter remains configured");
        assert_eq!(
            limiter.limit_bytes(),
            NonZeroU64::new(2 * 1024 * 1024).unwrap()
        );
        assert_eq!(
            limiter.burst_bytes(),
            Some(NonZeroU64::new(256 * 1024).unwrap())
        );
    }

    #[test]
    fn module_bwlimit_configures_unlimited_daemon() {
        let mut limiter = None;

        apply_module_bandwidth_limit(
            &mut limiter,
            NonZeroU64::new(2 * 1024 * 1024),
<<<<<<< HEAD
            None,
            false,
            true,
=======
            true,
            None,
            false,
>>>>>>> 716463c9
        );

        let limiter = limiter.expect("limiter configured by module");
        assert_eq!(
            limiter.limit_bytes(),
            NonZeroU64::new(2 * 1024 * 1024).unwrap()
        );
        assert!(limiter.burst_bytes().is_none());

        let mut limiter = Some(limiter);
        apply_module_bandwidth_limit(
            &mut limiter,
            None,
            false,
            Some(NonZeroU64::new(256 * 1024).unwrap()),
            true,
            true,
        );
        let limiter = limiter.expect("limiter preserved");
        assert_eq!(
            limiter.limit_bytes(),
            NonZeroU64::new(2 * 1024 * 1024).unwrap()
        );
        assert_eq!(
            limiter.burst_bytes(),
            Some(NonZeroU64::new(256 * 1024).unwrap())
        );
    }

    #[test]
    fn module_without_bwlimit_inherits_daemon_cap() {
        let limit = NonZeroU64::new(3 * 1024 * 1024).unwrap();
        let mut limiter = Some(BandwidthLimiter::new(limit));

        apply_module_bandwidth_limit(&mut limiter, None, None, false, false);

        let limiter = limiter.expect("limiter remains in effect");
        assert_eq!(limiter.limit_bytes(), limit);
        assert!(limiter.burst_bytes().is_none());
    }

    #[test]
    fn module_bwlimit_updates_burst_without_lowering_limit() {
        let mut limiter = Some(BandwidthLimiter::new(
            NonZeroU64::new(4 * 1024 * 1024).unwrap(),
        ));

        apply_module_bandwidth_limit(
            &mut limiter,
            NonZeroU64::new(4 * 1024 * 1024),
            true,
            Some(NonZeroU64::new(512 * 1024).unwrap()),
            true,
            true,
        );

        let limiter = limiter.expect("limiter remains configured");
        assert_eq!(
            limiter.limit_bytes(),
            NonZeroU64::new(4 * 1024 * 1024).unwrap()
        );
        assert_eq!(
            limiter.burst_bytes(),
            Some(NonZeroU64::new(512 * 1024).unwrap())
        );
    }

    #[test]
    fn module_bwlimit_zero_burst_clears_existing_burst() {
        let mut limiter = Some(BandwidthLimiter::with_burst(
            NonZeroU64::new(4 * 1024 * 1024).unwrap(),
            Some(NonZeroU64::new(512 * 1024).unwrap()),
        ));

        apply_module_bandwidth_limit(
            &mut limiter,
            NonZeroU64::new(4 * 1024 * 1024),
<<<<<<< HEAD
            None,
            true,
=======
            true,
            None,
>>>>>>> 716463c9
            true,
        );

        let limiter = limiter.expect("limiter remains configured");
        assert_eq!(
            limiter.limit_bytes(),
            NonZeroU64::new(4 * 1024 * 1024).unwrap()
        );
        assert!(limiter.burst_bytes().is_none());
    }

    #[test]
    fn module_bwlimit_unlimited_clears_daemon_cap() {
        let mut limiter = Some(BandwidthLimiter::new(
            NonZeroU64::new(2 * 1024 * 1024).unwrap(),
        ));

<<<<<<< HEAD
        apply_module_bandwidth_limit(&mut limiter, None, None, false, true);
=======
        apply_module_bandwidth_limit(&mut limiter, None, true, None, false);
>>>>>>> 716463c9

        assert!(limiter.is_none());
    }

    #[test]
    fn module_bwlimit_unlimited_is_noop_when_no_cap() {
        let mut limiter: Option<BandwidthLimiter> = None;

<<<<<<< HEAD
        apply_module_bandwidth_limit(&mut limiter, None, None, false, true);
=======
        apply_module_bandwidth_limit(&mut limiter, None, true, None, false);
>>>>>>> 716463c9

        assert!(limiter.is_none());
    }

    #[test]
    fn module_without_bwlimit_preserves_daemon_cap() {
        let mut limiter = Some(BandwidthLimiter::new(
            NonZeroU64::new(2 * 1024 * 1024).unwrap(),
        ));

        apply_module_bandwidth_limit(&mut limiter, None, false, None, false);

        let limiter = limiter.expect("daemon cap should remain active");
        assert_eq!(
            limiter.limit_bytes(),
            NonZeroU64::new(2 * 1024 * 1024).unwrap()
        );
        assert!(limiter.burst_bytes().is_none());
    }

    #[test]
    fn run_daemon_refuses_disallowed_module_options() {
        let _lock = ENV_LOCK.lock().expect("env lock");
        let _primary = EnvGuard::set("OC_RSYNC_DAEMON_FALLBACK", OsStr::new("0"));
        let _secondary = EnvGuard::set("OC_RSYNC_FALLBACK", OsStr::new("0"));

        let listener = TcpListener::bind((Ipv4Addr::LOCALHOST, 0)).expect("ephemeral port");
        let port = listener.local_addr().expect("listener addr").port();
        drop(listener);

        let mut file = NamedTempFile::new().expect("config file");
        writeln!(
            file,
            "[docs]\npath = /srv/docs\nrefuse options = compress\n",
        )
        .expect("write config");

        let config = DaemonConfig::builder()
            .arguments([
                OsString::from("--port"),
                OsString::from(port.to_string()),
                OsString::from("--config"),
                file.path().as_os_str().to_os_string(),
                OsString::from("--once"),
            ])
            .build();

        let handle = thread::spawn(move || run_daemon(config));

        let mut stream = connect_with_retries(port);
        let mut reader = BufReader::new(stream.try_clone().expect("clone stream"));

        let expected_greeting = legacy_daemon_greeting();
        let mut line = String::new();
        reader.read_line(&mut line).expect("greeting");
        assert_eq!(line, expected_greeting);

        stream
            .write_all(b"@RSYNCD: 32.0\n")
            .expect("send handshake response");
        stream.flush().expect("flush handshake response");

        line.clear();
        reader.read_line(&mut line).expect("handshake ack");
        assert_eq!(line, "@RSYNCD: OK\n");

        stream
            .write_all(b"@RSYNCD: OPTION --compress\n")
            .expect("send refused option");
        stream.flush().expect("flush refused option");

        stream.write_all(b"docs\n").expect("send module request");
        stream.flush().expect("flush module request");

        line.clear();
        reader.read_line(&mut line).expect("capabilities");
        assert_eq!(line, "@RSYNCD: CAP modules\n");

        line.clear();
        reader.read_line(&mut line).expect("refusal message");
        assert_eq!(
            line.trim_end(),
            "@ERROR: The server is configured to refuse --compress",
        );

        line.clear();
        reader.read_line(&mut line).expect("exit message");
        assert_eq!(line, "@RSYNCD: EXIT\n");

        drop(reader);
        let result = handle.join().expect("daemon thread");
        assert!(result.is_ok());
    }

    #[test]
    fn run_daemon_denies_module_when_host_not_allowed() {
        let _lock = ENV_LOCK.lock().expect("env lock");
        let _primary = EnvGuard::set("OC_RSYNC_DAEMON_FALLBACK", OsStr::new("0"));
        let _secondary = EnvGuard::set("OC_RSYNC_FALLBACK", OsStr::new("0"));

        let listener = TcpListener::bind((Ipv4Addr::LOCALHOST, 0)).expect("ephemeral port");
        let port = listener.local_addr().expect("listener addr").port();
        drop(listener);

        let mut file = NamedTempFile::new().expect("config file");
        writeln!(file, "[docs]\npath = /srv/docs\nhosts allow = 10.0.0.0/8\n",)
            .expect("write config");

        let config = DaemonConfig::builder()
            .arguments([
                OsString::from("--port"),
                OsString::from(port.to_string()),
                OsString::from("--config"),
                file.path().as_os_str().to_os_string(),
                OsString::from("--once"),
            ])
            .build();

        let handle = thread::spawn(move || run_daemon(config));

        let mut stream = connect_with_retries(port);
        let mut reader = BufReader::new(stream.try_clone().expect("clone stream"));

        let expected_greeting = legacy_daemon_greeting();
        let mut line = String::new();
        reader.read_line(&mut line).expect("greeting");
        assert_eq!(line, expected_greeting);

        stream
            .write_all(b"@RSYNCD: 32.0\n")
            .expect("send handshake response");
        stream.flush().expect("flush handshake response");

        line.clear();
        reader.read_line(&mut line).expect("handshake ack");
        assert_eq!(line, "@RSYNCD: OK\n");

        stream.write_all(b"docs\n").expect("send module request");
        stream.flush().expect("flush module request");

        line.clear();
        reader.read_line(&mut line).expect("capabilities");
        assert_eq!(line, "@RSYNCD: CAP modules\n");

        line.clear();
        reader.read_line(&mut line).expect("error message");
        assert_eq!(
            line.trim_end(),
            "@ERROR: access denied to module 'docs' from 127.0.0.1"
        );

        line.clear();
        reader.read_line(&mut line).expect("exit message");
        assert_eq!(line, "@RSYNCD: EXIT\n");

        drop(reader);
        let result = handle.join().expect("daemon thread");
        assert!(result.is_ok());
    }

    #[test]
    fn run_daemon_filters_modules_during_list_request() {
        let _lock = ENV_LOCK.lock().expect("env lock");
        let _primary = EnvGuard::set("OC_RSYNC_DAEMON_FALLBACK", OsStr::new("0"));
        let _secondary = EnvGuard::set("OC_RSYNC_FALLBACK", OsStr::new("0"));

        let listener = TcpListener::bind((Ipv4Addr::LOCALHOST, 0)).expect("ephemeral port");
        let port = listener.local_addr().expect("listener addr").port();
        drop(listener);

        let mut file = NamedTempFile::new().expect("config file");
        writeln!(
            file,
            "[public]\npath = /srv/public\n\n[private]\npath = /srv/private\nhosts allow = 10.0.0.0/8\n",
        )
        .expect("write config");

        let config = DaemonConfig::builder()
            .arguments([
                OsString::from("--port"),
                OsString::from(port.to_string()),
                OsString::from("--config"),
                file.path().as_os_str().to_os_string(),
                OsString::from("--once"),
            ])
            .build();

        let handle = thread::spawn(move || run_daemon(config));

        let mut stream = connect_with_retries(port);
        let mut reader = BufReader::new(stream.try_clone().expect("clone stream"));

        let expected_greeting = legacy_daemon_greeting();
        let mut line = String::new();
        reader.read_line(&mut line).expect("greeting");
        assert_eq!(line, expected_greeting);

        stream.write_all(b"#list\n").expect("send list request");
        stream.flush().expect("flush list request");

        line.clear();
        reader.read_line(&mut line).expect("capabilities");
        assert_eq!(line, "@RSYNCD: CAP modules\n");

        line.clear();
        reader.read_line(&mut line).expect("ok line");
        assert_eq!(line, "@RSYNCD: OK\n");

        line.clear();
        reader.read_line(&mut line).expect("public module");
        assert_eq!(line.trim_end(), "public");

        line.clear();
        reader
            .read_line(&mut line)
            .expect("exit line after accessible modules");
        assert_eq!(line, "@RSYNCD: EXIT\n");

        drop(reader);
        let result = handle.join().expect("daemon thread");
        assert!(result.is_ok());
    }

    #[test]
    fn run_daemon_lists_modules_with_motd_lines() {
        let _lock = ENV_LOCK.lock().expect("env lock");
        let _primary = EnvGuard::set("OC_RSYNC_DAEMON_FALLBACK", OsStr::new("0"));
        let _secondary = EnvGuard::set("OC_RSYNC_FALLBACK", OsStr::new("0"));

        let listener = TcpListener::bind((Ipv4Addr::LOCALHOST, 0)).expect("ephemeral port");
        let port = listener.local_addr().expect("listener addr").port();
        drop(listener);

        let dir = tempdir().expect("motd dir");
        let motd_path = dir.path().join("motd.txt");
        fs::write(
            &motd_path,
            "Welcome to oc-rsyncd\nRemember to sync responsibly\n",
        )
        .expect("write motd");

        let config = DaemonConfig::builder()
            .arguments([
                OsString::from("--port"),
                OsString::from(port.to_string()),
                OsString::from("--motd-file"),
                motd_path.as_os_str().to_os_string(),
                OsString::from("--motd-line"),
                OsString::from("Additional notice"),
                OsString::from("--module"),
                OsString::from("docs=/srv/docs"),
                OsString::from("--once"),
            ])
            .build();

        let handle = thread::spawn(move || run_daemon(config));

        let mut stream = connect_with_retries(port);
        let mut reader = BufReader::new(stream.try_clone().expect("clone stream"));

        let expected_greeting = legacy_daemon_greeting();
        let mut line = String::new();
        reader.read_line(&mut line).expect("greeting");
        assert_eq!(line, expected_greeting);

        stream.write_all(b"#list\n").expect("send list request");
        stream.flush().expect("flush list request");

        line.clear();
        reader.read_line(&mut line).expect("capabilities");
        assert_eq!(line, "@RSYNCD: CAP modules\n");

        line.clear();
        reader.read_line(&mut line).expect("motd line 1");
        assert_eq!(line.trim_end(), "@RSYNCD: MOTD Welcome to oc-rsyncd");

        line.clear();
        reader.read_line(&mut line).expect("motd line 2");
        assert_eq!(
            line.trim_end(),
            "@RSYNCD: MOTD Remember to sync responsibly"
        );

        line.clear();
        reader.read_line(&mut line).expect("motd line 3");
        assert_eq!(line.trim_end(), "@RSYNCD: MOTD Additional notice");

        line.clear();
        reader.read_line(&mut line).expect("ok line");
        assert_eq!(line, "@RSYNCD: OK\n");

        line.clear();
        reader.read_line(&mut line).expect("module line");
        assert_eq!(line.trim_end(), "docs");

        line.clear();
        reader.read_line(&mut line).expect("exit line");
        assert_eq!(line, "@RSYNCD: EXIT\n");

        drop(reader);
        let result = handle.join().expect("daemon thread");
        assert!(result.is_ok());
    }

    #[test]
    fn run_daemon_records_log_file_entries() {
        let _lock = ENV_LOCK.lock().expect("env lock");
        let _primary = EnvGuard::set("OC_RSYNC_DAEMON_FALLBACK", OsStr::new("0"));
        let _secondary = EnvGuard::set("OC_RSYNC_FALLBACK", OsStr::new("0"));

        let listener = TcpListener::bind((Ipv4Addr::LOCALHOST, 0)).expect("ephemeral port");
        let port = listener.local_addr().expect("listener addr").port();
        drop(listener);

        let temp = tempdir().expect("log dir");
        let log_path = temp.path().join("oc-rsyncd.log");

        let config = DaemonConfig::builder()
            .arguments([
                OsString::from("--port"),
                OsString::from(port.to_string()),
                OsString::from("--log-file"),
                log_path.as_os_str().to_os_string(),
                OsString::from("--module"),
                OsString::from("docs=/srv/docs"),
                OsString::from("--once"),
            ])
            .build();

        let handle = thread::spawn(move || run_daemon(config));

        let mut stream = connect_with_retries(port);
        let mut reader = BufReader::new(stream.try_clone().expect("clone stream"));

        let expected_greeting = legacy_daemon_greeting();
        let mut line = String::new();
        reader.read_line(&mut line).expect("greeting");
        assert_eq!(line, expected_greeting);

        stream
            .write_all(b"@RSYNCD: 32.0\n")
            .expect("send handshake response");
        stream.flush().expect("flush handshake response");

        line.clear();
        reader.read_line(&mut line).expect("handshake ack");
        assert_eq!(line, "@RSYNCD: OK\n");

        stream.write_all(b"docs\n").expect("send module request");
        stream.flush().expect("flush module request");

        line.clear();
        reader.read_line(&mut line).expect("capabilities");
        assert_eq!(line, "@RSYNCD: CAP modules\n");

        line.clear();
        reader.read_line(&mut line).expect("module acknowledgement");
        assert_eq!(line, "@RSYNCD: OK\n");

        line.clear();
        reader.read_line(&mut line).expect("module response");
        assert!(line.starts_with("@ERROR:"));

        line.clear();
        reader.read_line(&mut line).expect("exit line");
        assert_eq!(line, "@RSYNCD: EXIT\n");

        drop(reader);
        let result = handle.join().expect("daemon thread");
        assert!(result.is_ok());

        let log_contents = fs::read_to_string(&log_path).expect("read log file");
        assert!(log_contents.contains("connect from"));
        assert!(log_contents.contains("127.0.0.1"));
        assert!(log_contents.contains("module 'docs'"));
    }

    #[test]
    fn read_trimmed_line_strips_crlf_terminators() {
        let input: &[u8] = b"payload data\r\n";
        let mut reader = BufReader::new(input);

        let line = read_trimmed_line(&mut reader)
            .expect("read line")
            .expect("line available");

        assert_eq!(line, "payload data");

        let eof = read_trimmed_line(&mut reader).expect("eof read");
        assert!(eof.is_none());
    }

    #[test]
    fn version_flag_renders_report() {
        let (code, stdout, stderr) =
            run_with_args([OsStr::new("oc-rsyncd"), OsStr::new("--version")]);

        assert_eq!(code, 0);
        assert!(stderr.is_empty());

        let expected = VersionInfoReport::default()
            .with_program_name(rsync_core::version::DAEMON_PROGRAM_NAME)
            .human_readable();
        assert_eq!(stdout, expected.into_bytes());
    }

    #[test]
    fn help_flag_renders_static_help_snapshot() {
        let (code, stdout, stderr) = run_with_args([OsStr::new("oc-rsyncd"), OsStr::new("--help")]);

        assert_eq!(code, 0);
        assert!(stderr.is_empty());

        let expected = render_help();
        assert_eq!(stdout, expected.into_bytes());
    }

    #[test]
    fn run_daemon_rejects_unknown_argument() {
        let config = DaemonConfig::builder()
            .arguments([OsString::from("--unknown")])
            .build();

        let error = run_daemon(config).expect_err("unknown argument should fail");
        assert_eq!(error.exit_code(), FEATURE_UNAVAILABLE_EXIT_CODE);
        assert!(
            error
                .message()
                .to_string()
                .contains("unsupported daemon argument")
        );
    }

    #[test]
    fn run_daemon_rejects_invalid_port() {
        let config = DaemonConfig::builder()
            .arguments([OsString::from("--port"), OsString::from("not-a-number")])
            .build();

        let error = run_daemon(config).expect_err("invalid port should fail");
        assert_eq!(error.exit_code(), FEATURE_UNAVAILABLE_EXIT_CODE);
        assert!(
            error
                .message()
                .to_string()
                .contains("invalid value for --port")
        );
    }

    #[test]
    fn run_daemon_rejects_invalid_max_sessions() {
        let config = DaemonConfig::builder()
            .arguments([OsString::from("--max-sessions"), OsString::from("0")])
            .build();

        let error = run_daemon(config).expect_err("invalid max sessions should fail");
        assert_eq!(error.exit_code(), FEATURE_UNAVAILABLE_EXIT_CODE);
        assert!(
            error
                .message()
                .to_string()
                .contains("--max-sessions must be greater than zero")
        );
    }

    #[test]
    fn run_daemon_rejects_duplicate_session_limits() {
        let config = DaemonConfig::builder()
            .arguments([
                OsString::from("--once"),
                OsString::from("--max-sessions"),
                OsString::from("2"),
            ])
            .build();

        let error = run_daemon(config).expect_err("duplicate session limits should fail");
        assert_eq!(error.exit_code(), FEATURE_UNAVAILABLE_EXIT_CODE);
        assert!(
            error
                .message()
                .to_string()
                .contains("duplicate daemon argument '--max-sessions'")
        );
    }

    #[test]
    fn clap_parse_error_is_reported_via_message() {
        let command = clap_command();
        let error = command
            .try_get_matches_from(vec!["oc-rsyncd", "--version=extra"])
            .unwrap_err();

        let mut stdout = Vec::new();
        let mut stderr = Vec::new();
        let status = run(
            [
                OsString::from("oc-rsyncd"),
                OsString::from("--version=extra"),
            ],
            &mut stdout,
            &mut stderr,
        );

        assert_eq!(status, 1);
        assert!(stdout.is_empty());

        let rendered = String::from_utf8(stderr).expect("diagnostic is valid UTF-8");
        assert!(rendered.contains(error.to_string().trim()));
    }

    fn connect_with_retries(port: u16) -> TcpStream {
        for attempt in 0..100 {
            match TcpStream::connect((Ipv4Addr::LOCALHOST, port)) {
                Ok(stream) => return stream,
                Err(error) => {
                    if attempt == 99 {
                        panic!("failed to connect to daemon: {error}");
                    }
                    thread::sleep(Duration::from_millis(20));
                }
            }
        }
        unreachable!("loop exits via return or panic");
    }
}<|MERGE_RESOLUTION|>--- conflicted
+++ resolved
@@ -3741,13 +3741,6 @@
     module_burst_specified: bool,
     module_limit_configured: bool,
 ) {
-<<<<<<< HEAD
-    if !module_limit_configured {
-        return;
-    }
-
-    apply_effective_limit(limiter, module_limit, module_burst, module_burst_specified);
-=======
     apply_effective_limit(
         limiter,
         module_limit,
@@ -3755,7 +3748,6 @@
         module_burst,
         module_burst_specified,
     );
->>>>>>> 716463c9
 }
 
 #[allow(clippy::too_many_arguments)]
@@ -7807,15 +7799,9 @@
         apply_module_bandwidth_limit(
             &mut limiter,
             NonZeroU64::new(8 * 1024 * 1024),
-<<<<<<< HEAD
-            None,
-            false,
-            true,
-=======
             true,
             None,
             false,
->>>>>>> 716463c9
         );
 
         let limiter = limiter.expect("limiter remains configured");
@@ -7835,15 +7821,9 @@
         apply_module_bandwidth_limit(
             &mut limiter,
             NonZeroU64::new(1024 * 1024),
-<<<<<<< HEAD
-            None,
-            false,
-            true,
-=======
             true,
             None,
             false,
->>>>>>> 716463c9
         );
 
         let limiter = limiter.expect("limiter remains configured");
@@ -7884,15 +7864,9 @@
         apply_module_bandwidth_limit(
             &mut limiter,
             NonZeroU64::new(2 * 1024 * 1024),
-<<<<<<< HEAD
-            None,
-            false,
-            true,
-=======
             true,
             None,
             false,
->>>>>>> 716463c9
         );
 
         let limiter = limiter.expect("limiter configured by module");
@@ -7970,13 +7944,8 @@
         apply_module_bandwidth_limit(
             &mut limiter,
             NonZeroU64::new(4 * 1024 * 1024),
-<<<<<<< HEAD
-            None,
-            true,
-=======
             true,
             None,
->>>>>>> 716463c9
             true,
         );
 
@@ -7994,11 +7963,7 @@
             NonZeroU64::new(2 * 1024 * 1024).unwrap(),
         ));
 
-<<<<<<< HEAD
-        apply_module_bandwidth_limit(&mut limiter, None, None, false, true);
-=======
         apply_module_bandwidth_limit(&mut limiter, None, true, None, false);
->>>>>>> 716463c9
 
         assert!(limiter.is_none());
     }
@@ -8007,11 +7972,7 @@
     fn module_bwlimit_unlimited_is_noop_when_no_cap() {
         let mut limiter: Option<BandwidthLimiter> = None;
 
-<<<<<<< HEAD
-        apply_module_bandwidth_limit(&mut limiter, None, None, false, true);
-=======
         apply_module_bandwidth_limit(&mut limiter, None, true, None, false);
->>>>>>> 716463c9
 
         assert!(limiter.is_none());
     }
