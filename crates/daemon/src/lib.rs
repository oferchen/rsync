#![deny(unsafe_code)]
#![deny(missing_docs)]
#![deny(rustdoc::broken_intra_doc_links)]

//! # Overview
//!
//! `rsync_daemon` provides the thin command-line front-end for the Rust `oc-rsyncd`
//! binary. The crate now exposes a deterministic daemon loop capable of
//! accepting sequential legacy (`@RSYNCD:`) TCP connections, greeting each peer
//! with protocol `32`, serving `#list` requests from an in-memory module table,
//! authenticating `auth users` entries via the upstream challenge/response
//! exchange backed by the configured secrets file, and replying with
//! explanatory `@ERROR` messages when module transfers are not yet available.
//! The number of connections can be capped via
//! command-line flags, allowing integration tests to exercise the handshake
//! without leaving background threads running indefinitely while keeping the
//! default behaviour ready for long-lived daemons once module serving lands.
//!
//! # Design
//!
//! - [`run`] mirrors upstream `rsyncd` by accepting argument iterators together
//!   with writable handles for standard output and error streams.
//! - [`DaemonConfig`] stores the caller-provided daemon arguments. A
//!   [`DaemonConfigBuilder`] exposes an API that higher layers will expand once
//!   full daemon support lands.
//! - [`run_daemon`] parses command-line arguments, binds a TCP listener, and
//!   serves one or more legacy connections using deterministic handshake
//!   semantics. Requests for `#list` reuse the configured module table, while
//!   module transfers continue to emit availability diagnostics until the full
//!   engine lands.
//! - Authentication mirrors upstream rsync: the daemon issues a base64-encoded
//!   challenge, verifies the client's response against the configured secrets
//!   file using MD5, and only then reports that transfers are unavailable while
//!   the data path is under construction.
//! - [`render_help`] returns a deterministic description of the limited daemon
//!   capabilities available today, keeping the help text aligned with actual
//!   behaviour until the parity help renderer is implemented.
//!
//! # Invariants
//!
//! - Diagnostics are routed through [`rsync_core::message`] so trailers and
//!   source locations follow workspace conventions.
//! - `run` never panics. I/O failures propagate as exit code `1` with the
//!   original error rendered verbatim.
//! - [`DaemonError::exit_code`] always matches the exit code embedded within the
//!   associated [`Message`].
//! - `run_daemon` configures read and write timeouts on accepted sockets so
//!   handshake deadlocks are avoided, mirroring upstream rsync's timeout
//!   handling expectations.
//!
//! # Errors
//!
//! Parsing failures surface as exit code `1` and emit the `clap`-generated
//! diagnostic. Transfer attempts report that daemon functionality is currently
//! unavailable, also using exit code `1`.
//!
//! # Examples
//!
//! Render the `--version` banner into an in-memory buffer.
//!
//! ```
//! use rsync_daemon::run;
//!
//! let mut stdout = Vec::new();
//! let mut stderr = Vec::new();
//! let status = run(["oc-rsyncd", "--version"], &mut stdout, &mut stderr);
//!
//! assert_eq!(status, 0);
//! assert!(stderr.is_empty());
//! assert!(!stdout.is_empty());
//! ```
//!
//! Launching the daemon binds a TCP listener (defaulting to `127.0.0.1:8730`),
//! accepts a legacy connection, and responds with an explanatory error.
//!
//! ```
//! use rsync_daemon::{run_daemon, DaemonConfig};
//! use std::io::{BufRead, BufReader, Write};
//! use std::net::{TcpListener, TcpStream};
//! use std::thread;
//! use std::time::Duration;
//!
//! # fn demo() -> Result<(), Box<dyn std::error::Error>> {
//! let listener = TcpListener::bind("127.0.0.1:0")?;
//! let port = listener.local_addr()?.port();
//! drop(listener);
//!
//! let config = DaemonConfig::builder()
//!     .arguments(["--port", &port.to_string(), "--once"])
//!     .build();
//!
//! let handle = thread::spawn(move || run_daemon(config));
//!
//! let mut stream = loop {
//!     match TcpStream::connect(("127.0.0.1", port)) {
//!         Ok(stream) => break stream,
//!         Err(error) => {
//!             if error.kind() != std::io::ErrorKind::ConnectionRefused {
//!                 return Err(Box::new(error));
//!             }
//!         }
//!     }
//!     thread::sleep(Duration::from_millis(20));
//! };
//! let mut reader = BufReader::new(stream.try_clone()?);
//! let mut line = String::new();
//! reader.read_line(&mut line)?;
//! assert_eq!(line, "@RSYNCD: 32.0 sha512 sha256 sha1 md5 md4\n");
//! stream.write_all(b"@RSYNCD: 32.0\n")?;
//! stream.flush()?;
//! line.clear();
//! reader.read_line(&mut line)?;
//! assert_eq!(line, "@RSYNCD: OK\n");
//! stream.write_all(b"module\n")?;
//! stream.flush()?;
//! line.clear();
//! reader.read_line(&mut line)?;
//! assert!(line.starts_with("@ERROR:"));
//! line.clear();
//! reader.read_line(&mut line)?;
//! assert_eq!(line, "@RSYNCD: EXIT\n");
//!
//! handle.join().expect("thread").expect("daemon run succeeds");
//! # Ok(())
//! # }
//! # demo().unwrap();
//! ```
//!
//! When one or more modules are supplied via `--module NAME=PATH[,COMMENT]`, a
//! client issuing `#list` receives the configured table before the daemon closes
//! the session with `@RSYNCD: EXIT`.
//!
//! # See also
//!
//! - [`rsync_core::version`] for the shared `--version` banner helpers.
//! - [`rsync_core::client`] for the analogous client-facing orchestration.

use dns_lookup::lookup_addr;
#[cfg(test)]
use std::cell::RefCell;
#[cfg(test)]
use std::collections::HashMap;
use std::collections::HashSet;
use std::error::Error;
use std::ffi::OsString;
use std::fmt;
use std::fs;
use std::io::{self, BufRead, BufReader, Write};
use std::net::{IpAddr, Ipv4Addr, Ipv6Addr, SocketAddr, TcpListener, TcpStream};
use std::num::{NonZeroU64, NonZeroUsize};
use std::path::{Path, PathBuf};
use std::sync::Arc;
use std::thread;
use std::time::{Duration, SystemTime, UNIX_EPOCH};

use base64::Engine as _;
use base64::engine::general_purpose::STANDARD_NO_PAD;

#[cfg(unix)]
use std::os::unix::fs::PermissionsExt;

use clap::{Arg, ArgAction, Command, builder::OsStringValueParser};
use rsync_checksums::strong::Md5;
use rsync_core::{
    bandwidth::{BandwidthLimiter, BandwidthParseError, parse_bandwidth_argument},
    message::{Message, Role},
    rsync_error,
    version::VersionInfoReport,
};
use rsync_logging::MessageSink;
use rsync_protocol::{
    LegacyDaemonMessage, ProtocolVersion, format_legacy_daemon_message, parse_legacy_daemon_message,
};

/// Exit code used when daemon functionality is unavailable.
const FEATURE_UNAVAILABLE_EXIT_CODE: i32 = 1;
/// Exit code returned when socket I/O fails.
const SOCKET_IO_EXIT_CODE: i32 = 10;

/// Maximum exit code representable by a Unix process.
const MAX_EXIT_CODE: i32 = u8::MAX as i32;

/// Default bind address when no CLI overrides are provided.
const DEFAULT_BIND_ADDRESS: IpAddr = IpAddr::V4(Ipv4Addr::LOCALHOST);
/// Default port used for the development daemon listener.
const DEFAULT_PORT: u16 = 8730;
/// Timeout applied to accepted sockets to avoid hanging handshakes.
const SOCKET_TIMEOUT: Duration = Duration::from_secs(10);

/// Error payload returned to clients while daemon functionality is incomplete.
const HANDSHAKE_ERROR_PAYLOAD: &str = "@ERROR: daemon functionality is unavailable in this build";
/// Error payload returned when a configured module is requested but file serving is unavailable.
const MODULE_UNAVAILABLE_PAYLOAD: &str =
    "@ERROR: module '{module}' transfers are not yet implemented in this build";
const ACCESS_DENIED_PAYLOAD: &str = "@ERROR: access denied to module '{module}' from {addr}";
/// Error payload returned when a requested module does not exist.
const UNKNOWN_MODULE_PAYLOAD: &str = "@ERROR: Unknown module '{module}'";
/// Digest algorithms advertised during the legacy daemon greeting.
const LEGACY_HANDSHAKE_DIGESTS: &[&str] = &["sha512", "sha256", "sha1", "md5", "md4"];

/// Deterministic help text describing the currently supported daemon surface.
const HELP_TEXT: &str = concat!(
    "oc-rsyncd 3.4.1-rust\n",
    "https://github.com/oferchen/rsync\n",
    "\n",
    "Usage: oc-rsyncd [--help] [--version] [ARGS...]\n",
    "\n",
    "Daemon mode is under active development. This build recognises:\n",
    "  --help        Show this help message and exit.\n",
    "  --version     Output version information and exit.\n",
    "  --bind ADDR         Bind to the supplied IPv4/IPv6 address (default 127.0.0.1).\n",
    "  --ipv4             Restrict the listener to IPv4 sockets.\n",
    "  --ipv6             Restrict the listener to IPv6 sockets (defaults to ::1 when no bind address is provided).\n",
    "  --port PORT         Listen on the supplied TCP port (default 8730).\n",
    "  --once              Accept a single connection and exit.\n",
    "  --max-sessions N    Accept N connections before exiting (N > 0).\n",
    "  --config FILE      Load module definitions from FILE (rsyncd.conf subset).\n",
    "  --module SPEC      Register an in-memory module (NAME=PATH[,COMMENT]).\n",
    "  --motd-file FILE   Append MOTD lines from FILE before module listings.\n",
    "  --motd-line TEXT   Append TEXT as an additional MOTD line.\n",
    "  --bwlimit=RATE     Limit per-connection bandwidth in KiB/s (0 = unlimited).\n",
    "\n",
    "The listener accepts legacy @RSYNCD: connections sequentially, reports the\n",
    "negotiated protocol as 32, lists configured modules for #list requests, and\n",
    "replies with an @ERROR diagnostic while full module support is implemented.\n",
);

#[derive(Clone, Debug, Eq, PartialEq)]
struct ModuleDefinition {
    name: String,
    path: PathBuf,
    comment: Option<String>,
    hosts_allow: Vec<HostPattern>,
    hosts_deny: Vec<HostPattern>,
    auth_users: Vec<String>,
    secrets_file: Option<PathBuf>,
    bandwidth_limit: Option<NonZeroU64>,
    refuse_options: Vec<String>,
    read_only: bool,
    numeric_ids: bool,
    uid: Option<u32>,
    gid: Option<u32>,
    timeout: Option<NonZeroU64>,
    listable: bool,
}

impl ModuleDefinition {
    fn permits(&self, addr: IpAddr, hostname: Option<&str>) -> bool {
        if !self.hosts_allow.is_empty()
            && !self
                .hosts_allow
                .iter()
                .any(|pattern| pattern.matches(addr, hostname))
        {
            return false;
        }

        if self
            .hosts_deny
            .iter()
            .any(|pattern| pattern.matches(addr, hostname))
        {
            return false;
        }

        true
    }

    fn requires_hostname_lookup(&self) -> bool {
        self.hosts_allow
            .iter()
            .chain(self.hosts_deny.iter())
            .any(HostPattern::requires_hostname)
    }

    fn requires_authentication(&self) -> bool {
        !self.auth_users.is_empty()
    }

    #[cfg(test)]
    fn auth_users(&self) -> &[String] {
        &self.auth_users
    }

    #[cfg(test)]
    fn secrets_file(&self) -> Option<&Path> {
        self.secrets_file.as_deref()
    }

    fn bandwidth_limit(&self) -> Option<NonZeroU64> {
        self.bandwidth_limit
    }

    #[cfg(test)]
    fn refused_options(&self) -> &[String] {
        &self.refuse_options
    }

    #[cfg(test)]
    fn read_only(&self) -> bool {
        self.read_only
    }

    #[cfg(test)]
    fn numeric_ids(&self) -> bool {
        self.numeric_ids
    }

    #[cfg(test)]
    fn uid(&self) -> Option<u32> {
        self.uid
    }

    #[cfg(test)]
    fn gid(&self) -> Option<u32> {
        self.gid
    }

    #[cfg(test)]
    fn timeout(&self) -> Option<NonZeroU64> {
        self.timeout
    }

    #[cfg(test)]
    fn listable(&self) -> bool {
        self.listable
    }
}

fn module_peer_hostname<'a>(
    module: &ModuleDefinition,
    cache: &'a mut Option<Option<String>>,
    peer_ip: IpAddr,
) -> Option<&'a str> {
    if !module.requires_hostname_lookup() {
        return None;
    }

    if cache.is_none() {
        *cache = Some(resolve_peer_hostname(peer_ip));
    }

    cache.as_ref().and_then(|value| value.as_deref())
}

fn resolve_peer_hostname(peer_ip: IpAddr) -> Option<String> {
    #[cfg(test)]
    if let Some(mapped) = TEST_HOSTNAME_OVERRIDES.with(|map| map.borrow().get(&peer_ip).cloned()) {
        return mapped.map(normalize_hostname_owned);
    }

    lookup_addr(&peer_ip).ok().map(normalize_hostname_owned)
}

fn normalize_hostname_owned(mut name: String) -> String {
    if name.ends_with('.') {
        name.pop();
    }
    name.make_ascii_lowercase();
    name
}

#[cfg(test)]
thread_local! {
    static TEST_HOSTNAME_OVERRIDES: RefCell<HashMap<IpAddr, Option<String>>> =
        RefCell::new(HashMap::new());
}

#[cfg(test)]
fn set_test_hostname_override(addr: IpAddr, hostname: Option<&str>) {
    TEST_HOSTNAME_OVERRIDES.with(|map| {
        map.borrow_mut()
            .insert(addr, hostname.map(|value| value.to_string()));
    });
}

#[cfg(test)]
fn clear_test_hostname_overrides() {
    TEST_HOSTNAME_OVERRIDES.with(|map| map.borrow_mut().clear());
}

/// Configuration describing the requested daemon operation.
#[derive(Clone, Debug, Default, Eq, PartialEq)]
pub struct DaemonConfig {
    arguments: Vec<OsString>,
}

impl DaemonConfig {
    /// Creates a new [`DaemonConfigBuilder`].
    #[must_use]
    pub fn builder() -> DaemonConfigBuilder {
        DaemonConfigBuilder::default()
    }

    /// Returns the raw arguments supplied to the daemon.
    #[must_use]
    pub fn arguments(&self) -> &[OsString] {
        &self.arguments
    }

    /// Reports whether any daemon-specific arguments were provided.
    #[must_use]
    pub fn has_runtime_request(&self) -> bool {
        !self.arguments.is_empty()
    }
}

#[derive(Clone, Debug, Eq, PartialEq)]
struct RuntimeOptions {
    bind_address: IpAddr,
    port: u16,
    max_sessions: Option<NonZeroUsize>,
    modules: Vec<ModuleDefinition>,
    motd_lines: Vec<String>,
    bandwidth_limit: Option<NonZeroU64>,
    bandwidth_limit_configured: bool,
    address_family: Option<AddressFamily>,
    bind_address_overridden: bool,
}

impl Default for RuntimeOptions {
    fn default() -> Self {
        Self {
            bind_address: DEFAULT_BIND_ADDRESS,
            port: DEFAULT_PORT,
            max_sessions: None,
            modules: Vec::new(),
            motd_lines: Vec::new(),
            bandwidth_limit: None,
            bandwidth_limit_configured: false,
            address_family: None,
            bind_address_overridden: false,
        }
    }
}

impl RuntimeOptions {
    fn parse(arguments: &[OsString]) -> Result<Self, DaemonError> {
        let mut options = Self::default();
        let mut seen_modules = HashSet::new();
        let mut iter = arguments.iter();

        while let Some(argument) = iter.next() {
            if let Some(value) = take_option_value(argument, &mut iter, "--port")? {
                options.port = parse_port(&value)?;
            } else if let Some(value) = take_option_value(argument, &mut iter, "--bind")? {
                let addr = parse_bind_address(&value)?;
                options.set_bind_address(addr)?;
            } else if let Some(value) = take_option_value(argument, &mut iter, "--address")? {
                let addr = parse_bind_address(&value)?;
                options.set_bind_address(addr)?;
            } else if let Some(value) = take_option_value(argument, &mut iter, "--config")? {
                options.load_config_modules(&value, &mut seen_modules)?;
            } else if let Some(value) = take_option_value(argument, &mut iter, "--motd-file")? {
                options.load_motd_file(&value)?;
            } else if let Some(value) = take_option_value(argument, &mut iter, "--motd")? {
                options.load_motd_file(&value)?;
            } else if let Some(value) = take_option_value(argument, &mut iter, "--motd-line")? {
                options.push_motd_line(value);
            } else if let Some(value) = take_option_value(argument, &mut iter, "--bwlimit")? {
                let limit = parse_runtime_bwlimit(&value)?;
                options.set_bandwidth_limit(limit)?;
            } else if argument == "--once" {
                options.set_max_sessions(NonZeroUsize::new(1).unwrap())?;
            } else if let Some(value) = take_option_value(argument, &mut iter, "--max-sessions")? {
                let max = parse_max_sessions(&value)?;
                options.set_max_sessions(max)?;
            } else if argument == "--ipv4" {
                options.force_address_family(AddressFamily::Ipv4)?;
            } else if argument == "--ipv6" {
                options.force_address_family(AddressFamily::Ipv6)?;
            } else if argument == "--module" {
                let value = iter
                    .next()
                    .ok_or_else(|| missing_argument_value("--module"))?;
                let module = parse_module_definition(value)?;
                if !seen_modules.insert(module.name.clone()) {
                    return Err(duplicate_module(&module.name));
                }
                options.modules.push(module);
            } else {
                return Err(unsupported_option(argument.clone()));
            }
        }

        Ok(options)
    }

    fn set_max_sessions(&mut self, value: NonZeroUsize) -> Result<(), DaemonError> {
        if self.max_sessions.is_some() {
            return Err(duplicate_argument("--max-sessions"));
        }

        self.max_sessions = Some(value);
        Ok(())
    }

    fn set_bandwidth_limit(&mut self, limit: Option<NonZeroU64>) -> Result<(), DaemonError> {
        if self.bandwidth_limit_configured {
            return Err(duplicate_argument("--bwlimit"));
        }

        self.bandwidth_limit = limit;
        self.bandwidth_limit_configured = true;
        Ok(())
    }

    fn set_bind_address(&mut self, addr: IpAddr) -> Result<(), DaemonError> {
        if let Some(family) = self.address_family {
            if !family.matches(addr) {
                return Err(match family {
                    AddressFamily::Ipv4 => config_error(
                        "cannot bind an IPv6 address when --ipv4 is specified".to_string(),
                    ),
                    AddressFamily::Ipv6 => config_error(
                        "cannot bind an IPv4 address when --ipv6 is specified".to_string(),
                    ),
                });
            }
        } else {
            self.address_family = Some(AddressFamily::from_ip(addr));
        }

        self.bind_address = addr;
        self.bind_address_overridden = true;
        Ok(())
    }

    fn force_address_family(&mut self, family: AddressFamily) -> Result<(), DaemonError> {
        if let Some(existing) = self.address_family {
            if existing != family {
                let text = if self.bind_address_overridden {
                    match existing {
                        AddressFamily::Ipv4 => {
                            "cannot use --ipv6 with an IPv4 bind address".to_string()
                        }
                        AddressFamily::Ipv6 => {
                            "cannot use --ipv4 with an IPv6 bind address".to_string()
                        }
                    }
                } else {
                    "cannot combine --ipv4 with --ipv6".to_string()
                };
                return Err(config_error(text));
            }
        } else {
            self.address_family = Some(family);
        }

        match family {
            AddressFamily::Ipv4 => {
                if matches!(self.bind_address, IpAddr::V6(_)) {
                    if self.bind_address_overridden {
                        return Err(config_error(
                            "cannot use --ipv4 with an IPv6 bind address".to_string(),
                        ));
                    }
                    self.bind_address = IpAddr::V4(Ipv4Addr::LOCALHOST);
                } else if !self.bind_address_overridden {
                    self.bind_address = IpAddr::V4(Ipv4Addr::LOCALHOST);
                }
            }
            AddressFamily::Ipv6 => {
                if matches!(self.bind_address, IpAddr::V4(_)) {
                    if self.bind_address_overridden {
                        return Err(config_error(
                            "cannot use --ipv6 with an IPv4 bind address".to_string(),
                        ));
                    }
                    self.bind_address = IpAddr::V6(Ipv6Addr::LOCALHOST);
                } else if !self.bind_address_overridden {
                    self.bind_address = IpAddr::V6(Ipv6Addr::LOCALHOST);
                }
            }
        }

        Ok(())
    }

    fn load_config_modules(
        &mut self,
        value: &OsString,
        seen_modules: &mut HashSet<String>,
    ) -> Result<(), DaemonError> {
        let path = PathBuf::from(value.clone());
        let modules = parse_config_modules(&path)?;

        for module in modules {
            if !seen_modules.insert(module.name.clone()) {
                return Err(duplicate_module(&module.name));
            }
            self.modules.push(module);
        }

        Ok(())
    }

    #[cfg(test)]
    fn modules(&self) -> &[ModuleDefinition] {
        &self.modules
    }

    #[cfg(test)]
    fn bandwidth_limit(&self) -> Option<NonZeroU64> {
        self.bandwidth_limit
    }

    #[cfg(test)]
    fn bandwidth_limit_configured(&self) -> bool {
        self.bandwidth_limit_configured
    }

    #[cfg(test)]
    fn bind_address(&self) -> IpAddr {
        self.bind_address
    }

    #[cfg(test)]
    fn address_family(&self) -> Option<AddressFamily> {
        self.address_family
    }

    #[cfg(test)]
    fn motd_lines(&self) -> &[String] {
        &self.motd_lines
    }

    fn load_motd_file(&mut self, value: &OsString) -> Result<(), DaemonError> {
        let path = PathBuf::from(value.clone());
        let contents =
            fs::read_to_string(&path).map_err(|error| config_io_error("read", &path, error))?;

        for raw_line in contents.lines() {
            let line = raw_line.trim_end_matches('\r').to_string();
            self.motd_lines.push(line);
        }

        Ok(())
    }

    fn push_motd_line(&mut self, value: OsString) {
        let line = value
            .to_string_lossy()
            .trim_matches(['\r', '\n'])
            .to_string();
        self.motd_lines.push(line);
    }
}

fn take_option_value<'a, I>(
    argument: &'a OsString,
    iter: &mut I,
    option: &str,
) -> Result<Option<OsString>, DaemonError>
where
    I: Iterator<Item = &'a OsString>,
{
    if argument == option {
        let value = iter
            .next()
            .cloned()
            .ok_or_else(|| missing_argument_value(option))?;
        return Ok(Some(value));
    }

    let text = argument.to_string_lossy();
    if let Some(rest) = text.strip_prefix(option) {
        if let Some(value) = rest.strip_prefix('=') {
            return Ok(Some(OsString::from(value)));
        }
    }

    Ok(None)
}

fn parse_config_modules(path: &Path) -> Result<Vec<ModuleDefinition>, DaemonError> {
    let contents =
        fs::read_to_string(path).map_err(|error| config_io_error("read", path, error))?;
    let mut modules = Vec::new();
    let mut current: Option<ModuleDefinitionBuilder> = None;

    for (index, raw_line) in contents.lines().enumerate() {
        let line_number = index + 1;
        let line = raw_line.trim();

        if line.is_empty() || line.starts_with('#') || line.starts_with(';') {
            continue;
        }

        if line.starts_with('[') {
            let end = line.find(']').ok_or_else(|| {
                config_parse_error(path, line_number, "unterminated module header")
            })?;
            let name = line[1..end].trim();

            if name.is_empty() {
                return Err(config_parse_error(
                    path,
                    line_number,
                    "module name must be non-empty",
                ));
            }

            ensure_valid_module_name(name)
                .map_err(|msg| config_parse_error(path, line_number, msg))?;

            let trailing = line[end + 1..].trim();
            if !trailing.is_empty() && !trailing.starts_with('#') && !trailing.starts_with(';') {
                return Err(config_parse_error(
                    path,
                    line_number,
                    "unexpected characters after module header",
                ));
            }

            if let Some(builder) = current.take() {
                modules.push(builder.finish(path)?);
            }

            current = Some(ModuleDefinitionBuilder::new(name.to_string(), line_number));
            continue;
        }

        let (key, value) = line.split_once('=').ok_or_else(|| {
            config_parse_error(path, line_number, "expected 'key = value' directive")
        })?;
        let key = key.trim().to_ascii_lowercase();
        let value = value.trim();

        let builder = current.as_mut().ok_or_else(|| {
            config_parse_error(path, line_number, "directive outside module section")
        })?;

        match key.as_str() {
            "path" => {
                if value.is_empty() {
                    return Err(config_parse_error(
                        path,
                        line_number,
                        "module path directive must not be empty",
                    ));
                }
                builder.set_path(PathBuf::from(value), path, line_number)?;
            }
            "comment" => {
                let comment = if value.is_empty() {
                    None
                } else {
                    Some(value.to_string())
                };
                builder.set_comment(comment, path, line_number)?;
            }
            "hosts allow" => {
                let patterns = parse_host_list(value, path, line_number, "hosts allow")?;
                builder.set_hosts_allow(patterns, path, line_number)?;
            }
            "hosts deny" => {
                let patterns = parse_host_list(value, path, line_number, "hosts deny")?;
                builder.set_hosts_deny(patterns, path, line_number)?;
            }
            "auth users" => {
                let users = parse_auth_user_list(value).map_err(|error| {
                    config_parse_error(
                        path,
                        line_number,
                        format!("invalid 'auth users' directive: {error}"),
                    )
                })?;
                builder.set_auth_users(users, path, line_number)?;
            }
            "secrets file" => {
                if value.is_empty() {
                    return Err(config_parse_error(
                        path,
                        line_number,
                        "'secrets file' directive must not be empty",
                    ));
                }
                builder.set_secrets_file(PathBuf::from(value), path, line_number)?;
            }
            "bwlimit" => {
                if value.is_empty() {
                    return Err(config_parse_error(
                        path,
                        line_number,
                        "'bwlimit' directive must not be empty",
                    ));
                }
                let limit = parse_config_bwlimit(value, path, line_number)?;
                builder.set_bandwidth_limit(limit, path, line_number)?;
            }
            "refuse options" => {
                let options = parse_refuse_option_list(value).map_err(|error| {
                    config_parse_error(
                        path,
                        line_number,
                        format!("invalid 'refuse options' directive: {error}"),
                    )
                })?;
                builder.set_refuse_options(options, path, line_number)?;
            }
            "read only" => {
                let parsed = parse_boolean_directive(value).ok_or_else(|| {
                    config_parse_error(
                        path,
                        line_number,
                        format!("invalid boolean value '{value}' for 'read only'"),
                    )
                })?;
                builder.set_read_only(parsed, path, line_number)?;
            }
            "numeric ids" => {
                let parsed = parse_boolean_directive(value).ok_or_else(|| {
                    config_parse_error(
                        path,
                        line_number,
                        format!("invalid boolean value '{value}' for 'numeric ids'"),
                    )
                })?;
                builder.set_numeric_ids(parsed, path, line_number)?;
            }
            "list" => {
                let parsed = parse_boolean_directive(value).ok_or_else(|| {
                    config_parse_error(
                        path,
                        line_number,
                        format!("invalid boolean value '{value}' for 'list'"),
                    )
                })?;
                builder.set_listable(parsed, path, line_number)?;
            }
            "uid" => {
                let uid = parse_numeric_identifier(value).ok_or_else(|| {
                    config_parse_error(path, line_number, format!("invalid uid '{value}'"))
                })?;
                builder.set_uid(uid, path, line_number)?;
            }
            "gid" => {
                let gid = parse_numeric_identifier(value).ok_or_else(|| {
                    config_parse_error(path, line_number, format!("invalid gid '{value}'"))
                })?;
                builder.set_gid(gid, path, line_number)?;
            }
            "timeout" => {
                let timeout = parse_timeout_seconds(value).ok_or_else(|| {
                    config_parse_error(path, line_number, format!("invalid timeout '{value}'"))
                })?;
                builder.set_timeout(timeout, path, line_number)?;
            }
            _ => {
                // Unsupported directives are ignored for now.
            }
        }
    }

    if let Some(builder) = current {
        modules.push(builder.finish(path)?);
    }

    Ok(modules)
}

struct ModuleDefinitionBuilder {
    name: String,
    path: Option<PathBuf>,
    comment: Option<String>,
    hosts_allow: Option<Vec<HostPattern>>,
    hosts_deny: Option<Vec<HostPattern>>,
    auth_users: Option<Vec<String>>,
    secrets_file: Option<PathBuf>,
    declaration_line: usize,
    bandwidth_limit: Option<NonZeroU64>,
    bandwidth_limit_set: bool,
    refuse_options: Option<Vec<String>>,
    read_only: Option<bool>,
    numeric_ids: Option<bool>,
    uid: Option<u32>,
    gid: Option<u32>,
    timeout: Option<Option<NonZeroU64>>,
    listable: Option<bool>,
}

impl ModuleDefinitionBuilder {
    fn new(name: String, line: usize) -> Self {
        Self {
            name,
            path: None,
            comment: None,
            hosts_allow: None,
            hosts_deny: None,
            auth_users: None,
            secrets_file: None,
            declaration_line: line,
            bandwidth_limit: None,
            bandwidth_limit_set: false,
            refuse_options: None,
            read_only: None,
            numeric_ids: None,
            uid: None,
            gid: None,
            timeout: None,
            listable: None,
        }
    }

    fn set_path(
        &mut self,
        path: PathBuf,
        config_path: &Path,
        line: usize,
    ) -> Result<(), DaemonError> {
        if self.path.is_some() {
            return Err(config_parse_error(
                config_path,
                line,
                format!("duplicate 'path' directive in module '{}'", self.name),
            ));
        }

        self.path = Some(path);
        Ok(())
    }

    fn set_comment(
        &mut self,
        comment: Option<String>,
        config_path: &Path,
        line: usize,
    ) -> Result<(), DaemonError> {
        if self.comment.is_some() {
            return Err(config_parse_error(
                config_path,
                line,
                format!("duplicate 'comment' directive in module '{}'", self.name),
            ));
        }

        self.comment = comment;
        Ok(())
    }

    fn set_hosts_allow(
        &mut self,
        patterns: Vec<HostPattern>,
        config_path: &Path,
        line: usize,
    ) -> Result<(), DaemonError> {
        if self.hosts_allow.is_some() {
            return Err(config_parse_error(
                config_path,
                line,
                format!(
                    "duplicate 'hosts allow' directive in module '{}'",
                    self.name
                ),
            ));
        }

        self.hosts_allow = Some(patterns);
        Ok(())
    }

    fn set_hosts_deny(
        &mut self,
        patterns: Vec<HostPattern>,
        config_path: &Path,
        line: usize,
    ) -> Result<(), DaemonError> {
        if self.hosts_deny.is_some() {
            return Err(config_parse_error(
                config_path,
                line,
                format!("duplicate 'hosts deny' directive in module '{}'", self.name),
            ));
        }

        self.hosts_deny = Some(patterns);
        Ok(())
    }

    fn set_auth_users(
        &mut self,
        users: Vec<String>,
        config_path: &Path,
        line: usize,
    ) -> Result<(), DaemonError> {
        if self.auth_users.is_some() {
            return Err(config_parse_error(
                config_path,
                line,
                format!("duplicate 'auth users' directive in module '{}'", self.name),
            ));
        }

        if users.is_empty() {
            return Err(config_parse_error(
                config_path,
                line,
                format!(
                    "'auth users' directive in module '{}' must list at least one user",
                    self.name
                ),
            ));
        }

        self.auth_users = Some(users);
        Ok(())
    }

    fn set_secrets_file(
        &mut self,
        path: PathBuf,
        config_path: &Path,
        line: usize,
    ) -> Result<(), DaemonError> {
        if self.secrets_file.is_some() {
            return Err(config_parse_error(
                config_path,
                line,
                format!(
                    "duplicate 'secrets file' directive in module '{}'",
                    self.name
                ),
            ));
        }

        let validated = validate_secrets_file(&path, config_path, line)?;
        self.secrets_file = Some(validated);
        Ok(())
    }

    fn set_bandwidth_limit(
        &mut self,
        limit: Option<NonZeroU64>,
        config_path: &Path,
        line: usize,
    ) -> Result<(), DaemonError> {
        if self.bandwidth_limit_set {
            return Err(config_parse_error(
                config_path,
                line,
                format!("duplicate 'bwlimit' directive in module '{}'", self.name),
            ));
        }

        self.bandwidth_limit = limit;
        self.bandwidth_limit_set = true;
        Ok(())
    }

    fn set_refuse_options(
        &mut self,
        options: Vec<String>,
        config_path: &Path,
        line: usize,
    ) -> Result<(), DaemonError> {
        if self.refuse_options.is_some() {
            return Err(config_parse_error(
                config_path,
                line,
                format!(
                    "duplicate 'refuse options' directive in module '{}'",
                    self.name
                ),
            ));
        }

        if options.is_empty() {
            return Err(config_parse_error(
                config_path,
                line,
                format!(
                    "'refuse options' directive in module '{}' must list at least one option",
                    self.name
                ),
            ));
        }

        self.refuse_options = Some(options);
        Ok(())
    }

    fn set_read_only(
        &mut self,
        read_only: bool,
        config_path: &Path,
        line: usize,
    ) -> Result<(), DaemonError> {
        if self.read_only.is_some() {
            return Err(config_parse_error(
                config_path,
                line,
                format!("duplicate 'read only' directive in module '{}'", self.name),
            ));
        }

        self.read_only = Some(read_only);
        Ok(())
    }

    fn set_numeric_ids(
        &mut self,
        numeric_ids: bool,
        config_path: &Path,
        line: usize,
    ) -> Result<(), DaemonError> {
        if self.numeric_ids.is_some() {
            return Err(config_parse_error(
                config_path,
                line,
                format!(
                    "duplicate 'numeric ids' directive in module '{}'",
                    self.name
                ),
            ));
        }

        self.numeric_ids = Some(numeric_ids);
        Ok(())
    }

    fn set_listable(
        &mut self,
        listable: bool,
        config_path: &Path,
        line: usize,
    ) -> Result<(), DaemonError> {
        if self.listable.is_some() {
            return Err(config_parse_error(
                config_path,
                line,
                format!("duplicate 'list' directive in module '{}'", self.name),
            ));
        }

        self.listable = Some(listable);
        Ok(())
    }

    fn set_uid(&mut self, uid: u32, config_path: &Path, line: usize) -> Result<(), DaemonError> {
        if self.uid.is_some() {
            return Err(config_parse_error(
                config_path,
                line,
                format!("duplicate 'uid' directive in module '{}'", self.name),
            ));
        }

        self.uid = Some(uid);
        Ok(())
    }

    fn set_gid(&mut self, gid: u32, config_path: &Path, line: usize) -> Result<(), DaemonError> {
        if self.gid.is_some() {
            return Err(config_parse_error(
                config_path,
                line,
                format!("duplicate 'gid' directive in module '{}'", self.name),
            ));
        }

        self.gid = Some(gid);
        Ok(())
    }

    fn set_timeout(
        &mut self,
        timeout: Option<NonZeroU64>,
        config_path: &Path,
        line: usize,
    ) -> Result<(), DaemonError> {
        if self.timeout.is_some() {
            return Err(config_parse_error(
                config_path,
                line,
                format!("duplicate 'timeout' directive in module '{}'", self.name),
            ));
        }

        self.timeout = Some(timeout);
        Ok(())
    }

    fn finish(self, config_path: &Path) -> Result<ModuleDefinition, DaemonError> {
        let path = self.path.ok_or_else(|| {
            config_parse_error(
                config_path,
                self.declaration_line,
                format!(
                    "module '{}' is missing required 'path' directive",
                    self.name
                ),
            )
        })?;

        if self.auth_users.as_ref().map_or(false, Vec::is_empty) {
            return Err(config_parse_error(
                config_path,
                self.declaration_line,
                format!(
                    "'auth users' directive in module '{}' must list at least one user",
                    self.name
                ),
            ));
        }

        if self.auth_users.is_some() && self.secrets_file.is_none() {
            return Err(config_parse_error(
                config_path,
                self.declaration_line,
                format!(
                    "module '{}' specifies 'auth users' but is missing the required 'secrets file' directive",
                    self.name
                ),
            ));
        }

        Ok(ModuleDefinition {
            name: self.name,
            path,
            comment: self.comment,
            hosts_allow: self.hosts_allow.unwrap_or_default(),
            hosts_deny: self.hosts_deny.unwrap_or_default(),
            auth_users: self.auth_users.unwrap_or_default(),
            secrets_file: self.secrets_file,
            bandwidth_limit: self.bandwidth_limit,
            refuse_options: self.refuse_options.unwrap_or_default(),
            read_only: self.read_only.unwrap_or(false),
            numeric_ids: self.numeric_ids.unwrap_or(false),
            uid: self.uid,
            gid: self.gid,
            timeout: self.timeout.unwrap_or(None),
            listable: self.listable.unwrap_or(true),
        })
    }
}

fn parse_auth_user_list(value: &str) -> Result<Vec<String>, String> {
    let mut users = Vec::new();
    let mut seen = HashSet::new();

    for segment in value.split(',') {
        for token in segment.split_whitespace() {
            let trimmed = token.trim();
            if trimmed.is_empty() {
                continue;
            }

            if seen.insert(trimmed.to_ascii_lowercase()) {
                users.push(trimmed.to_string());
            }
        }
    }

    if users.is_empty() {
        return Err("must specify at least one username".to_string());
    }

    Ok(users)
}

fn parse_refuse_option_list(value: &str) -> Result<Vec<String>, String> {
    let mut options = Vec::new();
    let mut seen = HashSet::new();

    for segment in value.split(',') {
        for token in segment.split_whitespace() {
            let trimmed = token.trim();
            if trimmed.is_empty() {
                continue;
            }

            let canonical = trimmed.to_ascii_lowercase();
            if seen.insert(canonical.clone()) {
                options.push(canonical);
            }
        }
    }

    if options.is_empty() {
        return Err("must specify at least one option".to_string());
    }

    Ok(options)
}

fn validate_secrets_file(
    path: &Path,
    config_path: &Path,
    line: usize,
) -> Result<PathBuf, DaemonError> {
    let metadata = fs::metadata(path).map_err(|error| {
        config_parse_error(
            config_path,
            line,
            format!(
                "failed to access secrets file '{}': {}",
                path.display(),
                error
            ),
        )
    })?;

    if !metadata.is_file() {
        return Err(config_parse_error(
            config_path,
            line,
            format!("secrets file '{}' must be a regular file", path.display()),
        ));
    }

    #[cfg(unix)]
    {
        let mode = metadata.permissions().mode();
        if mode & 0o077 != 0 {
            return Err(config_parse_error(
                config_path,
                line,
                format!(
                    "secrets file '{}' must not be accessible to group or others (expected permissions 0600)",
                    path.display()
                ),
            ));
        }
    }

    Ok(path.to_path_buf())
}

fn parse_boolean_directive(value: &str) -> Option<bool> {
    let normalized = value.trim().to_ascii_lowercase();
    match normalized.as_str() {
        "1" | "true" | "yes" | "on" => Some(true),
        "0" | "false" | "no" | "off" => Some(false),
        _ => None,
    }
}

fn parse_numeric_identifier(value: &str) -> Option<u32> {
    let trimmed = value.trim();
    if trimmed.is_empty() {
        return None;
    }

    trimmed.parse().ok()
}

fn parse_timeout_seconds(value: &str) -> Option<Option<NonZeroU64>> {
    let trimmed = value.trim();
    if trimmed.is_empty() {
        return None;
    }

    let seconds: u64 = trimmed.parse().ok()?;
    if seconds == 0 {
        Some(None)
    } else {
        Some(NonZeroU64::new(seconds))
    }
}

#[derive(Clone, Debug, Eq, PartialEq)]
enum HostPattern {
    Any,
    Ipv4 { network: Ipv4Addr, prefix: u8 },
    Ipv6 { network: Ipv6Addr, prefix: u8 },
    Hostname(HostnamePattern),
}

#[derive(Clone, Copy, Debug, Eq, PartialEq)]
enum AddressFamily {
    Ipv4,
    Ipv6,
}

impl AddressFamily {
    fn from_ip(addr: IpAddr) -> Self {
        match addr {
            IpAddr::V4(_) => Self::Ipv4,
            IpAddr::V6(_) => Self::Ipv6,
        }
    }

    fn matches(self, addr: IpAddr) -> bool {
        matches!(
            (self, addr),
            (Self::Ipv4, IpAddr::V4(_)) | (Self::Ipv6, IpAddr::V6(_))
        )
    }
}

impl HostPattern {
    fn parse(token: &str) -> Result<Self, String> {
        let token = token.trim();
        if token.is_empty() {
            return Err("host pattern must be non-empty".to_string());
        }

        if token == "*" || token.eq_ignore_ascii_case("all") {
            return Ok(Self::Any);
        }

        let (address_str, prefix_text) = if let Some((addr, mask)) = token.split_once('/') {
            (addr, Some(mask))
        } else {
            (token, None)
        };

        if let Ok(ipv4) = address_str.parse::<Ipv4Addr>() {
            let prefix = prefix_text
                .map(|value| {
                    value
                        .parse::<u8>()
                        .map_err(|_| "invalid IPv4 prefix length".to_string())
                })
                .transpose()?;
            return Self::from_ipv4(ipv4, prefix.unwrap_or(32));
        }

        if let Ok(ipv6) = address_str.parse::<Ipv6Addr>() {
            let prefix = prefix_text
                .map(|value| {
                    value
                        .parse::<u8>()
                        .map_err(|_| "invalid IPv6 prefix length".to_string())
                })
                .transpose()?;
            return Self::from_ipv6(ipv6, prefix.unwrap_or(128));
        }

        if prefix_text.is_some() {
            return Err("invalid host pattern; expected IPv4/IPv6 address".to_string());
        }

        HostnamePattern::parse(address_str).map(Self::Hostname)
    }

    fn from_ipv4(addr: Ipv4Addr, prefix: u8) -> Result<Self, String> {
        if prefix > 32 {
            return Err("IPv4 prefix length must be between 0 and 32".to_string());
        }

        if prefix == 0 {
            return Ok(Self::Ipv4 {
                network: Ipv4Addr::UNSPECIFIED,
                prefix,
            });
        }

        let shift = 32 - u32::from(prefix);
        let mask = u32::MAX.checked_shl(shift).unwrap_or(0);
        let network = u32::from(addr) & mask;
        Ok(Self::Ipv4 {
            network: Ipv4Addr::from(network),
            prefix,
        })
    }

    fn from_ipv6(addr: Ipv6Addr, prefix: u8) -> Result<Self, String> {
        if prefix > 128 {
            return Err("IPv6 prefix length must be between 0 and 128".to_string());
        }

        if prefix == 0 {
            return Ok(Self::Ipv6 {
                network: Ipv6Addr::UNSPECIFIED,
                prefix,
            });
        }

        let shift = 128 - u32::from(prefix);
        let mask = u128::MAX.checked_shl(shift).unwrap_or(0);
        let network = u128::from(addr) & mask;
        Ok(Self::Ipv6 {
            network: Ipv6Addr::from(network),
            prefix,
        })
    }

    fn matches(&self, addr: IpAddr, hostname: Option<&str>) -> bool {
        match (self, addr) {
            (Self::Any, _) => true,
            (Self::Ipv4 { network, prefix }, IpAddr::V4(candidate)) => {
                if *prefix == 0 {
                    true
                } else {
                    let shift = 32 - u32::from(*prefix);
                    let mask = u32::MAX.checked_shl(shift).unwrap_or(0);
                    (u32::from(candidate) & mask) == u32::from(*network)
                }
            }
            (Self::Ipv6 { network, prefix }, IpAddr::V6(candidate)) => {
                if *prefix == 0 {
                    true
                } else {
                    let shift = 128 - u32::from(*prefix);
                    let mask = u128::MAX.checked_shl(shift).unwrap_or(0);
                    (u128::from(candidate) & mask) == u128::from(*network)
                }
            }
            (Self::Hostname(pattern), _) => {
                hostname.map(|name| pattern.matches(name)).unwrap_or(false)
            }
            _ => false,
        }
    }

    fn requires_hostname(&self) -> bool {
        matches!(self, Self::Hostname(_))
    }
}

#[derive(Clone, Debug, Eq, PartialEq)]
struct HostnamePattern {
    kind: HostnamePatternKind,
}

#[derive(Clone, Debug, Eq, PartialEq)]
enum HostnamePatternKind {
    Exact(String),
    Suffix(String),
    Wildcard(String),
}

impl HostnamePattern {
    fn parse(pattern: &str) -> Result<Self, String> {
        let trimmed = pattern.trim();
        if trimmed.is_empty() {
            return Err("host pattern must be non-empty".to_string());
        }

        let normalized = trimmed.trim_end_matches('.');
        let lower = normalized.to_ascii_lowercase();

        if lower.contains('*') || lower.contains('?') {
            return Ok(Self {
                kind: HostnamePatternKind::Wildcard(lower),
            });
        }

        if lower.starts_with('.') {
            let suffix = lower.trim_start_matches('.').to_string();
            return Ok(Self {
                kind: HostnamePatternKind::Suffix(suffix),
            });
        }

        Ok(Self {
            kind: HostnamePatternKind::Exact(lower),
        })
    }

    fn matches(&self, hostname: &str) -> bool {
        match &self.kind {
            HostnamePatternKind::Exact(expected) => hostname == expected,
            HostnamePatternKind::Suffix(suffix) => {
                if suffix.is_empty() {
                    return true;
                }

                if hostname == suffix {
                    return true;
                }

                if hostname.len() <= suffix.len() {
                    return false;
                }

                hostname.ends_with(suffix)
                    && hostname
                        .as_bytes()
                        .get(hostname.len() - suffix.len() - 1)
                        .is_some_and(|byte| *byte == b'.')
            }
            HostnamePatternKind::Wildcard(pattern) => wildcard_match(pattern, hostname),
        }
    }
}

fn wildcard_match(pattern: &str, text: &str) -> bool {
    let pattern_bytes = pattern.as_bytes();
    let text_bytes = text.as_bytes();
    let mut dp = vec![vec![false; text_bytes.len() + 1]; pattern_bytes.len() + 1];
    dp[0][0] = true;

    for i in 1..=pattern_bytes.len() {
        if pattern_bytes[i - 1] == b'*' {
            dp[i][0] = dp[i - 1][0];
        }
        for j in 1..=text_bytes.len() {
            dp[i][j] = match pattern_bytes[i - 1] {
                b'*' => dp[i - 1][j] || dp[i][j - 1],
                b'?' => dp[i - 1][j - 1],
                byte => dp[i - 1][j - 1] && byte == text_bytes[j - 1],
            };
        }
    }

    dp[pattern_bytes.len()][text_bytes.len()]
}

fn parse_host_list(
    value: &str,
    config_path: &Path,
    line: usize,
    directive: &str,
) -> Result<Vec<HostPattern>, DaemonError> {
    let mut patterns = Vec::new();

    for token in value.split(|ch: char| ch.is_ascii_whitespace() || ch == ',') {
        let token = token.trim();
        if token.is_empty() {
            continue;
        }

        let pattern = HostPattern::parse(token).map_err(|message| {
            config_parse_error(
                config_path,
                line,
                format!("{directive} directive contains invalid pattern '{token}': {message}"),
            )
        })?;
        patterns.push(pattern);
    }

    if patterns.is_empty() {
        return Err(config_parse_error(
            config_path,
            line,
            format!("{directive} directive must specify at least one pattern"),
        ));
    }

    Ok(patterns)
}

/// Builder used to assemble a [`DaemonConfig`].
#[derive(Clone, Debug, Default, Eq, PartialEq)]
pub struct DaemonConfigBuilder {
    arguments: Vec<OsString>,
}

impl DaemonConfigBuilder {
    /// Supplies the arguments that should be forwarded to the daemon loop once implemented.
    #[must_use]
    pub fn arguments<I, S>(mut self, arguments: I) -> Self
    where
        I: IntoIterator<Item = S>,
        S: Into<OsString>,
    {
        self.arguments = arguments.into_iter().map(Into::into).collect();
        self
    }

    /// Finalises the builder and constructs the [`DaemonConfig`].
    #[must_use]
    pub fn build(self) -> DaemonConfig {
        DaemonConfig {
            arguments: self.arguments,
        }
    }
}

/// Error returned when daemon orchestration fails.
#[derive(Clone, Debug)]
pub struct DaemonError {
    exit_code: i32,
    message: Message,
}

impl DaemonError {
    /// Creates a new [`DaemonError`] from the supplied message and exit code.
    fn new(exit_code: i32, message: Message) -> Self {
        Self { exit_code, message }
    }

    /// Returns the exit code associated with this error.
    #[must_use]
    pub const fn exit_code(&self) -> i32 {
        self.exit_code
    }

    /// Returns the formatted diagnostic message that should be emitted.
    #[must_use]
    pub fn message(&self) -> &Message {
        &self.message
    }
}

impl fmt::Display for DaemonError {
    fn fmt(&self, f: &mut fmt::Formatter<'_>) -> fmt::Result {
        self.message.fmt(f)
    }
}

impl Error for DaemonError {}

/// Runs the daemon orchestration using the provided configuration.
///
/// The helper binds a TCP listener (defaulting to `127.0.0.1:8730`), accepts a
/// single connection, performs the legacy ASCII handshake, and replies with a
/// deterministic `@ERROR` message explaining that module serving is not yet
/// available. This behaviour gives higher layers a concrete negotiation target
/// while keeping the observable output stable.
pub fn run_daemon(config: DaemonConfig) -> Result<(), DaemonError> {
    let options = RuntimeOptions::parse(config.arguments())?;
    serve_connections(options)
}

/// Parsed command produced by [`parse_args`].
#[derive(Debug, Default)]
struct ParsedArgs {
    show_help: bool,
    show_version: bool,
    remainder: Vec<OsString>,
}

fn clap_command() -> Command {
    Command::new("oc-rsyncd")
        .disable_help_flag(true)
        .disable_version_flag(true)
        .arg_required_else_help(false)
        .arg(
            Arg::new("help")
                .long("help")
                .help("Show this help message and exit.")
                .action(ArgAction::SetTrue),
        )
        .arg(
            Arg::new("version")
                .long("version")
                .short('V')
                .help("Output version information and exit.")
                .action(ArgAction::SetTrue),
        )
        .arg(
            Arg::new("args")
                .action(ArgAction::Append)
                .num_args(0..)
                .allow_hyphen_values(true)
                .trailing_var_arg(true)
                .value_parser(OsStringValueParser::new()),
        )
}

fn parse_args<I, S>(arguments: I) -> Result<ParsedArgs, clap::Error>
where
    I: IntoIterator<Item = S>,
    S: Into<OsString>,
{
    let mut args: Vec<OsString> = arguments.into_iter().map(Into::into).collect();

    if args.is_empty() {
        args.push(OsString::from("oc-rsyncd"));
    }

    let mut matches = clap_command().try_get_matches_from(args)?;

    let show_help = matches.get_flag("help");
    let show_version = matches.get_flag("version");
    let remainder = matches
        .remove_many::<OsString>("args")
        .map(|values| values.collect())
        .unwrap_or_default();

    Ok(ParsedArgs {
        show_help,
        show_version,
        remainder,
    })
}

fn render_help() -> String {
    HELP_TEXT.to_string()
}

fn write_message<W: Write>(message: &Message, sink: &mut MessageSink<W>) -> io::Result<()> {
    sink.write(message)
}

fn serve_connections(options: RuntimeOptions) -> Result<(), DaemonError> {
    let RuntimeOptions {
        bind_address,
        port,
        max_sessions,
        modules,
        motd_lines,
        bandwidth_limit,
        ..
    } = options;

    let modules = Arc::new(modules);
    let motd_lines = Arc::new(motd_lines);
    let requested_addr = SocketAddr::new(bind_address, port);
    let listener =
        TcpListener::bind(requested_addr).map_err(|error| bind_error(requested_addr, error))?;
    let local_addr = listener.local_addr().unwrap_or(requested_addr);

    let mut served = 0usize;
    let mut workers: Vec<thread::JoinHandle<WorkerResult>> = Vec::new();
    let max_sessions = max_sessions.map(NonZeroUsize::get);

    loop {
        reap_finished_workers(&mut workers)?;

        match listener.accept() {
            Ok((stream, peer_addr)) => {
                configure_stream(&stream)
                    .map_err(|error| stream_error(Some(peer_addr), "configure socket", error))?;
                let modules = Arc::clone(&modules);
                let motd_lines = Arc::clone(&motd_lines);
                let handle = thread::spawn(move || {
                    let modules_vec = modules.as_ref();
                    let motd_vec = motd_lines.as_ref();
                    handle_legacy_session(
                        stream,
                        peer_addr,
                        modules_vec.as_slice(),
                        motd_vec.as_slice(),
                        bandwidth_limit,
                    )
                    .map_err(|error| (Some(peer_addr), error))
                });
                workers.push(handle);
                served = served.saturating_add(1);
            }
            Err(error) if error.kind() == io::ErrorKind::Interrupted => {
                continue;
            }
            Err(error) => {
                return Err(accept_error(local_addr, error));
            }
        }

        if let Some(limit) = max_sessions {
            if served >= limit {
                break;
            }
        }
    }

    drain_workers(&mut workers)
}

type WorkerResult = Result<(), (Option<SocketAddr>, io::Error)>;

fn reap_finished_workers(
    workers: &mut Vec<thread::JoinHandle<WorkerResult>>,
) -> Result<(), DaemonError> {
    let mut index = 0;
    while index < workers.len() {
        if workers[index].is_finished() {
            let handle = workers.remove(index);
            join_worker(handle)?;
        } else {
            index += 1;
        }
    }
    Ok(())
}

fn drain_workers(workers: &mut Vec<thread::JoinHandle<WorkerResult>>) -> Result<(), DaemonError> {
    while let Some(handle) = workers.pop() {
        join_worker(handle)?;
    }
    Ok(())
}

fn join_worker(handle: thread::JoinHandle<WorkerResult>) -> Result<(), DaemonError> {
    match handle.join() {
        Ok(Ok(())) => Ok(()),
        Ok(Err((peer, error))) => Err(stream_error(peer, "serve legacy handshake", error)),
        Err(panic) => {
            let description = match panic.downcast::<String>() {
                Ok(message) => *message,
                Err(payload) => match payload.downcast::<&str>() {
                    Ok(message) => (*message).to_string(),
                    Err(_) => "worker thread panicked".to_string(),
                },
            };
            let error = io::Error::new(io::ErrorKind::Other, description);
            Err(stream_error(None, "serve legacy handshake", error))
        }
    }
}

fn configure_stream(stream: &TcpStream) -> io::Result<()> {
    stream.set_read_timeout(Some(SOCKET_TIMEOUT))?;
    stream.set_write_timeout(Some(SOCKET_TIMEOUT))
}

fn write_limited(
    stream: &mut TcpStream,
    limiter: &mut Option<BandwidthLimiter>,
    payload: &[u8],
) -> io::Result<()> {
    if let Some(limiter) = limiter {
        let mut remaining = payload;
        while !remaining.is_empty() {
            let chunk_len = limiter.recommended_read_size(remaining.len());
            stream.write_all(&remaining[..chunk_len])?;
            limiter.register(chunk_len);
            remaining = &remaining[chunk_len..];
        }
        Ok(())
    } else {
        stream.write_all(payload)
    }
}

fn handle_legacy_session(
    stream: TcpStream,
    peer_addr: SocketAddr,
    modules: &[ModuleDefinition],
    motd_lines: &[String],
    daemon_limit: Option<NonZeroU64>,
) -> io::Result<()> {
    let mut reader = BufReader::new(stream);
    let mut limiter = daemon_limit.map(BandwidthLimiter::new);

    let greeting = legacy_daemon_greeting();
    write_limited(reader.get_mut(), &mut limiter, greeting.as_bytes())?;
    reader.get_mut().flush()?;

    let mut request = None;
    let mut refused_options = Vec::new();

    while let Some(line) = read_trimmed_line(&mut reader)? {
        match parse_legacy_daemon_message(&line) {
            Ok(LegacyDaemonMessage::Version(_)) => {
                let ok = format_legacy_daemon_message(LegacyDaemonMessage::Ok);
                write_limited(reader.get_mut(), &mut limiter, ok.as_bytes())?;
                reader.get_mut().flush()?;
                continue;
            }
            Ok(LegacyDaemonMessage::Other(payload)) => {
                if let Some(option) = parse_daemon_option(&payload) {
                    refused_options.push(option.to_string());
                    continue;
                }
            }
            Ok(LegacyDaemonMessage::Exit) => return Ok(()),
            Ok(
                LegacyDaemonMessage::Ok
                | LegacyDaemonMessage::Capabilities { .. }
                | LegacyDaemonMessage::AuthRequired { .. }
                | LegacyDaemonMessage::AuthChallenge { .. },
            ) => {
                request = Some(line);
                break;
            }
            Err(_) => {}
        }

        request = Some(line);
        break;
    }

    let request = request.unwrap_or_default();

    advertise_capabilities(reader.get_mut(), modules)?;

    if request == "#list" {
        respond_with_module_list(
            reader.get_mut(),
            &mut limiter,
            modules,
            motd_lines,
            peer_addr.ip(),
        )?;
    } else if request.is_empty() {
        write_limited(
            reader.get_mut(),
            &mut limiter,
            HANDSHAKE_ERROR_PAYLOAD.as_bytes(),
        )?;
        write_limited(reader.get_mut(), &mut limiter, b"\n")?;
        let exit = format_legacy_daemon_message(LegacyDaemonMessage::Exit);
        write_limited(reader.get_mut(), &mut limiter, exit.as_bytes())?;
        reader.get_mut().flush()?;
    } else {
        respond_with_module_request(
            &mut reader,
            &mut limiter,
            modules,
            &request,
            peer_addr.ip(),
            &refused_options,
        )?;
    }

    Ok(())
}

fn legacy_daemon_greeting() -> String {
    let mut greeting =
        format_legacy_daemon_message(LegacyDaemonMessage::Version(ProtocolVersion::NEWEST));
    debug_assert!(greeting.ends_with('\n'));
    greeting.pop();

    for digest in LEGACY_HANDSHAKE_DIGESTS {
        greeting.push(' ');
        greeting.push_str(digest);
    }

    greeting.push('\n');
    greeting
}

fn read_trimmed_line<R: BufRead>(reader: &mut R) -> io::Result<Option<String>> {
    let mut line = String::new();
    let bytes = reader.read_line(&mut line)?;

    if bytes == 0 {
        return Ok(None);
    }

    while line.ends_with('\n') || line.ends_with('\r') {
        line.pop();
    }

    Ok(Some(line))
}

fn advertise_capabilities(stream: &mut TcpStream, modules: &[ModuleDefinition]) -> io::Result<()> {
    for payload in advertised_capability_lines(modules) {
        let message = format_legacy_daemon_message(LegacyDaemonMessage::Capabilities {
            flags: payload.as_str(),
        });
        stream.write_all(message.as_bytes())?;
    }

    if modules.is_empty() {
        Ok(())
    } else {
        stream.flush()
    }
}

fn advertised_capability_lines(modules: &[ModuleDefinition]) -> Vec<String> {
    if modules.is_empty() {
        return Vec::new();
    }

    let mut features = Vec::with_capacity(2);
    features.push(String::from("modules"));

    if modules
        .iter()
        .any(ModuleDefinition::requires_authentication)
    {
        features.push(String::from("authlist"));
    }

    vec![features.join(" ")]
}

fn respond_with_module_list(
    stream: &mut TcpStream,
    limiter: &mut Option<BandwidthLimiter>,
    modules: &[ModuleDefinition],
    motd_lines: &[String],
    peer_ip: IpAddr,
) -> io::Result<()> {
    for line in motd_lines {
        let payload = if line.is_empty() {
            "MOTD".to_string()
        } else {
            format!("MOTD {line}")
        };
        let message = format_legacy_daemon_message(LegacyDaemonMessage::Other(&payload));
        write_limited(stream, limiter, message.as_bytes())?;
    }

    let ok = format_legacy_daemon_message(LegacyDaemonMessage::Ok);
    write_limited(stream, limiter, ok.as_bytes())?;

    let mut hostname_cache: Option<Option<String>> = None;
    for module in modules {
        if !module.listable {
            continue;
        }

        let peer_host = module_peer_hostname(module, &mut hostname_cache, peer_ip);
        if !module.permits(peer_ip, peer_host) {
            continue;
        }

        let mut line = module.name.clone();
        if let Some(comment) = &module.comment {
            if !comment.is_empty() {
                line.push('\t');
                line.push_str(comment);
            }
        }
        line.push('\n');
        write_limited(stream, limiter, line.as_bytes())?;
    }

    let exit = format_legacy_daemon_message(LegacyDaemonMessage::Exit);
    write_limited(stream, limiter, exit.as_bytes())?;
    stream.flush()
}

#[derive(Clone, Copy, Debug, Eq, PartialEq)]
enum AuthenticationStatus {
    Granted,
    Denied,
}

fn perform_module_authentication(
    reader: &mut BufReader<TcpStream>,
    limiter: &mut Option<BandwidthLimiter>,
    module: &ModuleDefinition,
    peer_ip: IpAddr,
) -> io::Result<AuthenticationStatus> {
    let challenge = generate_auth_challenge(peer_ip);
    {
        let stream = reader.get_mut();
        let message = format_legacy_daemon_message(LegacyDaemonMessage::AuthRequired {
            module: Some(&challenge),
        });
        write_limited(stream, limiter, message.as_bytes())?;
        stream.flush()?;
    }

    let response = match read_trimmed_line(reader)? {
        Some(line) => line,
        None => {
            deny_module(reader.get_mut(), module, peer_ip, limiter)?;
            return Ok(AuthenticationStatus::Denied);
        }
    };

    let mut segments = response.splitn(2, |ch: char| ch.is_ascii_whitespace());
    let username = segments.next().unwrap_or_default();
    let digest = segments
        .next()
        .map(|segment| segment.trim_start_matches(|ch: char| ch.is_ascii_whitespace()))
        .unwrap_or("");

    if username.is_empty() || digest.is_empty() {
        deny_module(reader.get_mut(), module, peer_ip, limiter)?;
        return Ok(AuthenticationStatus::Denied);
    }

    if !module.auth_users.iter().any(|user| user == username) {
        deny_module(reader.get_mut(), module, peer_ip, limiter)?;
        return Ok(AuthenticationStatus::Denied);
    }

    if !verify_secret_response(module, username, &challenge, digest)? {
        deny_module(reader.get_mut(), module, peer_ip, limiter)?;
        return Ok(AuthenticationStatus::Denied);
    }

    Ok(AuthenticationStatus::Granted)
}

fn generate_auth_challenge(peer_ip: IpAddr) -> String {
    let mut input = [0u8; 32];
    let address_text = peer_ip.to_string();
    let address_bytes = address_text.as_bytes();
    let copy_len = address_bytes.len().min(16);
    input[..copy_len].copy_from_slice(&address_bytes[..copy_len]);

    let timestamp = SystemTime::now()
        .duration_since(UNIX_EPOCH)
        .unwrap_or_default();
    let seconds = (timestamp.as_secs() & u64::from(u32::MAX)) as u32;
    let micros = timestamp.subsec_micros();
    let pid = std::process::id();

    input[16..20].copy_from_slice(&seconds.to_le_bytes());
    input[20..24].copy_from_slice(&micros.to_le_bytes());
    input[24..28].copy_from_slice(&pid.to_le_bytes());

    let mut hasher = Md5::new();
    hasher.update(&input);
    let digest = hasher.finalize();
    STANDARD_NO_PAD.encode(digest)
}

fn verify_secret_response(
    module: &ModuleDefinition,
    username: &str,
    challenge: &str,
    response: &str,
) -> io::Result<bool> {
    let secrets_path = match &module.secrets_file {
        Some(path) => path,
        None => return Ok(false),
    };

    let contents = fs::read_to_string(secrets_path)?;

    for raw_line in contents.lines() {
        let line = raw_line.trim_end_matches('\r');
        if line.is_empty() || line.starts_with('#') {
            continue;
        }

        if let Some((user, secret)) = line.split_once(':') {
            if user == username {
                let expected = compute_auth_response(secret, challenge);
                return Ok(expected == response);
            }
        }
    }

    Ok(false)
}

fn compute_auth_response(secret: &str, challenge: &str) -> String {
    let mut hasher = Md5::new();
    hasher.update(secret.as_bytes());
    hasher.update(challenge.as_bytes());
    let digest = hasher.finalize();
    STANDARD_NO_PAD.encode(digest)
}

fn deny_module(
    stream: &mut TcpStream,
    module: &ModuleDefinition,
    peer_ip: IpAddr,
    limiter: &mut Option<BandwidthLimiter>,
) -> io::Result<()> {
    let payload = ACCESS_DENIED_PAYLOAD
        .replace("{module}", &module.name)
        .replace("{addr}", &peer_ip.to_string());
    write_limited(stream, limiter, payload.as_bytes())?;
    write_limited(stream, limiter, b"\n")?;
    let exit = format_legacy_daemon_message(LegacyDaemonMessage::Exit);
    write_limited(stream, limiter, exit.as_bytes())?;
    stream.flush()
}

fn apply_module_bandwidth_limit(
    limiter: &mut Option<BandwidthLimiter>,
    module_limit: Option<NonZeroU64>,
) {
    if let Some(module_limit) = module_limit {
        match limiter {
            Some(existing) => {
                let current = existing.limit_bytes();
                if module_limit < current {
                    *existing = BandwidthLimiter::new(module_limit);
                }
            }
            None => {
                *limiter = Some(BandwidthLimiter::new(module_limit));
            }
        }
    }
}

fn respond_with_module_request(
    reader: &mut BufReader<TcpStream>,
    limiter: &mut Option<BandwidthLimiter>,
    modules: &[ModuleDefinition],
    request: &str,
    peer_ip: IpAddr,
    options: &[String],
) -> io::Result<()> {
    if let Some(module) = modules.iter().find(|module| module.name == request) {
        apply_module_bandwidth_limit(limiter, module.bandwidth_limit());

        let mut hostname_cache: Option<Option<String>> = None;
        let peer_host = module_peer_hostname(module, &mut hostname_cache, peer_ip);
        if module.permits(peer_ip, peer_host) {
            if let Some(refused) = refused_option(module, options) {
                let payload = format!("@ERROR: The server is configured to refuse {}", refused);
                let stream = reader.get_mut();
                write_limited(stream, limiter, payload.as_bytes())?;
                write_limited(stream, limiter, b"\n")?;
                let exit = format_legacy_daemon_message(LegacyDaemonMessage::Exit);
                write_limited(stream, limiter, exit.as_bytes())?;
                stream.flush()?;
                return Ok(());
            }

            apply_module_timeout(reader.get_mut(), module)?;
            if module.requires_authentication() {
                match perform_module_authentication(reader, limiter, module, peer_ip)? {
                    AuthenticationStatus::Denied => return Ok(()),
                    AuthenticationStatus::Granted => {}
                }
            }

            let payload = MODULE_UNAVAILABLE_PAYLOAD.replace("{module}", request);
            let stream = reader.get_mut();
            write_limited(stream, limiter, payload.as_bytes())?;
            write_limited(stream, limiter, b"\n")?;
        } else {
            deny_module(reader.get_mut(), module, peer_ip, limiter)?;
            return Ok(());
        }
    } else {
        let payload = UNKNOWN_MODULE_PAYLOAD.replace("{module}", request);
        let stream = reader.get_mut();
        write_limited(stream, limiter, payload.as_bytes())?;
        write_limited(stream, limiter, b"\n")?;
    }

    let exit = format_legacy_daemon_message(LegacyDaemonMessage::Exit);
    let stream = reader.get_mut();
    write_limited(stream, limiter, exit.as_bytes())?;
    stream.flush()
}

fn parse_daemon_option(payload: &str) -> Option<&str> {
    let (keyword, remainder) = payload.split_once(char::is_whitespace)?;
    if !keyword.eq_ignore_ascii_case("OPTION") {
        return None;
    }

    let option = remainder.trim();
    if option.is_empty() {
        None
    } else {
        Some(option)
    }
}

fn refused_option<'a>(module: &ModuleDefinition, options: &'a [String]) -> Option<&'a str> {
    options.iter().find_map(|candidate| {
        let canonical_candidate = canonical_option(candidate);
        module
            .refuse_options
            .iter()
            .map(String::as_str)
            .any(|refused| canonical_option(refused) == canonical_candidate)
            .then_some(candidate.as_str())
    })
}

fn canonical_option(text: &str) -> String {
    let token = text
        .trim()
        .trim_start_matches('-')
        .split(|ch| matches!(ch, ' ' | '\t' | '='))
        .next()
        .unwrap_or("");
    token.to_ascii_lowercase()
}

fn apply_module_timeout(stream: &TcpStream, module: &ModuleDefinition) -> io::Result<()> {
    if let Some(timeout) = module.timeout {
        let duration = Duration::from_secs(timeout.get());
        stream.set_read_timeout(Some(duration))?;
        stream.set_write_timeout(Some(duration))?;
    }

    Ok(())
}

fn missing_argument_value(option: &str) -> DaemonError {
    config_error(format!("missing value for {option}"))
}

fn parse_port(value: &OsString) -> Result<u16, DaemonError> {
    let text = value.to_string_lossy();
    text.parse::<u16>()
        .map_err(|_| config_error(format!("invalid value for --port: '{text}'")))
}

fn parse_bind_address(value: &OsString) -> Result<IpAddr, DaemonError> {
    let text = value.to_string_lossy();
    text.parse::<IpAddr>()
        .map_err(|_| config_error(format!("invalid bind address '{text}'")))
}

fn parse_max_sessions(value: &OsString) -> Result<NonZeroUsize, DaemonError> {
    let text = value.to_string_lossy();
    let parsed: usize = text
        .parse()
        .map_err(|_| config_error(format!("invalid value for --max-sessions: '{text}'")))?;
    NonZeroUsize::new(parsed)
        .ok_or_else(|| config_error("--max-sessions must be greater than zero".to_string()))
}

fn parse_module_definition(value: &OsString) -> Result<ModuleDefinition, DaemonError> {
    let text = value.to_string_lossy();
    let (name_part, remainder) = text.split_once('=').ok_or_else(|| {
        config_error(format!(
            "invalid module specification '{text}': expected NAME=PATH"
        ))
    })?;

    let name = name_part.trim();
    ensure_valid_module_name(name).map_err(|msg| config_error(msg.to_string()))?;

    let (path_part, comment_part) = match remainder.split_once(',') {
        Some((path, comment)) => (path, Some(comment.trim().to_string())),
        None => (remainder, None),
    };

    let path_text = path_part.trim();
    if path_text.is_empty() {
        return Err(config_error("module path must be non-empty".to_string()));
    }

    let comment = comment_part.filter(|value| !value.is_empty());

    Ok(ModuleDefinition {
        name: name.to_string(),
        path: PathBuf::from(path_text),
        comment,
        hosts_allow: Vec::new(),
        hosts_deny: Vec::new(),
        auth_users: Vec::new(),
        secrets_file: None,
        bandwidth_limit: None,
        refuse_options: Vec::new(),
        read_only: false,
        numeric_ids: false,
        uid: None,
        gid: None,
        timeout: None,
        listable: true,
    })
}

fn parse_runtime_bwlimit(value: &OsString) -> Result<Option<NonZeroU64>, DaemonError> {
    let text = value.to_string_lossy();
    match parse_bandwidth_argument(&text) {
        Ok(limit) => Ok(limit),
        Err(error) => Err(runtime_bwlimit_error(&text, error)),
    }
}

fn parse_config_bwlimit(
    value: &str,
    path: &Path,
    line: usize,
) -> Result<Option<NonZeroU64>, DaemonError> {
    match parse_bandwidth_argument(value) {
        Ok(limit) => Ok(limit),
        Err(error) => Err(config_bwlimit_error(path, line, value, error)),
    }
}

fn runtime_bwlimit_error(value: &str, error: BandwidthParseError) -> DaemonError {
    let text = match error {
        BandwidthParseError::Invalid => format!("--bwlimit={} is invalid", value),
        BandwidthParseError::TooSmall => format!(
            "--bwlimit={} is too small (min: 512 or 0 for unlimited)",
            value
        ),
        BandwidthParseError::TooLarge => format!("--bwlimit={} is too large", value),
    };
    config_error(text)
}

fn config_bwlimit_error(
    path: &Path,
    line: usize,
    value: &str,
    error: BandwidthParseError,
) -> DaemonError {
    let detail = match error {
        BandwidthParseError::Invalid => format!("invalid 'bwlimit' value '{value}'"),
        BandwidthParseError::TooSmall => {
            format!("'bwlimit' value '{value}' is too small (min: 512 or 0 for unlimited)")
        }
        BandwidthParseError::TooLarge => format!("'bwlimit' value '{value}' is too large"),
    };
    config_parse_error(path, line, detail)
}

fn unsupported_option(option: OsString) -> DaemonError {
    let text = format!("unsupported daemon argument '{}'", option.to_string_lossy());
    config_error(text)
}

fn config_error(text: String) -> DaemonError {
    let message = Message::error(FEATURE_UNAVAILABLE_EXIT_CODE, text).with_role(Role::Daemon);
    DaemonError::new(FEATURE_UNAVAILABLE_EXIT_CODE, message)
}

fn config_parse_error(path: &Path, line: usize, message: impl Into<String>) -> DaemonError {
    let text = format!(
        "failed to parse config '{}': {} (line {})",
        path.display(),
        message.into(),
        line
    );
    let message = Message::error(FEATURE_UNAVAILABLE_EXIT_CODE, text).with_role(Role::Daemon);
    DaemonError::new(FEATURE_UNAVAILABLE_EXIT_CODE, message)
}

fn config_io_error(action: &str, path: &Path, error: io::Error) -> DaemonError {
    let text = format!("failed to {action} config '{}': {error}", path.display());
    let message = Message::error(FEATURE_UNAVAILABLE_EXIT_CODE, text).with_role(Role::Daemon);
    DaemonError::new(FEATURE_UNAVAILABLE_EXIT_CODE, message)
}

fn ensure_valid_module_name(name: &str) -> Result<(), &'static str> {
    if name.is_empty() {
        return Err("module name must be non-empty and cannot contain whitespace");
    }

    if name
        .chars()
        .any(|ch| ch.is_whitespace() || ch == '/' || ch == '\\')
    {
        return Err("module name cannot contain whitespace or path separators");
    }

    Ok(())
}

fn duplicate_argument(option: &str) -> DaemonError {
    config_error(format!("duplicate daemon argument '{option}'"))
}

fn duplicate_module(name: &str) -> DaemonError {
    config_error(format!("duplicate module definition '{name}'"))
}

fn bind_error(address: SocketAddr, error: io::Error) -> DaemonError {
    network_error("bind listener", address, error)
}

fn accept_error(address: SocketAddr, error: io::Error) -> DaemonError {
    network_error("accept connection on", address, error)
}

fn stream_error(peer: Option<SocketAddr>, action: &str, error: io::Error) -> DaemonError {
    match peer {
        Some(addr) => network_error(action, addr, error),
        None => network_error(action, "connection", error),
    }
}

fn network_error<T: fmt::Display>(action: &str, target: T, error: io::Error) -> DaemonError {
    let text = format!("failed to {action} {target}: {error}");
    let message = Message::error(SOCKET_IO_EXIT_CODE, text).with_role(Role::Daemon);
    DaemonError::new(SOCKET_IO_EXIT_CODE, message)
}

/// Runs the daemon CLI using the provided argument iterator and output handles.
///
/// The function returns the process exit code that should be used by the caller.
/// Diagnostics are rendered using the central [`rsync_core::message`] utilities.
#[allow(clippy::module_name_repetitions)]
pub fn run<I, S, Out, Err>(arguments: I, stdout: &mut Out, stderr: &mut Err) -> i32
where
    I: IntoIterator<Item = S>,
    S: Into<OsString>,
    Out: Write,
    Err: Write,
{
    let mut stderr_sink = MessageSink::new(stderr);
    match parse_args(arguments) {
        Ok(parsed) => execute(parsed, stdout, &mut stderr_sink),
        Err(error) => {
            let mut message = rsync_error!(1, "{}", error);
            message = message.with_role(Role::Daemon);
            if write_message(&message, &mut stderr_sink).is_err() {
                let _ = writeln!(stderr_sink.writer_mut(), "{}", error);
            }
            1
        }
    }
}

fn execute<Out, Err>(parsed: ParsedArgs, stdout: &mut Out, stderr: &mut MessageSink<Err>) -> i32
where
    Out: Write,
    Err: Write,
{
    if parsed.show_help {
        let help = render_help();
        if stdout.write_all(help.as_bytes()).is_err() {
            let _ = writeln!(stdout, "{help}");
            return 1;
        }
        return 0;
    }

    if parsed.show_version && parsed.remainder.is_empty() {
        let report = VersionInfoReport::default()
            .with_program_name(rsync_core::version::DAEMON_PROGRAM_NAME);
        let banner = report.human_readable();
        if stdout.write_all(banner.as_bytes()).is_err() {
            return 1;
        }
        return 0;
    }

    let config = DaemonConfig::builder().arguments(parsed.remainder).build();

    match run_daemon(config) {
        Ok(()) => 0,
        Err(error) => {
            if write_message(error.message(), stderr).is_err() {
                let _ = writeln!(stderr.writer_mut(), "{}", error.message());
            }
            error.exit_code()
        }
    }
}

/// Converts a numeric exit code into an [`std::process::ExitCode`].
#[must_use]
pub fn exit_code_from(status: i32) -> std::process::ExitCode {
    let clamped = status.clamp(0, MAX_EXIT_CODE);
    std::process::ExitCode::from(clamped as u8)
}

#[cfg(test)]
mod tests {
    use super::*;
    use std::ffi::OsStr;
    use std::fs;
    use std::io::{BufRead, BufReader, Write};
    use std::net::{IpAddr, Ipv4Addr, Ipv6Addr, TcpListener, TcpStream};
    use std::num::NonZeroU64;
    use std::path::PathBuf;
    use std::sync::{Arc, Barrier};
    use std::thread;
    use std::time::Duration;
    use tempfile::{NamedTempFile, tempdir};

    fn base_module(name: &str) -> ModuleDefinition {
        ModuleDefinition {
            name: String::from(name),
            path: PathBuf::from("/srv/module"),
            comment: None,
            hosts_allow: Vec::new(),
            hosts_deny: Vec::new(),
            auth_users: Vec::new(),
            secrets_file: None,
            bandwidth_limit: None,
            refuse_options: Vec::new(),
            read_only: false,
            numeric_ids: false,
            uid: None,
            gid: None,
            timeout: None,
        }
    }

    #[test]
    fn advertised_capability_lines_empty_without_modules() {
        assert!(advertised_capability_lines(&[]).is_empty());
    }

    #[test]
    fn advertised_capability_lines_report_modules_without_auth() {
        let module = base_module("docs");

        assert_eq!(
            advertised_capability_lines(&[module]),
            vec![String::from("modules")]
        );
    }

    #[test]
    fn advertised_capability_lines_include_authlist_when_required() {
        let mut module = base_module("secure");
        module.auth_users.push(String::from("alice"));
        module.secrets_file = Some(PathBuf::from("secrets.txt"));

        assert_eq!(
            advertised_capability_lines(&[module]),
            vec![String::from("modules authlist")]
        );
    }

    fn module_with_host_patterns(allow: &[&str], deny: &[&str]) -> ModuleDefinition {
        ModuleDefinition {
            name: String::from("module"),
            path: PathBuf::from("/srv/module"),
            comment: None,
            hosts_allow: allow
                .iter()
                .map(|pattern| HostPattern::parse(pattern).expect("parse allow pattern"))
                .collect(),
            hosts_deny: deny
                .iter()
                .map(|pattern| HostPattern::parse(pattern).expect("parse deny pattern"))
                .collect(),
            auth_users: Vec::new(),
            secrets_file: None,
            bandwidth_limit: None,
            refuse_options: Vec::new(),
            read_only: false,
            numeric_ids: false,
            uid: None,
            gid: None,
            timeout: None,
            listable: true,
        }
    }

    fn run_with_args<I, S>(args: I) -> (i32, Vec<u8>, Vec<u8>)
    where
        I: IntoIterator<Item = S>,
        S: Into<OsString>,
    {
        let mut stdout = Vec::new();
        let mut stderr = Vec::new();
        let code = run(args, &mut stdout, &mut stderr);
        (code, stdout, stderr)
    }

    #[test]
    fn module_definition_hostname_allow_matches_exact() {
        let module = module_with_host_patterns(&["trusted.example.com"], &[]);
        let peer = IpAddr::V4(Ipv4Addr::LOCALHOST);
        assert!(module.permits(peer, Some("trusted.example.com")));
        assert!(!module.permits(peer, Some("other.example.com")));
        assert!(!module.permits(peer, None));
    }

    #[test]
    fn module_definition_hostname_suffix_matches() {
        let module = module_with_host_patterns(&[".example.com"], &[]);
        let peer = IpAddr::V4(Ipv4Addr::LOCALHOST);
        assert!(module.permits(peer, Some("node.example.com")));
        assert!(module.permits(peer, Some("example.com")));
        assert!(!module.permits(peer, Some("example.net")));
        assert!(!module.permits(peer, Some("sampleexample.com")));
    }

    #[test]
    fn module_definition_hostname_wildcard_matches() {
        let module = module_with_host_patterns(&["build?.example.*"], &[]);
        let peer = IpAddr::V4(Ipv4Addr::LOCALHOST);
        assert!(module.permits(peer, Some("build1.example.net")));
        assert!(module.permits(peer, Some("builda.example.org")));
        assert!(!module.permits(peer, Some("build12.example.net")));
    }

    #[test]
    fn module_definition_hostname_deny_takes_precedence() {
        let module = module_with_host_patterns(&["*"], &["bad.example.com"]);
        let peer = IpAddr::V4(Ipv4Addr::LOCALHOST);
        assert!(!module.permits(peer, Some("bad.example.com")));
        assert!(module.permits(peer, Some("good.example.com")));
    }

    #[test]
    fn module_peer_hostname_uses_override() {
        clear_test_hostname_overrides();
        let module = module_with_host_patterns(&["trusted.example.com"], &[]);
        let peer = IpAddr::V4(Ipv4Addr::LOCALHOST);
        set_test_hostname_override(peer, Some("Trusted.Example.Com"));
        let mut cache = None;
        let resolved = module_peer_hostname(&module, &mut cache, peer);
        assert_eq!(resolved, Some("trusted.example.com"));
        assert!(module.permits(peer, resolved));
        clear_test_hostname_overrides();
    }

    #[test]
    fn module_peer_hostname_missing_resolution_denies_hostname_only_rules() {
        clear_test_hostname_overrides();
        let module = module_with_host_patterns(&["trusted.example.com"], &[]);
        let peer = IpAddr::V4(Ipv4Addr::LOCALHOST);
        let mut cache = None;
        let resolved = module_peer_hostname(&module, &mut cache, peer);
        if let Some(host) = resolved {
            assert_ne!(host, "trusted.example.com");
        }
        assert!(!module.permits(peer, resolved));
    }

    #[test]
    fn builder_collects_arguments() {
        let config = DaemonConfig::builder()
            .arguments([
                OsString::from("--config"),
                OsString::from("/tmp/rsyncd.conf"),
            ])
            .build();

        assert_eq!(
            config.arguments(),
            &[
                OsString::from("--config"),
                OsString::from("/tmp/rsyncd.conf")
            ]
        );
        assert!(config.has_runtime_request());
    }

    #[test]
    fn runtime_options_parse_module_definitions() {
        let options = RuntimeOptions::parse(&[
            OsString::from("--module"),
            OsString::from("docs=/srv/docs,Documentation"),
            OsString::from("--module"),
            OsString::from("logs=/var/log"),
        ])
        .expect("parse modules");

        let modules = options.modules();
        assert_eq!(modules.len(), 2);
        assert_eq!(modules[0].name, "docs");
        assert_eq!(modules[0].path, PathBuf::from("/srv/docs"));
        assert_eq!(modules[0].comment.as_deref(), Some("Documentation"));
        assert!(modules[0].bandwidth_limit().is_none());
        assert!(modules[0].refused_options().is_empty());
        assert_eq!(modules[1].name, "logs");
        assert_eq!(modules[1].path, PathBuf::from("/var/log"));
        assert!(modules[1].comment.is_none());
        assert!(modules[1].bandwidth_limit().is_none());
        assert!(modules[1].refused_options().is_empty());
    }

    #[test]
    fn runtime_options_ipv6_sets_default_bind_address() {
        let options =
            RuntimeOptions::parse(&[OsString::from("--ipv6")]).expect("parse --ipv6 succeeds");

        assert_eq!(options.bind_address(), IpAddr::V6(Ipv6Addr::LOCALHOST));
        assert_eq!(options.address_family(), Some(AddressFamily::Ipv6));
    }

    #[test]
    fn runtime_options_ipv6_accepts_ipv6_bind_address() {
        let options = RuntimeOptions::parse(&[
            OsString::from("--bind"),
            OsString::from("::1"),
            OsString::from("--ipv6"),
        ])
        .expect("ipv6 bind succeeds");

        assert_eq!(options.bind_address(), IpAddr::V6(Ipv6Addr::LOCALHOST));
        assert_eq!(options.address_family(), Some(AddressFamily::Ipv6));
    }

    #[test]
    fn runtime_options_ipv6_rejects_ipv4_bind_address() {
        let error = RuntimeOptions::parse(&[
            OsString::from("--bind"),
            OsString::from("127.0.0.1"),
            OsString::from("--ipv6"),
        ])
        .expect_err("ipv4 bind with --ipv6 should fail");

        assert!(
            error
                .message()
                .to_string()
                .contains("cannot use --ipv6 with an IPv4 bind address")
        );
    }

    #[test]
    fn runtime_options_ipv4_rejects_ipv6_bind_address() {
        let error = RuntimeOptions::parse(&[
            OsString::from("--bind"),
            OsString::from("::1"),
            OsString::from("--ipv4"),
        ])
        .expect_err("ipv6 bind with --ipv4 should fail");

        assert!(
            error
                .message()
                .to_string()
                .contains("cannot use --ipv4 with an IPv6 bind address")
        );
    }

    #[test]
    fn runtime_options_rejects_ipv4_ipv6_combo() {
        let error = RuntimeOptions::parse(&[OsString::from("--ipv4"), OsString::from("--ipv6")])
            .expect_err("conflicting address families should fail");

        assert!(
            error
                .message()
                .to_string()
                .contains("cannot combine --ipv4 with --ipv6")
        );
    }

    #[test]
    fn runtime_options_load_modules_from_config_file() {
        let mut file = NamedTempFile::new().expect("config file");
        writeln!(
            file,
            "[docs]\npath = /srv/docs\ncomment = Documentation\n\n[logs]\npath=/var/log\n"
        )
        .expect("write config");

        let options = RuntimeOptions::parse(&[
            OsString::from("--config"),
            file.path().as_os_str().to_os_string(),
        ])
        .expect("parse config modules");

        let modules = options.modules();
        assert_eq!(modules.len(), 2);
        assert_eq!(modules[0].name, "docs");
        assert_eq!(modules[0].path, PathBuf::from("/srv/docs"));
        assert_eq!(modules[0].comment.as_deref(), Some("Documentation"));
        assert!(modules[0].bandwidth_limit().is_none());
        assert!(modules[0].listable());
        assert_eq!(modules[1].name, "logs");
        assert_eq!(modules[1].path, PathBuf::from("/var/log"));
        assert!(modules[1].comment.is_none());
        assert!(modules[1].bandwidth_limit().is_none());
        assert!(modules[1].listable());
    }

    #[test]
    fn runtime_options_loads_bwlimit_from_config() {
        let mut file = NamedTempFile::new().expect("config file");
        writeln!(file, "[docs]\npath = /srv/docs\nbwlimit = 4M\n").expect("write config");

        let options = RuntimeOptions::parse(&[
            OsString::from("--config"),
            file.path().as_os_str().to_os_string(),
        ])
        .expect("parse config modules");

        let modules = options.modules();
        assert_eq!(modules.len(), 1);
        let module = &modules[0];
        assert_eq!(module.name, "docs");
        assert_eq!(
            module.bandwidth_limit(),
            Some(NonZeroU64::new(4 * 1024 * 1024).unwrap())
        );
    }

    #[test]
    fn runtime_options_loads_refuse_options_from_config() {
        let mut file = NamedTempFile::new().expect("config file");
        writeln!(
            file,
            "[docs]\npath = /srv/docs\nrefuse options = delete, compress progress\n"
        )
        .expect("write config");

        let options = RuntimeOptions::parse(&[
            OsString::from("--config"),
            file.path().as_os_str().to_os_string(),
        ])
        .expect("parse config modules");

        let modules = options.modules();
        assert_eq!(modules.len(), 1);
        let module = &modules[0];
        assert_eq!(module.name, "docs");
        assert_eq!(
            module.refused_options(),
            &["delete", "compress", "progress"]
        );
    }

    #[test]
    fn runtime_options_loads_boolean_and_id_directives_from_config() {
        let mut file = NamedTempFile::new().expect("config file");
        writeln!(
            file,
            "[docs]\npath = /srv/docs\nread only = yes\nnumeric ids = on\nuid = 1234\ngid = 4321\nlist = no\n",
        )
        .expect("write config");

        let options = RuntimeOptions::parse(&[
            OsString::from("--config"),
            file.path().as_os_str().to_os_string(),
        ])
        .expect("parse config modules");

        let modules = options.modules();
        assert_eq!(modules.len(), 1);
        let module = &modules[0];
        assert!(module.read_only());
        assert!(module.numeric_ids());
        assert_eq!(module.uid(), Some(1234));
        assert_eq!(module.gid(), Some(4321));
        assert!(!module.listable());
    }

    #[test]
    fn runtime_options_loads_timeout_from_config() {
        let mut file = NamedTempFile::new().expect("config file");
        writeln!(file, "[docs]\npath = /srv/docs\ntimeout = 120\n").expect("write config");

        let options = RuntimeOptions::parse(&[
            OsString::from("--config"),
            file.path().as_os_str().to_os_string(),
        ])
        .expect("parse config modules");

        let modules = options.modules();
        assert_eq!(modules.len(), 1);
        let module = &modules[0];
        assert_eq!(module.timeout().map(NonZeroU64::get), Some(120));
    }

    #[test]
    fn runtime_options_allows_timeout_zero_in_config() {
        let mut file = NamedTempFile::new().expect("config file");
        writeln!(file, "[docs]\npath = /srv/docs\ntimeout = 0\n").expect("write config");

        let options = RuntimeOptions::parse(&[
            OsString::from("--config"),
            file.path().as_os_str().to_os_string(),
        ])
        .expect("parse config modules");

        let modules = options.modules();
        assert_eq!(modules.len(), 1);
        let module = &modules[0];
        assert!(module.timeout().is_none());
    }

    #[test]
    fn runtime_options_rejects_invalid_boolean_directive() {
        let mut file = NamedTempFile::new().expect("config file");
        writeln!(file, "[docs]\npath = /srv/docs\nread only = maybe\n").expect("write config");

        let error = RuntimeOptions::parse(&[
            OsString::from("--config"),
            file.path().as_os_str().to_os_string(),
        ])
        .expect_err("invalid boolean should fail");

        assert!(
            error
                .message()
                .to_string()
                .contains("invalid boolean value 'maybe'")
        );
    }

    #[test]
    fn runtime_options_rejects_invalid_list_directive() {
        let mut file = NamedTempFile::new().expect("config file");
        writeln!(file, "[docs]\npath = /srv/docs\nlist = maybe\n").expect("write config");

        let error = RuntimeOptions::parse(&[
            OsString::from("--config"),
            file.path().as_os_str().to_os_string(),
        ])
        .expect_err("invalid list boolean should fail");

        assert!(
            error
                .message()
                .to_string()
                .contains("invalid boolean value 'maybe' for 'list'")
        );
    }

    #[test]
    fn runtime_options_rejects_invalid_uid() {
        let mut file = NamedTempFile::new().expect("config file");
        writeln!(file, "[docs]\npath = /srv/docs\nuid = alpha\n").expect("write config");

        let error = RuntimeOptions::parse(&[
            OsString::from("--config"),
            file.path().as_os_str().to_os_string(),
        ])
        .expect_err("invalid uid should fail");

        assert!(error.message().to_string().contains("invalid uid"));
    }

    #[test]
    fn runtime_options_rejects_invalid_timeout() {
        let mut file = NamedTempFile::new().expect("config file");
        writeln!(file, "[docs]\npath = /srv/docs\ntimeout = never\n").expect("write config");

        let error = RuntimeOptions::parse(&[
            OsString::from("--config"),
            file.path().as_os_str().to_os_string(),
        ])
        .expect_err("invalid timeout should fail");

        assert!(error.message().to_string().contains("invalid timeout"));
    }

    #[test]
    fn runtime_options_rejects_invalid_bwlimit_in_config() {
        let mut file = NamedTempFile::new().expect("config file");
        writeln!(file, "[docs]\npath = /srv/docs\nbwlimit = nope\n").expect("write config");

        let error = RuntimeOptions::parse(&[
            OsString::from("--config"),
            file.path().as_os_str().to_os_string(),
        ])
        .expect_err("invalid bwlimit should fail");

        assert!(
            error
                .message()
                .to_string()
                .contains("invalid 'bwlimit' value 'nope'")
        );
    }

    #[test]
    fn runtime_options_rejects_duplicate_bwlimit_in_config() {
        let mut file = NamedTempFile::new().expect("config file");
        writeln!(
            file,
            "[docs]\npath = /srv/docs\nbwlimit = 1M\nbwlimit = 2M\n"
        )
        .expect("write config");

        let error = RuntimeOptions::parse(&[
            OsString::from("--config"),
            file.path().as_os_str().to_os_string(),
        ])
        .expect_err("duplicate bwlimit should fail");

        assert!(
            error
                .message()
                .to_string()
                .contains("duplicate 'bwlimit' directive")
        );
    }

    #[test]
    fn runtime_options_rejects_duplicate_refuse_options_directives() {
        let mut file = NamedTempFile::new().expect("config file");
        writeln!(
            file,
            "[docs]\npath = /srv/docs\nrefuse options = delete\nrefuse options = compress\n"
        )
        .expect("write config");

        let error = RuntimeOptions::parse(&[
            OsString::from("--config"),
            file.path().as_os_str().to_os_string(),
        ])
        .expect_err("duplicate refuse options should fail");

        assert!(
            error
                .message()
                .to_string()
                .contains("duplicate 'refuse options' directive")
        );
    }

    #[test]
    fn runtime_options_rejects_empty_refuse_options_directive() {
        let mut file = NamedTempFile::new().expect("config file");
        writeln!(file, "[docs]\npath = /srv/docs\nrefuse options =   \n").expect("write config");

        let error = RuntimeOptions::parse(&[
            OsString::from("--config"),
            file.path().as_os_str().to_os_string(),
        ])
        .expect_err("empty refuse options should fail");

        let rendered = error.message().to_string();
        assert!(rendered.contains("must specify at least one option"));
    }

    #[test]
    fn runtime_options_parse_bwlimit_argument() {
        let options = RuntimeOptions::parse(&[OsString::from("--bwlimit"), OsString::from("8M")])
            .expect("parse bwlimit");

        assert_eq!(
            options.bandwidth_limit(),
            Some(NonZeroU64::new(8 * 1024 * 1024).unwrap())
        );
        assert!(options.bandwidth_limit_configured());
    }

    #[test]
    fn runtime_options_parse_bwlimit_unlimited() {
        let options = RuntimeOptions::parse(&[OsString::from("--bwlimit"), OsString::from("0")])
            .expect("parse unlimited");

        assert!(options.bandwidth_limit().is_none());
        assert!(options.bandwidth_limit_configured());
    }

    #[test]
    fn runtime_options_reject_invalid_bwlimit() {
        let error = RuntimeOptions::parse(&[OsString::from("--bwlimit"), OsString::from("foo")])
            .expect_err("invalid bwlimit should fail");

        assert!(
            error
                .message()
                .to_string()
                .contains("--bwlimit=foo is invalid")
        );
    }

    #[test]
    fn runtime_options_reject_duplicate_bwlimit() {
        let error = RuntimeOptions::parse(&[
            OsString::from("--bwlimit"),
            OsString::from("8M"),
            OsString::from("--bwlimit"),
            OsString::from("16M"),
        ])
        .expect_err("duplicate bwlimit should fail");

        assert!(
            error
                .message()
                .to_string()
                .contains("duplicate daemon argument '--bwlimit'")
        );
    }

    #[test]
    fn runtime_options_parse_motd_sources() {
        let dir = tempdir().expect("motd dir");
        let motd_path = dir.path().join("motd.txt");
        fs::write(&motd_path, "Welcome to oc-rsyncd\nSecond line\n").expect("write motd");

        let options = RuntimeOptions::parse(&[
            OsString::from("--motd-file"),
            motd_path.as_os_str().to_os_string(),
            OsString::from("--motd-line"),
            OsString::from("Trailing notice"),
        ])
        .expect("parse motd options");

        let expected = vec![
            String::from("Welcome to oc-rsyncd"),
            String::from("Second line"),
            String::from("Trailing notice"),
        ];

        assert_eq!(options.motd_lines(), expected.as_slice());
    }

    #[test]
    fn runtime_options_parse_hosts_allow_and_deny() {
        let mut file = NamedTempFile::new().expect("config file");
        writeln!(
            file,
            "[docs]\npath = /srv/docs\nhosts allow = 127.0.0.1,192.168.0.0/24\nhosts deny = 192.168.0.5\n",
        )
        .expect("write config");

        let options = RuntimeOptions::parse(&[
            OsString::from("--config"),
            file.path().as_os_str().to_os_string(),
        ])
        .expect("parse hosts directives");

        let modules = options.modules();
        assert_eq!(modules.len(), 1);

        let module = &modules[0];
        assert_eq!(module.hosts_allow.len(), 2);
        assert!(matches!(
            module.hosts_allow[0],
            HostPattern::Ipv4 { prefix: 32, .. }
        ));
        assert!(matches!(
            module.hosts_allow[1],
            HostPattern::Ipv4 { prefix: 24, .. }
        ));
        assert_eq!(module.hosts_deny.len(), 1);
        assert!(matches!(
            module.hosts_deny[0],
            HostPattern::Ipv4 { prefix: 32, .. }
        ));
    }

    #[test]
    fn runtime_options_parse_hostname_patterns() {
        let mut file = NamedTempFile::new().expect("config file");
        writeln!(
            file,
            "[docs]\npath = /srv/docs\nhosts allow = trusted.example.com,.example.org\nhosts deny = bad?.example.net\n",
        )
        .expect("write config");

        let options = RuntimeOptions::parse(&[
            OsString::from("--config"),
            file.path().as_os_str().to_os_string(),
        ])
        .expect("parse hostname hosts directives");

        let modules = options.modules();
        assert_eq!(modules.len(), 1);

        let module = &modules[0];
        assert_eq!(module.hosts_allow.len(), 2);
        assert!(matches!(module.hosts_allow[0], HostPattern::Hostname(_)));
        assert!(matches!(module.hosts_allow[1], HostPattern::Hostname(_)));
        assert_eq!(module.hosts_deny.len(), 1);
        assert!(matches!(module.hosts_deny[0], HostPattern::Hostname(_)));
    }

    #[test]
    fn runtime_options_parse_auth_users_and_secrets_file() {
        let dir = tempdir().expect("config dir");
        let module_dir = dir.path().join("module");
        fs::create_dir_all(&module_dir).expect("module dir");
        let secrets_path = dir.path().join("secrets.txt");
        fs::write(&secrets_path, "alice:password\n").expect("write secrets");

        #[cfg(unix)]
        {
            use std::os::unix::fs::PermissionsExt;
            fs::set_permissions(&secrets_path, PermissionsExt::from_mode(0o600))
                .expect("chmod secrets");
        }

        let mut file = NamedTempFile::new().expect("config file");
        writeln!(
            file,
            "[secure]\npath = {}\nauth users = alice, bob\nsecrets file = {}\n",
            module_dir.display(),
            secrets_path.display()
        )
        .expect("write config");

        let options = RuntimeOptions::parse(&[
            OsString::from("--config"),
            file.path().as_os_str().to_os_string(),
        ])
        .expect("parse auth users");

        let modules = options.modules();
        assert_eq!(modules.len(), 1);
        let module = &modules[0];
        assert_eq!(
            module.auth_users(),
            &[String::from("alice"), String::from("bob")]
        );
        assert_eq!(module.secrets_file(), Some(secrets_path.as_path()));
    }

    #[test]
    fn runtime_options_require_secrets_file_with_auth_users() {
        let mut file = NamedTempFile::new().expect("config file");
        writeln!(file, "[secure]\npath = /srv/secure\nauth users = alice\n").expect("write config");

        let error = RuntimeOptions::parse(&[
            OsString::from("--config"),
            file.path().as_os_str().to_os_string(),
        ])
        .expect_err("missing secrets file should error");

        assert!(
            error
                .message()
                .to_string()
                .contains("missing the required 'secrets file' directive")
        );
    }

    #[cfg(unix)]
    #[test]
    fn runtime_options_rejects_world_readable_secrets_file() {
        use std::os::unix::fs::PermissionsExt;

        let dir = tempdir().expect("config dir");
        let module_dir = dir.path().join("module");
        fs::create_dir_all(&module_dir).expect("module dir");
        let secrets_path = dir.path().join("secrets.txt");
        fs::write(&secrets_path, "alice:password\n").expect("write secrets");
        fs::set_permissions(&secrets_path, PermissionsExt::from_mode(0o644))
            .expect("chmod secrets");

        let mut file = NamedTempFile::new().expect("config file");
        writeln!(
            file,
            "[secure]\npath = {}\nauth users = alice\nsecrets file = {}\n",
            module_dir.display(),
            secrets_path.display()
        )
        .expect("write config");

        let error = RuntimeOptions::parse(&[
            OsString::from("--config"),
            file.path().as_os_str().to_os_string(),
        ])
        .expect_err("world-readable secrets file should error");

        assert!(
            error
                .message()
                .to_string()
                .contains("must not be accessible to group or others")
        );
    }

    #[test]
    fn runtime_options_rejects_config_missing_path() {
        let mut file = NamedTempFile::new().expect("config file");
        writeln!(file, "[docs]\ncomment = sample\n").expect("write config");

        let error = RuntimeOptions::parse(&[
            OsString::from("--config"),
            file.path().as_os_str().to_os_string(),
        ])
        .expect_err("missing path should error");

        assert!(
            error
                .message()
                .to_string()
                .contains("missing required 'path' directive")
        );
    }

    #[test]
    fn runtime_options_rejects_duplicate_module_across_config_and_cli() {
        let mut file = NamedTempFile::new().expect("config file");
        writeln!(file, "[docs]\npath = /srv/docs\n").expect("write config");

        let error = RuntimeOptions::parse(&[
            OsString::from("--config"),
            file.path().as_os_str().to_os_string(),
            OsString::from("--module"),
            OsString::from("docs=/other/path"),
        ])
        .expect_err("duplicate module should fail");

        assert!(
            error
                .message()
                .to_string()
                .contains("duplicate module definition 'docs'")
        );
    }

    #[test]
    fn run_daemon_serves_single_legacy_connection() {
        let listener = TcpListener::bind((Ipv4Addr::LOCALHOST, 0)).expect("ephemeral port");
        let port = listener.local_addr().expect("listener addr").port();
        drop(listener);

        let config = DaemonConfig::builder()
            .arguments([
                OsString::from("--port"),
                OsString::from(port.to_string()),
                OsString::from("--once"),
            ])
            .build();

        let handle = thread::spawn(move || run_daemon(config));

        let mut stream = connect_with_retries(port);
        let mut reader = BufReader::new(stream.try_clone().expect("clone stream"));

        let expected_greeting = legacy_daemon_greeting();
        let mut line = String::new();
        reader.read_line(&mut line).expect("greeting");
        assert_eq!(line, expected_greeting);

        stream
            .write_all(b"@RSYNCD: 32.0\n")
            .expect("send handshake response");
        stream.flush().expect("flush handshake response");

        line.clear();
        reader.read_line(&mut line).expect("handshake ack");
        assert_eq!(line, "@RSYNCD: OK\n");

        stream.write_all(b"module\n").expect("send module request");
        stream.flush().expect("flush module request");

        line.clear();
        reader.read_line(&mut line).expect("error message");
        assert!(line.starts_with("@ERROR:"));

        line.clear();
        reader.read_line(&mut line).expect("exit message");
        assert_eq!(line, "@RSYNCD: EXIT\n");

        drop(reader);
        let result = handle.join().expect("daemon thread");
        assert!(result.is_ok());
    }

    #[test]
    fn run_daemon_requests_authentication_for_protected_module() {
        let dir = tempdir().expect("config dir");
        let module_dir = dir.path().join("module");
        fs::create_dir_all(&module_dir).expect("module dir");
        let secrets_path = dir.path().join("secrets.txt");
        fs::write(&secrets_path, "alice:password\n").expect("write secrets");

        #[cfg(unix)]
        {
            use std::os::unix::fs::PermissionsExt;
            fs::set_permissions(&secrets_path, PermissionsExt::from_mode(0o600))
                .expect("chmod secrets");
        }

        let config_path = dir.path().join("rsyncd.conf");
        fs::write(
            &config_path,
            format!(
                "[secure]\npath = {}\nauth users = alice\nsecrets file = {}\n",
                module_dir.display(),
                secrets_path.display()
            ),
        )
        .expect("write config");

        let listener = TcpListener::bind((Ipv4Addr::LOCALHOST, 0)).expect("ephemeral port");
        let port = listener.local_addr().expect("listener addr").port();
        drop(listener);

        let config = DaemonConfig::builder()
            .arguments([
                OsString::from("--port"),
                OsString::from(port.to_string()),
                OsString::from("--once"),
                OsString::from("--config"),
                config_path.as_os_str().to_os_string(),
            ])
            .build();

        let handle = thread::spawn(move || run_daemon(config));

        let mut stream = connect_with_retries(port);
        let mut reader = BufReader::new(stream.try_clone().expect("clone stream"));

        let expected_greeting = legacy_daemon_greeting();
        let mut line = String::new();
        reader.read_line(&mut line).expect("greeting");
        assert_eq!(line, expected_greeting);

        stream
            .write_all(b"@RSYNCD: 32.0\n")
            .expect("send handshake response");
        stream.flush().expect("flush handshake response");

        line.clear();
        reader.read_line(&mut line).expect("handshake ack");
        assert_eq!(line, "@RSYNCD: OK\n");

        stream.write_all(b"secure\n").expect("send module request");
        stream.flush().expect("flush module request");

        line.clear();
        reader.read_line(&mut line).expect("capabilities");
        assert_eq!(line, "@RSYNCD: CAP modules authlist\n");

        line.clear();
        reader.read_line(&mut line).expect("auth request");
        assert!(line.starts_with("@RSYNCD: AUTHREQD "));
        let challenge = line
            .trim_end()
            .strip_prefix("@RSYNCD: AUTHREQD ")
            .expect("challenge prefix");
        assert!(!challenge.is_empty());

        stream.write_all(b"\n").expect("send empty credentials");
        stream.flush().expect("flush empty credentials");

        line.clear();
        reader.read_line(&mut line).expect("denied message");
        assert_eq!(
            line.trim_end(),
            "@ERROR: access denied to module 'secure' from 127.0.0.1"
        );

        line.clear();
        reader.read_line(&mut line).expect("exit message");
        assert_eq!(line, "@RSYNCD: EXIT\n");

        drop(reader);
        let result = handle.join().expect("daemon thread");
        assert!(result.is_ok());
    }

    #[test]
    fn run_daemon_accepts_valid_credentials() {
        let dir = tempdir().expect("config dir");
        let module_dir = dir.path().join("module");
        fs::create_dir_all(&module_dir).expect("module dir");
        let secrets_path = dir.path().join("secrets.txt");
        fs::write(&secrets_path, "alice:password\n").expect("write secrets");

        #[cfg(unix)]
        {
            use std::os::unix::fs::PermissionsExt;
            fs::set_permissions(&secrets_path, PermissionsExt::from_mode(0o600))
                .expect("chmod secrets");
        }

        let config_path = dir.path().join("rsyncd.conf");
        fs::write(
            &config_path,
            format!(
                "[secure]\npath = {}\nauth users = alice\nsecrets file = {}\n",
                module_dir.display(),
                secrets_path.display()
            ),
        )
        .expect("write config");

        let listener = TcpListener::bind((Ipv4Addr::LOCALHOST, 0)).expect("ephemeral port");
        let port = listener.local_addr().expect("listener addr").port();
        drop(listener);

        let config = DaemonConfig::builder()
            .arguments([
                OsString::from("--port"),
                OsString::from(port.to_string()),
                OsString::from("--once"),
                OsString::from("--config"),
                config_path.as_os_str().to_os_string(),
            ])
            .build();

        let handle = thread::spawn(move || run_daemon(config));

        let mut stream = connect_with_retries(port);
        let mut reader = BufReader::new(stream.try_clone().expect("clone stream"));

        let expected_greeting = legacy_daemon_greeting();
        let mut line = String::new();
        reader.read_line(&mut line).expect("greeting");
        assert_eq!(line, expected_greeting);

        stream
            .write_all(b"@RSYNCD: 32.0\n")
            .expect("send handshake response");
        stream.flush().expect("flush handshake response");

        line.clear();
        reader.read_line(&mut line).expect("handshake ack");
        assert_eq!(line, "@RSYNCD: OK\n");

        stream.write_all(b"secure\n").expect("send module request");
        stream.flush().expect("flush module request");

        line.clear();
        reader.read_line(&mut line).expect("capabilities");
        assert_eq!(line, "@RSYNCD: CAP modules authlist\n");

        line.clear();
        reader.read_line(&mut line).expect("auth request");
        let challenge = line
            .trim_end()
            .strip_prefix("@RSYNCD: AUTHREQD ")
            .expect("challenge prefix");

        let mut hasher = Md5::new();
        hasher.update(b"password");
        hasher.update(challenge.as_bytes());
        let digest = STANDARD_NO_PAD.encode(hasher.finalize());
        let response_line = format!("alice {digest}\n");
        stream
            .write_all(response_line.as_bytes())
            .expect("send credentials");
        stream.flush().expect("flush credentials");

        line.clear();
        reader.read_line(&mut line).expect("unavailable message");
        assert_eq!(
            line.trim_end(),
            "@ERROR: module 'secure' transfers are not yet implemented in this build"
        );

        line.clear();
        reader.read_line(&mut line).expect("exit message");
        assert_eq!(line, "@RSYNCD: EXIT\n");

        drop(reader);
        let result = handle.join().expect("daemon thread");
        assert!(result.is_ok());
    }

    #[test]
    fn run_daemon_honours_max_sessions() {
        let listener = TcpListener::bind((Ipv4Addr::LOCALHOST, 0)).expect("ephemeral port");
        let port = listener.local_addr().expect("listener addr").port();
        drop(listener);

        let config = DaemonConfig::builder()
            .arguments([
                OsString::from("--port"),
                OsString::from(port.to_string()),
                OsString::from("--max-sessions"),
                OsString::from("2"),
            ])
            .build();

        let handle = thread::spawn(move || run_daemon(config));

        let expected_greeting = legacy_daemon_greeting();
        for _ in 0..2 {
            let mut stream = connect_with_retries(port);
            let mut reader = BufReader::new(stream.try_clone().expect("clone stream"));

            let mut line = String::new();
            reader.read_line(&mut line).expect("greeting");
            assert_eq!(line, expected_greeting);

            stream
                .write_all(b"@RSYNCD: 32.0\n")
                .expect("send handshake response");
            stream.flush().expect("flush handshake response");

            line.clear();
            reader.read_line(&mut line).expect("handshake ack");
            assert_eq!(line, "@RSYNCD: OK\n");

            stream.write_all(b"module\n").expect("send module request");
            stream.flush().expect("flush module request");

            line.clear();
            reader.read_line(&mut line).expect("error message");
            assert!(line.starts_with("@ERROR:"));

            line.clear();
            reader.read_line(&mut line).expect("exit message");
            assert_eq!(line, "@RSYNCD: EXIT\n");
        }

        let result = handle.join().expect("daemon thread");
        assert!(result.is_ok());
    }

    #[test]
    fn run_daemon_handles_parallel_sessions() {
        let listener = TcpListener::bind((Ipv4Addr::LOCALHOST, 0)).expect("ephemeral port");
        let port = listener.local_addr().expect("listener addr").port();
        drop(listener);

        let config = DaemonConfig::builder()
            .arguments([
                OsString::from("--port"),
                OsString::from(port.to_string()),
                OsString::from("--max-sessions"),
                OsString::from("2"),
            ])
            .build();

        let handle = thread::spawn(move || run_daemon(config));

        let barrier = Arc::new(Barrier::new(2));
        let mut clients = Vec::new();

        for _ in 0..2 {
            let barrier = Arc::clone(&barrier);
            clients.push(thread::spawn(move || {
                barrier.wait();
                let mut stream = connect_with_retries(port);
                let mut reader = BufReader::new(stream.try_clone().expect("clone stream"));

                let mut line = String::new();
                reader.read_line(&mut line).expect("greeting");
                assert_eq!(line, legacy_daemon_greeting());

                stream
                    .write_all(b"@RSYNCD: 32.0\n")
                    .expect("send handshake response");
                stream.flush().expect("flush handshake response");

                line.clear();
                reader.read_line(&mut line).expect("handshake ack");
                assert_eq!(line, "@RSYNCD: OK\n");

                stream.write_all(b"module\n").expect("send module request");
                stream.flush().expect("flush module request");

                line.clear();
                reader.read_line(&mut line).expect("error message");
                assert!(line.starts_with("@ERROR:"));

                line.clear();
                reader.read_line(&mut line).expect("exit message");
                assert_eq!(line, "@RSYNCD: EXIT\n");
            }));
        }

        for client in clients {
            client.join().expect("client thread");
        }

        let result = handle.join().expect("daemon thread");
        assert!(result.is_ok());
    }

    #[test]
    fn run_daemon_lists_modules_on_request() {
        let listener = TcpListener::bind((Ipv4Addr::LOCALHOST, 0)).expect("ephemeral port");
        let port = listener.local_addr().expect("listener addr").port();
        drop(listener);

        let config = DaemonConfig::builder()
            .arguments([
                OsString::from("--port"),
                OsString::from(port.to_string()),
                OsString::from("--module"),
                OsString::from("docs=/srv/docs,Documentation"),
                OsString::from("--module"),
                OsString::from("logs=/var/log"),
                OsString::from("--once"),
            ])
            .build();

        let handle = thread::spawn(move || run_daemon(config));

        let mut stream = connect_with_retries(port);
        let mut reader = BufReader::new(stream.try_clone().expect("clone stream"));

        let expected_greeting = legacy_daemon_greeting();
        let mut line = String::new();
        reader.read_line(&mut line).expect("greeting");
        assert_eq!(line, expected_greeting);

        stream.write_all(b"#list\n").expect("send list request");
        stream.flush().expect("flush list request");

        line.clear();
        reader.read_line(&mut line).expect("capabilities");
        assert_eq!(line, "@RSYNCD: CAP modules\n");

        line.clear();
        reader.read_line(&mut line).expect("ok line");
        assert_eq!(line, "@RSYNCD: OK\n");

        line.clear();
        reader.read_line(&mut line).expect("first module");
        assert_eq!(line.trim_end(), "docs\tDocumentation");

        line.clear();
        reader.read_line(&mut line).expect("second module");
        assert_eq!(line.trim_end(), "logs");

        line.clear();
        reader.read_line(&mut line).expect("exit line");
        assert_eq!(line, "@RSYNCD: EXIT\n");

        drop(reader);
        let result = handle.join().expect("daemon thread");
        assert!(result.is_ok());
    }

    #[test]
<<<<<<< HEAD
    fn run_daemon_enforces_bwlimit_during_module_list() {
        rsync_bandwidth::take_recorded_sleeps();

=======
    fn run_daemon_omits_unlisted_modules_from_listing() {
>>>>>>> f36cccbb
        let listener = TcpListener::bind((Ipv4Addr::LOCALHOST, 0)).expect("ephemeral port");
        let port = listener.local_addr().expect("listener addr").port();
        drop(listener);

<<<<<<< HEAD
        let module_dir = tempfile::tempdir().expect("module dir");
        let comment = "x".repeat(4096);
        let module_arg = format!("docs={},{}", module_dir.path().display(), comment);
=======
        let mut file = NamedTempFile::new().expect("config file");
        writeln!(
            file,
            "[visible]\npath = /srv/visible\n\n[hidden]\npath = /srv/hidden\nlist = no\n",
        )
        .expect("write config");
>>>>>>> f36cccbb

        let config = DaemonConfig::builder()
            .arguments([
                OsString::from("--port"),
                OsString::from(port.to_string()),
<<<<<<< HEAD
                OsString::from("--bwlimit"),
                OsString::from("1K"),
                OsString::from("--module"),
                OsString::from(module_arg),
=======
                OsString::from("--config"),
                file.path().as_os_str().to_os_string(),
>>>>>>> f36cccbb
                OsString::from("--once"),
            ])
            .build();

        let handle = thread::spawn(move || run_daemon(config));

        let mut stream = connect_with_retries(port);
        let mut reader = BufReader::new(stream.try_clone().expect("clone stream"));

<<<<<<< HEAD
        let mut line = String::new();
        reader.read_line(&mut line).expect("greeting");
=======
        let expected_greeting = legacy_daemon_greeting();
        let mut line = String::new();
        reader.read_line(&mut line).expect("greeting");
        assert_eq!(line, expected_greeting);
>>>>>>> f36cccbb

        stream.write_all(b"#list\n").expect("send list request");
        stream.flush().expect("flush list request");

<<<<<<< HEAD
        let mut total_bytes = 0usize;

        line.clear();
        reader.read_line(&mut line).expect("ok line");
        total_bytes += line.as_bytes().len();

        line.clear();
        reader.read_line(&mut line).expect("module line");
        total_bytes += line.as_bytes().len();

        line.clear();
        reader.read_line(&mut line).expect("exit line");
        total_bytes += line.as_bytes().len();
=======
        line.clear();
        reader.read_line(&mut line).expect("ok line");
        assert_eq!(line, "@RSYNCD: OK\n");

        line.clear();
        reader.read_line(&mut line).expect("first module");
        assert_eq!(line.trim_end(), "visible");

        line.clear();
        reader.read_line(&mut line).expect("exit line");
        assert_eq!(line, "@RSYNCD: EXIT\n");
>>>>>>> f36cccbb

        drop(reader);
        let result = handle.join().expect("daemon thread");
        assert!(result.is_ok());
<<<<<<< HEAD

        let recorded = rsync_bandwidth::take_recorded_sleeps();
        assert!(
            !recorded.is_empty(),
            "expected bandwidth limiter to record sleep intervals"
        );
        let total_sleep = recorded
            .into_iter()
            .fold(Duration::ZERO, |acc, duration| acc + duration);
        let expected_secs = total_bytes as f64 / 1024.0;
        let expected = Duration::from_secs_f64(expected_secs);
        let tolerance = Duration::from_millis(250);
        let diff = if total_sleep > expected {
            total_sleep - expected
        } else {
            expected - total_sleep
        };
        assert!(
            diff <= tolerance,
            "expected sleep around {:?}, got {:?}",
            expected,
            total_sleep
        );
    }

    #[test]
    fn module_bwlimit_cannot_raise_daemon_cap() {
        let mut limiter = Some(BandwidthLimiter::new(
            NonZeroU64::new(2 * 1024 * 1024).unwrap(),
        ));

        apply_module_bandwidth_limit(&mut limiter, NonZeroU64::new(8 * 1024 * 1024));

        let limiter = limiter.expect("limiter remains configured");
        assert_eq!(
            limiter.limit_bytes(),
            NonZeroU64::new(2 * 1024 * 1024).unwrap()
        );
    }

    #[test]
    fn module_bwlimit_can_lower_daemon_cap() {
        let mut limiter = Some(BandwidthLimiter::new(
            NonZeroU64::new(8 * 1024 * 1024).unwrap(),
        ));

        apply_module_bandwidth_limit(&mut limiter, NonZeroU64::new(1024 * 1024));

        let limiter = limiter.expect("limiter remains configured");
        assert_eq!(limiter.limit_bytes(), NonZeroU64::new(1024 * 1024).unwrap());
    }

    #[test]
    fn module_bwlimit_configures_unlimited_daemon() {
        let mut limiter = None;

        apply_module_bandwidth_limit(&mut limiter, NonZeroU64::new(2 * 1024 * 1024));

        let limiter = limiter.expect("limiter configured by module");
        assert_eq!(
            limiter.limit_bytes(),
            NonZeroU64::new(2 * 1024 * 1024).unwrap()
        );

        let mut limiter = Some(limiter);
        apply_module_bandwidth_limit(&mut limiter, None);
        let limiter = limiter.expect("limiter preserved");
        assert_eq!(
            limiter.limit_bytes(),
            NonZeroU64::new(2 * 1024 * 1024).unwrap()
        );
=======
>>>>>>> f36cccbb
    }

    #[test]
    fn run_daemon_refuses_disallowed_module_options() {
        let listener = TcpListener::bind((Ipv4Addr::LOCALHOST, 0)).expect("ephemeral port");
        let port = listener.local_addr().expect("listener addr").port();
        drop(listener);

        let mut file = NamedTempFile::new().expect("config file");
        writeln!(
            file,
            "[docs]\npath = /srv/docs\nrefuse options = compress\n",
        )
        .expect("write config");

        let config = DaemonConfig::builder()
            .arguments([
                OsString::from("--port"),
                OsString::from(port.to_string()),
                OsString::from("--config"),
                file.path().as_os_str().to_os_string(),
                OsString::from("--once"),
            ])
            .build();

        let handle = thread::spawn(move || run_daemon(config));

        let mut stream = connect_with_retries(port);
        let mut reader = BufReader::new(stream.try_clone().expect("clone stream"));

        let expected_greeting = legacy_daemon_greeting();
        let mut line = String::new();
        reader.read_line(&mut line).expect("greeting");
        assert_eq!(line, expected_greeting);

        stream
            .write_all(b"@RSYNCD: 32.0\n")
            .expect("send handshake response");
        stream.flush().expect("flush handshake response");

        line.clear();
        reader.read_line(&mut line).expect("handshake ack");
        assert_eq!(line, "@RSYNCD: OK\n");

        stream
            .write_all(b"@RSYNCD: OPTION --compress\n")
            .expect("send refused option");
        stream.flush().expect("flush refused option");

        stream.write_all(b"docs\n").expect("send module request");
        stream.flush().expect("flush module request");

        line.clear();
        reader.read_line(&mut line).expect("capabilities");
        assert_eq!(line, "@RSYNCD: CAP modules\n");

        line.clear();
        reader.read_line(&mut line).expect("refusal message");
        assert_eq!(
            line.trim_end(),
            "@ERROR: The server is configured to refuse --compress",
        );

        line.clear();
        reader.read_line(&mut line).expect("exit message");
        assert_eq!(line, "@RSYNCD: EXIT\n");

        drop(reader);
        let result = handle.join().expect("daemon thread");
        assert!(result.is_ok());
    }

    #[test]
    fn run_daemon_denies_module_when_host_not_allowed() {
        let listener = TcpListener::bind((Ipv4Addr::LOCALHOST, 0)).expect("ephemeral port");
        let port = listener.local_addr().expect("listener addr").port();
        drop(listener);

        let mut file = NamedTempFile::new().expect("config file");
        writeln!(file, "[docs]\npath = /srv/docs\nhosts allow = 10.0.0.0/8\n",)
            .expect("write config");

        let config = DaemonConfig::builder()
            .arguments([
                OsString::from("--port"),
                OsString::from(port.to_string()),
                OsString::from("--config"),
                file.path().as_os_str().to_os_string(),
                OsString::from("--once"),
            ])
            .build();

        let handle = thread::spawn(move || run_daemon(config));

        let mut stream = connect_with_retries(port);
        let mut reader = BufReader::new(stream.try_clone().expect("clone stream"));

        let expected_greeting = legacy_daemon_greeting();
        let mut line = String::new();
        reader.read_line(&mut line).expect("greeting");
        assert_eq!(line, expected_greeting);

        stream
            .write_all(b"@RSYNCD: 32.0\n")
            .expect("send handshake response");
        stream.flush().expect("flush handshake response");

        line.clear();
        reader.read_line(&mut line).expect("handshake ack");
        assert_eq!(line, "@RSYNCD: OK\n");

        stream.write_all(b"docs\n").expect("send module request");
        stream.flush().expect("flush module request");

        line.clear();
        reader.read_line(&mut line).expect("capabilities");
        assert_eq!(line, "@RSYNCD: CAP modules\n");

        line.clear();
        reader.read_line(&mut line).expect("error message");
        assert_eq!(
            line.trim_end(),
            "@ERROR: access denied to module 'docs' from 127.0.0.1"
        );

        line.clear();
        reader.read_line(&mut line).expect("exit message");
        assert_eq!(line, "@RSYNCD: EXIT\n");

        drop(reader);
        let result = handle.join().expect("daemon thread");
        assert!(result.is_ok());
    }

    #[test]
    fn run_daemon_filters_modules_during_list_request() {
        let listener = TcpListener::bind((Ipv4Addr::LOCALHOST, 0)).expect("ephemeral port");
        let port = listener.local_addr().expect("listener addr").port();
        drop(listener);

        let mut file = NamedTempFile::new().expect("config file");
        writeln!(
            file,
            "[public]\npath = /srv/public\n\n[private]\npath = /srv/private\nhosts allow = 10.0.0.0/8\n",
        )
        .expect("write config");

        let config = DaemonConfig::builder()
            .arguments([
                OsString::from("--port"),
                OsString::from(port.to_string()),
                OsString::from("--config"),
                file.path().as_os_str().to_os_string(),
                OsString::from("--once"),
            ])
            .build();

        let handle = thread::spawn(move || run_daemon(config));

        let mut stream = connect_with_retries(port);
        let mut reader = BufReader::new(stream.try_clone().expect("clone stream"));

        let expected_greeting = legacy_daemon_greeting();
        let mut line = String::new();
        reader.read_line(&mut line).expect("greeting");
        assert_eq!(line, expected_greeting);

        stream.write_all(b"#list\n").expect("send list request");
        stream.flush().expect("flush list request");

        line.clear();
        reader.read_line(&mut line).expect("capabilities");
        assert_eq!(line, "@RSYNCD: CAP modules\n");

        line.clear();
        reader.read_line(&mut line).expect("ok line");
        assert_eq!(line, "@RSYNCD: OK\n");

        line.clear();
        reader.read_line(&mut line).expect("public module");
        assert_eq!(line.trim_end(), "public");

        line.clear();
        reader
            .read_line(&mut line)
            .expect("exit line after accessible modules");
        assert_eq!(line, "@RSYNCD: EXIT\n");

        drop(reader);
        let result = handle.join().expect("daemon thread");
        assert!(result.is_ok());
    }

    #[test]
    fn run_daemon_lists_modules_with_motd_lines() {
        let listener = TcpListener::bind((Ipv4Addr::LOCALHOST, 0)).expect("ephemeral port");
        let port = listener.local_addr().expect("listener addr").port();
        drop(listener);

        let dir = tempdir().expect("motd dir");
        let motd_path = dir.path().join("motd.txt");
        fs::write(
            &motd_path,
            "Welcome to oc-rsyncd\nRemember to sync responsibly\n",
        )
        .expect("write motd");

        let config = DaemonConfig::builder()
            .arguments([
                OsString::from("--port"),
                OsString::from(port.to_string()),
                OsString::from("--motd-file"),
                motd_path.as_os_str().to_os_string(),
                OsString::from("--motd-line"),
                OsString::from("Additional notice"),
                OsString::from("--module"),
                OsString::from("docs=/srv/docs"),
                OsString::from("--once"),
            ])
            .build();

        let handle = thread::spawn(move || run_daemon(config));

        let mut stream = connect_with_retries(port);
        let mut reader = BufReader::new(stream.try_clone().expect("clone stream"));

        let expected_greeting = legacy_daemon_greeting();
        let mut line = String::new();
        reader.read_line(&mut line).expect("greeting");
        assert_eq!(line, expected_greeting);

        stream.write_all(b"#list\n").expect("send list request");
        stream.flush().expect("flush list request");

        line.clear();
        reader.read_line(&mut line).expect("capabilities");
        assert_eq!(line, "@RSYNCD: CAP modules\n");

        line.clear();
        reader.read_line(&mut line).expect("motd line 1");
        assert_eq!(line.trim_end(), "@RSYNCD: MOTD Welcome to oc-rsyncd");

        line.clear();
        reader.read_line(&mut line).expect("motd line 2");
        assert_eq!(
            line.trim_end(),
            "@RSYNCD: MOTD Remember to sync responsibly"
        );

        line.clear();
        reader.read_line(&mut line).expect("motd line 3");
        assert_eq!(line.trim_end(), "@RSYNCD: MOTD Additional notice");

        line.clear();
        reader.read_line(&mut line).expect("ok line");
        assert_eq!(line, "@RSYNCD: OK\n");

        line.clear();
        reader.read_line(&mut line).expect("module line");
        assert_eq!(line.trim_end(), "docs");

        line.clear();
        reader.read_line(&mut line).expect("exit line");
        assert_eq!(line, "@RSYNCD: EXIT\n");

        drop(reader);
        let result = handle.join().expect("daemon thread");
        assert!(result.is_ok());
    }

    #[test]
    fn read_trimmed_line_strips_crlf_terminators() {
        let input: &[u8] = b"payload data\r\n";
        let mut reader = BufReader::new(input);

        let line = read_trimmed_line(&mut reader)
            .expect("read line")
            .expect("line available");

        assert_eq!(line, "payload data");

        let eof = read_trimmed_line(&mut reader).expect("eof read");
        assert!(eof.is_none());
    }

    #[test]
    fn version_flag_renders_report() {
        let (code, stdout, stderr) =
            run_with_args([OsStr::new("oc-rsyncd"), OsStr::new("--version")]);

        assert_eq!(code, 0);
        assert!(stderr.is_empty());

        let expected = VersionInfoReport::default()
            .with_program_name(rsync_core::version::DAEMON_PROGRAM_NAME)
            .human_readable();
        assert_eq!(stdout, expected.into_bytes());
    }

    #[test]
    fn help_flag_renders_static_help_snapshot() {
        let (code, stdout, stderr) = run_with_args([OsStr::new("oc-rsyncd"), OsStr::new("--help")]);

        assert_eq!(code, 0);
        assert!(stderr.is_empty());

        let expected = render_help();
        assert_eq!(stdout, expected.into_bytes());
    }

    #[test]
    fn run_daemon_rejects_unknown_argument() {
        let config = DaemonConfig::builder()
            .arguments([OsString::from("--unknown")])
            .build();

        let error = run_daemon(config).expect_err("unknown argument should fail");
        assert_eq!(error.exit_code(), FEATURE_UNAVAILABLE_EXIT_CODE);
        assert!(
            error
                .message()
                .to_string()
                .contains("unsupported daemon argument")
        );
    }

    #[test]
    fn run_daemon_rejects_invalid_port() {
        let config = DaemonConfig::builder()
            .arguments([OsString::from("--port"), OsString::from("not-a-number")])
            .build();

        let error = run_daemon(config).expect_err("invalid port should fail");
        assert_eq!(error.exit_code(), FEATURE_UNAVAILABLE_EXIT_CODE);
        assert!(
            error
                .message()
                .to_string()
                .contains("invalid value for --port")
        );
    }

    #[test]
    fn run_daemon_rejects_invalid_max_sessions() {
        let config = DaemonConfig::builder()
            .arguments([OsString::from("--max-sessions"), OsString::from("0")])
            .build();

        let error = run_daemon(config).expect_err("invalid max sessions should fail");
        assert_eq!(error.exit_code(), FEATURE_UNAVAILABLE_EXIT_CODE);
        assert!(
            error
                .message()
                .to_string()
                .contains("--max-sessions must be greater than zero")
        );
    }

    #[test]
    fn run_daemon_rejects_duplicate_session_limits() {
        let config = DaemonConfig::builder()
            .arguments([
                OsString::from("--once"),
                OsString::from("--max-sessions"),
                OsString::from("2"),
            ])
            .build();

        let error = run_daemon(config).expect_err("duplicate session limits should fail");
        assert_eq!(error.exit_code(), FEATURE_UNAVAILABLE_EXIT_CODE);
        assert!(
            error
                .message()
                .to_string()
                .contains("duplicate daemon argument '--max-sessions'")
        );
    }

    #[test]
    fn clap_parse_error_is_reported_via_message() {
        let command = clap_command();
        let error = command
            .try_get_matches_from(vec!["oc-rsyncd", "--version=extra"])
            .unwrap_err();

        let mut stdout = Vec::new();
        let mut stderr = Vec::new();
        let status = run(
            [
                OsString::from("oc-rsyncd"),
                OsString::from("--version=extra"),
            ],
            &mut stdout,
            &mut stderr,
        );

        assert_eq!(status, 1);
        assert!(stdout.is_empty());

        let rendered = String::from_utf8(stderr).expect("diagnostic is valid UTF-8");
        assert!(rendered.contains(error.to_string().trim()));
    }

    fn connect_with_retries(port: u16) -> TcpStream {
        for attempt in 0..100 {
            match TcpStream::connect((Ipv4Addr::LOCALHOST, port)) {
                Ok(stream) => return stream,
                Err(error) => {
                    if attempt == 99 {
                        panic!("failed to connect to daemon: {error}");
                    }
                    thread::sleep(Duration::from_millis(20));
                }
            }
        }
        unreachable!("loop exits via return or panic");
    }
}<|MERGE_RESOLUTION|>--- conflicted
+++ resolved
@@ -3842,43 +3842,34 @@
     }
 
     #[test]
-<<<<<<< HEAD
     fn run_daemon_enforces_bwlimit_during_module_list() {
         rsync_bandwidth::take_recorded_sleeps();
 
-=======
     fn run_daemon_omits_unlisted_modules_from_listing() {
->>>>>>> f36cccbb
         let listener = TcpListener::bind((Ipv4Addr::LOCALHOST, 0)).expect("ephemeral port");
         let port = listener.local_addr().expect("listener addr").port();
         drop(listener);
 
-<<<<<<< HEAD
         let module_dir = tempfile::tempdir().expect("module dir");
         let comment = "x".repeat(4096);
         let module_arg = format!("docs={},{}", module_dir.path().display(), comment);
-=======
         let mut file = NamedTempFile::new().expect("config file");
         writeln!(
             file,
             "[visible]\npath = /srv/visible\n\n[hidden]\npath = /srv/hidden\nlist = no\n",
         )
         .expect("write config");
->>>>>>> f36cccbb
 
         let config = DaemonConfig::builder()
             .arguments([
                 OsString::from("--port"),
                 OsString::from(port.to_string()),
-<<<<<<< HEAD
                 OsString::from("--bwlimit"),
                 OsString::from("1K"),
                 OsString::from("--module"),
                 OsString::from(module_arg),
-=======
                 OsString::from("--config"),
                 file.path().as_os_str().to_os_string(),
->>>>>>> f36cccbb
                 OsString::from("--once"),
             ])
             .build();
@@ -3888,20 +3879,16 @@
         let mut stream = connect_with_retries(port);
         let mut reader = BufReader::new(stream.try_clone().expect("clone stream"));
 
-<<<<<<< HEAD
         let mut line = String::new();
         reader.read_line(&mut line).expect("greeting");
-=======
         let expected_greeting = legacy_daemon_greeting();
         let mut line = String::new();
         reader.read_line(&mut line).expect("greeting");
         assert_eq!(line, expected_greeting);
->>>>>>> f36cccbb
 
         stream.write_all(b"#list\n").expect("send list request");
         stream.flush().expect("flush list request");
 
-<<<<<<< HEAD
         let mut total_bytes = 0usize;
 
         line.clear();
@@ -3915,7 +3902,6 @@
         line.clear();
         reader.read_line(&mut line).expect("exit line");
         total_bytes += line.as_bytes().len();
-=======
         line.clear();
         reader.read_line(&mut line).expect("ok line");
         assert_eq!(line, "@RSYNCD: OK\n");
@@ -3927,12 +3913,10 @@
         line.clear();
         reader.read_line(&mut line).expect("exit line");
         assert_eq!(line, "@RSYNCD: EXIT\n");
->>>>>>> f36cccbb
 
         drop(reader);
         let result = handle.join().expect("daemon thread");
         assert!(result.is_ok());
-<<<<<<< HEAD
 
         let recorded = rsync_bandwidth::take_recorded_sleeps();
         assert!(
@@ -4004,8 +3988,6 @@
             limiter.limit_bytes(),
             NonZeroU64::new(2 * 1024 * 1024).unwrap()
         );
-=======
->>>>>>> f36cccbb
     }
 
     #[test]
