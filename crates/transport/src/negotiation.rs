--- conflicted
+++ resolved
@@ -95,7 +95,6 @@
         self.inner
     }
 
-<<<<<<< HEAD
     /// Transforms the inner reader while preserving the buffered negotiation state.
     ///
     /// The helper allows callers to wrap the underlying transport (for example to
@@ -113,10 +112,7 @@
         self.into_parts().map_inner(map).into_stream()
     }
 
-    fn from_components(
-=======
     fn from_raw_components(
->>>>>>> 2550b330
         inner: R,
         decision: NegotiationPrologue,
         sniffed_prefix_len: usize,
