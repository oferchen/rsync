--- conflicted
+++ resolved
@@ -131,17 +131,7 @@
             inner,
         } = parts;
 
-<<<<<<< HEAD
-        Self::from_components(
-            inner,
-            decision,
-            sniffed_prefix_len,
-            buffered_pos,
-            buffered,
-        )
-=======
         Self::from_components(inner, decision, sniffed_prefix_len, buffered_pos, buffered)
->>>>>>> bff86330
     }
 }
 
