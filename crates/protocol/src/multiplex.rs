use std::io::{self, Read, Write};

use crate::envelope::{EnvelopeError, HEADER_LEN, MAX_PAYLOAD_LENGTH, MessageCode, MessageHeader};

/// A decoded multiplexed message consisting of the tag and payload bytes.
#[derive(Clone, Debug, Eq, PartialEq)]
pub struct MessageFrame {
    code: MessageCode,
    payload: Vec<u8>,
}

impl MessageFrame {
    /// Constructs a frame from a message code and owned payload bytes.
    pub fn new(code: MessageCode, payload: Vec<u8>) -> Result<Self, io::Error> {
        let len = payload.len();
        if len > MAX_PAYLOAD_LENGTH as usize {
            return Err(invalid_len_error(len));
        }

        let len = u32::try_from(len).expect("checked against MAX_PAYLOAD_LENGTH");
        MessageHeader::new(code, len).map_err(map_envelope_error_for_input)?;
        Ok(Self { code, payload })
    }

    /// Returns the message code associated with the frame.
    #[must_use]
    pub const fn code(&self) -> MessageCode {
        self.code
    }

    /// Returns the raw payload bytes carried by the frame.
    #[must_use]
    pub fn payload(&self) -> &[u8] {
        &self.payload
    }

    /// Returns the length of the payload in bytes without exposing the
    /// underlying buffer. Upstream rsync frequently inspects the payload size
    /// when routing multiplexed messages, so providing this accessor helps
    /// mirror those call-sites without allocating or cloning.
    #[must_use]
    #[inline]
    pub fn payload_len(&self) -> usize {
        self.payload.len()
    }

    /// Consumes the frame and returns the owned payload bytes.
    #[must_use]
    pub fn into_payload(self) -> Vec<u8> {
        self.payload
    }
}

/// Sends a multiplexed message to `writer` using the upstream rsync envelope format.
///
/// The payload length is validated against [`MAX_PAYLOAD_LENGTH`], mirroring the
/// 24-bit limit imposed by the C implementation. Violations result in
/// [`io::ErrorKind::InvalidInput`].
pub fn send_msg<W: Write>(writer: &mut W, code: MessageCode, payload: &[u8]) -> io::Result<()> {
    let len = payload.len();
    if len > MAX_PAYLOAD_LENGTH as usize {
        return Err(invalid_len_error(len));
    }

    let len = u32::try_from(len).expect("checked against MAX_PAYLOAD_LENGTH");
    let header = MessageHeader::new(code, len).map_err(map_envelope_error_for_input)?;
    writer.write_all(&header.encode())?;
    writer.write_all(payload)?;
    Ok(())
}

/// Receives the next multiplexed message from `reader`.
///
/// The function blocks until the full header and payload are read or an I/O
/// error occurs. Invalid headers surface as [`io::ErrorKind::InvalidData`].
pub fn recv_msg<R: Read>(reader: &mut R) -> io::Result<MessageFrame> {
<<<<<<< HEAD
    let mut payload = Vec::new();
    let code = recv_msg_into(reader, &mut payload)?;
    Ok(MessageFrame { code, payload })
}

/// Receives the next multiplexed message and writes its payload into `buffer`.
///
/// The helper mirrors [`recv_msg`] while allowing callers to reuse an existing
/// allocation for the payload bytes, matching upstream rsync's preference for
/// bounded buffer reuse. The buffer is cleared before being resized to the
/// payload length and populated via [`Read::read_exact`]. The decoded message
/// code is returned so that higher layers can route the payload without
/// constructing an intermediate [`MessageFrame`].
pub fn recv_msg_into<R: Read>(reader: &mut R, buffer: &mut Vec<u8>) -> io::Result<MessageCode> {
    let mut header_bytes = [0u8; HEADER_LEN];
    reader.read_exact(&mut header_bytes)?;
    let header = MessageHeader::decode(&header_bytes).map_err(map_envelope_error)?;
=======
    let header = read_header(reader)?;
>>>>>>> 6e584710
    let len = header.payload_len() as usize;

    buffer.clear();
    if len != 0 {
        buffer.resize(len, 0);
        reader.read_exact(buffer)?;
    }

    Ok(header.code())
}

/// Receives the next multiplexed message into a caller-provided buffer.
///
/// The helper mirrors [`recv_msg`] but avoids allocating a new vector for every
/// frame. The buffer is cleared and then resized to the exact payload length,
/// reusing any existing capacity to satisfy the workspace's buffer reuse
/// guidance. The decoded message code is returned so the caller can dispatch on
/// the frame type while reading the payload from `buffer`.
pub fn recv_msg_into<R: Read>(reader: &mut R, buffer: &mut Vec<u8>) -> io::Result<MessageCode> {
    let header = read_header(reader)?;
    let len = header.payload_len() as usize;

    buffer.clear();
    buffer.resize(len, 0);
    if len != 0 {
        reader.read_exact(buffer)?;
    }

    Ok(header.code())
}

fn read_header<R: Read>(reader: &mut R) -> io::Result<MessageHeader> {
    let mut header_bytes = [0u8; HEADER_LEN];
    reader.read_exact(&mut header_bytes)?;
    MessageHeader::decode(&header_bytes).map_err(map_envelope_error)
}

fn map_envelope_error(err: EnvelopeError) -> io::Error {
    io::Error::new(io::ErrorKind::InvalidData, err)
}

fn map_envelope_error_for_input(err: EnvelopeError) -> io::Error {
    match err {
        EnvelopeError::OversizedPayload(_) => io::Error::new(io::ErrorKind::InvalidInput, err),
        other => map_envelope_error(other),
    }
}

fn invalid_len_error(len: usize) -> io::Error {
    let len = len as u128;
    let max = u128::from(MAX_PAYLOAD_LENGTH);
    io::Error::new(
        io::ErrorKind::InvalidInput,
        format!("multiplexed payload length {len} exceeds maximum {max}"),
    )
}

#[cfg(test)]
mod tests {
    use super::*;
    use crate::envelope::MAX_PAYLOAD_LENGTH;

    #[test]
    fn send_and_receive_round_trip_info_message() {
        let mut buffer = Vec::new();
        send_msg(&mut buffer, MessageCode::Info, b"hello world").expect("send succeeds");

        let mut cursor = io::Cursor::new(buffer);
        let frame = recv_msg(&mut cursor).expect("receive succeeds");
        assert_eq!(frame.code(), MessageCode::Info);
        assert_eq!(frame.payload(), b"hello world");
        assert_eq!(frame.payload_len(), b"hello world".len());
    }

    #[test]
    fn round_trip_zero_length_payload() {
        let mut buffer = Vec::new();
        send_msg(&mut buffer, MessageCode::Warning, b"").expect("send succeeds");

        let mut cursor = io::Cursor::new(buffer);
        let frame = recv_msg(&mut cursor).expect("receive succeeds");
        assert_eq!(frame.code(), MessageCode::Warning);
        assert!(frame.payload().is_empty());
        assert_eq!(frame.payload_len(), 0);
    }

    #[test]
    fn recv_msg_reports_truncated_payload() {
        let header = MessageHeader::new(MessageCode::Warning, 4)
            .expect("header")
            .encode();
        let mut buffer = header.to_vec();
        buffer.extend_from_slice(&[1, 2]);

        let err = recv_msg(&mut io::Cursor::new(buffer)).unwrap_err();
        assert_eq!(err.kind(), io::ErrorKind::UnexpectedEof);
    }

    #[test]
    fn recv_msg_rejects_unknown_message_codes() {
        let unknown_code = 11u8;
        let tag = u32::from(7u8) + u32::from(unknown_code); // MPLEX_BASE + unknown code
        let raw = (tag << 24).to_le_bytes();
        let err = recv_msg(&mut io::Cursor::new(raw)).unwrap_err();
        assert_eq!(err.kind(), io::ErrorKind::InvalidData);
    }

    #[test]
    fn recv_msg_into_populates_existing_buffer() {
        let mut stream = Vec::new();
        send_msg(&mut stream, MessageCode::Client, b"payload").expect("send succeeds");

        let mut cursor = io::Cursor::new(stream);
        let mut buffer = Vec::new();
        let code = recv_msg_into(&mut cursor, &mut buffer).expect("receive succeeds");

        assert_eq!(code, MessageCode::Client);
        assert_eq!(buffer.as_slice(), b"payload");
    }

    #[test]
    fn recv_msg_into_reuses_buffer_capacity_for_smaller_payloads() {
        let mut stream = Vec::new();
        send_msg(&mut stream, MessageCode::Warning, b"hi").expect("send succeeds");

        let mut cursor = io::Cursor::new(stream);
        let mut buffer = Vec::with_capacity(64);
        buffer.extend_from_slice(&[0u8; 16]);
        let capacity_before = buffer.capacity();

        let code = recv_msg_into(&mut cursor, &mut buffer).expect("receive succeeds");

        assert_eq!(code, MessageCode::Warning);
        assert_eq!(buffer.as_slice(), b"hi");
        assert_eq!(buffer.capacity(), capacity_before);
    }

    #[test]
    fn recv_msg_into_clears_buffer_for_empty_payloads() {
        let mut stream = Vec::new();
        send_msg(&mut stream, MessageCode::Log, b"").expect("send succeeds");

        let mut cursor = io::Cursor::new(stream);
        let mut buffer = Vec::with_capacity(8);
        buffer.extend_from_slice(b"junk");
        let capacity_before = buffer.capacity();

        let code = recv_msg_into(&mut cursor, &mut buffer).expect("receive succeeds");

        assert_eq!(code, MessageCode::Log);
        assert!(buffer.is_empty());
        assert_eq!(buffer.capacity(), capacity_before);
    }

    #[test]
    fn send_msg_rejects_oversized_payload() {
        let payload = vec![0u8; (MAX_PAYLOAD_LENGTH + 1) as usize];
        let err = send_msg(&mut io::sink(), MessageCode::Error, &payload).unwrap_err();
        assert_eq!(err.kind(), io::ErrorKind::InvalidInput);
        assert_eq!(
            err.to_string(),
            format!(
                "multiplexed payload length {} exceeds maximum {}",
                u128::from(MAX_PAYLOAD_LENGTH) + 1,
                u128::from(MAX_PAYLOAD_LENGTH)
            )
        );
    }

    #[test]
    fn message_frame_new_validates_payload_length() {
        let frame = MessageFrame::new(MessageCode::Stats, b"stats".to_vec()).expect("frame");
        assert_eq!(frame.code(), MessageCode::Stats);
        assert_eq!(frame.payload(), b"stats");
    }

    #[test]
    fn message_frame_new_rejects_oversized_payload() {
        let payload = vec![0u8; (MAX_PAYLOAD_LENGTH + 1) as usize];
        let err = MessageFrame::new(MessageCode::Info, payload).unwrap_err();
        assert_eq!(err.kind(), io::ErrorKind::InvalidInput);
        assert_eq!(
            err.to_string(),
            format!(
                "multiplexed payload length {} exceeds maximum {}",
                u128::from(MAX_PAYLOAD_LENGTH) + 1,
                u128::from(MAX_PAYLOAD_LENGTH)
            )
        );
    }

    #[test]
    fn recv_msg_into_populates_caller_buffer() {
        let mut serialized = Vec::new();
        send_msg(&mut serialized, MessageCode::Warning, b"payload").expect("send succeeds");

        let mut cursor = io::Cursor::new(serialized);
        let mut buffer = Vec::new();
        let code = recv_msg_into(&mut cursor, &mut buffer).expect("receive succeeds");

        assert_eq!(code, MessageCode::Warning);
        assert_eq!(buffer, b"payload");
    }

    #[test]
    fn recv_msg_into_reuses_existing_capacity() {
        let mut serialized = Vec::new();
        send_msg(&mut serialized, MessageCode::Info, b"hello").expect("send succeeds");

        let mut cursor = io::Cursor::new(serialized);
        let mut buffer = vec![0u8; 8];
        let original_capacity = buffer.capacity();
        let original_ptr = buffer.as_ptr();
        buffer.clear();

        let code = recv_msg_into(&mut cursor, &mut buffer).expect("receive succeeds");

        assert_eq!(code, MessageCode::Info);
        assert_eq!(buffer, b"hello");
        assert_eq!(buffer.capacity(), original_capacity);
        assert_eq!(buffer.as_ptr(), original_ptr);
    }

    #[test]
    fn recv_msg_into_handles_empty_payload_without_reading() {
        let mut serialized = Vec::new();
        send_msg(&mut serialized, MessageCode::Log, b"").expect("send succeeds");

        let mut cursor = io::Cursor::new(serialized);
        let mut buffer = vec![1u8; 4];
        let code = recv_msg_into(&mut cursor, &mut buffer).expect("receive succeeds");

        assert_eq!(code, MessageCode::Log);
        assert!(buffer.is_empty());
    }
}<|MERGE_RESOLUTION|>--- conflicted
+++ resolved
@@ -74,27 +74,7 @@
 /// The function blocks until the full header and payload are read or an I/O
 /// error occurs. Invalid headers surface as [`io::ErrorKind::InvalidData`].
 pub fn recv_msg<R: Read>(reader: &mut R) -> io::Result<MessageFrame> {
-<<<<<<< HEAD
-    let mut payload = Vec::new();
-    let code = recv_msg_into(reader, &mut payload)?;
-    Ok(MessageFrame { code, payload })
-}
-
-/// Receives the next multiplexed message and writes its payload into `buffer`.
-///
-/// The helper mirrors [`recv_msg`] while allowing callers to reuse an existing
-/// allocation for the payload bytes, matching upstream rsync's preference for
-/// bounded buffer reuse. The buffer is cleared before being resized to the
-/// payload length and populated via [`Read::read_exact`]. The decoded message
-/// code is returned so that higher layers can route the payload without
-/// constructing an intermediate [`MessageFrame`].
-pub fn recv_msg_into<R: Read>(reader: &mut R, buffer: &mut Vec<u8>) -> io::Result<MessageCode> {
-    let mut header_bytes = [0u8; HEADER_LEN];
-    reader.read_exact(&mut header_bytes)?;
-    let header = MessageHeader::decode(&header_bytes).map_err(map_envelope_error)?;
-=======
     let header = read_header(reader)?;
->>>>>>> 6e584710
     let len = header.payload_len() as usize;
 
     buffer.clear();
