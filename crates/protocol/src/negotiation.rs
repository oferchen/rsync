--- conflicted
+++ resolved
@@ -100,12 +100,8 @@
     /// workspace's buffer reuse guidance.
     #[must_use]
     pub fn take_buffered(&mut self) -> Vec<u8> {
-<<<<<<< HEAD
-        let mut drained = Vec::with_capacity(LEGACY_DAEMON_PREFIX_LEN);
-=======
         let target_capacity = self.buffered.capacity().min(LEGACY_DAEMON_PREFIX_LEN);
         let mut drained = Vec::with_capacity(target_capacity);
->>>>>>> c7d1a5bb
         mem::swap(&mut self.buffered, &mut drained);
 
         if self.buffered.capacity() < LEGACY_DAEMON_PREFIX_LEN {
@@ -1257,19 +1253,6 @@
     }
 
     #[test]
-<<<<<<< HEAD
-    fn prologue_sniffer_take_buffered_trims_excess_capacity() {
-        let mut sniffer = NegotiationPrologueSniffer::new();
-        sniffer.buffered = Vec::with_capacity(256);
-        sniffer
-            .buffered
-            .extend_from_slice(LEGACY_DAEMON_PREFIX.as_bytes());
-        assert!(sniffer.buffered.capacity() > LEGACY_DAEMON_PREFIX_LEN);
-
-        let buffered = sniffer.take_buffered();
-        assert_eq!(buffered, LEGACY_DAEMON_PREFIX.as_bytes());
-        assert!(sniffer.buffered().is_empty());
-=======
     fn prologue_sniffer_take_buffered_clamps_replacement_capacity() {
         let mut sniffer = NegotiationPrologueSniffer::new();
 
@@ -1278,7 +1261,6 @@
 
         let _ = sniffer.take_buffered();
 
->>>>>>> c7d1a5bb
         assert_eq!(sniffer.buffered.capacity(), LEGACY_DAEMON_PREFIX_LEN);
     }
 
