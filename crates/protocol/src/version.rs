use core::array::IntoIter;
use core::convert::TryFrom;
use core::fmt;
use core::num::NonZeroU8;
use core::ops::RangeInclusive;

use crate::error::NegotiationError;

/// Inclusive range of protocol versions that upstream rsync 3.4.1 understands.
const UPSTREAM_PROTOCOL_RANGE: RangeInclusive<u8> = 28..=32;

/// A single negotiated rsync protocol version.
#[derive(Clone, Copy, Debug, Eq, Ord, PartialEq, PartialOrd)]
pub struct ProtocolVersion(NonZeroU8);

/// Types that can be interpreted as peer-advertised protocol versions.
///
/// The negotiation helpers in this module frequently operate on raw numeric
/// protocol identifiers transmitted by the peer. However, higher layers may
/// already work with fully validated [`ProtocolVersion`] values or iterate over
/// references when forwarding buffers. Exposing a small conversion trait keeps
/// the public helper flexible without forcing callers to allocate temporary
/// vectors or clone data solely to satisfy the type signature.
#[doc(hidden)]
pub trait ProtocolVersionAdvertisement: Copy {
    /// Returns the numeric representation expected by the negotiation logic.
    fn into_advertised_version(self) -> u8;
}

impl ProtocolVersionAdvertisement for u8 {
    #[inline]
    fn into_advertised_version(self) -> u8 {
        self
    }
}

impl ProtocolVersionAdvertisement for NonZeroU8 {
    #[inline]
    fn into_advertised_version(self) -> u8 {
        self.get()
    }
}

impl ProtocolVersionAdvertisement for ProtocolVersion {
    #[inline]
    fn into_advertised_version(self) -> u8 {
        self.as_u8()
    }
}

impl ProtocolVersionAdvertisement for &u8 {
    #[inline]
    fn into_advertised_version(self) -> u8 {
        *self
    }
}

impl ProtocolVersionAdvertisement for &NonZeroU8 {
    #[inline]
    fn into_advertised_version(self) -> u8 {
        self.get()
    }
}

impl ProtocolVersionAdvertisement for &ProtocolVersion {
    #[inline]
    fn into_advertised_version(self) -> u8 {
        self.as_u8()
    }
}

impl ProtocolVersionAdvertisement for NonZeroU8 {
    #[inline]
    fn into_advertised_version(self) -> u8 {
        self.get()
    }
}

impl ProtocolVersionAdvertisement for &NonZeroU8 {
    #[inline]
    fn into_advertised_version(self) -> u8 {
        self.get()
    }
}

macro_rules! declare_supported_protocols {
    ($($ver:literal),+ $(,)?) => {
        #[doc = "Protocol versions supported by the Rust implementation, ordered from"]
        #[doc = "newest to oldest as required by upstream rsync's negotiation logic."]
        pub const SUPPORTED_PROTOCOLS: [u8; declare_supported_protocols!(@len $($ver),+)] = [
            $($ver),+
        ];
        const SUPPORTED_PROTOCOL_VERSIONS: [ProtocolVersion;
            declare_supported_protocols!(@len $($ver),+)
        ] = [
            $(ProtocolVersion::new_const($ver)),+
        ];
    };
    (@len $($ver:literal),+) => {
        <[()]>::len(&[$(declare_supported_protocols!(@unit $ver)),+])
    };
    (@unit $ver:literal) => { () };
}

declare_supported_protocols!(32, 31, 30, 29, 28);

impl ProtocolVersion {
    pub(crate) const fn new_const(value: u8) -> Self {
        match NonZeroU8::new(value) {
            Some(v) => Self(v),
            None => panic!("protocol version must be non-zero"),
        }
    }

    /// The newest protocol version supported by upstream rsync 3.4.1.
    pub const NEWEST: ProtocolVersion = ProtocolVersion::new_const(32);

    /// The oldest protocol version supported by upstream rsync 3.4.1.
    pub const OLDEST: ProtocolVersion = ProtocolVersion::new_const(28);

    /// Array of protocol versions supported by the Rust implementation,
    /// ordered from newest to oldest.
    pub const SUPPORTED_VERSIONS: [ProtocolVersion; SUPPORTED_PROTOCOLS.len()] =
        SUPPORTED_PROTOCOL_VERSIONS;

    /// Returns a reference to the list of supported protocol versions in
    /// newest-to-oldest order.
    ///
    /// Exposing the slice instead of the fixed-size array mirrors the API
    /// shape found in upstream rsync's C helpers where callers operate on
    /// spans rather than arrays with baked-in lengths. This keeps parity while
    /// allowing downstream crates to consume the list without depending on the
    /// const-generic length used by the internal cache.
    #[must_use]
    pub const fn supported_versions() -> &'static [ProtocolVersion] {
        &Self::SUPPORTED_VERSIONS
    }

    /// Returns an iterator over the supported protocol versions in
    /// newest-to-oldest order.
    ///
    /// The iterator yields copies of the cached [`ProtocolVersion`]
    /// constants, mirroring the ordering exposed by
    /// [`SUPPORTED_PROTOCOLS`]. Higher layers that only need to iterate
    /// without borrowing the underlying array can rely on this helper to
    /// avoid manual slice handling while still matching upstream parity.
    #[must_use]
    pub fn supported_versions_iter() -> IntoIter<ProtocolVersion, { SUPPORTED_PROTOCOLS.len() }> {
        Self::SUPPORTED_VERSIONS.into_iter()
    }

    /// Reports whether the provided version is supported by this
    /// implementation. This helper mirrors the upstream negotiation guard and
    /// allows callers to perform quick validation before attempting a
    /// handshake.
    #[must_use]
    #[inline]
    pub const fn is_supported(value: u8) -> bool {
        let mut index = 0;
        while index < SUPPORTED_PROTOCOLS.len() {
            if SUPPORTED_PROTOCOLS[index] == value {
                return true;
            }
            index += 1;
        }
        false
    }

    /// Returns the raw numeric value represented by this version.
    #[must_use]
    #[inline]
    pub const fn as_u8(self) -> u8 {
        self.0.get()
    }

    /// Converts a peer-advertised version into the negotiated protocol version.
    ///
    /// Upstream rsync tolerates peers that advertise a protocol newer than it
    /// understands by clamping the negotiated value to its newest supported
    /// protocol. Versions older than [`ProtocolVersion::OLDEST`] remain
    /// unsupported.
    #[must_use = "the negotiated protocol version must be handled"]
    pub fn from_peer_advertisement(value: u8) -> Result<Self, NegotiationError> {
        if value < Self::OLDEST.as_u8() {
            return Err(NegotiationError::UnsupportedVersion(value));
        }

        let clamped = if value > Self::NEWEST.as_u8() {
            Self::NEWEST.as_u8()
        } else {
            value
        };

        match NonZeroU8::new(clamped) {
            Some(non_zero) => Ok(Self(non_zero)),
            None => Err(NegotiationError::UnsupportedVersion(value)),
        }
    }
}

impl From<ProtocolVersion> for u8 {
    #[inline]
    fn from(version: ProtocolVersion) -> Self {
        version.as_u8()
    }
}

impl From<ProtocolVersion> for NonZeroU8 {
    #[inline]
    fn from(version: ProtocolVersion) -> Self {
        version.0
    }
}

impl TryFrom<u8> for ProtocolVersion {
    type Error = NegotiationError;

    fn try_from(value: u8) -> Result<Self, Self::Error> {
        if UPSTREAM_PROTOCOL_RANGE.contains(&value) {
            match NonZeroU8::new(value) {
                Some(non_zero) => Ok(Self(non_zero)),
                None => Err(NegotiationError::UnsupportedVersion(value)),
            }
        } else {
            Err(NegotiationError::UnsupportedVersion(value))
        }
    }
}

impl TryFrom<NonZeroU8> for ProtocolVersion {
    type Error = NegotiationError;

    fn try_from(value: NonZeroU8) -> Result<Self, Self::Error> {
        <ProtocolVersion as TryFrom<u8>>::try_from(value.get())
    }
}

impl fmt::Display for ProtocolVersion {
    fn fmt(&self, f: &mut fmt::Formatter<'_>) -> fmt::Result {
        write!(f, "{}", self.as_u8())
    }
}

impl PartialEq<u8> for ProtocolVersion {
    fn eq(&self, other: &u8) -> bool {
        self.as_u8() == *other
    }
}

impl PartialEq<ProtocolVersion> for u8 {
    fn eq(&self, other: &ProtocolVersion) -> bool {
        *self == other.as_u8()
    }
}

/// Selects the highest mutual protocol version between the Rust implementation and a peer.
///
/// The caller provides the list of protocol versions advertised by the peer in any order.
/// The function filters the peer list to versions that upstream rsync 3.4.1 recognizes and
/// clamps versions newer than [`ProtocolVersion::NEWEST`] down to the newest supported
/// value, matching upstream tolerance for future releases. Duplicate peer entries and
/// out-of-order announcements are tolerated. If no mutual protocol exists,
/// [`NegotiationError::NoMutualProtocol`] is returned with the filtered peer list for context.
#[must_use = "the negotiation outcome must be checked"]
pub fn select_highest_mutual<I, T>(peer_versions: I) -> Result<ProtocolVersion, NegotiationError>
where
    I: IntoIterator<Item = T>,
    T: ProtocolVersionAdvertisement,
{
    let mut seen_mask: u64 = 0;
    let mut seen_any = false;
    let mut seen_max = ProtocolVersion::OLDEST.as_u8();
    let mut oldest_rejection: Option<u8> = None;

    for version in peer_versions {
        let advertised = version.into_advertised_version();

        match ProtocolVersion::from_peer_advertisement(advertised) {
            Ok(proto) => {
                let value = proto.as_u8();
                let bit = 1u64 << value;
                if seen_mask & bit == 0 {
                    seen_mask |= bit;
                    seen_any = true;
                    if value > seen_max {
                        seen_max = value;
                    }
                }
            }
            Err(NegotiationError::UnsupportedVersion(value))
                if value < ProtocolVersion::OLDEST.as_u8() =>
            {
                if oldest_rejection.is_none_or(|current| value < current) {
                    oldest_rejection = Some(value);
                }
            }
            Err(err) => return Err(err),
        }
    }

    for ours in SUPPORTED_PROTOCOLS {
        if seen_mask & (1u64 << ours) != 0 {
            return Ok(ProtocolVersion::new_const(ours));
        }
    }

    if let Some(value) = oldest_rejection {
        return Err(NegotiationError::UnsupportedVersion(value));
    }

    let peer_versions = if seen_any {
        let start = ProtocolVersion::OLDEST.as_u8();
        let span = usize::from(seen_max.saturating_sub(start)) + 1;
        let mut versions = Vec::with_capacity(span);

        for version in start..=seen_max {
            if seen_mask & (1u64 << version) != 0 {
                versions.push(version);
            }
        }

        versions
    } else {
        Vec::new()
    };

    Err(NegotiationError::NoMutualProtocol { peer_versions })
}

#[cfg(test)]
mod tests {
    use super::*;

    #[test]
    fn newest_protocol_is_preferred() {
        let result = select_highest_mutual([32, 31, 30]).expect("must succeed");
        assert_eq!(result, ProtocolVersion::NEWEST);
    }

    #[test]
    fn downgrades_when_peer_lacks_newest() {
        let result = select_highest_mutual([31]).expect("must succeed");
        assert_eq!(result.as_u8(), 31);
    }

    #[test]
    fn reports_no_mutual_protocol() {
        let err = select_highest_mutual(core::iter::empty::<u8>()).unwrap_err();
        assert_eq!(
            err,
            NegotiationError::NoMutualProtocol {
                peer_versions: vec![]
            }
        );
    }

    #[test]
    fn select_highest_mutual_deduplicates_peer_versions() {
        let negotiated = select_highest_mutual([32, 32, 31, 31]).expect("must select 32");
        assert_eq!(negotiated, ProtocolVersion::NEWEST);
    }

    #[test]
    fn select_highest_mutual_handles_unsorted_peer_versions() {
        let negotiated = select_highest_mutual([29, 32, 30, 31]).expect("must select newest");
        assert_eq!(negotiated, ProtocolVersion::NEWEST);
    }

    #[test]
    fn select_highest_mutual_accepts_slice_iterators() {
        let peers = [31u8, 29, 32];
        let negotiated = select_highest_mutual(peers.iter()).expect("slice iter works");
        assert_eq!(negotiated, ProtocolVersion::NEWEST);
    }

    #[test]
    fn select_highest_mutual_accepts_protocol_version_references() {
        let peers = ProtocolVersion::supported_versions();
        let negotiated = select_highest_mutual(peers.iter()).expect("refs work");
        assert_eq!(negotiated, ProtocolVersion::NEWEST);
    }

    #[test]
<<<<<<< HEAD
    fn select_highest_mutual_accepts_non_zero_peer_versions() {
        use core::num::NonZeroU8;

        let peers = [
            NonZeroU8::new(ProtocolVersion::NEWEST.as_u8()).expect("non-zero"),
            NonZeroU8::new(ProtocolVersion::OLDEST.as_u8()).expect("non-zero"),
        ];

        let negotiated = select_highest_mutual(peers).expect("non-zero list works");
        assert_eq!(negotiated, ProtocolVersion::NEWEST);
    }

    #[test]
    fn select_highest_mutual_accepts_references_to_non_zero_versions() {
        use core::num::NonZeroU8;

        let peers = [
            NonZeroU8::new(ProtocolVersion::NEWEST.as_u8()).expect("non-zero"),
            NonZeroU8::new(ProtocolVersion::OLDEST.as_u8()).expect("non-zero"),
        ];

        let negotiated = select_highest_mutual(peers.iter())
            .expect("non-zero references work");
=======
    fn select_highest_mutual_accepts_non_zero_u8_advertisements() {
        let peers = [
            NonZeroU8::new(32).expect("non-zero"),
            NonZeroU8::new(31).expect("non-zero"),
        ];
        let negotiated = select_highest_mutual(peers).expect("non-zero values work");
>>>>>>> dcf1a322
        assert_eq!(negotiated, ProtocolVersion::NEWEST);
    }

    #[test]
    fn display_for_no_mutual_protocol_mentions_filtered_list() {
        let err = NegotiationError::NoMutualProtocol {
            peer_versions: vec![29, 30],
        };
        let rendered = err.to_string();
        assert!(rendered.contains("peer offered [29, 30]"));
        assert!(rendered.contains("we support"));
    }

    #[test]
    fn rejects_zero_protocol_version() {
        let err = select_highest_mutual([0]).unwrap_err();
        assert_eq!(err, NegotiationError::UnsupportedVersion(0));
    }

    #[test]
    fn clamps_future_versions_in_peer_advertisements_directly() {
        let negotiated =
            ProtocolVersion::from_peer_advertisement(40).expect("future versions clamp");
        assert_eq!(negotiated, ProtocolVersion::NEWEST);
    }

    #[test]
    fn rejects_peer_advertisements_older_than_supported_range() {
        let err = ProtocolVersion::from_peer_advertisement(27).unwrap_err();
        assert_eq!(err, NegotiationError::UnsupportedVersion(27));
    }

    #[test]
    fn clamps_future_peer_versions_in_selection() {
        let negotiated = select_highest_mutual([35, 31]).expect("must clamp to newest");
        assert_eq!(negotiated, ProtocolVersion::NEWEST);
    }

    #[test]
    fn ignores_versions_older_than_supported_when_newer_exists() {
        let negotiated = select_highest_mutual([27, 29, 27]).expect("29 should be selected");
        assert_eq!(negotiated.as_u8(), 29);
    }

    #[test]
    fn reports_unsupported_when_only_too_old_versions_are_offered() {
        let err = select_highest_mutual([27, 26]).unwrap_err();
        assert_eq!(err, NegotiationError::UnsupportedVersion(26));
    }

    #[test]
    fn supported_versions_constant_matches_u8_list() {
        let expected: Vec<u8> = ProtocolVersion::SUPPORTED_VERSIONS
            .into_iter()
            .map(ProtocolVersion::as_u8)
            .collect();
        assert_eq!(expected, SUPPORTED_PROTOCOLS);
    }

    #[test]
    fn supported_versions_method_matches_constant_slice() {
        assert_eq!(
            ProtocolVersion::supported_versions(),
            ProtocolVersion::SUPPORTED_VERSIONS.as_slice()
        );
    }

    #[test]
    fn supported_versions_iterator_matches_constants() {
        let via_iterator: Vec<u8> = ProtocolVersion::supported_versions_iter()
            .map(ProtocolVersion::as_u8)
            .collect();
        assert_eq!(via_iterator, SUPPORTED_PROTOCOLS);
    }

    #[test]
    fn detects_supported_versions() {
        for version in SUPPORTED_PROTOCOLS {
            assert!(ProtocolVersion::is_supported(version));
        }
    }

    #[test]
    fn rejects_unsupported_versions_in_helper() {
        assert!(!ProtocolVersion::is_supported(0));
        assert!(!ProtocolVersion::is_supported(27));
        assert!(!ProtocolVersion::is_supported(33));
    }

    #[test]
    fn rejects_out_of_range_non_zero_u8() {
        let value = NonZeroU8::new(27).expect("non-zero");
        let err = ProtocolVersion::try_from(value).unwrap_err();
        assert_eq!(err, NegotiationError::UnsupportedVersion(27));
    }

    #[test]
    fn converts_from_non_zero_u8() {
        let value = NonZeroU8::new(31).expect("non-zero");
        let version = ProtocolVersion::try_from(value).expect("valid");
        assert_eq!(version.as_u8(), 31);
    }

    #[test]
    fn select_highest_mutual_accepts_only_future_versions() {
        let negotiated = select_highest_mutual([40]).expect("future-only handshake clamps");
        assert_eq!(negotiated, ProtocolVersion::NEWEST);
    }

    #[test]
    fn select_highest_mutual_prefers_newest_when_future_and_too_old_mix() {
        let negotiated = select_highest_mutual([0, 40])
            .expect("unsupported low versions must not mask clamped future ones");
        assert_eq!(negotiated, ProtocolVersion::NEWEST);
    }

    #[test]
    fn converts_protocol_version_to_non_zero_u8() {
        let value = NonZeroU8::new(28).expect("non-zero");
        let version = ProtocolVersion::try_from(value).expect("valid");
        let round_trip: NonZeroU8 = version.into();
        assert_eq!(round_trip, value);
    }

    #[test]
    fn converts_protocol_version_to_u8() {
        let version = ProtocolVersion::try_from(32).expect("valid");
        let value: u8 = version.into();
        assert_eq!(value, 32);
    }

    #[test]
    fn compares_directly_with_u8() {
        let version = ProtocolVersion::try_from(30).expect("valid");
        assert_eq!(version, 30);
        assert_eq!(30, version);
    }

    #[test]
    fn supported_versions_are_sorted_descending() {
        let mut sorted = SUPPORTED_PROTOCOLS;
        sorted.sort_by(|a, b| b.cmp(a));
        assert_eq!(sorted, SUPPORTED_PROTOCOLS);
    }

    #[test]
    fn protocol_version_display_matches_numeric_value() {
        let version = ProtocolVersion::try_from(32).expect("valid");
        assert_eq!(version.to_string(), "32");
    }
}<|MERGE_RESOLUTION|>--- conflicted
+++ resolved
@@ -381,38 +381,12 @@
     }
 
     #[test]
-<<<<<<< HEAD
-    fn select_highest_mutual_accepts_non_zero_peer_versions() {
-        use core::num::NonZeroU8;
-
-        let peers = [
-            NonZeroU8::new(ProtocolVersion::NEWEST.as_u8()).expect("non-zero"),
-            NonZeroU8::new(ProtocolVersion::OLDEST.as_u8()).expect("non-zero"),
-        ];
-
-        let negotiated = select_highest_mutual(peers).expect("non-zero list works");
-        assert_eq!(negotiated, ProtocolVersion::NEWEST);
-    }
-
-    #[test]
-    fn select_highest_mutual_accepts_references_to_non_zero_versions() {
-        use core::num::NonZeroU8;
-
-        let peers = [
-            NonZeroU8::new(ProtocolVersion::NEWEST.as_u8()).expect("non-zero"),
-            NonZeroU8::new(ProtocolVersion::OLDEST.as_u8()).expect("non-zero"),
-        ];
-
-        let negotiated = select_highest_mutual(peers.iter())
-            .expect("non-zero references work");
-=======
     fn select_highest_mutual_accepts_non_zero_u8_advertisements() {
         let peers = [
             NonZeroU8::new(32).expect("non-zero"),
             NonZeroU8::new(31).expect("non-zero"),
         ];
         let negotiated = select_highest_mutual(peers).expect("non-zero values work");
->>>>>>> dcf1a322
         assert_eq!(negotiated, ProtocolVersion::NEWEST);
     }
 
