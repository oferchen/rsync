use super::sniffer::map_reserve_error_for_io;
use super::*;
use crate::NegotiationError;
use crate::legacy::{LEGACY_DAEMON_PREFIX, LEGACY_DAEMON_PREFIX_BYTES, LEGACY_DAEMON_PREFIX_LEN};
use proptest::prelude::*;
use std::{
    collections::TryReserveError,
    error::Error as _,
    io::{self, Cursor, Read, Write},
    ptr, slice,
};

trait SnifferTestExt {
    fn observe_ok(&mut self, chunk: &[u8]) -> (NegotiationPrologue, usize);
    fn observe_byte_ok(&mut self, byte: u8) -> NegotiationPrologue;
}

impl SnifferTestExt for NegotiationPrologueSniffer {
    fn observe_ok(&mut self, chunk: &[u8]) -> (NegotiationPrologue, usize) {
        self.observe(chunk)
            .expect("negotiation sniffer observation should not fail in tests")
    }

    fn observe_byte_ok(&mut self, byte: u8) -> NegotiationPrologue {
        self.observe_byte(byte)
            .expect("negotiation sniffer observation should not fail in tests")
    }
}

#[test]
fn buffered_prefix_too_small_converts_to_io_error_with_context() {
    let err = BufferedPrefixTooSmall::new(LEGACY_DAEMON_PREFIX_LEN, 4);
    let message = err.to_string();
    let required = err.required();
    let available = err.available();

    let io_err: io::Error = err.into();

    assert_eq!(io_err.kind(), io::ErrorKind::InvalidInput);
    assert_eq!(io_err.to_string(), message);

    let source = io_err
        .get_ref()
        .and_then(|inner| inner.downcast_ref::<BufferedPrefixTooSmall>())
        .expect("io::Error must retain BufferedPrefixTooSmall source");
    assert_eq!(source.required(), required);
    assert_eq!(source.available(), available);
}

struct InterruptedOnceReader {
    inner: Cursor<Vec<u8>>,
    interrupted: bool,
}

impl InterruptedOnceReader {
    fn new(data: Vec<u8>) -> Self {
        Self {
            inner: Cursor::new(data),
            interrupted: false,
        }
    }

    fn was_interrupted(&self) -> bool {
        self.interrupted
    }

    fn into_inner(self) -> Cursor<Vec<u8>> {
        self.inner
    }
}

impl Read for InterruptedOnceReader {
    fn read(&mut self, buf: &mut [u8]) -> io::Result<usize> {
        if !self.interrupted {
            self.interrupted = true;
            return Err(io::Error::new(
                io::ErrorKind::Interrupted,
                "simulated EINTR during negotiation sniff",
            ));
        }

        self.inner.read(buf)
    }
}

struct RecordingReader {
    inner: Cursor<Vec<u8>>,
    calls: Vec<usize>,
}

impl RecordingReader {
    fn new(data: Vec<u8>) -> Self {
        Self {
            inner: Cursor::new(data),
            calls: Vec::new(),
        }
    }

    fn calls(&self) -> &[usize] {
        &self.calls
    }
}

impl Read for RecordingReader {
    fn read(&mut self, buf: &mut [u8]) -> io::Result<usize> {
        if !buf.is_empty() {
            self.calls.push(buf.len());
        }

        self.inner.read(buf)
    }
}

struct ChunkedReader {
    inner: Cursor<Vec<u8>>,
    chunk: usize,
}

impl ChunkedReader {
    fn new(data: Vec<u8>, chunk: usize) -> Self {
        assert!(chunk > 0, "chunk size must be non-zero to make progress");
        Self {
            inner: Cursor::new(data),
            chunk,
        }
    }

    fn into_inner(self) -> Cursor<Vec<u8>> {
        self.inner
    }
}

impl Read for ChunkedReader {
    fn read(&mut self, buf: &mut [u8]) -> io::Result<usize> {
        let limit = buf.len().min(self.chunk);
        self.inner.read(&mut buf[..limit])
    }
}

#[test]
fn detect_negotiation_prologue_requires_data() {
    assert_eq!(
        detect_negotiation_prologue(b""),
        NegotiationPrologue::NeedMoreData
    );
}

#[test]
fn negotiation_prologue_as_str_matches_display() {
    let legacy = NegotiationPrologue::LegacyAscii;
    let binary = NegotiationPrologue::Binary;
    let undecided = NegotiationPrologue::NeedMoreData;

    assert_eq!(legacy.as_str(), "legacy-ascii");
    assert_eq!(binary.as_str(), "binary");
    assert_eq!(undecided.as_str(), "need-more-data");

    assert_eq!(legacy.to_string(), "legacy-ascii");
    assert_eq!(binary.to_string(), "binary");
    assert_eq!(undecided.to_string(), "need-more-data");
}

#[test]
fn negotiation_prologue_from_initial_byte_matches_binary_split() {
    assert_eq!(
        NegotiationPrologue::from_initial_byte(b'@'),
        NegotiationPrologue::LegacyAscii
    );

    for &byte in &[0x00u8, b'R', b'\n', 0xFF] {
        assert_eq!(
            NegotiationPrologue::from_initial_byte(byte),
            NegotiationPrologue::Binary
        );
    }
}

#[test]
fn detect_negotiation_prologue_delegates_to_initial_byte_helper() {
    for byte in 0u8..=u8::MAX {
        assert_eq!(
            detect_negotiation_prologue(&[byte]),
            NegotiationPrologue::from_initial_byte(byte)
        );
    }
}

#[test]
fn detect_negotiation_prologue_classifies_partial_prefix_as_legacy() {
    assert_eq!(
        detect_negotiation_prologue(b"@RS"),
        NegotiationPrologue::LegacyAscii
    );
}

#[test]
fn detect_negotiation_prologue_flags_legacy_ascii() {
    assert_eq!(
        detect_negotiation_prologue(b"@RSYNCD: 31.0\n"),
        NegotiationPrologue::LegacyAscii
    );
}

#[test]
fn detect_negotiation_prologue_flags_malformed_ascii_as_legacy() {
    assert_eq!(
        detect_negotiation_prologue(b"@RSYNCX"),
        NegotiationPrologue::LegacyAscii
    );
}

#[test]
fn prologue_sniffer_with_buffer_reuses_canonical_allocation() {
    let mut buffer = Vec::with_capacity(LEGACY_DAEMON_PREFIX_LEN);
    buffer.extend_from_slice(b"junk");
    let ptr = buffer.as_ptr();

    let sniffer = NegotiationPrologueSniffer::with_buffer(buffer);

    assert_eq!(sniffer.decision(), None, "fresh sniffer must be undecided");
    assert!(sniffer.buffered().is_empty(), "buffer must start empty");
    assert_eq!(
        sniffer.buffered_storage().capacity(),
        LEGACY_DAEMON_PREFIX_LEN,
        "capacity should match canonical prefix length"
    );
    assert!(
        ptr::eq(sniffer.buffered_storage().as_ptr(), ptr),
        "canonical capacity should be reused without reallocating"
    );
}

#[test]
fn prologue_sniffer_with_buffer_trims_oversized_allocations() {
    let buffer = vec![0u8; LEGACY_DAEMON_PREFIX_LEN * 4];

    let sniffer = NegotiationPrologueSniffer::with_buffer(buffer);

    assert!(sniffer.buffered().is_empty());
    assert_eq!(sniffer.decision(), None);
    assert_eq!(
        sniffer.buffered_storage().capacity(),
        LEGACY_DAEMON_PREFIX_LEN,
        "oversized buffers should shrink to canonical prefix length"
    );
}

#[test]
fn prologue_sniffer_with_buffer_grows_small_allocations() {
    let buffer = Vec::with_capacity(1);

    let sniffer = NegotiationPrologueSniffer::with_buffer(buffer);

    assert!(sniffer.buffered().is_empty());
    assert_eq!(sniffer.decision(), None);
    assert!(
        sniffer.buffered_storage().capacity() >= LEGACY_DAEMON_PREFIX_LEN,
        "small buffers must grow to hold the canonical prefix"
    );
}

#[test]
fn detect_negotiation_prologue_detects_binary() {
    assert_eq!(
        detect_negotiation_prologue(&[0x00, 0x20, 0x00, 0x00]),
        NegotiationPrologue::Binary
    );
}

#[test]
fn negotiation_prologue_helpers_report_decision_state() {
    assert!(NegotiationPrologue::NeedMoreData.requires_more_data());
    assert!(!NegotiationPrologue::NeedMoreData.is_decided());

    assert!(NegotiationPrologue::LegacyAscii.is_decided());
    assert!(!NegotiationPrologue::LegacyAscii.requires_more_data());

    assert!(NegotiationPrologue::Binary.is_decided());
    assert!(!NegotiationPrologue::Binary.requires_more_data());
}

#[test]
fn negotiation_prologue_helpers_classify_modes() {
    assert!(NegotiationPrologue::LegacyAscii.is_legacy());
    assert!(!NegotiationPrologue::LegacyAscii.is_binary());

    assert!(NegotiationPrologue::Binary.is_binary());
    assert!(!NegotiationPrologue::Binary.is_legacy());

    assert!(!NegotiationPrologue::NeedMoreData.is_binary());
    assert!(!NegotiationPrologue::NeedMoreData.is_legacy());
}

#[test]
fn prologue_detector_requires_data() {
    let mut detector = NegotiationPrologueDetector::new();
    assert_eq!(detector.observe(b""), NegotiationPrologue::NeedMoreData);
    assert_eq!(detector.observe(b"@"), NegotiationPrologue::LegacyAscii);
    assert_eq!(
        detector.observe(b"RSYNCD: 31.0\n"),
        NegotiationPrologue::LegacyAscii
    );
}

#[test]
fn prologue_detector_default_matches_initial_state() {
    let detector = NegotiationPrologueDetector::default();

    assert_eq!(detector.decision(), None);
    assert_eq!(detector.buffered_prefix(), b"");
    assert_eq!(detector.buffered_len(), 0);
    assert!(!detector.legacy_prefix_complete());
    assert_eq!(detector.legacy_prefix_remaining(), None);
}

#[test]
fn prologue_detector_reports_decision_state_helpers() {
    let mut detector = NegotiationPrologueDetector::new();

    assert!(!detector.is_decided());
    assert!(detector.requires_more_data());
    assert!(!detector.is_legacy());
    assert!(!detector.is_binary());

    assert_eq!(detector.observe(b"@"), NegotiationPrologue::LegacyAscii);
    assert!(detector.is_decided());
    assert!(detector.requires_more_data());
    assert!(detector.is_legacy());
    assert!(!detector.is_binary());

    let remainder = &LEGACY_DAEMON_PREFIX.as_bytes()[1..];
    assert_eq!(
        detector.observe(remainder),
        NegotiationPrologue::LegacyAscii
    );
    assert!(detector.is_decided());
    assert!(!detector.requires_more_data());
    assert!(detector.is_legacy());
    assert!(!detector.is_binary());

    detector.reset();
    assert!(!detector.is_decided());
    assert!(detector.requires_more_data());
    assert!(!detector.is_legacy());
    assert!(!detector.is_binary());

    assert_eq!(detector.observe(&[0x00]), NegotiationPrologue::Binary);
    assert!(detector.is_decided());
    assert!(!detector.requires_more_data());
    assert!(!detector.is_legacy());
    assert!(detector.is_binary());
}

#[test]
fn prologue_detector_detects_binary_immediately() {
    let mut detector = NegotiationPrologueDetector::default();
    assert_eq!(detector.observe(b"x"), NegotiationPrologue::Binary);
    assert_eq!(detector.observe(b"@"), NegotiationPrologue::Binary);
}

#[test]
fn prologue_detector_handles_prefix_mismatch() {
    let mut detector = NegotiationPrologueDetector::new();
    assert_eq!(
        detector.observe(b"@RSYNCD"),
        NegotiationPrologue::LegacyAscii
    );
    assert_eq!(detector.observe(b"X"), NegotiationPrologue::LegacyAscii);
    assert_eq!(
        detector.observe(b"additional"),
        NegotiationPrologue::LegacyAscii
    );
}

#[test]
fn prologue_detector_handles_mismatch_at_last_prefix_byte() {
    let mut detector = NegotiationPrologueDetector::new();
    assert_eq!(
        detector.observe(b"@RSYNCD;"),
        NegotiationPrologue::LegacyAscii
    );
    assert_eq!(detector.buffered_prefix(), b"@RSYNCD;");

    // Subsequent bytes keep replaying the cached decision without extending
    // the buffered prefix because the canonical marker has already been
    // ruled out by the mismatch in the final position.
    assert_eq!(
        detector.observe(b": more"),
        NegotiationPrologue::LegacyAscii
    );
    assert_eq!(detector.buffered_prefix(), b"@RSYNCD;");
}

#[test]
fn prologue_detector_handles_split_prefix_chunks() {
    let mut detector = NegotiationPrologueDetector::new();
    assert_eq!(detector.observe(b"@RS"), NegotiationPrologue::LegacyAscii);
    assert_eq!(detector.observe(b"YN"), NegotiationPrologue::LegacyAscii);
    assert_eq!(
        detector.observe(b"CD: 32"),
        NegotiationPrologue::LegacyAscii
    );
}

#[test]
fn prologue_detector_handles_empty_chunk_while_waiting_for_prefix_completion() {
    let mut detector = NegotiationPrologueDetector::new();
    assert_eq!(detector.observe(b"@"), NegotiationPrologue::LegacyAscii);
    assert_eq!(detector.buffered_prefix(), b"@");
    assert_eq!(
        detector.legacy_prefix_remaining(),
        Some(LEGACY_DAEMON_PREFIX_LEN - 1)
    );

    // Feeding an empty chunk while still collecting the canonical legacy
    // prefix must replay the cached decision without mutating the
    // buffered bytes. Upstream's detector simply waits for additional data
    // while treating the exchange as legacy after the leading '@' is
    // observed.
    assert_eq!(detector.observe(b""), NegotiationPrologue::LegacyAscii);
    assert_eq!(detector.buffered_prefix(), b"@");
    assert_eq!(
        detector.legacy_prefix_remaining(),
        Some(LEGACY_DAEMON_PREFIX_LEN - 1)
    );

    assert_eq!(
        detector.observe(b"RSYNCD:"),
        NegotiationPrologue::LegacyAscii
    );
    assert_eq!(detector.buffered_prefix(), b"@RSYNCD:");
    assert_eq!(detector.legacy_prefix_remaining(), None);
}

#[test]
fn prologue_detector_reports_buffered_length() {
    let mut detector = NegotiationPrologueDetector::new();
    assert_eq!(detector.buffered_len(), 0);

    assert_eq!(detector.observe(b"@RS"), NegotiationPrologue::LegacyAscii);
    assert_eq!(detector.buffered_len(), 3);
    assert_eq!(
        detector.legacy_prefix_remaining(),
        Some(LEGACY_DAEMON_PREFIX_LEN - 3)
    );

    assert_eq!(detector.observe(b"YNCD:"), NegotiationPrologue::LegacyAscii);
    assert_eq!(detector.buffered_len(), LEGACY_DAEMON_PREFIX_LEN);
    assert_eq!(detector.legacy_prefix_remaining(), None);

    assert_eq!(
        detector.observe(b" 31.0\n"),
        NegotiationPrologue::LegacyAscii
    );
    assert_eq!(detector.buffered_len(), LEGACY_DAEMON_PREFIX_LEN);
    assert_eq!(detector.legacy_prefix_remaining(), None);

    let mut binary = NegotiationPrologueDetector::new();
    assert_eq!(binary.observe(b"modern"), NegotiationPrologue::Binary);
    assert_eq!(binary.buffered_len(), 0);
    assert_eq!(binary.legacy_prefix_remaining(), None);
}

#[test]
fn prologue_detector_caches_decision() {
    let mut detector = NegotiationPrologueDetector::new();
    assert_eq!(detector.observe(b"@X"), NegotiationPrologue::LegacyAscii);
    assert_eq!(
        detector.observe(b"anything"),
        NegotiationPrologue::LegacyAscii
    );
    assert_eq!(detector.legacy_prefix_remaining(), None);
}

#[test]
fn prologue_detector_exposes_decision_state() {
    let mut detector = NegotiationPrologueDetector::new();
    assert_eq!(detector.decision(), None);
    assert_eq!(detector.observe(b""), NegotiationPrologue::NeedMoreData);
    assert_eq!(detector.decision(), None);

    assert_eq!(detector.observe(b"x"), NegotiationPrologue::Binary);
    assert_eq!(detector.decision(), Some(NegotiationPrologue::Binary));
}

#[test]
fn prologue_detector_exposes_legacy_decision_state() {
    let mut detector = NegotiationPrologueDetector::new();
    assert_eq!(detector.decision(), None);

    assert_eq!(detector.observe(b"@"), NegotiationPrologue::LegacyAscii);
    assert_eq!(detector.decision(), Some(NegotiationPrologue::LegacyAscii));

    // Additional observations keep reporting the cached decision, matching
    // upstream's handling once the legacy path has been chosen.
    assert_eq!(detector.observe(b"RSYN"), NegotiationPrologue::LegacyAscii);
    assert_eq!(detector.decision(), Some(NegotiationPrologue::LegacyAscii));
}

#[test]
fn legacy_prefix_completion_reports_state_before_decision() {
    let detector = NegotiationPrologueDetector::new();
    assert!(!detector.legacy_prefix_complete());
}

#[test]
fn legacy_prefix_completion_tracks_partial_prefix() {
    let mut detector = NegotiationPrologueDetector::new();
    assert_eq!(detector.observe(b"@"), NegotiationPrologue::LegacyAscii);
    assert!(!detector.legacy_prefix_complete());

    assert_eq!(detector.observe(b"RSYN"), NegotiationPrologue::LegacyAscii);
    assert!(!detector.legacy_prefix_complete());

    assert_eq!(detector.observe(b"CD:"), NegotiationPrologue::LegacyAscii);
    assert!(detector.legacy_prefix_complete());
}

#[test]
fn legacy_prefix_completion_handles_mismatch() {
    let mut detector = NegotiationPrologueDetector::new();
    assert_eq!(detector.observe(b"@X"), NegotiationPrologue::LegacyAscii);
    assert!(detector.legacy_prefix_complete());
}

#[test]
fn legacy_prefix_completion_stays_false_for_binary_detection() {
    let mut detector = NegotiationPrologueDetector::new();
    assert_eq!(detector.observe(&[0x00]), NegotiationPrologue::Binary);
    assert!(!detector.legacy_prefix_complete());
}

#[test]
fn legacy_prefix_completion_resets_with_detector() {
    let mut detector = NegotiationPrologueDetector::new();
    assert_eq!(
        detector.observe(b"@RSYNCD:"),
        NegotiationPrologue::LegacyAscii
    );
    assert!(detector.legacy_prefix_complete());

    detector.reset();
    assert!(!detector.legacy_prefix_complete());
}

#[test]
fn observe_byte_after_reset_restarts_detection() {
    let mut detector = NegotiationPrologueDetector::new();

    for &byte in LEGACY_DAEMON_PREFIX.as_bytes() {
        assert_eq!(
            detector.observe_byte(byte),
            NegotiationPrologue::LegacyAscii
        );
    }
    assert!(detector.legacy_prefix_complete());

    detector.reset();

    assert_eq!(
        detector.observe_byte(b'@'),
        NegotiationPrologue::LegacyAscii
    );
    assert_eq!(detector.buffered_prefix(), b"@");
    assert_eq!(detector.buffered_len(), 1);
    assert_eq!(
        detector.legacy_prefix_remaining(),
        Some(LEGACY_DAEMON_PREFIX_LEN - 1)
    );
}

#[test]
fn legacy_prefix_remaining_reports_none_before_decision() {
    let detector = NegotiationPrologueDetector::new();
    assert_eq!(detector.legacy_prefix_remaining(), None);
}

#[test]
fn legacy_prefix_remaining_tracks_mismatch_completion() {
    let mut detector = NegotiationPrologueDetector::new();
    assert_eq!(detector.observe(b"@RS"), NegotiationPrologue::LegacyAscii);
    assert_eq!(
        detector.legacy_prefix_remaining(),
        Some(LEGACY_DAEMON_PREFIX_LEN - 3)
    );

    // Diverging from the canonical marker completes the prefix handling
    // immediately, mirroring upstream's behavior. The helper should report
    // that no additional bytes are required once the mismatch has been
    // observed.
    assert_eq!(detector.observe(b"YNXD"), NegotiationPrologue::LegacyAscii);
    assert_eq!(detector.legacy_prefix_remaining(), None);
}

#[test]
fn legacy_prefix_remaining_counts_down_through_canonical_prefix() {
    let mut detector = NegotiationPrologueDetector::new();
    assert_eq!(detector.legacy_prefix_remaining(), None);

    for (idx, &byte) in LEGACY_DAEMON_PREFIX.as_bytes().iter().enumerate() {
        let observed = detector.observe_byte(byte);
        assert_eq!(observed, NegotiationPrologue::LegacyAscii);

        let expected_remaining = if idx + 1 < LEGACY_DAEMON_PREFIX_LEN {
            Some(LEGACY_DAEMON_PREFIX_LEN - idx - 1)
        } else {
            None
        };

        assert_eq!(detector.legacy_prefix_remaining(), expected_remaining);
        assert_eq!(detector.buffered_len(), idx + 1);
        assert_eq!(
            detector.buffered_prefix(),
            &LEGACY_DAEMON_PREFIX.as_bytes()[..idx + 1]
        );
    }

    assert!(detector.legacy_prefix_complete());
    assert_eq!(detector.buffered_prefix(), LEGACY_DAEMON_PREFIX.as_bytes());
}

#[test]
fn buffered_prefix_tracks_bytes_consumed_for_legacy_detection() {
    let mut detector = NegotiationPrologueDetector::new();
    assert_eq!(detector.buffered_prefix(), b"");

    assert_eq!(detector.observe(b"@RS"), NegotiationPrologue::LegacyAscii);
    assert_eq!(detector.buffered_prefix(), b"@RS");

    // Additional observations extend the buffered prefix until the full
    // legacy marker is buffered.
    assert_eq!(detector.observe(b"YNCD"), NegotiationPrologue::LegacyAscii);
    assert_eq!(detector.buffered_prefix(), b"@RSYNCD");

    // Feeding an empty chunk after the decision simply replays the cached
    // classification and leaves the buffered prefix intact.
    assert_eq!(detector.observe(b""), NegotiationPrologue::LegacyAscii);
    assert_eq!(detector.buffered_prefix(), b"@RSYNCD");
}

#[test]
fn prologue_detector_copy_buffered_prefix_into_copies_bytes() {
    let mut detector = NegotiationPrologueDetector::new();
    assert_eq!(detector.observe(b"@RS"), NegotiationPrologue::LegacyAscii);

    let mut scratch = [0xAA; LEGACY_DAEMON_PREFIX_LEN];
    let copied = detector
        .copy_buffered_prefix_into(&mut scratch)
        .expect("scratch slice should capture buffered prefix");

    assert_eq!(copied, 3);
    assert_eq!(&scratch[..copied], b"@RS");
    assert!(scratch[copied..].iter().all(|&byte| byte == 0xAA));

    let mut binary = NegotiationPrologueDetector::new();
    assert_eq!(binary.observe(&[0x00]), NegotiationPrologue::Binary);

    let mut untouched = [0xCC; LEGACY_DAEMON_PREFIX_LEN];
    let copied = binary
        .copy_buffered_prefix_into(&mut untouched)
        .expect("binary detection should copy zero bytes");

    assert_eq!(copied, 0);
    assert!(untouched.iter().all(|&byte| byte == 0xCC));
}

#[test]
fn prologue_detector_copy_buffered_prefix_into_reports_small_buffer() {
    let mut detector = NegotiationPrologueDetector::new();
    assert_eq!(detector.observe(b"@RSYN"), NegotiationPrologue::LegacyAscii);

    let mut scratch = vec![0u8; detector.buffered_len() - 1];
    let err = detector
        .copy_buffered_prefix_into(scratch.as_mut_slice())
        .expect_err("insufficient slice should error");

    assert_eq!(err.required(), 5);
    assert_eq!(err.available(), scratch.len());
    assert_eq!(detector.buffered_prefix(), b"@RSYN");
}

#[test]
fn buffered_prefix_captures_full_marker_when_present_in_single_chunk() {
    let mut detector = NegotiationPrologueDetector::new();
    assert_eq!(
        detector.observe(b"@RSYNCD: 31.0\n"),
        NegotiationPrologue::LegacyAscii
    );
    assert_eq!(detector.buffered_prefix(), b"@RSYNCD:");
}

#[test]
fn buffered_prefix_is_empty_for_binary_detection() {
    let mut detector = NegotiationPrologueDetector::new();
    assert_eq!(detector.observe(&[0x00]), NegotiationPrologue::Binary);
    assert_eq!(detector.buffered_prefix(), b"");
}

#[test]
fn buffered_prefix_stops_growing_after_mismatch_with_long_chunk() {
    let mut detector = NegotiationPrologueDetector::new();

    // Feed a chunk that starts with the legacy marker but diverges on the
    // second byte. The detector should record the observed prefix up to
    // the mismatch and ignore the remainder of the chunk, mirroring
    // upstream's behavior of replaying the legacy decision without
    // extending the buffered slice past the canonical marker length.
    let mut chunk = Vec::new();
    chunk.push(b'@');
    chunk.extend_from_slice(&[b'X'; 32]);

    assert_eq!(detector.observe(&chunk), NegotiationPrologue::LegacyAscii,);
    assert_eq!(detector.buffered_prefix(), b"@X");
    assert_eq!(detector.buffered_prefix().len(), 2);

    // Additional bytes keep replaying the cached decision without mutating
    // the buffered prefix that was captured before the mismatch.
    assert_eq!(detector.observe(b"more"), NegotiationPrologue::LegacyAscii);
    assert_eq!(detector.buffered_prefix(), b"@X");
}

#[test]
fn prologue_detector_can_be_reset_for_reuse() {
    let mut detector = NegotiationPrologueDetector::new();
    assert_eq!(detector.observe(b"@RS"), NegotiationPrologue::LegacyAscii);
    assert_eq!(detector.buffered_prefix(), b"@RS");
    assert_eq!(detector.decision(), Some(NegotiationPrologue::LegacyAscii));

    detector.reset();
    assert_eq!(detector.decision(), None);
    assert_eq!(detector.buffered_prefix(), b"");
    assert_eq!(detector.buffered_len(), 0);
    assert_eq!(detector.legacy_prefix_remaining(), None);

    assert_eq!(detector.observe(&[0x00]), NegotiationPrologue::Binary);
    assert_eq!(detector.decision(), Some(NegotiationPrologue::Binary));
    assert_eq!(detector.legacy_prefix_remaining(), None);
}

fn assert_detector_matches_across_partitions(data: &[u8]) {
    let expected = detect_negotiation_prologue(data);

    for first_end in 0..=data.len() {
        for second_end in first_end..=data.len() {
            let mut detector = NegotiationPrologueDetector::new();
            let _ = detector.observe(&data[..first_end]);
            let _ = detector.observe(&data[first_end..second_end]);
            let result = detector.observe(&data[second_end..]);

            assert_eq!(
                result, expected,
                "segmented detection mismatch for {:?} with splits ({}, {})",
                data, first_end, second_end
            );

            match expected {
                NegotiationPrologue::NeedMoreData => {
                    assert_eq!(detector.decision(), None);
                }
                decision => {
                    assert_eq!(detector.decision(), Some(decision));
                }
            }
        }
    }
}

#[test]
fn prologue_detector_matches_stateless_detection_across_partitions() {
    assert_detector_matches_across_partitions(b"");
    assert_detector_matches_across_partitions(b"@");
    assert_detector_matches_across_partitions(b"@RS");
    assert_detector_matches_across_partitions(b"@RSYNCD: 31.0\n");
    assert_detector_matches_across_partitions(b"@RSYNCX");
    assert_detector_matches_across_partitions(&[0x00, 0x20, 0x00, 0x00]);
    assert_detector_matches_across_partitions(b"modern");
}

#[test]
fn prologue_detector_observe_byte_matches_slice_behavior() {
    fn run_case(data: &[u8]) {
        let mut slice_detector = NegotiationPrologueDetector::new();
        let slice_result = slice_detector.observe(data);

        let mut byte_detector = NegotiationPrologueDetector::new();
        let byte_result = if data.is_empty() {
            byte_detector.observe(data)
        } else {
            let mut last = NegotiationPrologue::NeedMoreData;
            for &byte in data {
                last = byte_detector.observe_byte(byte);
            }
            last
        };

        assert_eq!(
            byte_result, slice_result,
            "decision mismatch for {:?}",
            data
        );
        assert_eq!(
            byte_detector.decision(),
            slice_detector.decision(),
            "cached decision mismatch for {:?}",
            data
        );
        assert_eq!(
            byte_detector.legacy_prefix_complete(),
            slice_detector.legacy_prefix_complete(),
            "prefix completion mismatch for {:?}",
            data
        );
        assert_eq!(
            byte_detector.buffered_prefix(),
            slice_detector.buffered_prefix(),
            "buffered prefix mismatch for {:?}",
            data
        );
    }

    run_case(b"");
    run_case(b"@");
    run_case(b"@RS");
    run_case(b"@RSYNCD:");
    run_case(b"@RSYNCD: 31.0\n");
    run_case(b"@RSYNCX");
    run_case(b"modern");
    run_case(&[0x00, 0x20, 0x00, 0x00]);
}

proptest! {
    #[test]
    fn prologue_detector_matches_stateless_detection_for_random_chunks(
        chunks in prop::collection::vec(
            prop::collection::vec(any::<u8>(), 0..=LEGACY_DAEMON_PREFIX_LEN + 2),
            0..=4
        )
    ) {
        let concatenated: Vec<u8> = chunks.iter().flatten().copied().collect();
        let expected = detect_negotiation_prologue(&concatenated);

        let mut detector = NegotiationPrologueDetector::new();
        let mut last = NegotiationPrologue::NeedMoreData;

        for chunk in &chunks {
            last = detector.observe(chunk);
        }

        prop_assert_eq!(last, expected);

        match expected {
            NegotiationPrologue::NeedMoreData => {
                prop_assert_eq!(detector.decision(), None);
            }
            decision => {
                prop_assert_eq!(detector.decision(), Some(decision));
            }
        }

        let buffered = detector.buffered_prefix();
        prop_assert_eq!(buffered.len(), detector.buffered_len());

        match detector.decision() {
            Some(NegotiationPrologue::LegacyAscii) => {
                if let Some(remaining) = detector.legacy_prefix_remaining() {
                    prop_assert!(remaining > 0);
                    prop_assert!(!detector.legacy_prefix_complete());
                } else {
                    prop_assert!(detector.legacy_prefix_complete());
                }
            }
            _ => {
                prop_assert_eq!(detector.legacy_prefix_remaining(), None);
                prop_assert!(!detector.legacy_prefix_complete());
                prop_assert!(buffered.is_empty());
            }
        }
    }
}

proptest! {
    #[test]
    fn prologue_sniffer_stays_in_lockstep_with_detector(
        chunks in prop::collection::vec(
            prop::collection::vec(any::<u8>(), 0..=LEGACY_DAEMON_PREFIX_LEN + 2),
            0..=6
        )
    ) {
        let mut detector = NegotiationPrologueDetector::new();
        let mut sniffer = NegotiationPrologueSniffer::new();

        for chunk in &chunks {
<<<<<<< HEAD
            let (sniffer_decision, consumed) = sniffer.observe_ok(chunk);
=======
            let (sniffer_decision, consumed) = sniffer
                .observe(chunk)
                .expect("buffer reservation succeeds");
>>>>>>> c7e0fced
            prop_assert!(consumed <= chunk.len());

            let detector_decision = if consumed != 0 {
                detector.observe(&chunk[..consumed])
            } else {
                detector
                    .decision()
                    .unwrap_or(NegotiationPrologue::NeedMoreData)
            };

            if sniffer_decision == NegotiationPrologue::NeedMoreData
                && detector_decision == NegotiationPrologue::LegacyAscii
                && !detector.legacy_prefix_complete()
            {
                // The sniffer intentionally reports `NeedMoreData` while it finishes buffering
                // the canonical legacy prefix even though the detector has already classified
                // the exchange as legacy ASCII. Higher layers rely on
                // `legacy_prefix_remaining`/`legacy_prefix_complete` to decide when to replay
                // the buffered bytes, so the differing intermediate decision is expected.
            } else {
                prop_assert_eq!(sniffer_decision, detector_decision);
            }

            let detector_buffer = detector.buffered_prefix();
            prop_assert!(sniffer.buffered().starts_with(detector_buffer));
            prop_assert!(sniffer.buffered_len() >= detector.buffered_len());

            match sniffer_decision {
                NegotiationPrologue::LegacyAscii => {
                    if detector.legacy_prefix_complete() {
                        prop_assert!(sniffer.legacy_prefix_complete());
                        prop_assert_eq!(sniffer.legacy_prefix_remaining(), None);
                        prop_assert_eq!(detector.legacy_prefix_remaining(), None);
                    } else {
                        prop_assert!(!sniffer.legacy_prefix_complete());
                        prop_assert_eq!(
                            sniffer.legacy_prefix_remaining(),
                            detector.legacy_prefix_remaining()
                        );
                    }
                }
                NegotiationPrologue::Binary => {
                    prop_assert!(!sniffer.legacy_prefix_complete());
                    prop_assert!(!detector.legacy_prefix_complete());
                    prop_assert_eq!(sniffer.legacy_prefix_remaining(), None);
                    prop_assert_eq!(detector.legacy_prefix_remaining(), None);
                }
                NegotiationPrologue::NeedMoreData => {
                    prop_assert_eq!(
                        sniffer.legacy_prefix_complete(),
                        detector.legacy_prefix_complete()
                    );
                    prop_assert_eq!(
                        sniffer.legacy_prefix_remaining(),
                        detector.legacy_prefix_remaining()
                    );
                }
            }
        }

        prop_assert_eq!(sniffer.decision(), detector.decision());
    }
}

#[test]
fn prologue_sniffer_reports_binary_negotiation() {
    let mut sniffer = NegotiationPrologueSniffer::new();
    let mut cursor = Cursor::new(vec![0x00, 0x20, 0x00]);

    let decision = sniffer
        .read_from(&mut cursor)
        .expect("binary negotiation should succeed");
    assert_eq!(decision, NegotiationPrologue::Binary);
    assert_eq!(sniffer.buffered(), &[0x00]);

    // Subsequent calls reuse the cached decision and avoid additional I/O.
    let decision = sniffer
        .read_from(&mut cursor)
        .expect("cached decision should be returned");
    assert_eq!(decision, NegotiationPrologue::Binary);
    assert_eq!(cursor.position(), 1);
}

#[test]
fn prologue_sniffer_reports_binary_and_legacy_flags() {
    let undecided = NegotiationPrologueSniffer::new();
    assert!(!undecided.is_binary());
    assert!(!undecided.is_legacy());
    assert!(!undecided.is_decided());
    assert!(undecided.requires_more_data());

    let mut binary = NegotiationPrologueSniffer::new();
<<<<<<< HEAD
    let (decision, consumed) = binary.observe_ok(&[0x00, 0x10, 0x20]);
=======
    let (decision, consumed) = binary
        .observe(&[0x00, 0x10, 0x20])
        .expect("buffer reservation succeeds");
>>>>>>> c7e0fced
    assert_eq!(decision, NegotiationPrologue::Binary);
    assert_eq!(consumed, 1);
    assert!(binary.is_binary());
    assert!(!binary.is_legacy());
    assert!(binary.is_decided());
    assert!(!binary.requires_more_data());

    let mut partial_legacy = NegotiationPrologueSniffer::new();
<<<<<<< HEAD
    let (decision, consumed) = partial_legacy.observe_ok(b"@R");
=======
    let (decision, consumed) = partial_legacy
        .observe(b"@R")
        .expect("buffer reservation succeeds");
>>>>>>> c7e0fced
    assert_eq!(decision, NegotiationPrologue::NeedMoreData);
    assert!(partial_legacy.is_legacy());
    assert!(!partial_legacy.is_binary());
    assert!(partial_legacy.is_decided());
    assert!(partial_legacy.requires_more_data());
    assert_eq!(consumed, 2);

    let mut legacy = NegotiationPrologueSniffer::new();
<<<<<<< HEAD
    let (decision, consumed) = legacy.observe_ok(LEGACY_DAEMON_PREFIX.as_bytes());
=======
    let (decision, consumed) = legacy
        .observe(LEGACY_DAEMON_PREFIX.as_bytes())
        .expect("buffer reservation succeeds");
>>>>>>> c7e0fced
    assert_eq!(decision, NegotiationPrologue::LegacyAscii);
    assert_eq!(consumed, LEGACY_DAEMON_PREFIX_LEN);
    assert!(legacy.is_legacy());
    assert!(!legacy.is_binary());
    assert!(legacy.is_decided());
    assert!(!legacy.requires_more_data());
}

#[test]
fn prologue_sniffer_read_from_handles_single_byte_chunks() {
    let mut sniffer = NegotiationPrologueSniffer::new();
    let mut reader = ChunkedReader::new(b"@RSYNCD: 31.0\nrest".to_vec(), 1);

    let decision = sniffer
        .read_from(&mut reader)
        .expect("sniffer should tolerate single-byte reads");
    assert_eq!(decision, NegotiationPrologue::LegacyAscii);
    assert_eq!(sniffer.buffered(), LEGACY_DAEMON_PREFIX.as_bytes());
    assert!(sniffer.legacy_prefix_complete());

    let mut greeting = Vec::new();
    read_legacy_daemon_line(&mut sniffer, &mut reader, &mut greeting)
        .expect("complete legacy greeting should be collected");
    assert_eq!(greeting, b"@RSYNCD: 31.0\n");

    let mut cursor = reader.into_inner();
    let mut remainder = Vec::new();
    cursor.read_to_end(&mut remainder).expect("read remainder");
    assert_eq!(remainder, b"rest");
}

#[test]
fn prologue_sniffer_sniffed_prefix_len_tracks_binary_reads() {
    let mut sniffer = NegotiationPrologueSniffer::new();
    let mut cursor = Cursor::new(vec![0x42, 0x10, 0x20]);

    let decision = sniffer
        .read_from(&mut cursor)
        .expect("binary negotiation should succeed");

    assert_eq!(decision, NegotiationPrologue::Binary);
    assert_eq!(sniffer.sniffed_prefix_len(), 1);
    assert_eq!(sniffer.buffered_len(), 1);
    assert_eq!(cursor.position(), 1);

    let mut remainder = Vec::new();
    cursor
        .read_to_end(&mut remainder)
        .expect("remaining payload should stay unread");
    assert_eq!(remainder, vec![0x10, 0x20]);
}

#[test]
fn prologue_sniffer_sniffed_prefix_returns_canonical_slice() {
    let mut sniffer = NegotiationPrologueSniffer::new();
<<<<<<< HEAD
    let (decision, consumed) = sniffer.observe_ok(LEGACY_DAEMON_PREFIX_BYTES);
=======
    let (decision, consumed) = sniffer
        .observe(LEGACY_DAEMON_PREFIX_BYTES)
        .expect("buffer reservation succeeds");
>>>>>>> c7e0fced

    assert_eq!(decision, NegotiationPrologue::LegacyAscii);
    assert_eq!(consumed, LEGACY_DAEMON_PREFIX_LEN);
    assert_eq!(sniffer.sniffed_prefix_len(), LEGACY_DAEMON_PREFIX_LEN);
    assert_eq!(sniffer.sniffed_prefix(), LEGACY_DAEMON_PREFIX_BYTES);

    sniffer
        .buffered_storage_mut()
        .extend_from_slice(b" trailing payload");

    assert_eq!(sniffer.sniffed_prefix(), LEGACY_DAEMON_PREFIX_BYTES);
    assert_eq!(sniffer.sniffed_prefix_len(), LEGACY_DAEMON_PREFIX_LEN);
}

#[test]
fn prologue_sniffer_sniffed_prefix_handles_binary_negotiation() {
    let mut sniffer = NegotiationPrologueSniffer::new();
    let payload = [0x7Fu8, 0x10, 0x20];
<<<<<<< HEAD
    let (decision, consumed) = sniffer.observe_ok(&payload);
=======
    let (decision, consumed) = sniffer
        .observe(&payload)
        .expect("buffer reservation succeeds");
>>>>>>> c7e0fced

    assert_eq!(decision, NegotiationPrologue::Binary);
    assert_eq!(consumed, 1);
    assert_eq!(sniffer.sniffed_prefix(), &payload[..1]);
    assert_eq!(sniffer.sniffed_prefix_len(), 1);

    sniffer
        .buffered_storage_mut()
        .extend_from_slice(&payload[1..]);

    assert_eq!(sniffer.sniffed_prefix(), &payload[..1]);
    assert_eq!(sniffer.sniffed_prefix_len(), 1);
}

#[test]
fn prologue_sniffer_sniffed_prefix_exposes_partial_legacy_bytes() {
    let mut sniffer = NegotiationPrologueSniffer::new();
<<<<<<< HEAD
    let (decision, consumed) = sniffer.observe_ok(b"@R");
=======
    let (decision, consumed) = sniffer.observe(b"@R").expect("buffer reservation succeeds");
>>>>>>> c7e0fced

    assert_eq!(decision, NegotiationPrologue::NeedMoreData);
    assert_eq!(consumed, 2);
    assert_eq!(sniffer.sniffed_prefix(), b"@R");
    assert_eq!(sniffer.sniffed_prefix_len(), 2);
}

#[test]
fn prologue_sniffer_preallocates_legacy_prefix_capacity() {
    let buffered = NegotiationPrologueSniffer::new().into_buffered();
    assert_eq!(buffered.capacity(), LEGACY_DAEMON_PREFIX_LEN);
    assert!(buffered.is_empty());
}

#[test]
fn prologue_sniffer_into_buffered_trims_oversized_capacity() {
    let mut sniffer = NegotiationPrologueSniffer::new();
    *sniffer.buffered_storage_mut() = Vec::with_capacity(256);
    sniffer
        .buffered_storage_mut()
        .extend_from_slice(LEGACY_DAEMON_PREFIX.as_bytes());

    assert!(sniffer.buffered_storage().capacity() > LEGACY_DAEMON_PREFIX_LEN);

    let replay = sniffer.into_buffered();

    assert_eq!(replay, LEGACY_DAEMON_PREFIX.as_bytes());
    assert_eq!(replay.capacity(), LEGACY_DAEMON_PREFIX_LEN);
}

#[test]
fn prologue_sniffer_reports_legacy_negotiation() {
    let mut sniffer = NegotiationPrologueSniffer::new();
    let mut cursor = Cursor::new(b"@RSYNCD: 31.0\n".to_vec());

    let decision = sniffer
        .read_from(&mut cursor)
        .expect("legacy negotiation should succeed");
    assert_eq!(decision, NegotiationPrologue::LegacyAscii);
    assert_eq!(sniffer.buffered(), LEGACY_DAEMON_PREFIX.as_bytes());
    assert_eq!(sniffer.buffered_len(), LEGACY_DAEMON_PREFIX_LEN);

    assert!(sniffer.legacy_prefix_complete());
    assert_eq!(sniffer.legacy_prefix_remaining(), None);

    let mut remaining = Vec::new();
    cursor.read_to_end(&mut remaining).expect("read remainder");
    let mut replay = sniffer.into_buffered();
    replay.extend_from_slice(&remaining);
    assert_eq!(replay, b"@RSYNCD: 31.0\n");
}

#[test]
fn prologue_sniffer_reports_buffered_length() {
    let mut sniffer = NegotiationPrologueSniffer::new();
    assert_eq!(sniffer.buffered_len(), 0);

<<<<<<< HEAD
    let (decision, consumed) = sniffer.observe_ok(b"@RS");
=======
    let (decision, consumed) = sniffer
        .observe(b"@RS")
        .expect("buffer reservation succeeds");
>>>>>>> c7e0fced
    assert_eq!(decision, NegotiationPrologue::NeedMoreData);
    assert_eq!(consumed, 3);
    assert_eq!(sniffer.buffered_len(), 3);

<<<<<<< HEAD
    let (decision, consumed) = sniffer.observe_ok(b"YN");
=======
    let (decision, consumed) = sniffer.observe(b"YN").expect("buffer reservation succeeds");
>>>>>>> c7e0fced
    assert_eq!(decision, NegotiationPrologue::NeedMoreData);
    assert_eq!(consumed, 2);
    assert_eq!(sniffer.buffered_len(), 5);

    let buffered = sniffer.take_buffered();
    assert_eq!(buffered, b"@RSYN");
    assert_eq!(sniffer.buffered_len(), 0);
    assert_eq!(sniffer.buffered(), b"");
}

#[test]
fn prologue_sniffer_observe_consumes_only_required_bytes() {
    let mut sniffer = NegotiationPrologueSniffer::new();

<<<<<<< HEAD
    let (decision, consumed) = sniffer.observe_ok(b"@RS");
=======
    let (decision, consumed) = sniffer
        .observe(b"@RS")
        .expect("buffer reservation succeeds");
>>>>>>> c7e0fced
    assert_eq!(decision, NegotiationPrologue::NeedMoreData);
    assert_eq!(consumed, 3);
    assert_eq!(sniffer.buffered(), b"@RS");
    assert_eq!(
        sniffer.legacy_prefix_remaining(),
        Some(LEGACY_DAEMON_PREFIX_LEN - 3)
    );

<<<<<<< HEAD
    let (decision, consumed) = sniffer.observe_ok(b"YNCD: remainder");
=======
    let (decision, consumed) = sniffer
        .observe(b"YNCD: remainder")
        .expect("buffer reservation succeeds");
>>>>>>> c7e0fced
    assert_eq!(decision, NegotiationPrologue::LegacyAscii);
    assert_eq!(consumed, LEGACY_DAEMON_PREFIX_LEN - 3);
    assert_eq!(sniffer.buffered(), LEGACY_DAEMON_PREFIX.as_bytes());
    assert!(sniffer.legacy_prefix_complete());
    assert_eq!(sniffer.legacy_prefix_remaining(), None);

<<<<<<< HEAD
    let (decision, consumed) = sniffer.observe_ok(b" trailing data");
=======
    let (decision, consumed) = sniffer
        .observe(b" trailing data")
        .expect("buffer reservation succeeds");
>>>>>>> c7e0fced
    assert_eq!(decision, NegotiationPrologue::LegacyAscii);
    assert_eq!(consumed, 0);
    assert_eq!(sniffer.buffered(), LEGACY_DAEMON_PREFIX.as_bytes());
}

#[test]
fn prologue_sniffer_observe_handles_prefix_mismatches() {
    let mut sniffer = NegotiationPrologueSniffer::new();

<<<<<<< HEAD
    let (decision, consumed) = sniffer.observe_ok(b"@X remainder");
=======
    let (decision, consumed) = sniffer
        .observe(b"@X remainder")
        .expect("buffer reservation succeeds");
>>>>>>> c7e0fced
    assert_eq!(decision, NegotiationPrologue::LegacyAscii);
    assert_eq!(consumed, 2);
    assert_eq!(sniffer.buffered(), b"@X");
    assert!(sniffer.legacy_prefix_complete());
    assert_eq!(sniffer.legacy_prefix_remaining(), None);

<<<<<<< HEAD
    let (decision, consumed) = sniffer.observe_ok(b"anything else");
=======
    let (decision, consumed) = sniffer
        .observe(b"anything else")
        .expect("buffer reservation succeeds");
>>>>>>> c7e0fced
    assert_eq!(decision, NegotiationPrologue::LegacyAscii);
    assert_eq!(consumed, 0);
    assert_eq!(sniffer.buffered(), b"@X");

    let replay = sniffer.into_buffered();
    assert_eq!(replay, b"@X");
}

#[test]
fn prologue_sniffer_observe_byte_matches_slice_behavior() {
    let mut slice_sniffer = NegotiationPrologueSniffer::new();
    let mut byte_sniffer = NegotiationPrologueSniffer::new();

    let stream = b"@RSYNCD: 31.0\n";

    for &byte in stream {
<<<<<<< HEAD
        let (expected, consumed) = slice_sniffer.observe_ok(slice::from_ref(&byte));
        assert!(consumed <= 1);
        let observed = byte_sniffer.observe_byte_ok(byte);
=======
        let (expected, consumed) = slice_sniffer
            .observe(slice::from_ref(&byte))
            .expect("buffer reservation succeeds");
        assert!(consumed <= 1);
        let observed = byte_sniffer
            .observe_byte(byte)
            .expect("buffer reservation succeeds");
>>>>>>> c7e0fced
        assert_eq!(observed, expected);
        assert_eq!(byte_sniffer.buffered(), slice_sniffer.buffered());
        assert_eq!(
            byte_sniffer.legacy_prefix_remaining(),
            slice_sniffer.legacy_prefix_remaining()
        );
    }

    assert_eq!(byte_sniffer.decision(), slice_sniffer.decision());
    assert_eq!(
        byte_sniffer.legacy_prefix_complete(),
        slice_sniffer.legacy_prefix_complete()
    );
}

#[test]
fn prologue_sniffer_observe_returns_need_more_data_for_empty_chunk() {
    let mut sniffer = NegotiationPrologueSniffer::new();

<<<<<<< HEAD
    let (decision, consumed) = sniffer.observe_ok(b"");
=======
    let (decision, consumed) = sniffer.observe(b"").expect("buffer reservation succeeds");
>>>>>>> c7e0fced
    assert_eq!(decision, NegotiationPrologue::NeedMoreData);
    assert_eq!(consumed, 0);
    assert!(sniffer.buffered().is_empty());
    assert_eq!(sniffer.decision(), None);

<<<<<<< HEAD
    let (decision, consumed) = sniffer.observe_ok(b"");
=======
    let (decision, consumed) = sniffer.observe(b"").expect("buffer reservation succeeds");
>>>>>>> c7e0fced
    assert_eq!(decision, NegotiationPrologue::NeedMoreData);
    assert_eq!(consumed, 0);
    assert!(sniffer.buffered().is_empty());
    assert_eq!(sniffer.decision(), None);
}

#[test]
fn prologue_sniffer_observe_handles_binary_detection() {
    let mut sniffer = NegotiationPrologueSniffer::new();

<<<<<<< HEAD
    let (decision, consumed) = sniffer.observe_ok(&[0x42, 0x99, 0x00]);
=======
    let (decision, consumed) = sniffer
        .observe(&[0x42, 0x99, 0x00])
        .expect("buffer reservation succeeds");
>>>>>>> c7e0fced
    assert_eq!(decision, NegotiationPrologue::Binary);
    assert_eq!(consumed, 1);
    assert_eq!(sniffer.buffered(), &[0x42]);

<<<<<<< HEAD
    let (decision, consumed) = sniffer.observe_ok(&[0x00]);
=======
    let (decision, consumed) = sniffer
        .observe(&[0x00])
        .expect("buffer reservation succeeds");
>>>>>>> c7e0fced
    assert_eq!(decision, NegotiationPrologue::Binary);
    assert_eq!(consumed, 0);
    assert_eq!(sniffer.buffered(), &[0x42]);
}

#[test]
fn prologue_sniffer_reads_until_canonical_prefix_is_buffered() {
    let mut sniffer = NegotiationPrologueSniffer::new();
    let mut cursor = Cursor::new(b"@RSYNCD: 31.0\n".to_vec());

    let decision = sniffer
        .read_from(&mut cursor)
        .expect("first byte should classify legacy negotiation");
    assert_eq!(decision, NegotiationPrologue::LegacyAscii);
    assert_eq!(sniffer.buffered(), LEGACY_DAEMON_PREFIX.as_bytes());
    assert!(sniffer.legacy_prefix_complete());
    assert_eq!(sniffer.legacy_prefix_remaining(), None);

    let position_after_prefix = cursor.position();

    let decision = sniffer
        .read_from(&mut cursor)
        .expect("cached decision should avoid extra reads once prefix buffered");
    assert_eq!(decision, NegotiationPrologue::LegacyAscii);
    assert_eq!(cursor.position(), position_after_prefix);

    let mut remaining = Vec::new();
    cursor.read_to_end(&mut remaining).expect("read remainder");
    assert_eq!(remaining, b" 31.0\n");
}

#[test]
fn prologue_sniffer_limits_legacy_reads_to_required_bytes() {
    let mut sniffer = NegotiationPrologueSniffer::new();
    let mut reader = RecordingReader::new(b"@RSYNCD: 31.0\n".to_vec());

    let decision = sniffer
        .read_from(&mut reader)
        .expect("legacy negotiation should succeed");

    assert_eq!(decision, NegotiationPrologue::LegacyAscii);
    assert_eq!(
        reader.calls(),
        &[1, LEGACY_DAEMON_PREFIX_LEN - 1],
        "sniffer should request the first byte and then the remaining prefix",
    );
    assert_eq!(sniffer.buffered(), LEGACY_DAEMON_PREFIX.as_bytes());
    assert!(sniffer.legacy_prefix_complete());
}

#[test]
fn prologue_sniffer_read_from_preserves_bytes_after_malformed_prefix() {
    let mut sniffer = NegotiationPrologueSniffer::new();
    let malformed_banner = b"@XFAIL!\n".to_vec();
    let mut cursor = Cursor::new(malformed_banner.clone());

    let decision = sniffer
        .read_from(&mut cursor)
        .expect("malformed legacy negotiation should still classify as legacy");

    assert_eq!(decision, NegotiationPrologue::LegacyAscii);
    assert!(sniffer.legacy_prefix_complete());
    assert_eq!(sniffer.legacy_prefix_remaining(), None);
    assert_eq!(sniffer.buffered(), malformed_banner.as_slice());
    assert_eq!(sniffer.sniffed_prefix_len(), 2);
    assert_eq!(sniffer.buffered_len(), malformed_banner.len());
    assert_eq!(cursor.position(), malformed_banner.len() as u64);

    let mut replay = Vec::new();
    sniffer
        .take_buffered_into(&mut replay)
        .expect("replaying malformed prefix should succeed");
    assert_eq!(replay, malformed_banner);
}

#[test]
fn prologue_sniffer_take_buffered_drains_accumulated_prefix() {
    let mut sniffer = NegotiationPrologueSniffer::new();
<<<<<<< HEAD
    let (decision, consumed) = sniffer.observe_ok(LEGACY_DAEMON_PREFIX.as_bytes());
=======
    let (decision, consumed) = sniffer
        .observe(LEGACY_DAEMON_PREFIX.as_bytes())
        .expect("buffer reservation succeeds");
>>>>>>> c7e0fced
    assert_eq!(decision, NegotiationPrologue::LegacyAscii);
    assert_eq!(consumed, LEGACY_DAEMON_PREFIX_LEN);
    assert!(sniffer.legacy_prefix_complete());

    let buffered = sniffer.take_buffered();
    assert_eq!(buffered, LEGACY_DAEMON_PREFIX.as_bytes());
    assert!(buffered.capacity() <= LEGACY_DAEMON_PREFIX_LEN);
    assert!(sniffer.buffered().is_empty());
    assert_eq!(sniffer.decision(), Some(NegotiationPrologue::LegacyAscii));
    assert_eq!(sniffer.legacy_prefix_remaining(), None);

    sniffer.reset();
    assert!(sniffer.buffered().is_empty());
    assert_eq!(sniffer.decision(), None);
}

#[test]
fn prologue_sniffer_take_buffered_into_drains_accumulated_prefix() {
    let mut sniffer = NegotiationPrologueSniffer::new();
<<<<<<< HEAD
    let (decision, consumed) = sniffer.observe_ok(LEGACY_DAEMON_PREFIX.as_bytes());
=======
    let (decision, consumed) = sniffer
        .observe(LEGACY_DAEMON_PREFIX.as_bytes())
        .expect("buffer reservation succeeds");
>>>>>>> c7e0fced
    assert_eq!(decision, NegotiationPrologue::LegacyAscii);
    assert_eq!(consumed, LEGACY_DAEMON_PREFIX_LEN);
    assert!(sniffer.legacy_prefix_complete());

    let mut reused = b"placeholder".to_vec();
    let drained = sniffer
        .take_buffered_into(&mut reused)
        .expect("should copy buffered prefix");

    assert_eq!(reused, LEGACY_DAEMON_PREFIX.as_bytes());
    assert_eq!(drained, LEGACY_DAEMON_PREFIX_LEN);
    assert!(sniffer.buffered().is_empty());
    assert_eq!(sniffer.decision(), Some(NegotiationPrologue::LegacyAscii));
    assert_eq!(sniffer.legacy_prefix_remaining(), None);

    sniffer.reset();
    assert!(sniffer.buffered().is_empty());
    assert_eq!(sniffer.decision(), None);
}

#[test]
fn prologue_sniffer_take_buffered_into_slice_copies_prefix() {
    let mut sniffer = NegotiationPrologueSniffer::new();
<<<<<<< HEAD
    let (decision, consumed) = sniffer.observe_ok(LEGACY_DAEMON_PREFIX.as_bytes());
=======
    let (decision, consumed) = sniffer
        .observe(LEGACY_DAEMON_PREFIX.as_bytes())
        .expect("buffer reservation succeeds");
>>>>>>> c7e0fced
    assert_eq!(decision, NegotiationPrologue::LegacyAscii);
    assert_eq!(consumed, LEGACY_DAEMON_PREFIX_LEN);
    assert!(sniffer.legacy_prefix_complete());

    let mut scratch = [0u8; LEGACY_DAEMON_PREFIX_LEN];
    let copied = sniffer
        .take_buffered_into_slice(&mut scratch)
        .expect("slice should fit negotiation prefix");

    assert_eq!(copied, LEGACY_DAEMON_PREFIX_LEN);
    assert_eq!(&scratch[..copied], LEGACY_DAEMON_PREFIX.as_bytes());
    assert!(sniffer.buffered().is_empty());
    assert_eq!(sniffer.decision(), Some(NegotiationPrologue::LegacyAscii));
    assert_eq!(sniffer.legacy_prefix_remaining(), None);
}

#[test]
fn prologue_sniffer_take_buffered_into_array_copies_prefix() {
    let mut sniffer = NegotiationPrologueSniffer::new();
<<<<<<< HEAD
    let (decision, consumed) = sniffer.observe_ok(LEGACY_DAEMON_PREFIX.as_bytes());
=======
    let (decision, consumed) = sniffer
        .observe(LEGACY_DAEMON_PREFIX.as_bytes())
        .expect("buffer reservation succeeds");
>>>>>>> c7e0fced
    assert_eq!(decision, NegotiationPrologue::LegacyAscii);
    assert_eq!(consumed, LEGACY_DAEMON_PREFIX_LEN);
    assert!(sniffer.legacy_prefix_complete());

    let mut scratch = [0u8; LEGACY_DAEMON_PREFIX_LEN];
    let copied = sniffer
        .take_buffered_into_array(&mut scratch)
        .expect("array should fit negotiation prefix");

    assert_eq!(copied, LEGACY_DAEMON_PREFIX_LEN);
    assert_eq!(&scratch[..copied], LEGACY_DAEMON_PREFIX.as_bytes());
    assert!(sniffer.buffered().is_empty());
    assert_eq!(sniffer.decision(), Some(NegotiationPrologue::LegacyAscii));
    assert_eq!(sniffer.legacy_prefix_remaining(), None);
}

#[test]
fn prologue_sniffer_take_buffered_into_array_reports_small_buffer() {
    let mut sniffer = NegotiationPrologueSniffer::new();
<<<<<<< HEAD
    let (decision, consumed) = sniffer.observe_ok(LEGACY_DAEMON_PREFIX.as_bytes());
=======
    let (decision, consumed) = sniffer
        .observe(LEGACY_DAEMON_PREFIX.as_bytes())
        .expect("buffer reservation succeeds");
>>>>>>> c7e0fced
    assert_eq!(decision, NegotiationPrologue::LegacyAscii);
    assert_eq!(consumed, LEGACY_DAEMON_PREFIX_LEN);
    assert!(sniffer.legacy_prefix_complete());

    let mut scratch = [0u8; LEGACY_DAEMON_PREFIX_LEN - 1];
    let err = sniffer
        .take_buffered_into_array(&mut scratch)
        .expect_err("array without enough capacity should error");

    assert_eq!(err.required(), LEGACY_DAEMON_PREFIX_LEN);
    assert_eq!(err.available(), scratch.len());
    assert_eq!(sniffer.buffered(), LEGACY_DAEMON_PREFIX.as_bytes());
    assert_eq!(sniffer.decision(), Some(NegotiationPrologue::LegacyAscii));
    assert_eq!(sniffer.legacy_prefix_remaining(), None);
}

#[test]
fn prologue_sniffer_take_buffered_into_writer_copies_prefix() {
    let mut sniffer = NegotiationPrologueSniffer::new();
    let mut reader = Cursor::new(b"@RSYNCD: 31.0\n".to_vec());
    let decision = sniffer
        .read_from(&mut reader)
        .expect("legacy negotiation detection succeeds");
    assert_eq!(decision, NegotiationPrologue::LegacyAscii);

    let mut sink = Vec::new();
    let written = sniffer
        .take_buffered_into_writer(&mut sink)
        .expect("writing buffered prefix succeeds");
    assert_eq!(written, LEGACY_DAEMON_PREFIX_LEN);
    assert_eq!(sink, LEGACY_DAEMON_PREFIX.as_bytes());
    assert!(sniffer.buffered().is_empty());
}

#[test]
fn prologue_sniffer_take_buffered_into_writer_allows_empty_buffers() {
    let mut sniffer = NegotiationPrologueSniffer::new();
    let mut sink = Vec::new();

    let written = sniffer
        .take_buffered_into_writer(&mut sink)
        .expect("writing empty buffer succeeds");
    assert_eq!(written, 0);
    assert!(sink.is_empty());
}

#[test]
fn prologue_sniffer_take_buffered_into_writer_returns_initial_binary_byte() {
    let mut sniffer = NegotiationPrologueSniffer::new();
    let mut reader = Cursor::new(vec![0x42, 0x00, 0x00, 0x00]);
    let decision = sniffer
        .read_from(&mut reader)
        .expect("binary negotiation detection succeeds");
    assert_eq!(decision, NegotiationPrologue::Binary);

    let mut sink = Vec::new();
    let written = sniffer
        .take_buffered_into_writer(&mut sink)
        .expect("writing buffered binary byte succeeds");
    assert_eq!(written, 1);
    assert_eq!(sink, [0x42]);
    assert!(sniffer.buffered().is_empty());
}

struct FailingWriter {
    error: io::Error,
}

impl FailingWriter {
    fn new() -> Self {
        Self {
            error: io::Error::new(io::ErrorKind::Other, "simulated write failure"),
        }
    }
}

impl Write for FailingWriter {
    fn write(&mut self, _buf: &[u8]) -> io::Result<usize> {
        Err(io::Error::new(self.error.kind(), self.error.to_string()))
    }

    fn flush(&mut self) -> io::Result<()> {
        Ok(())
    }
}

#[test]
fn prologue_sniffer_take_buffered_into_writer_preserves_buffer_on_error() {
    let mut sniffer = NegotiationPrologueSniffer::new();
    let mut reader = Cursor::new(b"@RSYNCD: 29.0\n".to_vec());
    sniffer
        .read_from(&mut reader)
        .expect("legacy negotiation detection succeeds");

    let mut failing = FailingWriter::new();
    let err = sniffer
        .take_buffered_into_writer(&mut failing)
        .expect_err("writer failure should be propagated");
    assert_eq!(err.kind(), io::ErrorKind::Other);
    assert_eq!(sniffer.buffered(), LEGACY_DAEMON_PREFIX.as_bytes());
}

#[test]
fn prologue_sniffer_reset_trims_oversized_buffer_capacity() {
    let mut sniffer = NegotiationPrologueSniffer::new();
    let oversized = LEGACY_DAEMON_PREFIX_LEN * 4;
    *sniffer.buffered_storage_mut() = Vec::with_capacity(oversized);
    assert!(
        sniffer.buffered_storage().capacity() >= oversized,
        "allocator must provide at least the requested oversize capacity"
    );

    sniffer.reset();

    assert!(sniffer.buffered().is_empty());
    assert_eq!(sniffer.decision(), None);
    assert!(
        sniffer.buffered_storage().capacity() <= LEGACY_DAEMON_PREFIX_LEN,
        "reset should shrink oversize buffers back to the canonical prefix capacity"
    );
    assert!(sniffer.requires_more_data());
}

#[test]
fn prologue_sniffer_reset_restores_canonical_capacity_after_shrink() {
    let mut sniffer = NegotiationPrologueSniffer::new();
    sniffer.buffered_storage_mut().shrink_to_fit();
    assert_eq!(sniffer.buffered_storage().capacity(), 0);

    sniffer.reset();

    assert!(sniffer.buffered().is_empty());
    assert_eq!(sniffer.decision(), None);
    assert!(
        sniffer.buffered_storage().capacity() >= LEGACY_DAEMON_PREFIX_LEN,
        "reset should grow undersized buffers to the canonical prefix capacity"
    );
    assert!(sniffer.requires_more_data());
}

#[test]
fn prologue_sniffer_take_buffered_into_slice_reports_small_buffer() {
    let mut sniffer = NegotiationPrologueSniffer::new();
<<<<<<< HEAD
    let (decision, consumed) = sniffer.observe_ok(LEGACY_DAEMON_PREFIX.as_bytes());
=======
    let (decision, consumed) = sniffer
        .observe(LEGACY_DAEMON_PREFIX.as_bytes())
        .expect("buffer reservation succeeds");
>>>>>>> c7e0fced
    assert_eq!(decision, NegotiationPrologue::LegacyAscii);
    assert_eq!(consumed, LEGACY_DAEMON_PREFIX_LEN);

    let mut scratch = [0u8; LEGACY_DAEMON_PREFIX_LEN - 1];
    let err = sniffer
        .take_buffered_into_slice(&mut scratch)
        .expect_err("insufficient slice should error");

    assert_eq!(err.required(), LEGACY_DAEMON_PREFIX_LEN);
    assert_eq!(err.available(), scratch.len());
    assert_eq!(sniffer.buffered(), LEGACY_DAEMON_PREFIX.as_bytes());
    assert_eq!(sniffer.decision(), Some(NegotiationPrologue::LegacyAscii));
    assert_eq!(sniffer.legacy_prefix_remaining(), None);
}

#[test]
fn buffered_prefix_too_small_display_mentions_lengths() {
    let err = BufferedPrefixTooSmall::new(LEGACY_DAEMON_PREFIX_LEN, 4);
    let rendered = err.to_string();

    assert!(rendered.contains(&LEGACY_DAEMON_PREFIX_LEN.to_string()));
    assert!(rendered.contains("4"));
}

#[test]
fn map_reserve_error_for_io_marks_out_of_memory() {
    let mut buffer = Vec::<u8>::new();
    let reserve_err = buffer
        .try_reserve_exact(usize::MAX)
        .expect_err("capacity overflow should error");

    let mapped = map_reserve_error_for_io(reserve_err);
    assert_eq!(mapped.kind(), io::ErrorKind::OutOfMemory);
    assert!(
        mapped
            .to_string()
            .contains("failed to reserve memory for legacy negotiation buffer")
    );

    let source = mapped.source().expect("mapped error must retain source");
    assert!(source.downcast_ref::<TryReserveError>().is_some());
}

#[test]
fn prologue_sniffer_take_buffered_returns_initial_binary_byte() {
    let mut sniffer = NegotiationPrologueSniffer::new();
<<<<<<< HEAD
    let (decision, consumed) = sniffer.observe_ok(&[0x80, 0x81, 0x82]);
=======
    let (decision, consumed) = sniffer
        .observe(&[0x80, 0x81, 0x82])
        .expect("buffer reservation succeeds");
>>>>>>> c7e0fced
    assert_eq!(decision, NegotiationPrologue::Binary);
    assert_eq!(consumed, 1);

    let buffered = sniffer.take_buffered();
    assert_eq!(buffered, [0x80]);
    assert!(buffered.capacity() <= LEGACY_DAEMON_PREFIX_LEN);
    assert!(sniffer.buffered().is_empty());
    assert_eq!(sniffer.decision(), Some(NegotiationPrologue::Binary));
}

#[test]
fn prologue_sniffer_take_buffered_into_returns_initial_binary_byte() {
    let mut sniffer = NegotiationPrologueSniffer::new();
<<<<<<< HEAD
    let (decision, consumed) = sniffer.observe_ok(&[0x80, 0x81, 0x82]);
=======
    let (decision, consumed) = sniffer
        .observe(&[0x80, 0x81, 0x82])
        .expect("buffer reservation succeeds");
>>>>>>> c7e0fced
    assert_eq!(decision, NegotiationPrologue::Binary);
    assert_eq!(consumed, 1);

    let mut reused = Vec::with_capacity(16);
    let drained = sniffer
        .take_buffered_into(&mut reused)
        .expect("should copy buffered byte");

    assert_eq!(reused, [0x80]);
    assert_eq!(drained, 1);
    assert!(sniffer.buffered().is_empty());
    assert_eq!(sniffer.decision(), Some(NegotiationPrologue::Binary));
}

#[test]
fn prologue_sniffer_take_buffered_into_slice_returns_initial_binary_byte() {
    let mut sniffer = NegotiationPrologueSniffer::new();
<<<<<<< HEAD
    let (decision, consumed) = sniffer.observe_ok(&[0x80, 0x81, 0x82]);
=======
    let (decision, consumed) = sniffer
        .observe(&[0x80, 0x81, 0x82])
        .expect("buffer reservation succeeds");
>>>>>>> c7e0fced
    assert_eq!(decision, NegotiationPrologue::Binary);
    assert_eq!(consumed, 1);

    let mut scratch = [0xAA; LEGACY_DAEMON_PREFIX_LEN];
    let copied = sniffer
        .take_buffered_into_slice(&mut scratch)
        .expect("scratch slice fits binary prefix");

    assert_eq!(copied, 1);
    assert_eq!(scratch[0], 0x80);
    assert!(scratch[1..].iter().all(|&byte| byte == 0xAA));
    assert!(sniffer.buffered().is_empty());
    assert_eq!(sniffer.decision(), Some(NegotiationPrologue::Binary));
}

#[test]
fn read_legacy_daemon_line_collects_complete_greeting() {
    let mut sniffer = NegotiationPrologueSniffer::new();
<<<<<<< HEAD
    let (decision, consumed) = sniffer.observe_ok(LEGACY_DAEMON_PREFIX.as_bytes());
=======
    let (decision, consumed) = sniffer
        .observe(LEGACY_DAEMON_PREFIX.as_bytes())
        .expect("buffer reservation succeeds");
>>>>>>> c7e0fced
    assert_eq!(decision, NegotiationPrologue::LegacyAscii);
    assert_eq!(consumed, LEGACY_DAEMON_PREFIX_LEN);
    assert!(sniffer.legacy_prefix_complete());

    let mut remainder = Cursor::new(b" 31.0\n".to_vec());
    let mut line = Vec::new();
    read_legacy_daemon_line(&mut sniffer, &mut remainder, &mut line)
        .expect("complete greeting should be collected");

    assert_eq!(line, b"@RSYNCD: 31.0\n");
    assert!(sniffer.buffered().is_empty());
    assert_eq!(sniffer.decision(), Some(NegotiationPrologue::LegacyAscii));
}

#[test]
fn read_legacy_daemon_line_handles_interrupted_reads() {
    let mut sniffer = NegotiationPrologueSniffer::new();
<<<<<<< HEAD
    let (decision, consumed) = sniffer.observe_ok(LEGACY_DAEMON_PREFIX.as_bytes());
=======
    let (decision, consumed) = sniffer
        .observe(LEGACY_DAEMON_PREFIX.as_bytes())
        .expect("buffer reservation succeeds");
>>>>>>> c7e0fced
    assert_eq!(decision, NegotiationPrologue::LegacyAscii);
    assert_eq!(consumed, LEGACY_DAEMON_PREFIX_LEN);

    let mut reader = InterruptedOnceReader::new(b" 32.0\n".to_vec());
    let mut line = Vec::new();
    read_legacy_daemon_line(&mut sniffer, &mut reader, &mut line)
        .expect("interrupted read should be retried");

    assert!(reader.was_interrupted());
    assert_eq!(line, b"@RSYNCD: 32.0\n");
}

#[test]
fn read_legacy_daemon_line_preserves_bytes_consumed_during_detection() {
    let mut sniffer = NegotiationPrologueSniffer::new();
    let mut reader = Cursor::new(b"@RZYNCD: 31.0\n".to_vec());

    let decision = sniffer
        .read_from(&mut reader)
        .expect("negotiation sniffing should succeed");
    assert_eq!(decision, NegotiationPrologue::LegacyAscii);
    assert_eq!(sniffer.buffered(), b"@RZYNCD:");

    let mut line = Vec::new();
    read_legacy_daemon_line(&mut sniffer, &mut reader, &mut line)
        .expect("legacy greeting should include the bytes read during detection");

    assert_eq!(line, b"@RZYNCD: 31.0\n");
}

#[test]
fn read_legacy_daemon_line_uses_buffered_newline_without_additional_io() {
    let mut sniffer = NegotiationPrologueSniffer::new();
<<<<<<< HEAD
    let (decision, consumed) = sniffer.observe_ok(LEGACY_DAEMON_PREFIX.as_bytes());
=======
    let (decision, consumed) = sniffer
        .observe(LEGACY_DAEMON_PREFIX.as_bytes())
        .expect("buffer reservation succeeds");
>>>>>>> c7e0fced
    assert_eq!(decision, NegotiationPrologue::LegacyAscii);
    assert_eq!(consumed, LEGACY_DAEMON_PREFIX_LEN);
    assert!(sniffer.legacy_prefix_complete());

    sniffer
        .buffered_storage_mut()
        .extend_from_slice(b" 28.0\nNEXT");

    let mut reader = Cursor::new(b"unused".to_vec());
    let mut line = Vec::new();

    read_legacy_daemon_line(&mut sniffer, &mut reader, &mut line)
        .expect("buffered newline should avoid extra reads");

    assert_eq!(line, b"@RSYNCD: 28.0\n");
    assert_eq!(reader.position(), 0);
    assert_eq!(sniffer.buffered(), b"NEXT");
    assert_eq!(sniffer.decision(), Some(NegotiationPrologue::LegacyAscii));
}

#[test]
fn read_legacy_daemon_line_rejects_incomplete_legacy_prefix() {
    let mut sniffer = NegotiationPrologueSniffer::new();
<<<<<<< HEAD
    let (decision, consumed) = sniffer.observe_ok(b"@");
=======
    let (decision, consumed) = sniffer.observe(b"@").expect("buffer reservation succeeds");
>>>>>>> c7e0fced
    assert_eq!(decision, NegotiationPrologue::NeedMoreData);
    assert_eq!(consumed, 1);
    assert_eq!(
        sniffer.decision(),
        Some(NegotiationPrologue::LegacyAscii),
        "detector caches legacy decision once '@' is observed",
    );
    assert!(!sniffer.legacy_prefix_complete());

    let mut reader = Cursor::new(b" remainder\n".to_vec());
    let mut line = b"seed".to_vec();
    let err = read_legacy_daemon_line(&mut sniffer, &mut reader, &mut line)
        .expect_err("incomplete legacy prefix must error");
    assert_eq!(err.kind(), io::ErrorKind::InvalidInput);
    assert_eq!(line, b"seed");
    assert_eq!(sniffer.buffered(), b"@");
}

#[test]
fn read_legacy_daemon_line_rejects_non_legacy_state() {
    let mut sniffer = NegotiationPrologueSniffer::new();
<<<<<<< HEAD
    let (decision, consumed) = sniffer.observe_ok(&[0x00]);
=======
    let (decision, consumed) = sniffer
        .observe(&[0x00])
        .expect("buffer reservation succeeds");
>>>>>>> c7e0fced
    assert_eq!(decision, NegotiationPrologue::Binary);
    assert_eq!(consumed, 1);

    let mut reader = Cursor::new(b"anything\n".to_vec());
    let mut line = Vec::new();
    let err = read_legacy_daemon_line(&mut sniffer, &mut reader, &mut line)
        .expect_err("binary negotiation must be rejected");
    assert_eq!(err.kind(), io::ErrorKind::InvalidInput);
    assert!(line.is_empty());
}

#[test]
fn read_and_parse_legacy_daemon_greeting_succeeds() {
    let mut sniffer = NegotiationPrologueSniffer::new();
    let mut reader = Cursor::new(b"@RSYNCD: 31.0\nrest".to_vec());

    let decision = sniffer
        .read_from(&mut reader)
        .expect("legacy negotiation detection succeeds");
    assert_eq!(decision, NegotiationPrologue::LegacyAscii);

    let mut line = Vec::new();
    let version = read_and_parse_legacy_daemon_greeting(&mut sniffer, &mut reader, &mut line)
        .expect("legacy greeting should parse");

    assert_eq!(version.as_u8(), 31);
    assert_eq!(line, b"@RSYNCD: 31.0\n");

    let mut remainder = Vec::new();
    reader.read_to_end(&mut remainder).expect("read remainder");
    assert_eq!(remainder, b"rest");
}

#[test]
fn read_and_parse_legacy_daemon_greeting_reports_parse_errors() {
    let mut sniffer = NegotiationPrologueSniffer::new();
    let mut reader = Cursor::new(b"@RSYNCD: ???\n".to_vec());

    let decision = sniffer
        .read_from(&mut reader)
        .expect("legacy negotiation detection succeeds");
    assert_eq!(decision, NegotiationPrologue::LegacyAscii);

    let mut line = Vec::new();
    let err = read_and_parse_legacy_daemon_greeting(&mut sniffer, &mut reader, &mut line)
        .expect_err("malformed greeting should fail");

    assert_eq!(err.kind(), io::ErrorKind::InvalidData);
    let source = err
        .get_ref()
        .and_then(|inner| inner.downcast_ref::<NegotiationError>())
        .expect("io::Error must retain NegotiationError source");
    assert_eq!(
        source,
        &NegotiationError::MalformedLegacyGreeting {
            input: "@RSYNCD: ???".to_owned()
        }
    );
    assert_eq!(line, b"@RSYNCD: ???\n");
}

#[test]
fn read_and_parse_legacy_daemon_greeting_rejects_binary_negotiation() {
    let mut sniffer = NegotiationPrologueSniffer::new();
    let mut reader = Cursor::new(vec![0x00, 0x42, 0x43]);

    let decision = sniffer
        .read_from(&mut reader)
        .expect("binary negotiation detection succeeds");
    assert_eq!(decision, NegotiationPrologue::Binary);

    let mut line = Vec::new();
    let err = read_and_parse_legacy_daemon_greeting(&mut sniffer, &mut reader, &mut line)
        .expect_err("binary negotiation should reject legacy greeting parser");

    assert_eq!(err.kind(), io::ErrorKind::InvalidInput);
    assert!(line.is_empty());
}

#[test]
fn read_legacy_daemon_line_errors_on_unexpected_eof() {
    let mut sniffer = NegotiationPrologueSniffer::new();
<<<<<<< HEAD
    let (decision, consumed) = sniffer.observe_ok(LEGACY_DAEMON_PREFIX.as_bytes());
=======
    let (decision, consumed) = sniffer
        .observe(LEGACY_DAEMON_PREFIX.as_bytes())
        .expect("buffer reservation succeeds");
>>>>>>> c7e0fced
    assert_eq!(decision, NegotiationPrologue::LegacyAscii);
    assert_eq!(consumed, LEGACY_DAEMON_PREFIX_LEN);

    let mut reader = Cursor::new(b" incomplete".to_vec());
    let mut line = Vec::new();
    let err = read_legacy_daemon_line(&mut sniffer, &mut reader, &mut line)
        .expect_err("missing newline should error");
    assert_eq!(err.kind(), io::ErrorKind::UnexpectedEof);
    assert!(line.starts_with(LEGACY_DAEMON_PREFIX.as_bytes()));
    assert_eq!(&line[LEGACY_DAEMON_PREFIX_LEN..], b" incomplete");
}

#[test]
fn prologue_sniffer_take_buffered_clamps_replacement_capacity() {
    let mut sniffer = NegotiationPrologueSniffer::new();

    sniffer.buffered_storage_mut().reserve(1024);
    assert!(sniffer.buffered_storage().capacity() > LEGACY_DAEMON_PREFIX_LEN);

    let _ = sniffer.take_buffered();

    assert_eq!(
        sniffer.buffered_storage().capacity(),
        LEGACY_DAEMON_PREFIX_LEN
    );
}

#[test]
fn prologue_sniffer_take_buffered_into_clamps_replacement_capacity() {
    let mut sniffer = NegotiationPrologueSniffer::new();

    sniffer.buffered_storage_mut().reserve(1024);
    assert!(sniffer.buffered_storage().capacity() > LEGACY_DAEMON_PREFIX_LEN);

    let mut reused = Vec::new();
    let drained = sniffer
        .take_buffered_into(&mut reused)
        .expect("should copy buffered prefix");

    assert!(reused.is_empty());
    assert_eq!(drained, 0);
    assert_eq!(
        sniffer.buffered_storage().capacity(),
        LEGACY_DAEMON_PREFIX_LEN
    );
}

#[test]
fn prologue_sniffer_clone_preserves_state_and_buffer_independence() {
    let mut sniffer = NegotiationPrologueSniffer::new();
    let partial_len = 3;
    let partial_prefix = &LEGACY_DAEMON_PREFIX.as_bytes()[..partial_len];

<<<<<<< HEAD
    let (decision, consumed) = sniffer.observe_ok(partial_prefix);
=======
    let (decision, consumed) = sniffer
        .observe(partial_prefix)
        .expect("buffer reservation succeeds");
>>>>>>> c7e0fced
    assert_eq!(decision, NegotiationPrologue::NeedMoreData);
    assert_eq!(consumed, partial_len);
    assert_eq!(sniffer.buffered(), partial_prefix);
    assert_eq!(sniffer.decision(), Some(NegotiationPrologue::LegacyAscii));
    assert!(sniffer.requires_more_data());

    let mut cloned = sniffer.clone();
    assert_eq!(cloned.buffered(), partial_prefix);
    assert_eq!(cloned.decision(), sniffer.decision());
    assert_eq!(cloned.requires_more_data(), sniffer.requires_more_data());

    let drained = sniffer.take_buffered();
    assert_eq!(drained, partial_prefix);
    assert!(sniffer.buffered().is_empty());
    assert!(sniffer.requires_more_data());

    let remaining_prefix = &LEGACY_DAEMON_PREFIX.as_bytes()[partial_len..];
<<<<<<< HEAD
    let (clone_decision, clone_consumed) = cloned.observe_ok(remaining_prefix);
=======
    let (clone_decision, clone_consumed) = cloned
        .observe(remaining_prefix)
        .expect("buffer reservation succeeds");
>>>>>>> c7e0fced
    assert_eq!(clone_decision, NegotiationPrologue::LegacyAscii);
    assert_eq!(clone_consumed, remaining_prefix.len());
    assert_eq!(cloned.buffered(), LEGACY_DAEMON_PREFIX.as_bytes());
    assert!(cloned.is_legacy());
    assert!(!cloned.requires_more_data());

    let replay = cloned.take_buffered();
    assert_eq!(replay, LEGACY_DAEMON_PREFIX.as_bytes());
    assert!(cloned.buffered().is_empty());
    assert!(!cloned.requires_more_data());

    assert!(sniffer.buffered().is_empty());
    assert!(sniffer.requires_more_data());
    assert_eq!(sniffer.decision(), Some(NegotiationPrologue::LegacyAscii));
}

#[test]
fn prologue_sniffer_take_buffered_into_reuses_destination_capacity() {
    let mut sniffer = NegotiationPrologueSniffer::new();
<<<<<<< HEAD
    let (decision, _) = sniffer.observe_ok(LEGACY_DAEMON_PREFIX.as_bytes());
=======
    let (decision, _) = sniffer
        .observe(LEGACY_DAEMON_PREFIX.as_bytes())
        .expect("buffer reservation succeeds");
>>>>>>> c7e0fced
    assert_eq!(decision, NegotiationPrologue::LegacyAscii);

    let mut reused = Vec::with_capacity(64);
    reused.extend_from_slice(b"some prior contents");
    let ptr = reused.as_ptr();
    let capacity_before = reused.capacity();

    let drained = sniffer
        .take_buffered_into(&mut reused)
        .expect("should reuse existing allocation");

    assert_eq!(reused, LEGACY_DAEMON_PREFIX.as_bytes());
    assert_eq!(reused.as_ptr(), ptr);
    assert_eq!(reused.capacity(), capacity_before);
    assert_eq!(drained, LEGACY_DAEMON_PREFIX_LEN);
}

#[test]
fn prologue_sniffer_take_buffered_into_accounts_for_existing_length_when_growing() {
    let mut sniffer = NegotiationPrologueSniffer::new();
<<<<<<< HEAD
    let (decision, consumed) = sniffer.observe_ok(LEGACY_DAEMON_PREFIX.as_bytes());
=======
    let (decision, consumed) = sniffer
        .observe(LEGACY_DAEMON_PREFIX.as_bytes())
        .expect("buffer reservation succeeds");
>>>>>>> c7e0fced
    assert_eq!(decision, NegotiationPrologue::LegacyAscii);
    assert_eq!(consumed, LEGACY_DAEMON_PREFIX_LEN);

    // Start with a destination vector that already contains data and whose capacity
    // is smaller than the buffered prefix. The helper must base its reservation on
    // the vector's *length* so the subsequent extend does not trigger another
    // allocation (which would panic on OOM instead of returning `TryReserveError`).
    let mut reused = Vec::with_capacity(LEGACY_DAEMON_PREFIX_LEN - 2);
    reused.resize(LEGACY_DAEMON_PREFIX_LEN - 2, 0xAA);
    let drained = sniffer
        .take_buffered_into(&mut reused)
        .expect("should grow destination to canonical prefix length");

    assert_eq!(drained, LEGACY_DAEMON_PREFIX_LEN);
    assert_eq!(reused, LEGACY_DAEMON_PREFIX.as_bytes());
    assert_eq!(reused.capacity(), LEGACY_DAEMON_PREFIX_LEN);
}

#[test]
fn prologue_sniffer_reports_binary_prefix_state() {
    let mut sniffer = NegotiationPrologueSniffer::new();
    let mut cursor = Cursor::new(vec![0x00, 0x20, 0x00]);

    let decision = sniffer
        .read_from(&mut cursor)
        .expect("binary negotiation should succeed");
    assert_eq!(decision, NegotiationPrologue::Binary);

    assert!(!sniffer.legacy_prefix_complete());
    assert_eq!(sniffer.legacy_prefix_remaining(), None);
}

#[test]
fn prologue_sniffer_reset_clears_buffer_and_state() {
    let mut sniffer = NegotiationPrologueSniffer::new();
    let mut cursor = Cursor::new(LEGACY_DAEMON_PREFIX.as_bytes().to_vec());
    let _ = sniffer
        .read_from(&mut cursor)
        .expect("legacy negotiation should succeed");

    assert_eq!(sniffer.buffered(), LEGACY_DAEMON_PREFIX.as_bytes());
    assert_eq!(sniffer.decision(), Some(NegotiationPrologue::LegacyAscii));

    sniffer.reset();
    assert!(sniffer.buffered().is_empty());
    assert_eq!(sniffer.decision(), None);
}

#[test]
fn prologue_sniffer_reset_trims_excess_capacity() {
    let mut sniffer = NegotiationPrologueSniffer::new();
    // Inflate the backing allocation to simulate a previous oversized prefix capture.
    *sniffer.buffered_storage_mut() = Vec::with_capacity(128);
    sniffer
        .buffered_storage_mut()
        .extend_from_slice(LEGACY_DAEMON_PREFIX.as_bytes());
    assert!(sniffer.buffered_storage().capacity() > LEGACY_DAEMON_PREFIX_LEN);

    sniffer.reset();
    assert_eq!(
        sniffer.buffered_storage().capacity(),
        LEGACY_DAEMON_PREFIX_LEN
    );
    assert!(sniffer.buffered().is_empty());
    assert_eq!(sniffer.decision(), None);
}

#[test]
fn prologue_sniffer_reset_reuses_canonical_allocation() {
    let mut sniffer = NegotiationPrologueSniffer::new();
    let ptr_before = sniffer.buffered_storage().as_ptr();
    let capacity_before = sniffer.buffered_storage().capacity();
    assert_eq!(capacity_before, LEGACY_DAEMON_PREFIX_LEN);

    sniffer
        .buffered_storage_mut()
        .extend_from_slice(&LEGACY_DAEMON_PREFIX.as_bytes()[..LEGACY_DAEMON_PREFIX_LEN - 2]);
    sniffer.reset();

    assert!(sniffer.buffered().is_empty());
    assert_eq!(sniffer.buffered_storage().capacity(), capacity_before);
    assert!(ptr::eq(sniffer.buffered_storage().as_ptr(), ptr_before));
    assert_eq!(sniffer.decision(), None);
}

#[test]
fn prologue_sniffer_reset_restores_canonical_capacity() {
    let mut sniffer = NegotiationPrologueSniffer::new();
    // Simulate an external pool swapping in a smaller allocation.
    *sniffer.buffered_storage_mut() = Vec::with_capacity(2);
    sniffer.buffered_storage_mut().extend_from_slice(b"@@");
    assert!(sniffer.buffered_storage().capacity() < LEGACY_DAEMON_PREFIX_LEN);

    sniffer.reset();

    assert_eq!(
        sniffer.buffered_storage().capacity(),
        LEGACY_DAEMON_PREFIX_LEN
    );
    assert!(sniffer.buffered().is_empty());
    assert_eq!(sniffer.decision(), None);
}

#[test]
fn prologue_sniffer_handles_unexpected_eof() {
    let mut sniffer = NegotiationPrologueSniffer::new();
    let mut cursor = Cursor::new(Vec::<u8>::new());
    let err = sniffer.read_from(&mut cursor).expect_err("EOF should fail");
    assert_eq!(err.kind(), io::ErrorKind::UnexpectedEof);
}

#[test]
fn prologue_sniffer_retries_after_interrupted_read() {
    let mut sniffer = NegotiationPrologueSniffer::new();
    let mut reader = InterruptedOnceReader::new(b"@RSYNCD: 31.0\n".to_vec());

    let decision = sniffer
        .read_from(&mut reader)
        .expect("sniffer should retry after EINTR");

    assert_eq!(decision, NegotiationPrologue::LegacyAscii);
    assert!(
        reader.was_interrupted(),
        "the reader must report an interruption"
    );
    assert_eq!(sniffer.buffered(), LEGACY_DAEMON_PREFIX.as_bytes());
    assert!(sniffer.legacy_prefix_complete());

    let mut cursor = reader.into_inner();
    let mut remainder = Vec::new();
    cursor.read_to_end(&mut remainder).expect("read remainder");
    assert_eq!(remainder, b" 31.0\n");
}<|MERGE_RESOLUTION|>--- conflicted
+++ resolved
@@ -890,13 +890,9 @@
         let mut sniffer = NegotiationPrologueSniffer::new();
 
         for chunk in &chunks {
-<<<<<<< HEAD
-            let (sniffer_decision, consumed) = sniffer.observe_ok(chunk);
-=======
             let (sniffer_decision, consumed) = sniffer
                 .observe(chunk)
                 .expect("buffer reservation succeeds");
->>>>>>> c7e0fced
             prop_assert!(consumed <= chunk.len());
 
             let detector_decision = if consumed != 0 {
@@ -989,13 +985,9 @@
     assert!(undecided.requires_more_data());
 
     let mut binary = NegotiationPrologueSniffer::new();
-<<<<<<< HEAD
-    let (decision, consumed) = binary.observe_ok(&[0x00, 0x10, 0x20]);
-=======
     let (decision, consumed) = binary
         .observe(&[0x00, 0x10, 0x20])
         .expect("buffer reservation succeeds");
->>>>>>> c7e0fced
     assert_eq!(decision, NegotiationPrologue::Binary);
     assert_eq!(consumed, 1);
     assert!(binary.is_binary());
@@ -1004,13 +996,9 @@
     assert!(!binary.requires_more_data());
 
     let mut partial_legacy = NegotiationPrologueSniffer::new();
-<<<<<<< HEAD
-    let (decision, consumed) = partial_legacy.observe_ok(b"@R");
-=======
     let (decision, consumed) = partial_legacy
         .observe(b"@R")
         .expect("buffer reservation succeeds");
->>>>>>> c7e0fced
     assert_eq!(decision, NegotiationPrologue::NeedMoreData);
     assert!(partial_legacy.is_legacy());
     assert!(!partial_legacy.is_binary());
@@ -1019,13 +1007,9 @@
     assert_eq!(consumed, 2);
 
     let mut legacy = NegotiationPrologueSniffer::new();
-<<<<<<< HEAD
-    let (decision, consumed) = legacy.observe_ok(LEGACY_DAEMON_PREFIX.as_bytes());
-=======
     let (decision, consumed) = legacy
         .observe(LEGACY_DAEMON_PREFIX.as_bytes())
         .expect("buffer reservation succeeds");
->>>>>>> c7e0fced
     assert_eq!(decision, NegotiationPrologue::LegacyAscii);
     assert_eq!(consumed, LEGACY_DAEMON_PREFIX_LEN);
     assert!(legacy.is_legacy());
@@ -1081,13 +1065,9 @@
 #[test]
 fn prologue_sniffer_sniffed_prefix_returns_canonical_slice() {
     let mut sniffer = NegotiationPrologueSniffer::new();
-<<<<<<< HEAD
-    let (decision, consumed) = sniffer.observe_ok(LEGACY_DAEMON_PREFIX_BYTES);
-=======
     let (decision, consumed) = sniffer
         .observe(LEGACY_DAEMON_PREFIX_BYTES)
         .expect("buffer reservation succeeds");
->>>>>>> c7e0fced
 
     assert_eq!(decision, NegotiationPrologue::LegacyAscii);
     assert_eq!(consumed, LEGACY_DAEMON_PREFIX_LEN);
@@ -1106,13 +1086,9 @@
 fn prologue_sniffer_sniffed_prefix_handles_binary_negotiation() {
     let mut sniffer = NegotiationPrologueSniffer::new();
     let payload = [0x7Fu8, 0x10, 0x20];
-<<<<<<< HEAD
-    let (decision, consumed) = sniffer.observe_ok(&payload);
-=======
     let (decision, consumed) = sniffer
         .observe(&payload)
         .expect("buffer reservation succeeds");
->>>>>>> c7e0fced
 
     assert_eq!(decision, NegotiationPrologue::Binary);
     assert_eq!(consumed, 1);
@@ -1130,11 +1106,7 @@
 #[test]
 fn prologue_sniffer_sniffed_prefix_exposes_partial_legacy_bytes() {
     let mut sniffer = NegotiationPrologueSniffer::new();
-<<<<<<< HEAD
-    let (decision, consumed) = sniffer.observe_ok(b"@R");
-=======
     let (decision, consumed) = sniffer.observe(b"@R").expect("buffer reservation succeeds");
->>>>>>> c7e0fced
 
     assert_eq!(decision, NegotiationPrologue::NeedMoreData);
     assert_eq!(consumed, 2);
@@ -1192,22 +1164,14 @@
     let mut sniffer = NegotiationPrologueSniffer::new();
     assert_eq!(sniffer.buffered_len(), 0);
 
-<<<<<<< HEAD
-    let (decision, consumed) = sniffer.observe_ok(b"@RS");
-=======
     let (decision, consumed) = sniffer
         .observe(b"@RS")
         .expect("buffer reservation succeeds");
->>>>>>> c7e0fced
     assert_eq!(decision, NegotiationPrologue::NeedMoreData);
     assert_eq!(consumed, 3);
     assert_eq!(sniffer.buffered_len(), 3);
 
-<<<<<<< HEAD
-    let (decision, consumed) = sniffer.observe_ok(b"YN");
-=======
     let (decision, consumed) = sniffer.observe(b"YN").expect("buffer reservation succeeds");
->>>>>>> c7e0fced
     assert_eq!(decision, NegotiationPrologue::NeedMoreData);
     assert_eq!(consumed, 2);
     assert_eq!(sniffer.buffered_len(), 5);
@@ -1222,13 +1186,9 @@
 fn prologue_sniffer_observe_consumes_only_required_bytes() {
     let mut sniffer = NegotiationPrologueSniffer::new();
 
-<<<<<<< HEAD
-    let (decision, consumed) = sniffer.observe_ok(b"@RS");
-=======
     let (decision, consumed) = sniffer
         .observe(b"@RS")
         .expect("buffer reservation succeeds");
->>>>>>> c7e0fced
     assert_eq!(decision, NegotiationPrologue::NeedMoreData);
     assert_eq!(consumed, 3);
     assert_eq!(sniffer.buffered(), b"@RS");
@@ -1237,26 +1197,18 @@
         Some(LEGACY_DAEMON_PREFIX_LEN - 3)
     );
 
-<<<<<<< HEAD
-    let (decision, consumed) = sniffer.observe_ok(b"YNCD: remainder");
-=======
     let (decision, consumed) = sniffer
         .observe(b"YNCD: remainder")
         .expect("buffer reservation succeeds");
->>>>>>> c7e0fced
     assert_eq!(decision, NegotiationPrologue::LegacyAscii);
     assert_eq!(consumed, LEGACY_DAEMON_PREFIX_LEN - 3);
     assert_eq!(sniffer.buffered(), LEGACY_DAEMON_PREFIX.as_bytes());
     assert!(sniffer.legacy_prefix_complete());
     assert_eq!(sniffer.legacy_prefix_remaining(), None);
 
-<<<<<<< HEAD
-    let (decision, consumed) = sniffer.observe_ok(b" trailing data");
-=======
     let (decision, consumed) = sniffer
         .observe(b" trailing data")
         .expect("buffer reservation succeeds");
->>>>>>> c7e0fced
     assert_eq!(decision, NegotiationPrologue::LegacyAscii);
     assert_eq!(consumed, 0);
     assert_eq!(sniffer.buffered(), LEGACY_DAEMON_PREFIX.as_bytes());
@@ -1266,26 +1218,18 @@
 fn prologue_sniffer_observe_handles_prefix_mismatches() {
     let mut sniffer = NegotiationPrologueSniffer::new();
 
-<<<<<<< HEAD
-    let (decision, consumed) = sniffer.observe_ok(b"@X remainder");
-=======
     let (decision, consumed) = sniffer
         .observe(b"@X remainder")
         .expect("buffer reservation succeeds");
->>>>>>> c7e0fced
     assert_eq!(decision, NegotiationPrologue::LegacyAscii);
     assert_eq!(consumed, 2);
     assert_eq!(sniffer.buffered(), b"@X");
     assert!(sniffer.legacy_prefix_complete());
     assert_eq!(sniffer.legacy_prefix_remaining(), None);
 
-<<<<<<< HEAD
-    let (decision, consumed) = sniffer.observe_ok(b"anything else");
-=======
     let (decision, consumed) = sniffer
         .observe(b"anything else")
         .expect("buffer reservation succeeds");
->>>>>>> c7e0fced
     assert_eq!(decision, NegotiationPrologue::LegacyAscii);
     assert_eq!(consumed, 0);
     assert_eq!(sniffer.buffered(), b"@X");
@@ -1302,11 +1246,6 @@
     let stream = b"@RSYNCD: 31.0\n";
 
     for &byte in stream {
-<<<<<<< HEAD
-        let (expected, consumed) = slice_sniffer.observe_ok(slice::from_ref(&byte));
-        assert!(consumed <= 1);
-        let observed = byte_sniffer.observe_byte_ok(byte);
-=======
         let (expected, consumed) = slice_sniffer
             .observe(slice::from_ref(&byte))
             .expect("buffer reservation succeeds");
@@ -1314,7 +1253,6 @@
         let observed = byte_sniffer
             .observe_byte(byte)
             .expect("buffer reservation succeeds");
->>>>>>> c7e0fced
         assert_eq!(observed, expected);
         assert_eq!(byte_sniffer.buffered(), slice_sniffer.buffered());
         assert_eq!(
@@ -1334,21 +1272,13 @@
 fn prologue_sniffer_observe_returns_need_more_data_for_empty_chunk() {
     let mut sniffer = NegotiationPrologueSniffer::new();
 
-<<<<<<< HEAD
-    let (decision, consumed) = sniffer.observe_ok(b"");
-=======
     let (decision, consumed) = sniffer.observe(b"").expect("buffer reservation succeeds");
->>>>>>> c7e0fced
     assert_eq!(decision, NegotiationPrologue::NeedMoreData);
     assert_eq!(consumed, 0);
     assert!(sniffer.buffered().is_empty());
     assert_eq!(sniffer.decision(), None);
 
-<<<<<<< HEAD
-    let (decision, consumed) = sniffer.observe_ok(b"");
-=======
     let (decision, consumed) = sniffer.observe(b"").expect("buffer reservation succeeds");
->>>>>>> c7e0fced
     assert_eq!(decision, NegotiationPrologue::NeedMoreData);
     assert_eq!(consumed, 0);
     assert!(sniffer.buffered().is_empty());
@@ -1359,24 +1289,16 @@
 fn prologue_sniffer_observe_handles_binary_detection() {
     let mut sniffer = NegotiationPrologueSniffer::new();
 
-<<<<<<< HEAD
-    let (decision, consumed) = sniffer.observe_ok(&[0x42, 0x99, 0x00]);
-=======
     let (decision, consumed) = sniffer
         .observe(&[0x42, 0x99, 0x00])
         .expect("buffer reservation succeeds");
->>>>>>> c7e0fced
     assert_eq!(decision, NegotiationPrologue::Binary);
     assert_eq!(consumed, 1);
     assert_eq!(sniffer.buffered(), &[0x42]);
 
-<<<<<<< HEAD
-    let (decision, consumed) = sniffer.observe_ok(&[0x00]);
-=======
     let (decision, consumed) = sniffer
         .observe(&[0x00])
         .expect("buffer reservation succeeds");
->>>>>>> c7e0fced
     assert_eq!(decision, NegotiationPrologue::Binary);
     assert_eq!(consumed, 0);
     assert_eq!(sniffer.buffered(), &[0x42]);
@@ -1455,13 +1377,9 @@
 #[test]
 fn prologue_sniffer_take_buffered_drains_accumulated_prefix() {
     let mut sniffer = NegotiationPrologueSniffer::new();
-<<<<<<< HEAD
-    let (decision, consumed) = sniffer.observe_ok(LEGACY_DAEMON_PREFIX.as_bytes());
-=======
     let (decision, consumed) = sniffer
         .observe(LEGACY_DAEMON_PREFIX.as_bytes())
         .expect("buffer reservation succeeds");
->>>>>>> c7e0fced
     assert_eq!(decision, NegotiationPrologue::LegacyAscii);
     assert_eq!(consumed, LEGACY_DAEMON_PREFIX_LEN);
     assert!(sniffer.legacy_prefix_complete());
@@ -1481,13 +1399,9 @@
 #[test]
 fn prologue_sniffer_take_buffered_into_drains_accumulated_prefix() {
     let mut sniffer = NegotiationPrologueSniffer::new();
-<<<<<<< HEAD
-    let (decision, consumed) = sniffer.observe_ok(LEGACY_DAEMON_PREFIX.as_bytes());
-=======
     let (decision, consumed) = sniffer
         .observe(LEGACY_DAEMON_PREFIX.as_bytes())
         .expect("buffer reservation succeeds");
->>>>>>> c7e0fced
     assert_eq!(decision, NegotiationPrologue::LegacyAscii);
     assert_eq!(consumed, LEGACY_DAEMON_PREFIX_LEN);
     assert!(sniffer.legacy_prefix_complete());
@@ -1511,13 +1425,9 @@
 #[test]
 fn prologue_sniffer_take_buffered_into_slice_copies_prefix() {
     let mut sniffer = NegotiationPrologueSniffer::new();
-<<<<<<< HEAD
-    let (decision, consumed) = sniffer.observe_ok(LEGACY_DAEMON_PREFIX.as_bytes());
-=======
     let (decision, consumed) = sniffer
         .observe(LEGACY_DAEMON_PREFIX.as_bytes())
         .expect("buffer reservation succeeds");
->>>>>>> c7e0fced
     assert_eq!(decision, NegotiationPrologue::LegacyAscii);
     assert_eq!(consumed, LEGACY_DAEMON_PREFIX_LEN);
     assert!(sniffer.legacy_prefix_complete());
@@ -1537,13 +1447,9 @@
 #[test]
 fn prologue_sniffer_take_buffered_into_array_copies_prefix() {
     let mut sniffer = NegotiationPrologueSniffer::new();
-<<<<<<< HEAD
-    let (decision, consumed) = sniffer.observe_ok(LEGACY_DAEMON_PREFIX.as_bytes());
-=======
     let (decision, consumed) = sniffer
         .observe(LEGACY_DAEMON_PREFIX.as_bytes())
         .expect("buffer reservation succeeds");
->>>>>>> c7e0fced
     assert_eq!(decision, NegotiationPrologue::LegacyAscii);
     assert_eq!(consumed, LEGACY_DAEMON_PREFIX_LEN);
     assert!(sniffer.legacy_prefix_complete());
@@ -1563,13 +1469,9 @@
 #[test]
 fn prologue_sniffer_take_buffered_into_array_reports_small_buffer() {
     let mut sniffer = NegotiationPrologueSniffer::new();
-<<<<<<< HEAD
-    let (decision, consumed) = sniffer.observe_ok(LEGACY_DAEMON_PREFIX.as_bytes());
-=======
     let (decision, consumed) = sniffer
         .observe(LEGACY_DAEMON_PREFIX.as_bytes())
         .expect("buffer reservation succeeds");
->>>>>>> c7e0fced
     assert_eq!(decision, NegotiationPrologue::LegacyAscii);
     assert_eq!(consumed, LEGACY_DAEMON_PREFIX_LEN);
     assert!(sniffer.legacy_prefix_complete());
@@ -1713,13 +1615,9 @@
 #[test]
 fn prologue_sniffer_take_buffered_into_slice_reports_small_buffer() {
     let mut sniffer = NegotiationPrologueSniffer::new();
-<<<<<<< HEAD
-    let (decision, consumed) = sniffer.observe_ok(LEGACY_DAEMON_PREFIX.as_bytes());
-=======
     let (decision, consumed) = sniffer
         .observe(LEGACY_DAEMON_PREFIX.as_bytes())
         .expect("buffer reservation succeeds");
->>>>>>> c7e0fced
     assert_eq!(decision, NegotiationPrologue::LegacyAscii);
     assert_eq!(consumed, LEGACY_DAEMON_PREFIX_LEN);
 
@@ -1766,13 +1664,9 @@
 #[test]
 fn prologue_sniffer_take_buffered_returns_initial_binary_byte() {
     let mut sniffer = NegotiationPrologueSniffer::new();
-<<<<<<< HEAD
-    let (decision, consumed) = sniffer.observe_ok(&[0x80, 0x81, 0x82]);
-=======
     let (decision, consumed) = sniffer
         .observe(&[0x80, 0x81, 0x82])
         .expect("buffer reservation succeeds");
->>>>>>> c7e0fced
     assert_eq!(decision, NegotiationPrologue::Binary);
     assert_eq!(consumed, 1);
 
@@ -1786,13 +1680,9 @@
 #[test]
 fn prologue_sniffer_take_buffered_into_returns_initial_binary_byte() {
     let mut sniffer = NegotiationPrologueSniffer::new();
-<<<<<<< HEAD
-    let (decision, consumed) = sniffer.observe_ok(&[0x80, 0x81, 0x82]);
-=======
     let (decision, consumed) = sniffer
         .observe(&[0x80, 0x81, 0x82])
         .expect("buffer reservation succeeds");
->>>>>>> c7e0fced
     assert_eq!(decision, NegotiationPrologue::Binary);
     assert_eq!(consumed, 1);
 
@@ -1810,13 +1700,9 @@
 #[test]
 fn prologue_sniffer_take_buffered_into_slice_returns_initial_binary_byte() {
     let mut sniffer = NegotiationPrologueSniffer::new();
-<<<<<<< HEAD
-    let (decision, consumed) = sniffer.observe_ok(&[0x80, 0x81, 0x82]);
-=======
     let (decision, consumed) = sniffer
         .observe(&[0x80, 0x81, 0x82])
         .expect("buffer reservation succeeds");
->>>>>>> c7e0fced
     assert_eq!(decision, NegotiationPrologue::Binary);
     assert_eq!(consumed, 1);
 
@@ -1835,13 +1721,9 @@
 #[test]
 fn read_legacy_daemon_line_collects_complete_greeting() {
     let mut sniffer = NegotiationPrologueSniffer::new();
-<<<<<<< HEAD
-    let (decision, consumed) = sniffer.observe_ok(LEGACY_DAEMON_PREFIX.as_bytes());
-=======
     let (decision, consumed) = sniffer
         .observe(LEGACY_DAEMON_PREFIX.as_bytes())
         .expect("buffer reservation succeeds");
->>>>>>> c7e0fced
     assert_eq!(decision, NegotiationPrologue::LegacyAscii);
     assert_eq!(consumed, LEGACY_DAEMON_PREFIX_LEN);
     assert!(sniffer.legacy_prefix_complete());
@@ -1859,13 +1741,9 @@
 #[test]
 fn read_legacy_daemon_line_handles_interrupted_reads() {
     let mut sniffer = NegotiationPrologueSniffer::new();
-<<<<<<< HEAD
-    let (decision, consumed) = sniffer.observe_ok(LEGACY_DAEMON_PREFIX.as_bytes());
-=======
     let (decision, consumed) = sniffer
         .observe(LEGACY_DAEMON_PREFIX.as_bytes())
         .expect("buffer reservation succeeds");
->>>>>>> c7e0fced
     assert_eq!(decision, NegotiationPrologue::LegacyAscii);
     assert_eq!(consumed, LEGACY_DAEMON_PREFIX_LEN);
 
@@ -1899,13 +1777,9 @@
 #[test]
 fn read_legacy_daemon_line_uses_buffered_newline_without_additional_io() {
     let mut sniffer = NegotiationPrologueSniffer::new();
-<<<<<<< HEAD
-    let (decision, consumed) = sniffer.observe_ok(LEGACY_DAEMON_PREFIX.as_bytes());
-=======
     let (decision, consumed) = sniffer
         .observe(LEGACY_DAEMON_PREFIX.as_bytes())
         .expect("buffer reservation succeeds");
->>>>>>> c7e0fced
     assert_eq!(decision, NegotiationPrologue::LegacyAscii);
     assert_eq!(consumed, LEGACY_DAEMON_PREFIX_LEN);
     assert!(sniffer.legacy_prefix_complete());
@@ -1929,11 +1803,7 @@
 #[test]
 fn read_legacy_daemon_line_rejects_incomplete_legacy_prefix() {
     let mut sniffer = NegotiationPrologueSniffer::new();
-<<<<<<< HEAD
-    let (decision, consumed) = sniffer.observe_ok(b"@");
-=======
     let (decision, consumed) = sniffer.observe(b"@").expect("buffer reservation succeeds");
->>>>>>> c7e0fced
     assert_eq!(decision, NegotiationPrologue::NeedMoreData);
     assert_eq!(consumed, 1);
     assert_eq!(
@@ -1955,13 +1825,9 @@
 #[test]
 fn read_legacy_daemon_line_rejects_non_legacy_state() {
     let mut sniffer = NegotiationPrologueSniffer::new();
-<<<<<<< HEAD
-    let (decision, consumed) = sniffer.observe_ok(&[0x00]);
-=======
     let (decision, consumed) = sniffer
         .observe(&[0x00])
         .expect("buffer reservation succeeds");
->>>>>>> c7e0fced
     assert_eq!(decision, NegotiationPrologue::Binary);
     assert_eq!(consumed, 1);
 
@@ -2044,13 +1910,9 @@
 #[test]
 fn read_legacy_daemon_line_errors_on_unexpected_eof() {
     let mut sniffer = NegotiationPrologueSniffer::new();
-<<<<<<< HEAD
-    let (decision, consumed) = sniffer.observe_ok(LEGACY_DAEMON_PREFIX.as_bytes());
-=======
     let (decision, consumed) = sniffer
         .observe(LEGACY_DAEMON_PREFIX.as_bytes())
         .expect("buffer reservation succeeds");
->>>>>>> c7e0fced
     assert_eq!(decision, NegotiationPrologue::LegacyAscii);
     assert_eq!(consumed, LEGACY_DAEMON_PREFIX_LEN);
 
@@ -2104,13 +1966,9 @@
     let partial_len = 3;
     let partial_prefix = &LEGACY_DAEMON_PREFIX.as_bytes()[..partial_len];
 
-<<<<<<< HEAD
-    let (decision, consumed) = sniffer.observe_ok(partial_prefix);
-=======
     let (decision, consumed) = sniffer
         .observe(partial_prefix)
         .expect("buffer reservation succeeds");
->>>>>>> c7e0fced
     assert_eq!(decision, NegotiationPrologue::NeedMoreData);
     assert_eq!(consumed, partial_len);
     assert_eq!(sniffer.buffered(), partial_prefix);
@@ -2128,13 +1986,9 @@
     assert!(sniffer.requires_more_data());
 
     let remaining_prefix = &LEGACY_DAEMON_PREFIX.as_bytes()[partial_len..];
-<<<<<<< HEAD
-    let (clone_decision, clone_consumed) = cloned.observe_ok(remaining_prefix);
-=======
     let (clone_decision, clone_consumed) = cloned
         .observe(remaining_prefix)
         .expect("buffer reservation succeeds");
->>>>>>> c7e0fced
     assert_eq!(clone_decision, NegotiationPrologue::LegacyAscii);
     assert_eq!(clone_consumed, remaining_prefix.len());
     assert_eq!(cloned.buffered(), LEGACY_DAEMON_PREFIX.as_bytes());
@@ -2154,13 +2008,9 @@
 #[test]
 fn prologue_sniffer_take_buffered_into_reuses_destination_capacity() {
     let mut sniffer = NegotiationPrologueSniffer::new();
-<<<<<<< HEAD
-    let (decision, _) = sniffer.observe_ok(LEGACY_DAEMON_PREFIX.as_bytes());
-=======
     let (decision, _) = sniffer
         .observe(LEGACY_DAEMON_PREFIX.as_bytes())
         .expect("buffer reservation succeeds");
->>>>>>> c7e0fced
     assert_eq!(decision, NegotiationPrologue::LegacyAscii);
 
     let mut reused = Vec::with_capacity(64);
@@ -2181,13 +2031,9 @@
 #[test]
 fn prologue_sniffer_take_buffered_into_accounts_for_existing_length_when_growing() {
     let mut sniffer = NegotiationPrologueSniffer::new();
-<<<<<<< HEAD
-    let (decision, consumed) = sniffer.observe_ok(LEGACY_DAEMON_PREFIX.as_bytes());
-=======
     let (decision, consumed) = sniffer
         .observe(LEGACY_DAEMON_PREFIX.as_bytes())
         .expect("buffer reservation succeeds");
->>>>>>> c7e0fced
     assert_eq!(decision, NegotiationPrologue::LegacyAscii);
     assert_eq!(consumed, LEGACY_DAEMON_PREFIX_LEN);
 
