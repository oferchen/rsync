--- conflicted
+++ resolved
@@ -251,11 +251,7 @@
     /// borrowing it directly. When the destination slice is too small to hold
     /// the buffered prefix, a [`BufferedPrefixTooSmall`] error is returned and no
     /// data is written to the provided slice.
-<<<<<<< HEAD
-    #[must_use = "handle the legacy negotiation prefix copy result"]
-=======
     #[must_use = "process the copy result so the buffered prefix can be replayed or the size error handled"]
->>>>>>> ca29d2b9
     pub fn copy_buffered_prefix_into(
         &self,
         target: &mut [u8],
