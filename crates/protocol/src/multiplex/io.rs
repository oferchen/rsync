--- conflicted
+++ resolved
@@ -11,11 +11,7 @@
 
 /// Sends a multiplexed message to `writer` using the upstream rsync envelope format.
 ///
-<<<<<<< HEAD
-/// The payload length is validated against [`crate::envelope::MAX_PAYLOAD_LENGTH`], mirroring the
-=======
 /// The payload length is validated against [`crate::MAX_PAYLOAD_LENGTH`], mirroring the
->>>>>>> 6164607a
 /// 24-bit limit imposed by the C implementation. Violations result in
 /// [`io::ErrorKind::InvalidInput`].
 pub fn send_msg<W: Write>(writer: &mut W, code: MessageCode, payload: &[u8]) -> io::Result<()> {
@@ -26,18 +22,10 @@
 
 /// Sends an already constructed [`MessageFrame`] over `writer`.
 ///
-<<<<<<< HEAD
-/// The helper mirrors [`send_msg`](super::send_msg) but allows callers that already decoded or
-/// constructed a [`MessageFrame`] to transmit it without manually splitting the frame into its tag
-/// and payload. The payload length is recomputed through [`MessageFrame::header`] to catch
-/// mutations performed via [`core::ops::DerefMut`], and the upstream-compatible encoding is reused
-/// through the same vectored write
-=======
 /// The helper mirrors [`crate::send_msg`] but allows callers that already decoded or constructed a
 /// [`MessageFrame`] to transmit it without manually splitting the frame into its tag and payload.
 /// The payload length is recomputed through [`MessageFrame::header`] to catch mutations performed via
 /// [`core::ops::DerefMut`], and the upstream-compatible encoding is reused through the same vectored write
->>>>>>> 6164607a
 /// path. [`MessageFrame::encode_into_writer`] forwards to this helper for ergonomic access from an
 /// owned frame.
 pub fn send_frame<W: Write>(writer: &mut W, frame: &MessageFrame) -> io::Result<()> {
