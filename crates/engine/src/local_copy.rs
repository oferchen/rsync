--- conflicted
+++ resolved
@@ -6186,18 +6186,6 @@
         destination_previously_existed,
     );
 
-<<<<<<< HEAD
-    if guard.is_none() && !delay_updates_enabled {
-        apply_file_metadata_with_options(destination, metadata, metadata_options)
-            .map_err(map_metadata_error)?;
-        #[cfg(feature = "xattr")]
-        sync_xattrs_if_requested(preserve_xattrs, mode, source, destination, true)?;
-        #[cfg(feature = "acl")]
-        sync_acls_if_requested(preserve_acls, mode, source, destination, true)?;
-    }
-
-=======
->>>>>>> 527bdbf0
     let hard_link_path = if delay_updates_enabled {
         staging_path_for_links.as_deref().unwrap_or(destination)
     } else {
