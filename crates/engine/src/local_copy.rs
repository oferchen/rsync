--- conflicted
+++ resolved
@@ -190,23 +190,8 @@
         &self,
         mode: LocalCopyExecution,
         options: LocalCopyOptions,
-<<<<<<< HEAD
-    ) -> Result<(), LocalCopyError> {
-        copy_sources(self, mode, options).map(|_| ())
-    }
-
-    /// Executes the plan while collecting a detailed report of the operations performed.
-    pub fn execute_with_report(
-        &self,
-        mode: LocalCopyExecution,
-        options: LocalCopyOptions,
-    ) -> Result<LocalCopyReport, LocalCopyError> {
-        copy_sources(self, mode, options.collect_events(true))
-            .map(|report| report.unwrap_or_default())
-=======
     ) -> Result<LocalCopySummary, LocalCopyError> {
         copy_sources(self, mode, options)
->>>>>>> 11e35206
     }
 }
 
@@ -666,11 +651,7 @@
     options: LocalCopyOptions,
     hard_links: HardLinkTracker,
     limiter: Option<BandwidthLimiter>,
-<<<<<<< HEAD
-    events: Option<Vec<LocalCopyRecord>>,
-=======
     summary: LocalCopySummary,
->>>>>>> 11e35206
 }
 
 impl CopyContext {
@@ -686,11 +667,7 @@
             options,
             hard_links: HardLinkTracker::new(),
             limiter,
-<<<<<<< HEAD
-            events,
-=======
             summary: LocalCopySummary::default(),
->>>>>>> 11e35206
         }
     }
 
@@ -731,27 +708,12 @@
         }
     }
 
-<<<<<<< HEAD
-    fn partial_enabled(&self) -> bool {
-        self.options.partial_enabled()
-    }
-
-    fn record(&mut self, record: LocalCopyRecord) {
-        if let Some(events) = &mut self.events {
-            events.push(record);
-        }
-    }
-
-    fn into_events(self) -> Option<Vec<LocalCopyRecord>> {
-        self.events
-=======
     fn summary_mut(&mut self) -> &mut LocalCopySummary {
         &mut self.summary
     }
 
     fn into_summary(self) -> LocalCopySummary {
         self.summary
->>>>>>> 11e35206
     }
 }
 
@@ -1121,12 +1083,7 @@
     plan: &LocalCopyPlan,
     mode: LocalCopyExecution,
     options: LocalCopyOptions,
-<<<<<<< HEAD
-) -> Result<Option<LocalCopyReport>, LocalCopyError> {
-    let collect_events = options.events_enabled();
-=======
 ) -> Result<LocalCopySummary, LocalCopyError> {
->>>>>>> 11e35206
     let mut context = CopyContext::new(mode, options);
 
     let multiple_sources = plan.sources.len() > 1;
@@ -1223,27 +1180,9 @@
                     Duration::default(),
                 ));
             } else if is_fifo(&file_type) {
-<<<<<<< HEAD
-                copy_fifo(&target, &metadata, context.mode(), metadata_options)?;
-                context.record(LocalCopyRecord::new(
-                    relative,
-                    LocalCopyAction::FifoCopied,
-                    0,
-                    Duration::default(),
-                ));
-            } else if is_device(&file_type) {
-                copy_device(&target, &metadata, context.mode(), metadata_options)?;
-                context.record(LocalCopyRecord::new(
-                    relative,
-                    LocalCopyAction::DeviceCopied,
-                    0,
-                    Duration::default(),
-                ));
-=======
                 copy_fifo(&mut context, &target, &metadata, metadata_options)?;
             } else if is_device(&file_type) {
                 copy_device(&mut context, &target, &metadata, metadata_options)?;
->>>>>>> 11e35206
             } else {
                 return Err(LocalCopyError::invalid_argument(
                     LocalCopyArgumentError::UnsupportedFileType,
@@ -1252,15 +1191,7 @@
         }
     }
 
-<<<<<<< HEAD
-    if collect_events {
-        Ok(context.into_events().map(LocalCopyReport::new))
-    } else {
-        Ok(None)
-    }
-=======
     Ok(context.into_summary())
->>>>>>> 11e35206
 }
 
 fn query_destination_state(path: &Path) -> Result<DestinationState, LocalCopyError> {
@@ -1475,16 +1406,7 @@
             ));
         }
 
-<<<<<<< HEAD
-        context.record(LocalCopyRecord::new(
-            record_path.clone(),
-            LocalCopyAction::DataCopied,
-            file_size,
-            Duration::default(),
-        ));
-=======
         context.summary_mut().record_file(metadata.len());
->>>>>>> 11e35206
         return Ok(());
     }
 
@@ -1537,16 +1459,7 @@
         }
 
         hard_links.record(metadata, destination);
-<<<<<<< HEAD
-        context.record(LocalCopyRecord::new(
-            record_path.clone(),
-            LocalCopyAction::HardLink,
-            file_size,
-            Duration::default(),
-        ));
-=======
         context.summary_mut().record_hard_link();
->>>>>>> 11e35206
         return Ok(());
     }
 
@@ -2035,29 +1948,12 @@
         }
 
         if context.mode().is_dry_run() {
-<<<<<<< HEAD
-=======
             context.summary_mut().record_deletion();
->>>>>>> 11e35206
             continue;
         }
 
         remove_extraneous_path(path, file_type)?;
-<<<<<<< HEAD
-
-        let entry_relative = match relative {
-            Some(base) => base.join(&name_path),
-            None => name_path.clone(),
-        };
-        context.record(LocalCopyRecord::new(
-            entry_relative,
-            LocalCopyAction::EntryDeleted,
-            0,
-            Duration::default(),
-        ));
-=======
         context.summary_mut().record_deletion();
->>>>>>> 11e35206
     }
 
     Ok(())
