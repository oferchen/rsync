--- conflicted
+++ resolved
@@ -1311,12 +1311,9 @@
     remove_source_files: bool,
     bandwidth_limit: Option<NonZeroU64>,
     compress: bool,
-<<<<<<< HEAD
     compression_level_override: Option<CompressionLevel>,
-=======
     compression_level: CompressionLevel,
     compression_override: Option<CompressionLevel>,
->>>>>>> 1650f5fc
     preserve_owner: bool,
     preserve_group: bool,
     preserve_permissions: bool,
@@ -1349,12 +1346,9 @@
             remove_source_files: false,
             bandwidth_limit: None,
             compress: false,
-<<<<<<< HEAD
             compression_level_override: None,
-=======
             compression_level: CompressionLevel::Default,
             compression_override: None,
->>>>>>> 1650f5fc
             preserve_owner: false,
             preserve_group: false,
             preserve_permissions: false,
@@ -1416,7 +1410,6 @@
     #[doc(alias = "--compress")]
     pub const fn compress(mut self, compress: bool) -> Self {
         self.compress = compress;
-<<<<<<< HEAD
         if !compress {
             self.compression_level_override = None;
         }
@@ -1431,7 +1424,6 @@
         level: Option<CompressionLevel>,
     ) -> Self {
         self.compression_level_override = level;
-=======
         self
     }
 
@@ -1439,20 +1431,16 @@
     #[must_use]
     pub const fn with_default_compression_level(mut self, level: CompressionLevel) -> Self {
         self.compression_level = level;
->>>>>>> 1650f5fc
         self
     }
 
     /// Applies an explicit compression level override supplied by the user.
     #[must_use]
     #[doc(alias = "--compress-level")]
-<<<<<<< HEAD
     pub const fn with_compression_level(mut self, level: CompressionLevel) -> Self {
         self.compression_level_override = Some(level);
-=======
     pub const fn with_compression_override(mut self, level: Option<CompressionLevel>) -> Self {
         self.compression_override = level;
->>>>>>> 1650f5fc
         self
     }
 
@@ -1643,7 +1631,6 @@
         self.compress
     }
 
-<<<<<<< HEAD
     /// Returns the configured compression level override, if any.
     #[must_use]
     pub const fn compression_level_override(&self) -> Option<CompressionLevel> {
@@ -1656,7 +1643,6 @@
         match self.compression_level_override {
             Some(level) => level,
             None => CompressionLevel::Default,
-=======
     /// Returns the explicit compression override when compression is enabled.
     #[must_use]
     pub const fn compression_override(&self) -> Option<CompressionLevel> {
@@ -1683,7 +1669,6 @@
             Some(self.compression_level())
         } else {
             None
->>>>>>> 1650f5fc
         }
     }
 
@@ -2434,11 +2419,8 @@
     ) -> Result<Option<u64>, LocalCopyError> {
         let mut total_bytes: u64 = 0;
         let mut compressor = if compress {
-<<<<<<< HEAD
             Some(CountingZlibEncoder::new(level))
-=======
             Some(CountingZlibEncoder::new(self.compression_level()))
->>>>>>> 1650f5fc
         } else {
             None
         };
@@ -5044,7 +5026,6 @@
         let override_level = CompressionLevel::precise(level);
         let options = LocalCopyOptions::default()
             .compress(true)
-<<<<<<< HEAD
             .with_compression_level_override(Some(CompressionLevel::precise(level)));
         assert_eq!(
             options.compression_level_override(),
@@ -5060,7 +5041,6 @@
             .compress(false);
         assert_eq!(disabled.compression_level_override(), None);
         assert_eq!(disabled.compression_level(), CompressionLevel::Default);
-=======
             .with_compression_override(Some(override_level));
         assert_eq!(options.compression_override(), Some(override_level));
         assert_eq!(options.effective_compression_level(), Some(override_level));
@@ -5070,7 +5050,6 @@
             .compress(false);
         assert_eq!(disabled.compression_override(), None);
         assert_eq!(disabled.effective_compression_level(), None);
->>>>>>> 1650f5fc
     }
 
     #[test]
