--- conflicted
+++ resolved
@@ -1382,7 +1382,6 @@
             LocalCopyError::io("inspect extraneous destination entry", path.clone(), error)
         })?;
 
-<<<<<<< HEAD
         let entry_relative = match relative {
             Some(base) => base.join(&name_path),
             None => name_path.clone(),
@@ -1390,16 +1389,6 @@
 
         if let Some(filters) = filters {
             if !filters.allows(entry_relative.as_path(), file_type.is_dir()) {
-=======
-        let mut entry_relative = None;
-        if let Some(filters) = filters {
-            let relative_path = match relative {
-                Some(base) => base.join(&name_path),
-                None => name_path.clone(),
-            };
-
-            if !filters.allows(relative_path.as_path(), file_type.is_dir()) {
->>>>>>> 95a4cf97
                 continue;
             }
 
@@ -1410,27 +1399,7 @@
             continue;
         }
 
-<<<<<<< HEAD
         remove_extraneous_path(path, file_type, filters, entry_relative.as_path())?;
-=======
-        if file_type.is_dir() {
-            if let (Some(filters), Some(relative_path)) = (filters, entry_relative.as_ref()) {
-                let empty: [OsString; 0] = [];
-                delete_extraneous_entries(
-                    path.as_path(),
-                    Some(relative_path.as_path()),
-                    &empty,
-                    mode,
-                    Some(filters),
-                )?;
-                remove_directory_if_empty(path)?;
-            } else {
-                remove_extraneous_path(path, file_type)?;
-            }
-        } else {
-            remove_extraneous_path(path, file_type)?;
-        }
->>>>>>> 95a4cf97
     }
 
     Ok(())
