//! # Overview
//!
//! Implements deterministic local filesystem copies used by the current
//! `oc-rsync` development snapshot. The module constructs
//! [`LocalCopyPlan`] values from CLI-style operands and executes them while
//! preserving permissions, timestamps, and optional ownership metadata via
//! [`rsync_meta`].
//!
//! # Design
//!
//! - [`LocalCopyPlan`] encapsulates parsed operands and exposes
//!   [`LocalCopyPlan::execute`] for performing the copy.
//! - [`LocalCopyError`] mirrors upstream exit codes so higher layers can render
//!   canonical diagnostics.
//! - [`LocalCopyOptions`] configures behaviours such as deleting destination
//!   entries that are absent from the source when `--delete` is requested or
//!   preserving ownership/group metadata when `--owner`/`--group` are supplied.
//! - Helper functions preserve metadata after content writes, matching upstream
//!   rsync's ordering and covering regular files, directories, symbolic links,
//!   FIFOs, and device nodes. Hard linked files are reproduced as hard links in
//!   the destination when the platform exposes inode identifiers, and optional
//!   sparse handling skips zero-filled regions when requested so destination
//!   files retain holes present in the source.
//!
//! # Invariants
//!
//! - Plans never mutate their source list after construction.
//! - Copy operations create parent directories before writing files or links.
//! - Metadata application occurs after file contents are written.
//!
//! # Examples
//!
//! ```
//! use rsync_engine::local_copy::LocalCopyPlan;
//! use std::ffi::OsString;
//!
//! # let temp = tempfile::tempdir().unwrap();
//! # let source = temp.path().join("source.txt");
//! # let dest = temp.path().join("dest.txt");
//! # std::fs::write(&source, b"data").unwrap();
//! # std::fs::write(&dest, b"").unwrap();
//! let operands = vec![OsString::from("source.txt"), OsString::from("dest.txt")];
//! let plan = LocalCopyPlan::from_operands(&operands).expect("plan");
//! # let operands = vec![source.into_os_string(), dest.into_os_string()];
//! # let plan = LocalCopyPlan::from_operands(&operands).unwrap();
//! let summary = plan.execute().expect("copy succeeds");
//! assert_eq!(summary.files_copied(), 1);
//! ```

use std::cmp::Ordering;
#[cfg(unix)]
use std::collections::HashMap;
use std::collections::HashSet;
use std::error::Error;
use std::ffi::{OsStr, OsString};
use std::fmt;
use std::fs;
use std::io::{self, Read, Seek, SeekFrom, Write};
use std::num::NonZeroU64;
use std::path::{Path, PathBuf};
use std::time::{Duration, Instant, SystemTime};

use rsync_filters::FilterSet;
use rsync_meta::{
    MetadataError, MetadataOptions, apply_directory_metadata_with_options,
    apply_file_metadata_with_options, apply_symlink_metadata_with_options, create_device_node,
    create_fifo,
};

const COPY_BUFFER_SIZE: usize = 128 * 1024;

/// Exit code returned when operand validation fails.
const INVALID_OPERAND_EXIT_CODE: i32 = 23;
/// Exit code returned when no transfer operands are supplied.
const MISSING_OPERANDS_EXIT_CODE: i32 = 1;

/// Plan describing a local filesystem copy.
///
/// Instances are constructed from CLI-style operands using
/// [`LocalCopyPlan::from_operands`]. Execution copies regular files, directories,
/// and symbolic links while preserving permissions, timestamps, and
/// optional ownership metadata.
#[derive(Clone, Debug, Eq, PartialEq)]
pub struct LocalCopyPlan {
    sources: Vec<SourceSpec>,
    destination: DestinationSpec,
}

impl LocalCopyPlan {
    /// Constructs a plan from CLI-style operands.
    ///
    /// The operands must contain at least one source and a destination. A
    /// trailing path separator on a source operand mirrors upstream rsync's
    /// behaviour of copying the directory *contents* rather than the directory
    /// itself. Remote operands such as `host::module`, `host:/path`, or
    /// `rsync://server/module` are rejected with
    /// [`LocalCopyArgumentError::RemoteOperandUnsupported`] so callers receive a
    /// deterministic diagnostic explaining that this build only supports local
    /// filesystem copies.
    ///
    /// # Errors
    ///
    /// Returns [`LocalCopyErrorKind::MissingSourceOperands`] when fewer than two
    /// operands are supplied. Empty operands and invalid destination states are
    /// reported via [`LocalCopyErrorKind::InvalidArgument`].
    ///
    /// # Examples
    ///
    /// ```
    /// use rsync_engine::local_copy::LocalCopyPlan;
    /// use std::ffi::OsString;
    ///
    /// let operands = vec![OsString::from("src"), OsString::from("dst")];
    /// let plan = LocalCopyPlan::from_operands(&operands).expect("plan succeeds");
    /// assert_eq!(plan.sources().len(), 1);
    /// assert_eq!(plan.destination(), std::path::Path::new("dst"));
    /// ```
    pub fn from_operands(operands: &[OsString]) -> Result<Self, LocalCopyError> {
        if operands.len() < 2 {
            return Err(LocalCopyError::missing_operands());
        }

        let sources: Vec<SourceSpec> = operands[..operands.len() - 1]
            .iter()
            .map(SourceSpec::from_operand)
            .collect::<Result<_, _>>()?;

        if sources.is_empty() {
            return Err(LocalCopyError::invalid_argument(
                LocalCopyArgumentError::EmptySourceOperand,
            ));
        }

        let destination_operand = &operands[operands.len() - 1];
        if destination_operand.is_empty() {
            return Err(LocalCopyError::invalid_argument(
                LocalCopyArgumentError::EmptyDestinationOperand,
            ));
        }

        if operand_is_remote(destination_operand.as_os_str()) {
            return Err(LocalCopyError::invalid_argument(
                LocalCopyArgumentError::RemoteOperandUnsupported,
            ));
        }

        let destination = DestinationSpec::from_operand(destination_operand);

        Ok(Self {
            sources,
            destination,
        })
    }

    /// Returns the planned source operands.
    #[must_use]
    pub fn sources(&self) -> &[SourceSpec] {
        &self.sources
    }

    /// Returns the planned destination path.
    #[must_use]
    pub fn destination(&self) -> &Path {
        self.destination.path()
    }

    /// Executes the planned copy.
    ///
    /// # Errors
    ///
    /// Reports [`LocalCopyError`] variants when operand validation fails or I/O
    /// operations encounter errors.
    pub fn execute(&self) -> Result<LocalCopySummary, LocalCopyError> {
        self.execute_with_options(LocalCopyExecution::Apply, LocalCopyOptions::default())
    }

    /// Executes the planned copy using the requested execution mode.
    ///
    /// When [`LocalCopyExecution::DryRun`] is selected the filesystem is left
    /// untouched while operand validation and readability checks still occur.
    pub fn execute_with(
        &self,
        mode: LocalCopyExecution,
    ) -> Result<LocalCopySummary, LocalCopyError> {
        self.execute_with_options(mode, LocalCopyOptions::default())
    }

    /// Executes the planned copy with additional behavioural options.
    pub fn execute_with_options(
        &self,
        mode: LocalCopyExecution,
        options: LocalCopyOptions,
    ) -> Result<LocalCopySummary, LocalCopyError> {
<<<<<<< HEAD
        copy_sources(self, mode, options).map(CopyOutcome::into_summary)
    }

    /// Executes the planned copy and returns the detailed event report.
=======
        copy_sources(self, mode, options).map(CopyContext::into_summary)
    }

    /// Executes the planned copy and returns a detailed report of performed actions.
>>>>>>> 5db62fc1
    pub fn execute_with_report(
        &self,
        mode: LocalCopyExecution,
        options: LocalCopyOptions,
<<<<<<< HEAD
    ) -> Result<(LocalCopySummary, LocalCopyReport), LocalCopyError> {
        copy_sources(self, mode, options).map(CopyOutcome::into_summary_and_report)
=======
    ) -> Result<LocalCopyReport, LocalCopyError> {
        copy_sources(self, mode, options).map(CopyContext::into_report)
>>>>>>> 5db62fc1
    }
}

/// Describes how a [`LocalCopyPlan`] should be executed.
#[derive(Clone, Copy, Debug, Eq, PartialEq)]
pub enum LocalCopyExecution {
    /// Perform the copy and mutate the destination filesystem.
    Apply,
    /// Validate the copy without mutating the destination tree.
    DryRun,
}

impl LocalCopyExecution {
    const fn is_dry_run(self) -> bool {
        matches!(self, Self::DryRun)
    }
}

/// Describes an action performed while executing a [`LocalCopyPlan`].
#[derive(Clone, Debug, Eq, PartialEq)]
pub enum LocalCopyAction {
    /// File data was copied into place.
    DataCopied,
    /// An existing destination file already matched the source.
    MetadataReused,
    /// A hard link was created pointing at a previously copied destination.
    HardLink,
    /// A symbolic link was recreated.
    SymlinkCopied,
    /// A FIFO node was recreated.
    FifoCopied,
    /// A character or block device was recreated.
    DeviceCopied,
    /// A directory was created.
    DirectoryCreated,
    /// An entry was removed due to `--delete`.
    EntryDeleted,
}

/// Record describing a single filesystem action performed during local copy execution.
#[derive(Clone, Debug)]
pub struct LocalCopyRecord {
    relative_path: PathBuf,
    action: LocalCopyAction,
    bytes_transferred: u64,
    elapsed: Duration,
}

impl LocalCopyRecord {
    /// Creates a new [`LocalCopyRecord`].
    fn new(
        relative_path: PathBuf,
        action: LocalCopyAction,
        bytes_transferred: u64,
        elapsed: Duration,
    ) -> Self {
        Self {
            relative_path,
            action,
            bytes_transferred,
            elapsed,
        }
    }

    /// Returns the relative path affected by this record.
    #[must_use]
    pub fn relative_path(&self) -> &Path {
        &self.relative_path
    }

    /// Returns the action performed by this record.
    #[must_use]
    pub fn action(&self) -> &LocalCopyAction {
        &self.action
    }

    /// Returns the number of bytes transferred for this record.
    #[must_use]
    pub const fn bytes_transferred(&self) -> u64 {
        self.bytes_transferred
    }

    /// Returns the elapsed time spent performing the action.
    #[must_use]
    pub const fn elapsed(&self) -> Duration {
        self.elapsed
    }
}

/// Report returned after executing a [`LocalCopyPlan`] with event collection enabled.
#[derive(Clone, Debug, Default)]
pub struct LocalCopyReport {
    summary: LocalCopySummary,
    records: Vec<LocalCopyRecord>,
}

impl LocalCopyReport {
    fn new(summary: LocalCopySummary, records: Vec<LocalCopyRecord>) -> Self {
        Self { summary, records }
    }

    /// Returns the high-level summary collected during execution.
    #[must_use]
    pub const fn summary(&self) -> &LocalCopySummary {
        &self.summary
    }

    /// Consumes the report and returns the aggregated summary.
    #[must_use]
    pub fn into_summary(self) -> LocalCopySummary {
        self.summary
    }

    /// Returns the list of records captured during execution.
    #[must_use]
    pub fn records(&self) -> &[LocalCopyRecord] {
        &self.records
    }

    /// Consumes the report and returns the recorded events.
    #[must_use]
    pub fn into_records(self) -> Vec<LocalCopyRecord> {
        self.records
    }
}

/// Options that influence how a [`LocalCopyPlan`] is executed.
#[derive(Clone, Debug, Default)]
pub struct LocalCopyOptions {
    delete: bool,
    bandwidth_limit: Option<NonZeroU64>,
    preserve_owner: bool,
    preserve_group: bool,
    preserve_permissions: bool,
    preserve_times: bool,
    filters: Option<FilterSet>,
    numeric_ids: bool,
    sparse: bool,
    partial: bool,
    collect_events: bool,
}

impl LocalCopyOptions {
    /// Creates a new [`LocalCopyOptions`] value with defaults applied.
    #[must_use]
    pub const fn new() -> Self {
        Self {
            delete: false,
            bandwidth_limit: None,
            preserve_owner: false,
            preserve_group: false,
            preserve_permissions: false,
            preserve_times: false,
            filters: None,
            numeric_ids: false,
            sparse: false,
            partial: false,
            collect_events: false,
        }
    }

    /// Requests that destination files absent from the source be removed.
    #[must_use]
    #[doc(alias = "--delete")]
    pub const fn delete(mut self, delete: bool) -> Self {
        self.delete = delete;
        self
    }

    /// Applies an optional bandwidth limit expressed in bytes per second.
    #[must_use]
    #[doc(alias = "--bwlimit")]
    pub const fn bandwidth_limit(mut self, limit: Option<NonZeroU64>) -> Self {
        self.bandwidth_limit = limit;
        self
    }

    /// Requests that ownership be preserved when applying metadata.
    #[must_use]
    #[doc(alias = "--owner")]
    pub const fn owner(mut self, preserve: bool) -> Self {
        self.preserve_owner = preserve;
        self
    }

    /// Requests that the group be preserved when applying metadata.
    #[must_use]
    #[doc(alias = "--group")]
    pub const fn group(mut self, preserve: bool) -> Self {
        self.preserve_group = preserve;
        self
    }

    /// Requests that permissions be preserved when applying metadata.
    #[must_use]
    #[doc(alias = "--perms")]
    pub const fn permissions(mut self, preserve: bool) -> Self {
        self.preserve_permissions = preserve;
        self
    }

    /// Requests that timestamps be preserved when applying metadata.
    #[must_use]
    #[doc(alias = "--times")]
    pub const fn times(mut self, preserve: bool) -> Self {
        self.preserve_times = preserve;
        self
    }

    /// Applies the supplied filter set to the copy plan.
    #[must_use]
    pub fn filters(mut self, filters: Option<FilterSet>) -> Self {
        self.filters = filters;
        self
    }

    /// Requests that UID/GID preservation use numeric identifiers.
    #[must_use]
    #[doc(alias = "--numeric-ids")]
    pub const fn numeric_ids(mut self, numeric: bool) -> Self {
        self.numeric_ids = numeric;
        self
    }

    /// Requests that sparse files be recreated using holes rather than literal zero writes.
    #[must_use]
    #[doc(alias = "--sparse")]
    pub const fn sparse(mut self, sparse: bool) -> Self {
        self.sparse = sparse;
        self
    }

    /// Requests that partial transfers write into a temporary file that is preserved on failure.
    #[must_use]
    #[doc(alias = "--partial")]
    pub const fn partial(mut self, partial: bool) -> Self {
        self.partial = partial;
        self
    }

    /// Enables collection of transfer events that describe the work performed by the engine.
    #[must_use]
    pub const fn collect_events(mut self, collect: bool) -> Self {
        self.collect_events = collect;
        self
    }

    /// Reports whether extraneous destination files should be removed.
    #[must_use]
    pub const fn delete_extraneous(&self) -> bool {
        self.delete
    }

    /// Returns the configured bandwidth limit, if any, in bytes per second.
    #[must_use]
    pub const fn bandwidth_limit_bytes(&self) -> Option<NonZeroU64> {
        self.bandwidth_limit
    }

    /// Reports whether ownership preservation has been requested.
    #[must_use]
    pub const fn preserve_owner(&self) -> bool {
        self.preserve_owner
    }

    /// Reports whether group preservation has been requested.
    #[must_use]
    pub const fn preserve_group(&self) -> bool {
        self.preserve_group
    }

    /// Reports whether permissions should be preserved.
    #[must_use]
    pub const fn preserve_permissions(&self) -> bool {
        self.preserve_permissions
    }

    /// Reports whether timestamps should be preserved.
    #[must_use]
    pub const fn preserve_times(&self) -> bool {
        self.preserve_times
    }

    /// Returns the configured filter set, if any.
    #[must_use]
    pub fn filter_set(&self) -> Option<&FilterSet> {
        self.filters.as_ref()
    }

    /// Reports whether numeric UID/GID preservation should be used.
    #[must_use]
    pub const fn numeric_ids_enabled(&self) -> bool {
        self.numeric_ids
    }

    /// Reports whether sparse handling has been requested.
    #[must_use]
    pub const fn sparse_enabled(&self) -> bool {
        self.sparse
    }

    /// Reports whether partial transfer handling has been requested.
    #[must_use]
    pub const fn partial_enabled(&self) -> bool {
        self.partial
    }

    /// Reports whether the execution should record transfer events.
    #[must_use]
    pub const fn events_enabled(&self) -> bool {
        self.collect_events
    }
}

#[cfg(unix)]
#[derive(Default)]
struct HardLinkTracker {
    entries: HashMap<HardLinkKey, PathBuf>,
}

#[cfg(unix)]
#[derive(Clone, Copy, Debug, Eq, Hash, PartialEq)]
struct HardLinkKey {
    device: u64,
    inode: u64,
}

#[cfg(unix)]
impl HardLinkTracker {
    fn new() -> Self {
        Self {
            entries: HashMap::new(),
        }
    }

    fn existing_target(&self, metadata: &fs::Metadata) -> Option<PathBuf> {
        Self::key(metadata).and_then(|key| self.entries.get(&key).cloned())
    }

    fn record(&mut self, metadata: &fs::Metadata, destination: &Path) {
        if let Some(key) = Self::key(metadata) {
            self.entries.insert(key, destination.to_path_buf());
        }
    }

    fn key(metadata: &fs::Metadata) -> Option<HardLinkKey> {
        use std::os::unix::fs::MetadataExt;

        if metadata.nlink() > 1 {
            Some(HardLinkKey {
                device: metadata.dev(),
                inode: metadata.ino(),
            })
        } else {
            None
        }
    }
}

#[cfg(not(unix))]
#[derive(Default)]
struct HardLinkTracker;

#[cfg(not(unix))]
impl HardLinkTracker {
    const fn new() -> Self {
        Self
    }

    fn existing_target(&self, _metadata: &fs::Metadata) -> Option<PathBuf> {
        None
    }

    fn record(&mut self, _metadata: &fs::Metadata, _destination: &Path) {}
}

#[derive(Clone, Copy, Debug, Default, Eq, PartialEq)]
/// Statistics describing the outcome of a [`LocalCopyPlan`] execution.
///
/// The summary mirrors the high-level counters printed by upstream rsync's
/// `--stats` output: file/metadata operations and the aggregate payload size
/// transferred. Counts increase even in dry-run mode to reflect the actions
/// that would have been taken.
pub struct LocalCopySummary {
    files_copied: u64,
    directories_created: u64,
    symlinks_copied: u64,
    hard_links_created: u64,
    devices_created: u64,
    fifos_created: u64,
    items_deleted: u64,
    bytes_copied: u64,
}

impl LocalCopySummary {
    /// Returns the number of regular files copied or updated.
    #[must_use]
    pub const fn files_copied(&self) -> u64 {
        self.files_copied
    }

    /// Returns the number of directories created during the transfer.
    #[must_use]
    pub const fn directories_created(&self) -> u64 {
        self.directories_created
    }

    /// Returns the number of symbolic links copied.
    #[must_use]
    pub const fn symlinks_copied(&self) -> u64 {
        self.symlinks_copied
    }

    /// Returns the number of hard links materialised.
    #[must_use]
    pub const fn hard_links_created(&self) -> u64 {
        self.hard_links_created
    }

    /// Returns the number of device nodes created.
    #[must_use]
    pub const fn devices_created(&self) -> u64 {
        self.devices_created
    }

    /// Returns the number of FIFOs created.
    #[must_use]
    pub const fn fifos_created(&self) -> u64 {
        self.fifos_created
    }

    /// Returns the number of entries removed because of `--delete`.
    #[must_use]
    pub const fn items_deleted(&self) -> u64 {
        self.items_deleted
    }

    /// Returns the aggregate number of bytes written for copied files.
    #[must_use]
    pub const fn bytes_copied(&self) -> u64 {
        self.bytes_copied
    }

    fn record_file(&mut self, bytes: u64) {
        self.files_copied = self.files_copied.saturating_add(1);
        self.bytes_copied = self.bytes_copied.saturating_add(bytes);
    }

    fn record_directory(&mut self) {
        self.directories_created = self.directories_created.saturating_add(1);
    }

    fn record_symlink(&mut self) {
        self.symlinks_copied = self.symlinks_copied.saturating_add(1);
    }

    fn record_hard_link(&mut self) {
        self.hard_links_created = self.hard_links_created.saturating_add(1);
    }

    fn record_device(&mut self) {
        self.devices_created = self.devices_created.saturating_add(1);
    }

    fn record_fifo(&mut self) {
        self.fifos_created = self.fifos_created.saturating_add(1);
    }

    fn record_deletion(&mut self) {
        self.items_deleted = self.items_deleted.saturating_add(1);
    }
}

struct CopyOutcome {
    summary: LocalCopySummary,
    events: Option<Vec<LocalCopyRecord>>,
}

impl CopyOutcome {
    fn into_summary(self) -> LocalCopySummary {
        self.summary
    }

    fn into_summary_and_report(self) -> (LocalCopySummary, LocalCopyReport) {
        let records = self.events.unwrap_or_default();
        (self.summary, LocalCopyReport::new(records))
    }
}

struct CopyContext {
    mode: LocalCopyExecution,
    options: LocalCopyOptions,
    hard_links: HardLinkTracker,
    limiter: Option<BandwidthLimiter>,
    summary: LocalCopySummary,
    events: Option<Vec<LocalCopyRecord>>,
}

impl CopyContext {
    fn new(mode: LocalCopyExecution, options: LocalCopyOptions) -> Self {
        let limiter = options.bandwidth_limit_bytes().map(BandwidthLimiter::new);
        let collect_events = options.events_enabled();
        Self {
            mode,
            options,
            hard_links: HardLinkTracker::new(),
            limiter,
            summary: LocalCopySummary::default(),
            events: if collect_events {
                Some(Vec::new())
            } else {
                None
            },
        }
    }

    fn mode(&self) -> LocalCopyExecution {
        self.mode
    }

    fn options(&self) -> &LocalCopyOptions {
        &self.options
    }

    fn metadata_options(&self) -> MetadataOptions {
        MetadataOptions::new()
            .preserve_owner(self.options.preserve_owner())
            .preserve_group(self.options.preserve_group())
            .preserve_permissions(self.options.preserve_permissions())
            .preserve_times(self.options.preserve_times())
            .numeric_ids(self.options.numeric_ids_enabled())
    }

    fn split_mut(&mut self) -> (&mut HardLinkTracker, Option<&mut BandwidthLimiter>) {
        let Self {
            hard_links,
            limiter,
            ..
        } = self;
        (hard_links, limiter.as_mut())
    }

    fn sparse_enabled(&self) -> bool {
        self.options.sparse_enabled()
    }

    fn partial_enabled(&self) -> bool {
        self.options.partial_enabled()
    }

    fn allows(&self, relative: &Path, is_dir: bool) -> bool {
        match self.options.filter_set() {
            Some(filters) => filters.allows(relative, is_dir),
            None => true,
        }
    }

    fn summary_mut(&mut self) -> &mut LocalCopySummary {
        &mut self.summary
    }

    fn record(&mut self, record: LocalCopyRecord) {
        if let Some(events) = &mut self.events {
            events.push(record);
        }
    }

    fn partial_enabled(&self) -> bool {
        self.options.partial_enabled()
    }

    fn into_outcome(self) -> CopyOutcome {
        CopyOutcome {
            summary: self.summary,
            events: self.events,
        }
    }

    fn into_report(self) -> LocalCopyReport {
        let Self {
            summary, events, ..
        } = self;
        let records = events.unwrap_or_default();
        LocalCopyReport::new(summary, records)
    }

    fn record(&mut self, record: LocalCopyRecord) {
        if let Some(events) = &mut self.events {
            events.push(record);
        }
    }
}

const NANOS_PER_SECOND: u128 = 1_000_000_000;

struct BandwidthLimiter {
    bytes_per_second: NonZeroU64,
    debt_ns: i128,
    last_instant: Instant,
}

impl BandwidthLimiter {
    fn new(limit: NonZeroU64) -> Self {
        Self {
            bytes_per_second: limit,
            debt_ns: 0,
            last_instant: Instant::now(),
        }
    }

    fn register(&mut self, bytes: usize) {
        if bytes == 0 {
            return;
        }

        let now = Instant::now();
        let elapsed_ns = now
            .duration_since(self.last_instant)
            .as_nanos()
            .min(i128::MAX as u128) as i128;
        self.debt_ns = self.debt_ns.saturating_sub(elapsed_ns);

        let required_ns = self.required_nanoseconds(bytes);
        let required_ns = required_ns.min(i128::MAX as u128) as i128;
        self.debt_ns = self.debt_ns.saturating_add(required_ns);

        if self.debt_ns > 0 {
            let sleep_ns = self.debt_ns as u128;
            let duration = duration_from_nanoseconds(sleep_ns);
            if !duration.is_zero() {
                sleep_for(duration);
            }
            self.last_instant = Instant::now();
            self.debt_ns = 0;
        } else {
            const MAX_CREDIT_NS: i128 = NANOS_PER_SECOND as i128;
            if self.debt_ns < -MAX_CREDIT_NS {
                self.debt_ns = -MAX_CREDIT_NS;
            }
            self.last_instant = now;
        }
    }

    fn required_nanoseconds(&self, bytes: usize) -> u128 {
        let rate = self.bytes_per_second.get() as u128;
        let bytes = bytes as u128;
        let numerator = bytes.saturating_mul(NANOS_PER_SECOND);
        let mut ns = numerator / rate;
        if numerator % rate != 0 {
            ns = ns.saturating_add(1);
        }
        ns
    }
}

fn duration_from_nanoseconds(ns: u128) -> Duration {
    if ns == 0 {
        return Duration::ZERO;
    }

    let seconds = ns / NANOS_PER_SECOND;
    let nanos = (ns % NANOS_PER_SECOND) as u32;

    if seconds >= u128::from(u64::MAX) {
        Duration::MAX
    } else {
        Duration::new(seconds as u64, nanos)
    }
}

#[cfg(not(test))]
fn sleep_for(duration: Duration) {
    if !duration.is_zero() {
        std::thread::sleep(duration);
    }
}

#[cfg(test)]
thread_local! {
    static RECORDED_SLEEPS: std::cell::RefCell<Vec<Duration>> = const { std::cell::RefCell::new(Vec::new()) };
}

#[cfg(test)]
fn sleep_for(duration: Duration) {
    RECORDED_SLEEPS.with(|log| log.borrow_mut().push(duration));
}

#[cfg(test)]
pub(super) fn take_recorded_sleeps() -> Vec<Duration> {
    RECORDED_SLEEPS.with(|log| std::mem::take(&mut *log.borrow_mut()))
}

/// Error produced when planning or executing a local copy fails.
#[derive(Debug)]
pub struct LocalCopyError {
    kind: LocalCopyErrorKind,
}

impl LocalCopyError {
    fn new(kind: LocalCopyErrorKind) -> Self {
        Self { kind }
    }

    /// Constructs an error representing missing operands.
    #[must_use]
    pub fn missing_operands() -> Self {
        Self::new(LocalCopyErrorKind::MissingSourceOperands)
    }

    /// Constructs an invalid-argument error.
    #[must_use]
    pub fn invalid_argument(reason: LocalCopyArgumentError) -> Self {
        Self::new(LocalCopyErrorKind::InvalidArgument(reason))
    }

    /// Constructs an I/O error with action context.
    #[must_use]
    pub fn io(action: &'static str, path: PathBuf, source: io::Error) -> Self {
        Self::new(LocalCopyErrorKind::Io {
            action,
            path,
            source,
        })
    }

    /// Returns the exit code that mirrors upstream rsync's behaviour.
    #[must_use]
    pub const fn exit_code(&self) -> i32 {
        match self.kind {
            LocalCopyErrorKind::MissingSourceOperands => MISSING_OPERANDS_EXIT_CODE,
            LocalCopyErrorKind::InvalidArgument(_) | LocalCopyErrorKind::Io { .. } => {
                INVALID_OPERAND_EXIT_CODE
            }
        }
    }

    /// Provides access to the underlying error kind.
    #[must_use]
    pub fn kind(&self) -> &LocalCopyErrorKind {
        &self.kind
    }

    /// Consumes the error and returns its kind.
    #[must_use]
    pub fn into_kind(self) -> LocalCopyErrorKind {
        self.kind
    }
}

impl fmt::Display for LocalCopyError {
    fn fmt(&self, f: &mut fmt::Formatter<'_>) -> fmt::Result {
        match &self.kind {
            LocalCopyErrorKind::MissingSourceOperands => {
                write!(
                    f,
                    "missing source operands: supply at least one source and a destination"
                )
            }
            LocalCopyErrorKind::InvalidArgument(reason) => write!(f, "{}", reason.message()),
            LocalCopyErrorKind::Io {
                action,
                path,
                source,
            } => {
                write!(f, "failed to {action} '{}': {source}", path.display())
            }
        }
    }
}

impl Error for LocalCopyError {
    fn source(&self) -> Option<&(dyn Error + 'static)> {
        match &self.kind {
            LocalCopyErrorKind::Io { source, .. } => Some(source),
            _ => None,
        }
    }
}

/// Classification of local copy failures.
#[derive(Debug)]
pub enum LocalCopyErrorKind {
    /// No operands were supplied.
    MissingSourceOperands,
    /// Operands were invalid.
    InvalidArgument(LocalCopyArgumentError),
    /// Filesystem interaction failed.
    Io {
        /// Action being performed.
        action: &'static str,
        /// Path involved in the failure.
        path: PathBuf,
        /// Underlying error.
        source: io::Error,
    },
}

impl LocalCopyErrorKind {
    /// Returns the action, path, and source error for [`LocalCopyErrorKind::Io`] values.
    #[must_use]
    pub fn as_io(&self) -> Option<(&'static str, &Path, &io::Error)> {
        match self {
            Self::Io {
                action,
                path,
                source,
            } => Some((action, path.as_path(), source)),
            _ => None,
        }
    }
}

/// Detailed reason for operand validation failures.
#[derive(Clone, Copy, Debug, Eq, PartialEq)]
pub enum LocalCopyArgumentError {
    /// A source operand was empty.
    EmptySourceOperand,
    /// The destination operand was empty.
    EmptyDestinationOperand,
    /// Multiple sources targeted a non-directory destination.
    DestinationMustBeDirectory,
    /// Unable to determine the directory name from the source operand.
    DirectoryNameUnavailable,
    /// Unable to determine the file name from the source operand.
    FileNameUnavailable,
    /// Unable to determine the link name from the source operand.
    LinkNameUnavailable,
    /// Encountered a file type that is unsupported.
    UnsupportedFileType,
    /// Attempted to replace an existing directory with a symbolic link.
    ReplaceDirectoryWithSymlink,
    /// Attempted to replace an existing directory with a regular file.
    ReplaceDirectoryWithFile,
    /// Attempted to replace an existing directory with a special file.
    ReplaceDirectoryWithSpecial,
    /// Attempted to replace a non-directory with a directory.
    ReplaceNonDirectoryWithDirectory,
    /// Encountered an operand that refers to a remote host or module.
    RemoteOperandUnsupported,
}

impl LocalCopyArgumentError {
    /// Returns the canonical diagnostic message associated with the error.
    #[must_use]
    pub const fn message(self) -> &'static str {
        match self {
            Self::EmptySourceOperand => "source operands must be non-empty",
            Self::EmptyDestinationOperand => "destination operand must be non-empty",
            Self::DestinationMustBeDirectory => {
                "destination must be an existing directory when copying multiple sources"
            }
            Self::DirectoryNameUnavailable => "cannot determine directory name",
            Self::FileNameUnavailable => "cannot determine file name",
            Self::LinkNameUnavailable => "cannot determine link name",
            Self::UnsupportedFileType => "unsupported file type encountered",
            Self::ReplaceDirectoryWithSymlink => {
                "cannot replace existing directory with symbolic link"
            }
            Self::ReplaceDirectoryWithFile => "cannot replace existing directory with regular file",
            Self::ReplaceDirectoryWithSpecial => {
                "cannot replace existing directory with special file"
            }
            Self::ReplaceNonDirectoryWithDirectory => {
                "cannot replace non-directory destination with directory"
            }
            Self::RemoteOperandUnsupported => {
                "remote operands are not supported: this build handles local filesystem copies only"
            }
        }
    }
}

/// Source operand within a [`LocalCopyPlan`].
#[derive(Clone, Debug, Eq, PartialEq)]
pub struct SourceSpec {
    path: PathBuf,
    copy_contents: bool,
}

impl SourceSpec {
    fn from_operand(operand: &OsString) -> Result<Self, LocalCopyError> {
        if operand.is_empty() {
            return Err(LocalCopyError::invalid_argument(
                LocalCopyArgumentError::EmptySourceOperand,
            ));
        }

        if operand_is_remote(operand.as_os_str()) {
            return Err(LocalCopyError::invalid_argument(
                LocalCopyArgumentError::RemoteOperandUnsupported,
            ));
        }

        let copy_contents = has_trailing_separator(operand.as_os_str());
        Ok(Self {
            path: PathBuf::from(operand),
            copy_contents,
        })
    }

    /// Returns the source path.
    #[must_use]
    pub fn path(&self) -> &Path {
        &self.path
    }

    /// Reports whether the directory contents should be copied.
    #[must_use]
    pub const fn copy_contents(&self) -> bool {
        self.copy_contents
    }
}

#[derive(Clone, Copy, Debug, Default, Eq, PartialEq)]
struct DestinationState {
    exists: bool,
    is_dir: bool,
}

#[derive(Debug)]
struct DirectoryEntry {
    file_name: OsString,
    path: PathBuf,
    metadata: fs::Metadata,
}

/// Destination operand capturing directory semantics requested by the caller.
#[derive(Clone, Debug, Eq, PartialEq)]
struct DestinationSpec {
    path: PathBuf,
    force_directory: bool,
}

impl DestinationSpec {
    fn from_operand(operand: &OsString) -> Self {
        let force_directory = has_trailing_separator(operand.as_os_str());
        Self {
            path: PathBuf::from(operand),
            force_directory,
        }
    }

    /// Returns the destination path supplied by the caller.
    #[must_use]
    pub fn path(&self) -> &Path {
        &self.path
    }

    /// Reports whether the operand explicitly requested directory semantics.
    #[must_use]
    pub const fn force_directory(&self) -> bool {
        self.force_directory
    }
}

fn copy_sources(
    plan: &LocalCopyPlan,
    mode: LocalCopyExecution,
    options: LocalCopyOptions,
<<<<<<< HEAD
) -> Result<CopyOutcome, LocalCopyError> {
=======
) -> Result<CopyContext, LocalCopyError> {
>>>>>>> 5db62fc1
    let mut context = CopyContext::new(mode, options);

    let multiple_sources = plan.sources.len() > 1;
    let destination_path = plan.destination.path();
    let mut destination_state = query_destination_state(destination_path)?;

    if plan.destination.force_directory() {
        ensure_destination_directory(destination_path, &mut destination_state, context.mode())?;
    }

    if multiple_sources {
        ensure_destination_directory(destination_path, &mut destination_state, context.mode())?;
    }

    let destination_behaves_like_directory =
        destination_state.is_dir || plan.destination.force_directory();

    for source in &plan.sources {
        let source_path = source.path();
        let metadata = fs::symlink_metadata(source_path).map_err(|error| {
            LocalCopyError::io("access source", source_path.to_path_buf(), error)
        })?;
        let file_type = metadata.file_type();
        let metadata_options = context.metadata_options();

        if file_type.is_dir() {
            if source.copy_contents() {
                copy_directory_recursive(
                    &mut context,
                    source_path,
                    destination_path,
                    &metadata,
                    None,
                )?;
                continue;
            }

            let name = source_path.file_name().ok_or_else(|| {
                LocalCopyError::invalid_argument(LocalCopyArgumentError::DirectoryNameUnavailable)
            })?;
            let relative = PathBuf::from(Path::new(name));
            if !context.allows(&relative, true) {
                continue;
            }

            let target = if destination_behaves_like_directory || multiple_sources {
                destination_path.join(name)
            } else {
                destination_path.to_path_buf()
            };

            copy_directory_recursive(
                &mut context,
                source_path,
                &target,
                &metadata,
                Some(relative.as_path()),
            )?;
        } else {
            let name = source_path.file_name().ok_or_else(|| {
                LocalCopyError::invalid_argument(LocalCopyArgumentError::FileNameUnavailable)
            })?;
            let relative = PathBuf::from(Path::new(name));
            if !context.allows(&relative, file_type.is_dir()) {
                continue;
            }

            let target = if destination_behaves_like_directory {
                destination_path.join(name)
            } else {
                destination_path.to_path_buf()
            };

            if file_type.is_file() {
                copy_file(
                    &mut context,
                    source_path,
                    &target,
                    &metadata,
                    Some(relative.as_path()),
                )?;
            } else if file_type.is_symlink() {
                copy_symlink(
                    &mut context,
                    source_path,
                    &target,
                    &metadata,
                    metadata_options,
                    Some(relative.as_path()),
                )?;
            } else if is_fifo(&file_type) {
                copy_fifo(
                    &mut context,
                    &target,
                    &metadata,
                    metadata_options,
                    Some(relative.as_path()),
                )?;
            } else if is_device(&file_type) {
                copy_device(
                    &mut context,
                    &target,
                    &metadata,
                    metadata_options,
                    Some(relative.as_path()),
                )?;
            } else {
                return Err(LocalCopyError::invalid_argument(
                    LocalCopyArgumentError::UnsupportedFileType,
                ));
            }
        }
    }

<<<<<<< HEAD
    Ok(context.into_outcome())
=======
    Ok(context)
>>>>>>> 5db62fc1
}

fn query_destination_state(path: &Path) -> Result<DestinationState, LocalCopyError> {
    match fs::symlink_metadata(path) {
        Ok(metadata) => {
            let file_type = metadata.file_type();
            Ok(DestinationState {
                exists: true,
                is_dir: file_type.is_dir(),
            })
        }
        Err(error) if error.kind() == io::ErrorKind::NotFound => Ok(DestinationState::default()),
        Err(error) => Err(LocalCopyError::io(
            "inspect destination",
            path.to_path_buf(),
            error,
        )),
    }
}

fn copy_directory_recursive(
    context: &mut CopyContext,
    source: &Path,
    destination: &Path,
    metadata: &fs::Metadata,
    relative: Option<&Path>,
) -> Result<(), LocalCopyError> {
    match fs::symlink_metadata(destination) {
        Ok(existing) => {
            if !existing.file_type().is_dir() {
                return Err(LocalCopyError::invalid_argument(
                    LocalCopyArgumentError::ReplaceNonDirectoryWithDirectory,
                ));
            }
        }
        Err(error) if error.kind() == io::ErrorKind::NotFound => {
            if !context.mode().is_dry_run() {
                fs::create_dir_all(destination).map_err(|error| {
                    LocalCopyError::io("create directory", destination.to_path_buf(), error)
                })?;
                if let Some(rel) = relative {
                    context.record(LocalCopyRecord::new(
                        rel.to_path_buf(),
                        LocalCopyAction::DirectoryCreated,
                        0,
                        Duration::default(),
                    ));
                }
            }
            if relative.is_some() {
                context.summary_mut().record_directory();
            }
        }
        Err(error) => {
            return Err(LocalCopyError::io(
                "inspect destination directory",
                destination.to_path_buf(),
                error,
            ));
        }
    }

    let entries = read_directory_entries_sorted(source)?;

    let mut keep_names = Vec::new();

    for entry in entries.iter() {
        let file_name = &entry.file_name;
        let entry_path = &entry.path;
        let entry_metadata = &entry.metadata;
        let entry_type = entry_metadata.file_type();
        let target_path = destination.join(Path::new(file_name));
        let metadata_options = context.metadata_options();

        let entry_relative = match relative {
            Some(base) => base.join(Path::new(file_name)),
            None => PathBuf::from(Path::new(file_name)),
        };

        if !context.allows(&entry_relative, entry_type.is_dir()) {
            keep_names.push(file_name.clone());
            continue;
        }

        keep_names.push(file_name.clone());

        if entry_type.is_dir() {
            copy_directory_recursive(
                context,
                entry_path,
                &target_path,
                entry_metadata,
                Some(entry_relative.as_path()),
            )?;
        } else if entry_type.is_file() {
            copy_file(
                context,
                entry_path,
                &target_path,
                entry_metadata,
                Some(entry_relative.as_path()),
            )?;
        } else if entry_type.is_symlink() {
            copy_symlink(
                context,
                entry_path,
                &target_path,
                entry_metadata,
                metadata_options,
                Some(entry_relative.as_path()),
            )?;
        } else if is_fifo(&entry_type) {
            copy_fifo(
                context,
                &target_path,
                entry_metadata,
                metadata_options,
                Some(entry_relative.as_path()),
            )?;
        } else if is_device(&entry_type) {
            copy_device(
                context,
                &target_path,
                entry_metadata,
                metadata_options,
                Some(entry_relative.as_path()),
            )?;
        } else {
            return Err(LocalCopyError::invalid_argument(
                LocalCopyArgumentError::UnsupportedFileType,
            ));
        }
    }

    if context.options().delete_extraneous() {
        let filters = context.options().filter_set().cloned();
        delete_extraneous_entries(
            context,
            destination,
            relative,
            &keep_names,
            filters.as_ref(),
        )?;
    }

    if !context.mode().is_dry_run() {
        let metadata_options = context.metadata_options();
        apply_directory_metadata_with_options(destination, metadata, metadata_options)
            .map_err(map_metadata_error)?;
    }

    Ok(())
}

fn copy_file(
    context: &mut CopyContext,
    source: &Path,
    destination: &Path,
    metadata: &fs::Metadata,
    relative: Option<&Path>,
) -> Result<(), LocalCopyError> {
    let metadata_options = context.metadata_options();
    let mode = context.mode();
    let record_path = relative
        .map(Path::to_path_buf)
        .or_else(|| source.file_name().map(PathBuf::from))
        .unwrap_or_else(|| {
            destination
                .file_name()
                .map(PathBuf::from)
                .unwrap_or_else(PathBuf::new)
        });
    let file_size = metadata.len();
    if let Some(parent) = destination.parent() {
        if !parent.as_os_str().is_empty() {
            if mode.is_dry_run() {
                match fs::symlink_metadata(parent) {
                    Ok(existing) if !existing.file_type().is_dir() => {
                        return Err(LocalCopyError::invalid_argument(
                            LocalCopyArgumentError::ReplaceNonDirectoryWithDirectory,
                        ));
                    }
                    Ok(_) => {}
                    Err(error) if error.kind() == io::ErrorKind::NotFound => {}
                    Err(error) => {
                        return Err(LocalCopyError::io(
                            "inspect existing destination",
                            parent.to_path_buf(),
                            error,
                        ));
                    }
                }
            } else {
                fs::create_dir_all(parent).map_err(|error| {
                    LocalCopyError::io("create parent directory", parent.to_path_buf(), error)
                })?;
            }
        }
    }

    if mode.is_dry_run() {
        match fs::symlink_metadata(destination) {
            Ok(existing) => {
                if existing.file_type().is_dir() {
                    return Err(LocalCopyError::invalid_argument(
                        LocalCopyArgumentError::ReplaceDirectoryWithFile,
                    ));
                }
            }
            Err(error) if error.kind() == io::ErrorKind::NotFound => {}
            Err(error) => {
                return Err(LocalCopyError::io(
                    "inspect existing destination",
                    destination.to_path_buf(),
                    error,
                ));
            }
        }

        if let Err(error) = fs::File::open(source) {
            return Err(LocalCopyError::io(
                "open source file",
                source.to_path_buf(),
                error,
            ));
        }

        context.summary_mut().record_file(metadata.len());
        return Ok(());
    }

    let existing_metadata = match fs::symlink_metadata(destination) {
        Ok(existing) => Some(existing),
        Err(error) if error.kind() == io::ErrorKind::NotFound => None,
        Err(error) => {
            return Err(LocalCopyError::io(
                "inspect existing destination",
                destination.to_path_buf(),
                error,
            ));
        }
    };

    if let Some(existing) = &existing_metadata {
        if existing.file_type().is_dir() {
            return Err(LocalCopyError::invalid_argument(
                LocalCopyArgumentError::ReplaceDirectoryWithFile,
            ));
        }
    }

    let use_sparse_writes = context.sparse_enabled();
    let partial_enabled = context.partial_enabled();
    let (hard_links, limiter) = context.split_mut();

    if let Some(existing_target) = hard_links.existing_target(metadata) {
        match fs::hard_link(&existing_target, destination) {
            Ok(()) => {}
            Err(error) if error.kind() == io::ErrorKind::AlreadyExists => {
                fs::remove_file(destination).map_err(|remove_error| {
                    LocalCopyError::io(
                        "remove existing destination",
                        destination.to_path_buf(),
                        remove_error,
                    )
                })?;
                fs::hard_link(&existing_target, destination).map_err(|link_error| {
                    LocalCopyError::io("create hard link", destination.to_path_buf(), link_error)
                })?;
            }
            Err(error) => {
                return Err(LocalCopyError::io(
                    "create hard link",
                    destination.to_path_buf(),
                    error,
                ));
            }
        }

        hard_links.record(metadata, destination);
        context.summary_mut().record_hard_link();
        context.record(LocalCopyRecord::new(
            record_path,
            LocalCopyAction::HardLink,
            0,
            Duration::default(),
        ));
        return Ok(());
    }

    if let Some(existing) = existing_metadata.as_ref() {
        if should_skip_copy(source, metadata, destination, existing, metadata_options) {
            apply_file_metadata_with_options(destination, metadata, metadata_options)
                .map_err(map_metadata_error)?;
            hard_links.record(metadata, destination);
            context.record(LocalCopyRecord::new(
                record_path.clone(),
                LocalCopyAction::MetadataReused,
                0,
                Duration::default(),
            ));
            return Ok(());
        }
    }

    let mut reader = fs::File::open(source)
        .map_err(|error| LocalCopyError::io("copy file", source.to_path_buf(), error))?;
    let write_target = if partial_enabled {
        let partial = partial_destination_path(destination);
        if let Err(error) = fs::remove_file(&partial) {
            if error.kind() != io::ErrorKind::NotFound {
                return Err(LocalCopyError::io(
                    "remove existing partial file",
                    partial.clone(),
                    error,
                ));
            }
        }
        partial
    } else {
        destination.to_path_buf()
    };

    let mut writer = fs::OpenOptions::new()
        .create(true)
        .write(true)
        .truncate(true)
        .open(&write_target)
        .map_err(|error| LocalCopyError::io("copy file", write_target.clone(), error))?;
    let mut buffer = vec![0u8; COPY_BUFFER_SIZE];

    let start = Instant::now();

    copy_file_contents(
        &mut reader,
        &mut writer,
        &mut buffer,
        limiter,
        use_sparse_writes,
        source,
        destination,
    )?;

    drop(writer);

    if partial_enabled {
        if let Err(error) = fs::rename(&write_target, destination) {
            if error.kind() == io::ErrorKind::AlreadyExists {
                fs::remove_file(destination).map_err(|remove_error| {
                    LocalCopyError::io(
                        "remove existing destination",
                        destination.to_path_buf(),
                        remove_error,
                    )
                })?;
                fs::rename(&write_target, destination).map_err(|rename_error| {
                    LocalCopyError::io("finalise partial file", write_target.clone(), rename_error)
                })?;
            } else {
                return Err(LocalCopyError::io(
                    "finalise partial file",
                    write_target.clone(),
                    error,
                ));
            }
        }
    }

    apply_file_metadata_with_options(destination, metadata, metadata_options)
        .map_err(map_metadata_error)?;
    hard_links.record(metadata, destination);
    context.summary_mut().record_file(file_size);
    let elapsed = start.elapsed();
    context.record(LocalCopyRecord::new(
        record_path,
        LocalCopyAction::DataCopied,
        file_size,
        elapsed,
    ));
    Ok(())
}

fn partial_destination_path(destination: &Path) -> PathBuf {
    let file_name = destination
        .file_name()
        .map(|name| name.to_string_lossy().to_string())
        .unwrap_or_else(|| "partial".to_string());
    let partial_name = format!(".oc-rsync-partial-{}", file_name);
    destination.with_file_name(partial_name)
}

fn copy_file_contents(
    reader: &mut fs::File,
    writer: &mut fs::File,
    buffer: &mut [u8],
    mut limiter: Option<&mut BandwidthLimiter>,
    sparse: bool,
    source: &Path,
    destination: &Path,
) -> Result<(), LocalCopyError> {
    let mut total_bytes: u64 = 0;

    loop {
        let read = reader
            .read(buffer)
            .map_err(|error| LocalCopyError::io("copy file", source.to_path_buf(), error))?;
        if read == 0 {
            break;
        }

        if let Some(ref mut limiter) = limiter {
            limiter.register(read);
        }

        if sparse {
            write_sparse_chunk(writer, &buffer[..read], destination)?;
        } else {
            writer.write_all(&buffer[..read]).map_err(|error| {
                LocalCopyError::io("copy file", destination.to_path_buf(), error)
            })?;
        }

        total_bytes = total_bytes.saturating_add(read as u64);
    }

    if sparse {
        writer.set_len(total_bytes).map_err(|error| {
            LocalCopyError::io(
                "truncate destination file",
                destination.to_path_buf(),
                error,
            )
        })?;
    }

    Ok(())
}

fn write_sparse_chunk(
    writer: &mut fs::File,
    chunk: &[u8],
    destination: &Path,
) -> Result<(), LocalCopyError> {
    let mut index = 0usize;

    while index < chunk.len() {
        if chunk[index] == 0 {
            let start = index;
            while index < chunk.len() && chunk[index] == 0 {
                index += 1;
            }
            let span = index - start;
            if span > 0 {
                writer
                    .seek(SeekFrom::Current(span as i64))
                    .map_err(|error| {
                        LocalCopyError::io(
                            "seek in destination file",
                            destination.to_path_buf(),
                            error,
                        )
                    })?;
            }
        } else {
            let start = index;
            while index < chunk.len() && chunk[index] != 0 {
                index += 1;
            }
            writer.write_all(&chunk[start..index]).map_err(|error| {
                LocalCopyError::io("copy file", destination.to_path_buf(), error)
            })?;
        }
    }

    Ok(())
}

fn should_skip_copy(
    source_path: &Path,
    source: &fs::Metadata,
    destination_path: &Path,
    destination: &fs::Metadata,
    options: MetadataOptions,
) -> bool {
    if destination.len() != source.len() {
        return false;
    }

    if options.times() {
        match (source.modified(), destination.modified()) {
            (Ok(src), Ok(dst)) if system_time_eq(src, dst) => {}
            _ => return false,
        }
    }

    files_match(source_path, destination_path)
}

fn system_time_eq(a: SystemTime, b: SystemTime) -> bool {
    a.eq(&b)
}

fn files_match(source: &Path, destination: &Path) -> bool {
    let mut source_file = match fs::File::open(source) {
        Ok(file) => file,
        Err(_) => return false,
    };
    let mut destination_file = match fs::File::open(destination) {
        Ok(file) => file,
        Err(_) => return false,
    };

    let mut source_buffer = vec![0u8; COPY_BUFFER_SIZE];
    let mut destination_buffer = vec![0u8; COPY_BUFFER_SIZE];

    loop {
        let source_read = match source_file.read(&mut source_buffer) {
            Ok(bytes) => bytes,
            Err(_) => return false,
        };
        let destination_read = match destination_file.read(&mut destination_buffer) {
            Ok(bytes) => bytes,
            Err(_) => return false,
        };

        if source_read != destination_read {
            return false;
        }

        if source_read == 0 {
            return true;
        }

        if source_buffer[..source_read] != destination_buffer[..destination_read] {
            return false;
        }
    }
}

fn copy_fifo(
    context: &mut CopyContext,
    destination: &Path,
    metadata: &fs::Metadata,
    metadata_options: MetadataOptions,
    relative: Option<&Path>,
) -> Result<(), LocalCopyError> {
    let mode = context.mode();
    let record_path = relative
        .map(Path::to_path_buf)
        .or_else(|| destination.file_name().map(PathBuf::from));
    if let Some(parent) = destination.parent() {
        if !parent.as_os_str().is_empty() {
            if mode.is_dry_run() {
                match fs::symlink_metadata(parent) {
                    Ok(existing) if !existing.file_type().is_dir() => {
                        return Err(LocalCopyError::invalid_argument(
                            LocalCopyArgumentError::ReplaceNonDirectoryWithDirectory,
                        ));
                    }
                    Ok(_) => {}
                    Err(error) if error.kind() == io::ErrorKind::NotFound => {}
                    Err(error) => {
                        return Err(LocalCopyError::io(
                            "inspect existing destination",
                            parent.to_path_buf(),
                            error,
                        ));
                    }
                }
            } else {
                fs::create_dir_all(parent).map_err(|error| {
                    LocalCopyError::io("create parent directory", parent.to_path_buf(), error)
                })?;
            }
        }
    }

    if mode.is_dry_run() {
        match fs::symlink_metadata(destination) {
            Ok(existing) => {
                if existing.file_type().is_dir() {
                    return Err(LocalCopyError::invalid_argument(
                        LocalCopyArgumentError::ReplaceDirectoryWithSpecial,
                    ));
                }
            }
            Err(error) if error.kind() == io::ErrorKind::NotFound => {}
            Err(error) => {
                return Err(LocalCopyError::io(
                    "inspect existing destination",
                    destination.to_path_buf(),
                    error,
                ));
            }
        }

        context.summary_mut().record_fifo();
        if let Some(path) = record_path {
            context.record(LocalCopyRecord::new(
                path,
                LocalCopyAction::FifoCopied,
                0,
                Duration::default(),
            ));
        }
        return Ok(());
    }

    match fs::symlink_metadata(destination) {
        Ok(existing) => {
            if existing.file_type().is_dir() {
                return Err(LocalCopyError::invalid_argument(
                    LocalCopyArgumentError::ReplaceDirectoryWithSpecial,
                ));
            }

            fs::remove_file(destination).map_err(|error| {
                LocalCopyError::io(
                    "remove existing destination",
                    destination.to_path_buf(),
                    error,
                )
            })?;
        }
        Err(error) if error.kind() == io::ErrorKind::NotFound => {}
        Err(error) => {
            return Err(LocalCopyError::io(
                "inspect existing destination",
                destination.to_path_buf(),
                error,
            ));
        }
    }

    create_fifo(destination, metadata).map_err(map_metadata_error)?;
    apply_file_metadata_with_options(destination, metadata, metadata_options)
        .map_err(map_metadata_error)?;
    context.summary_mut().record_fifo();
    if let Some(path) = record_path {
        context.record(LocalCopyRecord::new(
            path,
            LocalCopyAction::FifoCopied,
            0,
            Duration::default(),
        ));
    }
    Ok(())
}

fn copy_device(
    context: &mut CopyContext,
    destination: &Path,
    metadata: &fs::Metadata,
    metadata_options: MetadataOptions,
    relative: Option<&Path>,
) -> Result<(), LocalCopyError> {
    let mode = context.mode();
    let record_path = relative
        .map(Path::to_path_buf)
        .or_else(|| destination.file_name().map(PathBuf::from));
    if let Some(parent) = destination.parent() {
        if !parent.as_os_str().is_empty() {
            if mode.is_dry_run() {
                match fs::symlink_metadata(parent) {
                    Ok(existing) if !existing.file_type().is_dir() => {
                        return Err(LocalCopyError::invalid_argument(
                            LocalCopyArgumentError::ReplaceNonDirectoryWithDirectory,
                        ));
                    }
                    Ok(_) => {}
                    Err(error) if error.kind() == io::ErrorKind::NotFound => {}
                    Err(error) => {
                        return Err(LocalCopyError::io(
                            "inspect existing destination",
                            parent.to_path_buf(),
                            error,
                        ));
                    }
                }
            } else {
                fs::create_dir_all(parent).map_err(|error| {
                    LocalCopyError::io("create parent directory", parent.to_path_buf(), error)
                })?;
            }
        }
    }

    if mode.is_dry_run() {
        match fs::symlink_metadata(destination) {
            Ok(existing) => {
                if existing.file_type().is_dir() {
                    return Err(LocalCopyError::invalid_argument(
                        LocalCopyArgumentError::ReplaceDirectoryWithSpecial,
                    ));
                }
            }
            Err(error) if error.kind() == io::ErrorKind::NotFound => {}
            Err(error) => {
                return Err(LocalCopyError::io(
                    "inspect existing destination",
                    destination.to_path_buf(),
                    error,
                ));
            }
        }

        context.summary_mut().record_device();
        if let Some(path) = record_path {
            context.record(LocalCopyRecord::new(
                path,
                LocalCopyAction::DeviceCopied,
                0,
                Duration::default(),
            ));
        }
        return Ok(());
    }

    match fs::symlink_metadata(destination) {
        Ok(existing) => {
            if existing.file_type().is_dir() {
                return Err(LocalCopyError::invalid_argument(
                    LocalCopyArgumentError::ReplaceDirectoryWithSpecial,
                ));
            }

            fs::remove_file(destination).map_err(|error| {
                LocalCopyError::io(
                    "remove existing destination",
                    destination.to_path_buf(),
                    error,
                )
            })?;
        }
        Err(error) if error.kind() == io::ErrorKind::NotFound => {}
        Err(error) => {
            return Err(LocalCopyError::io(
                "inspect existing destination",
                destination.to_path_buf(),
                error,
            ));
        }
    }

    create_device_node(destination, metadata).map_err(map_metadata_error)?;
    apply_file_metadata_with_options(destination, metadata, metadata_options)
        .map_err(map_metadata_error)?;
    context.summary_mut().record_device();
    if let Some(path) = record_path {
        context.record(LocalCopyRecord::new(
            path,
            LocalCopyAction::DeviceCopied,
            0,
            Duration::default(),
        ));
    }
    Ok(())
}

fn delete_extraneous_entries(
    context: &mut CopyContext,
    destination: &Path,
    relative: Option<&Path>,
    source_entries: &[OsString],
    filters: Option<&FilterSet>,
) -> Result<(), LocalCopyError> {
    let mut keep = HashSet::with_capacity(source_entries.len());
    for name in source_entries {
        keep.insert(name.clone());
    }

    let read_dir = match fs::read_dir(destination) {
        Ok(iter) => iter,
        Err(error) if error.kind() == io::ErrorKind::NotFound => return Ok(()),
        Err(error) => {
            return Err(LocalCopyError::io(
                "read destination directory",
                destination.to_path_buf(),
                error,
            ));
        }
    };

    for entry in read_dir {
        let entry = entry.map_err(|error| {
            LocalCopyError::io("read destination entry", destination.to_path_buf(), error)
        })?;
        let name = entry.file_name();

        if keep.contains(&name) {
            continue;
        }

        let name_path = PathBuf::from(name.as_os_str());
        let path = destination.join(&name_path);
        let entry_relative = match relative {
            Some(base) => base.join(&name_path),
            None => name_path.clone(),
        };

        let file_type = entry.file_type().map_err(|error| {
            LocalCopyError::io("inspect extraneous destination entry", path.clone(), error)
        })?;

        if let Some(filters) = filters {
            if !filters.allows(entry_relative.as_path(), file_type.is_dir()) {
                continue;
            }
        }

        if context.mode().is_dry_run() {
            context.summary_mut().record_deletion();
            context.record(LocalCopyRecord::new(
                entry_relative,
                LocalCopyAction::EntryDeleted,
                0,
                Duration::default(),
            ));
            continue;
        }

        remove_extraneous_path(path, file_type)?;
        context.summary_mut().record_deletion();
        context.record(LocalCopyRecord::new(
            entry_relative,
            LocalCopyAction::EntryDeleted,
            0,
            Duration::default(),
        ));
    }

    Ok(())
}

fn remove_extraneous_path(path: PathBuf, file_type: fs::FileType) -> Result<(), LocalCopyError> {
    let context = if file_type.is_dir() {
        "remove extraneous directory"
    } else {
        "remove extraneous entry"
    };

    let result = if file_type.is_dir() {
        fs::remove_dir_all(&path)
    } else {
        fs::remove_file(&path)
    };

    match result {
        Ok(()) => Ok(()),
        Err(error) if error.kind() == io::ErrorKind::NotFound => Ok(()),
        Err(error) => Err(LocalCopyError::io(context, path, error)),
    }
}

fn copy_symlink(
    context: &mut CopyContext,
    source: &Path,
    destination: &Path,
    metadata: &fs::Metadata,
    metadata_options: MetadataOptions,
    relative: Option<&Path>,
) -> Result<(), LocalCopyError> {
    let mode = context.mode();
    let record_path = relative
        .map(Path::to_path_buf)
        .or_else(|| destination.file_name().map(PathBuf::from));
    if let Some(parent) = destination.parent() {
        if !parent.as_os_str().is_empty() {
            if mode.is_dry_run() {
                match fs::symlink_metadata(parent) {
                    Ok(existing) if !existing.file_type().is_dir() => {
                        return Err(LocalCopyError::invalid_argument(
                            LocalCopyArgumentError::ReplaceNonDirectoryWithDirectory,
                        ));
                    }
                    Ok(_) => {}
                    Err(error) if error.kind() == io::ErrorKind::NotFound => {}
                    Err(error) => {
                        return Err(LocalCopyError::io(
                            "inspect existing destination",
                            parent.to_path_buf(),
                            error,
                        ));
                    }
                }
            } else {
                fs::create_dir_all(parent).map_err(|error| {
                    LocalCopyError::io("create parent directory", parent.to_path_buf(), error)
                })?;
            }
        }
    }

    match fs::symlink_metadata(destination) {
        Ok(existing) => {
            let file_type = existing.file_type();
            if file_type.is_dir() {
                return Err(LocalCopyError::invalid_argument(
                    LocalCopyArgumentError::ReplaceDirectoryWithSymlink,
                ));
            }

            if !mode.is_dry_run() {
                fs::remove_file(destination).map_err(|error| {
                    LocalCopyError::io(
                        "remove existing destination",
                        destination.to_path_buf(),
                        error,
                    )
                })?;
            }
        }
        Err(error) if error.kind() == io::ErrorKind::NotFound => {}
        Err(error) => {
            return Err(LocalCopyError::io(
                "inspect existing destination",
                destination.to_path_buf(),
                error,
            ));
        }
    }

    let target = fs::read_link(source)
        .map_err(|error| LocalCopyError::io("read symbolic link", source.to_path_buf(), error))?;

    if mode.is_dry_run() {
        context.summary_mut().record_symlink();
        if let Some(path) = record_path {
            context.record(LocalCopyRecord::new(
                path,
                LocalCopyAction::SymlinkCopied,
                0,
                Duration::default(),
            ));
        }
        return Ok(());
    }

    create_symlink(&target, source, destination).map_err(|error| {
        LocalCopyError::io("create symbolic link", destination.to_path_buf(), error)
    })?;

    apply_symlink_metadata_with_options(destination, metadata, metadata_options)
        .map_err(map_metadata_error)?;

    context.summary_mut().record_symlink();
    if let Some(path) = record_path {
        context.record(LocalCopyRecord::new(
            path,
            LocalCopyAction::SymlinkCopied,
            0,
            Duration::default(),
        ));
    }
    Ok(())
}

fn ensure_destination_directory(
    destination_path: &Path,
    state: &mut DestinationState,
    mode: LocalCopyExecution,
) -> Result<(), LocalCopyError> {
    if state.exists {
        if !state.is_dir {
            return Err(LocalCopyError::invalid_argument(
                LocalCopyArgumentError::DestinationMustBeDirectory,
            ));
        }
        return Ok(());
    }

    if mode.is_dry_run() {
        state.exists = true;
        state.is_dir = true;
        return Ok(());
    }

    fs::create_dir_all(destination_path).map_err(|error| {
        LocalCopyError::io(
            "create destination directory",
            destination_path.to_path_buf(),
            error,
        )
    })?;
    state.exists = true;
    state.is_dir = true;
    Ok(())
}

fn map_metadata_error(error: MetadataError) -> LocalCopyError {
    let (context, path, source) = error.into_parts();
    LocalCopyError::io(context, path, source)
}

fn read_directory_entries_sorted(path: &Path) -> Result<Vec<DirectoryEntry>, LocalCopyError> {
    let mut entries = Vec::new();
    let read_dir = fs::read_dir(path)
        .map_err(|error| LocalCopyError::io("read directory", path.to_path_buf(), error))?;

    for entry in read_dir {
        let entry = entry.map_err(|error| {
            LocalCopyError::io("read directory entry", path.to_path_buf(), error)
        })?;
        let entry_path = entry.path();
        let metadata = fs::symlink_metadata(&entry_path).map_err(|error| {
            LocalCopyError::io("inspect directory entry", entry_path.to_path_buf(), error)
        })?;
        entries.push(DirectoryEntry {
            file_name: entry.file_name(),
            path: entry_path,
            metadata,
        });
    }

    entries.sort_by(|a, b| compare_file_names(&a.file_name, &b.file_name));
    Ok(entries)
}

fn compare_file_names(left: &OsStr, right: &OsStr) -> Ordering {
    #[cfg(unix)]
    {
        use std::os::unix::ffi::OsStrExt;

        return left.as_bytes().cmp(right.as_bytes());
    }

    #[cfg(windows)]
    {
        use std::os::windows::ffi::OsStrExt;

        let left_wide: Vec<u16> = left.encode_wide().collect();
        let right_wide: Vec<u16> = right.encode_wide().collect();
        return left_wide.cmp(&right_wide);
    }

    #[cfg(not(any(unix, windows)))]
    {
        return left.to_string_lossy().cmp(&right.to_string_lossy());
    }
}

fn has_trailing_separator(path: &OsStr) -> bool {
    #[cfg(unix)]
    {
        use std::os::unix::ffi::OsStrExt;

        let bytes = path.as_bytes();
        !bytes.is_empty() && bytes.ends_with(&[b'/'])
    }

    #[cfg(windows)]
    {
        use std::os::windows::ffi::OsStrExt;

        path.encode_wide()
            .rev()
            .find(|&ch| ch != 0)
            .is_some_and(|ch| ch == b'/' as u16 || ch == b'\\' as u16)
    }

    #[cfg(not(any(unix, windows)))]
    {
        let text = path.to_string_lossy();
        text.ends_with('/') || text.ends_with('\\')
    }
}

fn is_fifo(file_type: &fs::FileType) -> bool {
    #[cfg(unix)]
    {
        use std::os::unix::fs::FileTypeExt;

        return file_type.is_fifo();
    }

    #[cfg(not(unix))]
    {
        let _ = file_type;
        false
    }
}

fn is_device(file_type: &fs::FileType) -> bool {
    #[cfg(unix)]
    {
        use std::os::unix::fs::FileTypeExt;

        return file_type.is_char_device() || file_type.is_block_device();
    }

    #[cfg(not(unix))]
    {
        let _ = file_type;
        false
    }
}

fn operand_is_remote(path: &OsStr) -> bool {
    let text = path.to_string_lossy();

    if text.starts_with("rsync://") {
        return true;
    }

    if text.contains("::") {
        return true;
    }

    if let Some(colon_index) = text.find(':') {
        let after = &text[colon_index + 1..];
        if after.starts_with(':') {
            return true;
        }

        let before = &text[..colon_index];
        if before.contains('/') || before.contains('\\') {
            return false;
        }

        if colon_index == 1 && before.chars().all(|ch| ch.is_ascii_alphabetic()) {
            return false;
        }

        return true;
    }

    false
}

#[cfg(unix)]
fn create_symlink(target: &Path, _source: &Path, destination: &Path) -> io::Result<()> {
    use std::os::unix::fs::symlink;

    symlink(target, destination)
}

#[cfg(windows)]
fn create_symlink(target: &Path, source: &Path, destination: &Path) -> io::Result<()> {
    use std::os::windows::fs::{symlink_dir, symlink_file};

    match source.metadata() {
        Ok(metadata) if metadata.file_type().is_dir() => symlink_dir(target, destination),
        Ok(_) => symlink_file(target, destination),
        Err(_) => symlink_file(target, destination),
    }
}

#[cfg(test)]
mod tests {
    use super::*;
    use filetime::{FileTime, set_file_mtime};
    use std::io::{Seek, SeekFrom, Write};
    use std::num::NonZeroU64;
    use std::time::Duration;
    use tempfile::tempdir;

    #[test]
    fn local_copy_options_numeric_ids_round_trip() {
        let options = LocalCopyOptions::default().numeric_ids(true);
        assert!(options.numeric_ids_enabled());
    }

    #[test]
    fn metadata_options_reflect_numeric_ids_setting() {
        let options = LocalCopyOptions::default().numeric_ids(true);
        let context = CopyContext::new(LocalCopyExecution::Apply, options);
        assert!(context.metadata_options().numeric_ids_enabled());
    }

    #[test]
    fn local_copy_options_sparse_round_trip() {
        let options = LocalCopyOptions::default().sparse(true);
        assert!(options.sparse_enabled());
    }

    #[cfg(unix)]
    mod unix_ids {
        #![allow(unsafe_code)]

        pub(super) fn uid(raw: u32) -> rustix::fs::Uid {
            unsafe { rustix::fs::Uid::from_raw(raw) }
        }

        pub(super) fn gid(raw: u32) -> rustix::fs::Gid {
            unsafe { rustix::fs::Gid::from_raw(raw) }
        }
    }

    #[test]
    fn plan_from_operands_requires_destination() {
        let operands = vec![OsString::from("only-source")];
        let error = LocalCopyPlan::from_operands(&operands).expect_err("missing destination");
        assert!(matches!(
            error.kind(),
            LocalCopyErrorKind::MissingSourceOperands
        ));
    }

    #[test]
    fn plan_rejects_empty_operands() {
        let operands = vec![OsString::new(), OsString::from("dest")];
        let error = LocalCopyPlan::from_operands(&operands).expect_err("empty source");
        assert!(matches!(
            error.kind(),
            LocalCopyErrorKind::InvalidArgument(LocalCopyArgumentError::EmptySourceOperand)
        ));
    }

    #[test]
    fn plan_rejects_empty_destination() {
        let operands = vec![OsString::from("src"), OsString::new()];
        let error = LocalCopyPlan::from_operands(&operands).expect_err("empty destination");
        assert!(matches!(
            error.kind(),
            LocalCopyErrorKind::InvalidArgument(LocalCopyArgumentError::EmptyDestinationOperand)
        ));
    }

    #[test]
    fn plan_rejects_remote_module_source() {
        let operands = vec![OsString::from("host::module"), OsString::from("dest")];
        let error = LocalCopyPlan::from_operands(&operands).expect_err("remote module");
        assert!(matches!(
            error.kind(),
            LocalCopyErrorKind::InvalidArgument(LocalCopyArgumentError::RemoteOperandUnsupported)
        ));
    }

    #[test]
    fn plan_rejects_remote_shell_source() {
        let operands = vec![OsString::from("host:/path"), OsString::from("dest")];
        let error = LocalCopyPlan::from_operands(&operands).expect_err("remote shell source");
        assert!(matches!(
            error.kind(),
            LocalCopyErrorKind::InvalidArgument(LocalCopyArgumentError::RemoteOperandUnsupported)
        ));
    }

    #[test]
    fn plan_rejects_remote_destination() {
        let operands = vec![OsString::from("src"), OsString::from("rsync://host/module")];
        let error = LocalCopyPlan::from_operands(&operands).expect_err("remote destination");
        assert!(matches!(
            error.kind(),
            LocalCopyErrorKind::InvalidArgument(LocalCopyArgumentError::RemoteOperandUnsupported)
        ));
    }

    #[test]
    fn plan_accepts_windows_drive_style_paths() {
        let operands = vec![OsString::from("C:\\source"), OsString::from("C:\\dest")];
        let plan = LocalCopyPlan::from_operands(&operands).expect("plan accepts drive paths");
        assert_eq!(plan.sources().len(), 1);
    }

    #[test]
    fn plan_detects_trailing_separator() {
        let operands = vec![OsString::from("dir/"), OsString::from("dest")];
        let plan = LocalCopyPlan::from_operands(&operands).expect("plan");
        assert!(plan.sources()[0].copy_contents());
    }

    #[test]
    fn execute_creates_directory_for_trailing_destination_separator() {
        let temp = tempdir().expect("tempdir");
        let source = temp.path().join("source.txt");
        fs::write(&source, b"payload").expect("write source");

        let dest_dir = temp.path().join("dest");
        let mut destination_operand = dest_dir.clone().into_os_string();
        destination_operand.push(std::path::MAIN_SEPARATOR_STR);

        let operands = vec![source.clone().into_os_string(), destination_operand];
        let plan = LocalCopyPlan::from_operands(&operands).expect("plan");

        let summary = plan.execute().expect("copy succeeds");

        let copied = dest_dir.join(source.file_name().expect("source name"));
        assert_eq!(fs::read(copied).expect("read copied"), b"payload");
        assert_eq!(summary.files_copied(), 1);
    }

    #[test]
    fn execute_copies_single_file() {
        let temp = tempdir().expect("tempdir");
        let source = temp.path().join("source.txt");
        let destination = temp.path().join("dest.txt");
        fs::write(&source, b"example").expect("write source");

        let operands = vec![
            source.into_os_string(),
            destination.clone().into_os_string(),
        ];
        let plan = LocalCopyPlan::from_operands(&operands).expect("plan");

        let summary = plan.execute().expect("copy succeeds");

        assert_eq!(fs::read(destination).expect("read dest"), b"example");
        assert_eq!(summary.files_copied(), 1);
    }

    #[test]
    fn execute_copies_directory_tree() {
        let temp = tempdir().expect("tempdir");
        let source_root = temp.path().join("source");
        let nested = source_root.join("nested");
        fs::create_dir_all(&nested).expect("create nested");
        fs::write(nested.join("file.txt"), b"tree").expect("write file");

        let dest_root = temp.path().join("dest");
        let operands = vec![
            source_root.clone().into_os_string(),
            dest_root.clone().into_os_string(),
        ];
        let plan = LocalCopyPlan::from_operands(&operands).expect("plan");

        let summary = plan.execute().expect("copy succeeds");
        assert_eq!(
            fs::read(dest_root.join("nested").join("file.txt")).expect("read"),
            b"tree"
        );
        assert_eq!(summary.files_copied(), 1);
        assert!(summary.directories_created() >= 1);
    }

    #[test]
    fn execute_skips_rewriting_identical_destination() {
        let temp = tempdir().expect("tempdir");
        let source = temp.path().join("source.txt");
        let destination = temp.path().join("dest.txt");

        fs::write(&source, b"identical").expect("write source");
        fs::write(&destination, b"identical").expect("write destination");

        let source_metadata = fs::metadata(&source).expect("source metadata");
        let source_mtime = FileTime::from_last_modification_time(&source_metadata);
        set_file_mtime(&destination, source_mtime).expect("align destination mtime");

        let mut dest_perms = fs::metadata(&destination)
            .expect("destination metadata")
            .permissions();
        dest_perms.set_readonly(true);
        fs::set_permissions(&destination, dest_perms).expect("set destination readonly");

        let operands = vec![
            source.clone().into_os_string(),
            destination.clone().into_os_string(),
        ];
        let plan = LocalCopyPlan::from_operands(&operands).expect("plan");

        let summary = plan
            .execute_with_options(
                LocalCopyExecution::Apply,
                LocalCopyOptions::default().permissions(true).times(true),
            )
            .expect("copy succeeds without rewriting");

        let final_perms = fs::metadata(&destination)
            .expect("destination metadata")
            .permissions();
        assert!(
            !final_perms.readonly(),
            "destination permissions should match writable source"
        );
        assert_eq!(
            fs::read(&destination).expect("destination contents"),
            b"identical"
        );
        assert_eq!(summary.files_copied(), 0);
    }

    #[cfg(unix)]
    #[test]
    fn execute_copies_symbolic_link() {
        use std::os::unix::fs::symlink;

        let temp = tempdir().expect("tempdir");
        let target = temp.path().join("target.txt");
        fs::write(&target, b"target").expect("write target");

        let link = temp.path().join("link");
        symlink(&target, &link).expect("create link");
        let dest_link = temp.path().join("dest-link");

        let operands = vec![link.into_os_string(), dest_link.clone().into_os_string()];
        let plan = LocalCopyPlan::from_operands(&operands).expect("plan");

        let summary = plan.execute().expect("copy succeeds");
        let copied = fs::read_link(dest_link).expect("read copied link");
        assert_eq!(copied, target);
        assert_eq!(summary.symlinks_copied(), 1);
    }

    #[cfg(unix)]
    #[test]
    fn execute_does_not_preserve_metadata_by_default() {
        use filetime::{FileTime, set_file_times};
        use std::os::unix::fs::PermissionsExt;

        let temp = tempdir().expect("tempdir");
        let source = temp.path().join("source.txt");
        let destination = temp.path().join("dest.txt");
        fs::write(&source, b"metadata").expect("write source");
        fs::write(&destination, b"metadata").expect("write dest");

        fs::set_permissions(&source, PermissionsExt::from_mode(0o640)).expect("set perms");
        let atime = FileTime::from_unix_time(1_700_000_000, 123_000_000);
        let mtime = FileTime::from_unix_time(1_700_000_100, 456_000_000);
        set_file_times(&source, atime, mtime).expect("set times");

        let operands = vec![
            source.into_os_string(),
            destination.clone().into_os_string(),
        ];
        let plan = LocalCopyPlan::from_operands(&operands).expect("plan");
        let summary = plan.execute().expect("copy succeeds");

        let metadata = fs::metadata(&destination).expect("dest metadata");
        assert_ne!(metadata.permissions().mode() & 0o777, 0o640);
        let dest_atime = FileTime::from_last_access_time(&metadata);
        let dest_mtime = FileTime::from_last_modification_time(&metadata);
        assert_ne!(dest_atime, atime);
        assert_ne!(dest_mtime, mtime);
        assert_eq!(summary.files_copied(), 0);
    }

    #[cfg(unix)]
    #[test]
    fn execute_preserves_metadata_when_requested() {
        use filetime::{FileTime, set_file_times};
        use std::os::unix::fs::PermissionsExt;

        let temp = tempdir().expect("tempdir");
        let source = temp.path().join("source.txt");
        let destination = temp.path().join("dest.txt");
        fs::write(&source, b"metadata").expect("write source");
        fs::write(&destination, b"metadata").expect("write dest");

        fs::set_permissions(&source, PermissionsExt::from_mode(0o640)).expect("set perms");
        let atime = FileTime::from_unix_time(1_700_000_000, 123_000_000);
        let mtime = FileTime::from_unix_time(1_700_000_100, 456_000_000);
        set_file_times(&source, atime, mtime).expect("set times");

        let operands = vec![
            source.into_os_string(),
            destination.clone().into_os_string(),
        ];
        let plan = LocalCopyPlan::from_operands(&operands).expect("plan");
        let options = LocalCopyOptions::default().permissions(true).times(true);
        let summary = plan
            .execute_with_options(LocalCopyExecution::Apply, options)
            .expect("copy succeeds");

        let metadata = fs::metadata(&destination).expect("dest metadata");
        assert_eq!(metadata.permissions().mode() & 0o777, 0o640);
        let dest_atime = FileTime::from_last_access_time(&metadata);
        let dest_mtime = FileTime::from_last_modification_time(&metadata);
        assert_eq!(dest_atime, atime);
        assert_eq!(dest_mtime, mtime);
        assert_eq!(summary.files_copied(), 1);
    }

    #[cfg(unix)]
    #[test]
    fn execute_preserves_ownership_when_requested() {
        use rustix::fs::{AtFlags, chownat};
        use std::os::unix::fs::MetadataExt;

        if rustix::process::geteuid().as_raw() != 0 {
            return;
        }

        let temp = tempdir().expect("tempdir");
        let source = temp.path().join("source.txt");
        let destination = temp.path().join("dest.txt");
        fs::write(&source, b"metadata").expect("write source");

        let owner = 23_456;
        let group = 65_432;
        chownat(
            rustix::fs::CWD,
            &source,
            Some(unix_ids::uid(owner)),
            Some(unix_ids::gid(group)),
            AtFlags::empty(),
        )
        .expect("assign ownership");

        let operands = vec![
            source.clone().into_os_string(),
            destination.clone().into_os_string(),
        ];
        let plan = LocalCopyPlan::from_operands(&operands).expect("plan");

        let summary = plan
            .execute_with_options(
                LocalCopyExecution::Apply,
                LocalCopyOptions::default().owner(true).group(true),
            )
            .expect("copy succeeds");

        let metadata = fs::metadata(&destination).expect("dest metadata");
        assert_eq!(metadata.uid(), owner);
        assert_eq!(metadata.gid(), group);
        assert_eq!(summary.files_copied(), 1);
    }

    #[cfg(unix)]
    #[test]
    fn execute_copies_fifo() {
        use filetime::{FileTime, set_file_times};
        use rustix::fs::{CWD, FileType, Mode, makedev, mknodat};
        use std::os::unix::fs::{FileTypeExt, PermissionsExt};

        let temp = tempdir().expect("tempdir");
        let source_fifo = temp.path().join("source.pipe");
        mknodat(
            CWD,
            &source_fifo,
            FileType::Fifo,
            Mode::from_bits_truncate(0o640),
            makedev(0, 0),
        )
        .expect("mkfifo");

        let atime = FileTime::from_unix_time(1_700_050_000, 123_000_000);
        let mtime = FileTime::from_unix_time(1_700_060_000, 456_000_000);
        set_file_times(&source_fifo, atime, mtime).expect("set fifo timestamps");
        fs::set_permissions(&source_fifo, PermissionsExt::from_mode(0o640))
            .expect("set fifo permissions");

        let source_fifo_path = source_fifo.clone();
        let destination_fifo = temp.path().join("dest.pipe");
        let operands = vec![
            source_fifo.into_os_string(),
            destination_fifo.clone().into_os_string(),
        ];
        let plan = LocalCopyPlan::from_operands(&operands).expect("plan");

        let src_metadata = fs::symlink_metadata(&source_fifo_path).expect("source metadata");
        assert_eq!(src_metadata.permissions().mode() & 0o777, 0o640);
        let src_atime = FileTime::from_last_access_time(&src_metadata);
        let src_mtime = FileTime::from_last_modification_time(&src_metadata);
        assert_eq!(src_atime, atime);
        assert_eq!(src_mtime, mtime);

        let summary = plan
            .execute_with_options(
                LocalCopyExecution::Apply,
                LocalCopyOptions::default().permissions(true).times(true),
            )
            .expect("fifo copy succeeds");

        let dest_metadata = fs::symlink_metadata(&destination_fifo).expect("dest metadata");
        assert!(dest_metadata.file_type().is_fifo());
        assert_eq!(dest_metadata.permissions().mode() & 0o777, 0o640);
        let dest_atime = FileTime::from_last_access_time(&dest_metadata);
        let dest_mtime = FileTime::from_last_modification_time(&dest_metadata);
        assert_eq!(dest_atime, atime);
        assert_eq!(dest_mtime, mtime);
        assert_eq!(summary.fifos_created(), 1);
    }

    #[cfg(unix)]
    #[test]
    fn execute_copies_fifo_within_directory() {
        use filetime::{FileTime, set_file_times};
        use rustix::fs::{CWD, FileType, Mode, makedev, mknodat};
        use std::os::unix::fs::{FileTypeExt, PermissionsExt};

        let temp = tempdir().expect("tempdir");
        let source_root = temp.path().join("source");
        let nested = source_root.join("dir");
        fs::create_dir_all(&nested).expect("create nested");

        let source_fifo = nested.join("pipe");
        mknodat(
            CWD,
            &source_fifo,
            FileType::Fifo,
            Mode::from_bits_truncate(0o620),
            makedev(0, 0),
        )
        .expect("mkfifo");

        let atime = FileTime::from_unix_time(1_700_070_000, 111_000_000);
        let mtime = FileTime::from_unix_time(1_700_080_000, 222_000_000);
        set_file_times(&source_fifo, atime, mtime).expect("set fifo timestamps");
        fs::set_permissions(&source_fifo, PermissionsExt::from_mode(0o620))
            .expect("set fifo permissions");

        let source_fifo_path = source_fifo.clone();
        let dest_root = temp.path().join("dest");
        let mut source_operand = source_root.clone().into_os_string();
        source_operand.push(std::path::MAIN_SEPARATOR.to_string());
        let operands = vec![source_operand, dest_root.clone().into_os_string()];
        let plan = LocalCopyPlan::from_operands(&operands).expect("plan");

        let src_metadata = fs::symlink_metadata(&source_fifo_path).expect("source metadata");
        assert_eq!(src_metadata.permissions().mode() & 0o777, 0o620);
        let src_atime = FileTime::from_last_access_time(&src_metadata);
        let src_mtime = FileTime::from_last_modification_time(&src_metadata);
        assert_eq!(src_atime, atime);
        assert_eq!(src_mtime, mtime);

        let summary = plan
            .execute_with_options(
                LocalCopyExecution::Apply,
                LocalCopyOptions::default().permissions(true).times(true),
            )
            .expect("fifo copy succeeds");

        let dest_fifo = dest_root.join("dir").join("pipe");
        let metadata = fs::symlink_metadata(&dest_fifo).expect("dest fifo metadata");
        assert!(metadata.file_type().is_fifo());
        assert_eq!(metadata.permissions().mode() & 0o777, 0o620);
        let dest_atime = FileTime::from_last_access_time(&metadata);
        let dest_mtime = FileTime::from_last_modification_time(&metadata);
        assert_eq!(dest_atime, atime);
        assert_eq!(dest_mtime, mtime);
        assert_eq!(summary.fifos_created(), 1);
    }

    #[test]
    fn execute_with_trailing_separator_copies_contents() {
        let temp = tempdir().expect("tempdir");
        let source_root = temp.path().join("source");
        let nested = source_root.join("nested");
        fs::create_dir_all(&nested).expect("create nested");
        fs::write(nested.join("file.txt"), b"contents").expect("write file");

        let dest_root = temp.path().join("dest");
        let mut source_operand = source_root.clone().into_os_string();
        source_operand.push(std::path::MAIN_SEPARATOR.to_string());
        let operands = vec![source_operand, dest_root.clone().into_os_string()];
        let plan = LocalCopyPlan::from_operands(&operands).expect("plan");

        let summary = plan.execute().expect("copy succeeds");
        assert!(dest_root.join("nested").exists());
        assert!(!dest_root.join("source").exists());
        assert!(summary.files_copied() >= 1);
    }

    #[test]
    fn execute_with_delete_removes_extraneous_entries() {
        let temp = tempdir().expect("tempdir");
        let source_root = temp.path().join("source");
        fs::create_dir_all(&source_root).expect("create source root");
        fs::write(source_root.join("keep.txt"), b"fresh").expect("write keep");

        let dest_root = temp.path().join("dest");
        fs::create_dir_all(&dest_root).expect("create dest root");
        fs::write(dest_root.join("keep.txt"), b"stale").expect("write stale");
        fs::write(dest_root.join("extra.txt"), b"extra").expect("write extra");

        let mut source_operand = source_root.clone().into_os_string();
        source_operand.push(std::path::MAIN_SEPARATOR.to_string());
        let operands = vec![source_operand, dest_root.clone().into_os_string()];
        let plan = LocalCopyPlan::from_operands(&operands).expect("plan");
        let options = LocalCopyOptions::default().delete(true);

        let summary = plan
            .execute_with_options(LocalCopyExecution::Apply, options)
            .expect("copy succeeds");

        assert_eq!(
            fs::read(dest_root.join("keep.txt")).expect("read keep"),
            b"fresh"
        );
        assert!(!dest_root.join("extra.txt").exists());
        assert_eq!(summary.files_copied(), 1);
        assert_eq!(summary.items_deleted(), 1);
    }

    #[test]
    fn execute_with_delete_respects_dry_run() {
        let temp = tempdir().expect("tempdir");
        let source_root = temp.path().join("source");
        fs::create_dir_all(&source_root).expect("create source root");
        fs::write(source_root.join("keep.txt"), b"fresh").expect("write keep");

        let dest_root = temp.path().join("dest");
        fs::create_dir_all(&dest_root).expect("create dest root");
        fs::write(dest_root.join("keep.txt"), b"stale").expect("write stale");
        fs::write(dest_root.join("extra.txt"), b"extra").expect("write extra");

        let mut source_operand = source_root.into_os_string();
        source_operand.push(std::path::MAIN_SEPARATOR.to_string());
        let operands = vec![source_operand, dest_root.clone().into_os_string()];
        let plan = LocalCopyPlan::from_operands(&operands).expect("plan");
        let options = LocalCopyOptions::default().delete(true);

        let summary = plan
            .execute_with_options(LocalCopyExecution::DryRun, options)
            .expect("dry-run succeeds");

        assert_eq!(
            fs::read(dest_root.join("keep.txt")).expect("read keep"),
            b"stale"
        );
        assert!(dest_root.join("extra.txt").exists());
        assert_eq!(summary.files_copied(), 1);
        assert_eq!(summary.items_deleted(), 1);
    }

    #[test]
    fn execute_with_dry_run_leaves_destination_absent() {
        let temp = tempdir().expect("tempdir");
        let source = temp.path().join("source.txt");
        let destination = temp.path().join("dest.txt");
        fs::write(&source, b"preview").expect("write source");

        let operands = vec![
            source.into_os_string(),
            destination.clone().into_os_string(),
        ];
        let plan = LocalCopyPlan::from_operands(&operands).expect("plan");

        plan.execute_with(LocalCopyExecution::DryRun)
            .expect("dry-run succeeds");

        assert!(!destination.exists());
    }

    #[test]
    fn execute_with_dry_run_detects_directory_conflict() {
        let temp = tempdir().expect("tempdir");
        let source = temp.path().join("source.txt");
        fs::write(&source, b"data").expect("write source");

        let dest_root = temp.path().join("dest");
        fs::create_dir_all(&dest_root).expect("create dest root");
        let conflict_dir = dest_root.join("source.txt");
        fs::create_dir_all(&conflict_dir).expect("create conflicting directory");

        let operands = vec![source.into_os_string(), dest_root.into_os_string()];
        let plan = LocalCopyPlan::from_operands(&operands).expect("plan");

        let error = plan
            .execute_with(LocalCopyExecution::DryRun)
            .expect_err("dry-run should detect conflict");

        match error.into_kind() {
            LocalCopyErrorKind::InvalidArgument(reason) => {
                assert_eq!(reason, LocalCopyArgumentError::ReplaceDirectoryWithFile);
            }
            other => panic!("unexpected error kind: {:?}", other),
        }
    }

    #[cfg(unix)]
    #[test]
    fn execute_preserves_hard_links() {
        use std::os::unix::fs::MetadataExt;

        let temp = tempdir().expect("tempdir");
        let source_root = temp.path().join("source");
        fs::create_dir_all(&source_root).expect("create source root");
        let file_a = source_root.join("file-a");
        let file_b = source_root.join("file-b");
        fs::write(&file_a, b"shared").expect("write source file");
        fs::hard_link(&file_a, &file_b).expect("create hard link");

        let dest_root = temp.path().join("dest");
        let operands = vec![
            source_root.into_os_string(),
            dest_root.clone().into_os_string(),
        ];
        let plan = LocalCopyPlan::from_operands(&operands).expect("plan");

        let summary = plan.execute().expect("copy succeeds");

        let dest_a = dest_root.join("file-a");
        let dest_b = dest_root.join("file-b");
        let metadata_a = fs::metadata(&dest_a).expect("metadata a");
        let metadata_b = fs::metadata(&dest_b).expect("metadata b");

        assert_eq!(metadata_a.ino(), metadata_b.ino());
        assert_eq!(metadata_a.nlink(), 2);
        assert_eq!(metadata_b.nlink(), 2);
        assert_eq!(fs::read(&dest_a).expect("read dest a"), b"shared");
        assert_eq!(fs::read(&dest_b).expect("read dest b"), b"shared");
        assert!(summary.hard_links_created() >= 1);
    }

    #[cfg(unix)]
    #[test]
    fn execute_with_sparse_enabled_creates_holes() {
        use std::os::unix::fs::MetadataExt;

        let temp = tempdir().expect("tempdir");
        let source = temp.path().join("sparse.bin");
        let mut source_file = fs::File::create(&source).expect("create source");
        source_file.write_all(&[0xAA]).expect("write leading byte");
        source_file
            .seek(SeekFrom::Start(2 * 1024 * 1024))
            .expect("seek to create hole");
        source_file.write_all(&[0xBB]).expect("write trailing byte");
        source_file.set_len(4 * 1024 * 1024).expect("extend source");

        let dense_dest = temp.path().join("dense.bin");
        let sparse_dest = temp.path().join("sparse-copy.bin");

        let plan_dense = LocalCopyPlan::from_operands(&[
            source.clone().into_os_string(),
            dense_dest.clone().into_os_string(),
        ])
        .expect("plan dense");
        plan_dense
            .execute_with_options(LocalCopyExecution::Apply, LocalCopyOptions::default())
            .expect("dense copy succeeds");

        let plan_sparse = LocalCopyPlan::from_operands(&[
            source.into_os_string(),
            sparse_dest.clone().into_os_string(),
        ])
        .expect("plan sparse");
        plan_sparse
            .execute_with_options(
                LocalCopyExecution::Apply,
                LocalCopyOptions::default().sparse(true),
            )
            .expect("sparse copy succeeds");

        let dense_meta = fs::metadata(&dense_dest).expect("dense metadata");
        let sparse_meta = fs::metadata(&sparse_dest).expect("sparse metadata");

        assert_eq!(dense_meta.len(), sparse_meta.len());
        assert!(sparse_meta.blocks() < dense_meta.blocks());
    }

    #[test]
    fn execute_with_bandwidth_limit_records_sleep() {
        super::take_recorded_sleeps();

        let temp = tempdir().expect("tempdir");
        let source = temp.path().join("source.bin");
        let destination = temp.path().join("dest.bin");
        fs::write(&source, vec![0xAA; 4 * 1024]).expect("write source");

        let operands = vec![
            source.into_os_string(),
            destination.clone().into_os_string(),
        ];
        let plan = LocalCopyPlan::from_operands(&operands).expect("plan");

        let options =
            LocalCopyOptions::default().bandwidth_limit(Some(NonZeroU64::new(1024).unwrap()));
        let summary = plan
            .execute_with_options(LocalCopyExecution::Apply, options)
            .expect("copy succeeds");

        assert_eq!(fs::read(&destination).expect("read dest").len(), 4 * 1024);

        let recorded = super::take_recorded_sleeps();
        assert!(
            !recorded.is_empty(),
            "expected bandwidth limiter to schedule sleeps"
        );
        let total = recorded
            .into_iter()
            .fold(Duration::ZERO, |acc, duration| acc + duration);
        let expected = Duration::from_secs(4);
        let diff = if total > expected {
            total - expected
        } else {
            expected - total
        };
        assert!(
            diff <= Duration::from_millis(50),
            "expected sleep duration near {:?}, got {:?}",
            expected,
            total
        );
        assert_eq!(summary.files_copied(), 1);
    }

    #[test]
    fn execute_without_bandwidth_limit_does_not_sleep() {
        super::take_recorded_sleeps();

        let temp = tempdir().expect("tempdir");
        let source = temp.path().join("source.txt");
        let destination = temp.path().join("dest.txt");
        fs::write(&source, b"no limit").expect("write source");

        let operands = vec![
            source.into_os_string(),
            destination.clone().into_os_string(),
        ];
        let plan = LocalCopyPlan::from_operands(&operands).expect("plan");
        let summary = plan.execute().expect("copy succeeds");

        assert_eq!(fs::read(destination).expect("read dest"), b"no limit");
        let recorded = super::take_recorded_sleeps();
        assert!(recorded.is_empty(), "unexpected sleep durations recorded");
        assert_eq!(summary.files_copied(), 1);
    }

    #[test]
    fn execute_respects_exclude_filter() {
        let temp = tempdir().expect("tempdir");
        let source = temp.path().join("source");
        let dest = temp.path().join("dest");
        fs::create_dir_all(&source).expect("create source");
        fs::create_dir_all(&dest).expect("create dest");
        fs::write(source.join("keep.txt"), b"keep").expect("write keep");
        fs::write(source.join("skip.tmp"), b"skip").expect("write skip");

        let operands = vec![
            source.clone().into_os_string(),
            dest.clone().into_os_string(),
        ];
        let plan = LocalCopyPlan::from_operands(&operands).expect("plan");
        let filters = FilterSet::from_rules([rsync_filters::FilterRule::exclude("*.tmp")])
            .expect("compile filters");
        let options = LocalCopyOptions::default().filters(Some(filters));

        let summary = plan
            .execute_with_options(LocalCopyExecution::Apply, options)
            .expect("copy succeeds");

        let target_root = dest.join("source");
        assert!(target_root.join("keep.txt").exists());
        assert!(!target_root.join("skip.tmp").exists());
        assert!(summary.files_copied() >= 1);
    }

    #[test]
    fn execute_respects_include_filter_override() {
        let temp = tempdir().expect("tempdir");
        let source = temp.path().join("source");
        let dest = temp.path().join("dest");
        fs::create_dir_all(&source).expect("create source");
        fs::create_dir_all(&dest).expect("create dest");
        fs::write(source.join("keep.tmp"), b"keep").expect("write keep");
        fs::write(source.join("skip.tmp"), b"skip").expect("write skip");

        let operands = vec![
            source.clone().into_os_string(),
            dest.clone().into_os_string(),
        ];
        let plan = LocalCopyPlan::from_operands(&operands).expect("plan");
        let filters = FilterSet::from_rules([
            rsync_filters::FilterRule::exclude("*.tmp"),
            rsync_filters::FilterRule::include("keep.tmp"),
        ])
        .expect("compile filters");
        let options = LocalCopyOptions::default().filters(Some(filters));

        let summary = plan
            .execute_with_options(LocalCopyExecution::Apply, options)
            .expect("copy succeeds");

        let target_root = dest.join("source");
        assert!(target_root.join("keep.tmp").exists());
        assert!(!target_root.join("skip.tmp").exists());
        assert!(summary.files_copied() >= 1);
    }

    #[test]
    fn delete_respects_exclude_filters() {
        let temp = tempdir().expect("tempdir");
        let source = temp.path().join("source");
        let dest = temp.path().join("dest");
        fs::create_dir_all(&source).expect("create source");
        fs::create_dir_all(&dest).expect("create dest");
        fs::write(source.join("keep.txt"), b"keep").expect("write keep");

        let target_root = dest.join("source");
        fs::create_dir_all(&target_root).expect("create target root");
        fs::write(target_root.join("skip.tmp"), b"dest skip").expect("write existing skip");
        fs::write(target_root.join("extra.txt"), b"extra").expect("write extra");

        let operands = vec![
            source.clone().into_os_string(),
            dest.clone().into_os_string(),
        ];
        let plan = LocalCopyPlan::from_operands(&operands).expect("plan");
        let filters = FilterSet::from_rules([rsync_filters::FilterRule::exclude("*.tmp")])
            .expect("compile filters");
        let options = LocalCopyOptions::default()
            .delete(true)
            .filters(Some(filters));

        let summary = plan
            .execute_with_options(LocalCopyExecution::Apply, options)
            .expect("copy succeeds");

        let target_root = dest.join("source");
        assert!(target_root.join("keep.txt").exists());
        assert!(!target_root.join("extra.txt").exists());
        let skip_path = target_root.join("skip.tmp");
        assert!(skip_path.exists());
        assert_eq!(fs::read(skip_path).expect("read skip"), b"dest skip");
        assert!(summary.files_copied() >= 1);
        assert_eq!(summary.items_deleted(), 1);
    }
}<|MERGE_RESOLUTION|>--- conflicted
+++ resolved
@@ -191,28 +191,16 @@
         mode: LocalCopyExecution,
         options: LocalCopyOptions,
     ) -> Result<LocalCopySummary, LocalCopyError> {
-<<<<<<< HEAD
-        copy_sources(self, mode, options).map(CopyOutcome::into_summary)
-    }
-
-    /// Executes the planned copy and returns the detailed event report.
-=======
         copy_sources(self, mode, options).map(CopyContext::into_summary)
     }
 
     /// Executes the planned copy and returns a detailed report of performed actions.
->>>>>>> 5db62fc1
     pub fn execute_with_report(
         &self,
         mode: LocalCopyExecution,
         options: LocalCopyOptions,
-<<<<<<< HEAD
-    ) -> Result<(LocalCopySummary, LocalCopyReport), LocalCopyError> {
-        copy_sources(self, mode, options).map(CopyOutcome::into_summary_and_report)
-=======
     ) -> Result<LocalCopyReport, LocalCopyError> {
         copy_sources(self, mode, options).map(CopyContext::into_report)
->>>>>>> 5db62fc1
     }
 }
 
@@ -1172,11 +1160,7 @@
     plan: &LocalCopyPlan,
     mode: LocalCopyExecution,
     options: LocalCopyOptions,
-<<<<<<< HEAD
-) -> Result<CopyOutcome, LocalCopyError> {
-=======
 ) -> Result<CopyContext, LocalCopyError> {
->>>>>>> 5db62fc1
     let mut context = CopyContext::new(mode, options);
 
     let multiple_sources = plan.sources.len() > 1;
@@ -1291,11 +1275,7 @@
         }
     }
 
-<<<<<<< HEAD
-    Ok(context.into_outcome())
-=======
     Ok(context)
->>>>>>> 5db62fc1
 }
 
 fn query_destination_state(path: &Path) -> Result<DestinationState, LocalCopyError> {
