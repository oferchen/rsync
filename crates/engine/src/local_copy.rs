//! # Overview
//!
//! Implements deterministic local filesystem copies used by the current
//! `oc-rsync` development snapshot. The module constructs
//! [`LocalCopyPlan`] values from CLI-style operands and executes them while
//! preserving permissions, timestamps, and optional ownership metadata via
//! [`rsync_meta`].
//!
//! # Design
//!
//! - [`LocalCopyPlan`] encapsulates parsed operands and exposes
//!   [`LocalCopyPlan::execute`] for performing the copy.
//! - [`LocalCopyError`] mirrors upstream exit codes so higher layers can render
//!   canonical diagnostics.
//! - [`LocalCopyOptions`] configures behaviours such as deleting destination
//!   entries that are absent from the source when `--delete` is requested,
//!   pruning excluded entries when `--delete-excluded` is enabled, or
//!   preserving ownership/group metadata when `--owner`/`--group` are supplied.
//! - Helper functions preserve metadata after content writes, matching upstream
//!   rsync's ordering and covering regular files, directories, symbolic links,
//!   FIFOs, and device nodes when the caller enables the corresponding options.
//!   Hard linked files are reproduced as hard links in the destination when the
//!   platform exposes inode identifiers, and optional sparse handling skips
//!   zero-filled regions when requested so destination files retain holes present
//!   in the source.
//!
//! # Invariants
//!
//! - Plans never mutate their source list after construction.
//! - Copy operations create parent directories before writing files or links.
//! - Metadata application occurs after file contents are written.
//!
//! # Examples
//!
//! ```
//! use rsync_engine::local_copy::LocalCopyPlan;
//! use std::ffi::OsString;
//!
//! # let temp = tempfile::tempdir().unwrap();
//! # let source = temp.path().join("source.txt");
//! # let dest = temp.path().join("dest.txt");
//! # std::fs::write(&source, b"data").unwrap();
//! # std::fs::write(&dest, b"").unwrap();
//! let operands = vec![OsString::from("source.txt"), OsString::from("dest.txt")];
//! let plan = LocalCopyPlan::from_operands(&operands).expect("plan");
//! # let operands = vec![source.into_os_string(), dest.into_os_string()];
//! # let plan = LocalCopyPlan::from_operands(&operands).unwrap();
//! let summary = plan.execute().expect("copy succeeds");
//! assert_eq!(summary.files_copied(), 1);
//! ```

use std::cell::RefCell;
use std::cmp::Ordering;
use std::collections::{HashMap, HashSet, VecDeque};
use std::error::Error;
use std::ffi::{OsStr, OsString};
use std::fmt;
use std::fs;
use std::io::{self, Read, Seek, SeekFrom, Write};
use std::num::{NonZeroU8, NonZeroU64};
use std::path::{Path, PathBuf};
use std::process;
use std::rc::Rc;
use std::sync::atomic::{AtomicUsize, Ordering as AtomicOrdering};
use std::time::{Duration, Instant, SystemTime};

use globset::{GlobBuilder, GlobMatcher};
use rsync_bandwidth::BandwidthLimiter;
use rsync_checksums::RollingChecksum;
use rsync_checksums::strong::Md5;
use rsync_compress::zlib::{CompressionLevel, CountingZlibEncoder};
use rsync_filters::{FilterRule, FilterSet};
#[cfg(feature = "acl")]
use rsync_meta::sync_acls;
#[cfg(feature = "xattr")]
use rsync_meta::sync_xattrs;
use rsync_meta::{
    MetadataError, MetadataOptions, apply_directory_metadata_with_options,
    apply_file_metadata_with_options, apply_symlink_metadata_with_options, create_device_node,
    create_fifo,
};
use rsync_protocol::ProtocolVersion;

use crate::delta::{DeltaSignatureIndex, SignatureLayoutParams, calculate_signature_layout};
use crate::signature::{
    SignatureAlgorithm, SignatureBlock, SignatureError, generate_file_signature,
};

const COPY_BUFFER_SIZE: usize = 128 * 1024;
static NEXT_TEMP_FILE_ID: AtomicUsize = AtomicUsize::new(0);

#[cfg(test)]
thread_local! {
    static HARD_LINK_OVERRIDE: RefCell<Option<Box<dyn Fn(&Path, &Path) -> io::Result<()> + 'static>>> =
        const { RefCell::new(None) };
}

#[cfg(test)]
fn with_hard_link_override<F, R>(override_fn: F, action: impl FnOnce() -> R) -> R
where
    F: Fn(&Path, &Path) -> io::Result<()> + 'static,
{
    struct ResetGuard;

    impl Drop for ResetGuard {
        fn drop(&mut self) {
            HARD_LINK_OVERRIDE.with(|cell| {
                cell.replace(None);
            });
        }
    }

    HARD_LINK_OVERRIDE.with(|cell| {
        cell.replace(Some(Box::new(override_fn)));
    });
    let guard = ResetGuard;
    let result = action();
    drop(guard);
    result
}

fn create_hard_link(source: &Path, destination: &Path) -> io::Result<()> {
    #[cfg(test)]
    if let Some(result) = HARD_LINK_OVERRIDE.with(|cell| {
        cell.borrow()
            .as_ref()
            .map(|override_fn| override_fn(source, destination))
    }) {
        return result;
    }

    fs::hard_link(source, destination)
}

#[cfg(unix)]
const CROSS_DEVICE_ERROR_CODE: i32 = 18;

#[cfg(windows)]
const CROSS_DEVICE_ERROR_CODE: i32 = 17;

#[cfg(not(any(unix, windows)))]
const CROSS_DEVICE_ERROR_CODE: i32 = 18;

/// Rule kind enforced for entries inside a dir-merge file when modifiers
/// request include-only or exclude-only semantics.
#[derive(Clone, Copy, Debug, Eq, PartialEq)]
pub enum DirMergeEnforcedKind {
    /// All entries are treated as include rules.
    Include,
    /// All entries are treated as exclude rules.
    Exclude,
}

#[derive(Clone, Debug, Eq, PartialEq)]
enum DirMergeParser {
    Lines {
        enforce_kind: Option<DirMergeEnforcedKind>,
        allow_comments: bool,
    },
    Whitespace {
        enforce_kind: Option<DirMergeEnforcedKind>,
    },
}

impl DirMergeParser {
    const fn enforce_kind(&self) -> Option<DirMergeEnforcedKind> {
        match self {
            Self::Lines { enforce_kind, .. } | Self::Whitespace { enforce_kind } => *enforce_kind,
        }
    }

    const fn allows_comments(&self) -> bool {
        matches!(
            self,
            Self::Lines {
                allow_comments: true,
                ..
            }
        )
    }

    const fn is_whitespace(&self) -> bool {
        matches!(self, Self::Whitespace { .. })
    }
}

/// Behavioural modifiers applied to a per-directory filter merge.
#[derive(Clone, Debug, Eq, PartialEq)]
pub struct DirMergeOptions {
    inherit: bool,
    exclude_self: bool,
    parser: DirMergeParser,
    allow_list_clear: bool,
    sender_side: SideState,
    receiver_side: SideState,
    anchor_root: bool,
}

impl DirMergeOptions {
    /// Creates default merge options: inherited rules, line-based parsing,
    /// comment support, and permission for list-clearing directives.
    #[must_use]
    pub const fn new() -> Self {
        Self {
            inherit: true,
            exclude_self: false,
            parser: DirMergeParser::Lines {
                enforce_kind: None,
                allow_comments: true,
            },
            allow_list_clear: true,
            sender_side: SideState::Unspecified,
            receiver_side: SideState::Unspecified,
            anchor_root: false,
        }
    }

    /// Requests that the parsed rules be inherited by subdirectories.
    #[must_use]
    pub const fn inherit(mut self, inherit: bool) -> Self {
        self.inherit = inherit;
        self
    }

    /// Requests that the filter file be excluded from the transfer.
    #[must_use]
    pub const fn exclude_filter_file(mut self, exclude: bool) -> Self {
        self.exclude_self = exclude;
        self
    }

    /// Applies an enforced rule kind to entries parsed from the file.
    #[must_use]
    pub fn with_enforced_kind(mut self, kind: Option<DirMergeEnforcedKind>) -> Self {
        self.parser = match self.parser {
            DirMergeParser::Lines { allow_comments, .. } => DirMergeParser::Lines {
                enforce_kind: kind,
                allow_comments,
            },
            DirMergeParser::Whitespace { .. } => DirMergeParser::Whitespace { enforce_kind: kind },
        };
        self
    }

    /// Switches parsing to whitespace-separated tokens instead of whole lines.
    #[must_use]
    pub fn use_whitespace(mut self) -> Self {
        let enforce = self.parser.enforce_kind();
        self.parser = DirMergeParser::Whitespace {
            enforce_kind: enforce,
        };
        self
    }

    /// Toggles comment handling for line-based parsing.
    #[must_use]
    pub fn allow_comments(mut self, allow: bool) -> Self {
        self.parser = match self.parser {
            DirMergeParser::Lines { enforce_kind, .. } => DirMergeParser::Lines {
                enforce_kind,
                allow_comments: allow,
            },
            other => other,
        };
        self
    }

    /// Permits list-clearing `!` directives inside the merge file.
    #[must_use]
    pub const fn allow_list_clearing(mut self, allow: bool) -> Self {
        self.allow_list_clear = allow;
        self
    }

    /// Applies the sender-side modifier to rules loaded from the filter file.
    #[must_use]
    pub fn sender_modifier(mut self) -> Self {
        self.sender_side = SideState::Enabled;
        if matches!(self.receiver_side, SideState::Unspecified) {
            self.receiver_side = SideState::Disabled;
        }
        self
    }

    /// Applies the receiver-side modifier to rules loaded from the filter file.
    #[must_use]
    pub fn receiver_modifier(mut self) -> Self {
        self.receiver_side = SideState::Enabled;
        if matches!(self.sender_side, SideState::Unspecified) {
            self.sender_side = SideState::Disabled;
        }
        self
    }

    /// Overrides the sender/receiver applicability flags without inferring defaults.
    #[must_use]
    pub fn with_side_overrides(mut self, sender: Option<bool>, receiver: Option<bool>) -> Self {
        self.sender_side = match sender {
            Some(true) => SideState::Enabled,
            Some(false) => SideState::Disabled,
            None => SideState::Unspecified,
        };
        self.receiver_side = match receiver {
            Some(true) => SideState::Enabled,
            Some(false) => SideState::Disabled,
            None => SideState::Unspecified,
        };
        self
    }

    /// Requests that patterns within the filter file be anchored to the transfer root.
    #[must_use]
    pub const fn anchor_root(mut self, anchor: bool) -> Self {
        self.anchor_root = anchor;
        self
    }

    /// Returns whether the parsed rules should be inherited.
    #[must_use]
    pub const fn inherit_rules(&self) -> bool {
        self.inherit
    }

    /// Returns whether the filter file itself should be excluded from transfer.
    #[must_use]
    pub const fn excludes_self(&self) -> bool {
        self.exclude_self
    }

    /// Returns whether list-clearing directives are permitted.
    #[must_use]
    pub const fn list_clear_allowed(&self) -> bool {
        self.allow_list_clear
    }

    /// Returns the parser configuration used when reading the file.
    #[must_use]
    const fn parser(&self) -> &DirMergeParser {
        &self.parser
    }

    /// Reports whether whitespace tokenisation is enabled.
    #[must_use]
    pub const fn uses_whitespace(&self) -> bool {
        self.parser.is_whitespace()
    }

    /// Reports whether comment lines are honoured when parsing.
    #[must_use]
    pub const fn allows_comments(&self) -> bool {
        self.parser.allows_comments()
    }

    /// Returns the enforced rule kind, if any.
    #[must_use]
    pub const fn enforced_kind(&self) -> Option<DirMergeEnforcedKind> {
        self.parser.enforce_kind()
    }

    /// Reports whether loaded rules should apply to the sending side.
    #[must_use]
    pub const fn applies_to_sender(&self) -> bool {
        !matches!(self.sender_side, SideState::Disabled)
    }

    /// Optional override for the sender side when explicitly requested by modifiers.
    #[must_use]
    pub const fn sender_side_override(&self) -> Option<bool> {
        match self.sender_side {
            SideState::Unspecified => None,
            SideState::Enabled => Some(true),
            SideState::Disabled => Some(false),
        }
    }

    /// Reports whether loaded rules should apply to the receiving side.
    #[must_use]
    pub const fn applies_to_receiver(&self) -> bool {
        !matches!(self.receiver_side, SideState::Disabled)
    }

    /// Optional override for the receiver side when explicitly requested by modifiers.
    #[must_use]
    pub const fn receiver_side_override(&self) -> Option<bool> {
        match self.receiver_side {
            SideState::Unspecified => None,
            SideState::Enabled => Some(true),
            SideState::Disabled => Some(false),
        }
    }

    /// Reports whether patterns should be anchored to the transfer root.
    #[must_use]
    pub const fn anchor_root_enabled(&self) -> bool {
        self.anchor_root
    }
}

impl Default for DirMergeOptions {
    fn default() -> Self {
        Self::new()
    }
}

#[derive(Clone, Copy, Debug, Eq, PartialEq)]
enum SideState {
    Unspecified,
    Enabled,
    Disabled,
}

/// Exit code returned when operand validation fails.
const INVALID_OPERAND_EXIT_CODE: i32 = 23;
/// Exit code returned when no transfer operands are supplied.
const MISSING_OPERANDS_EXIT_CODE: i32 = 1;
/// Exit code returned when the transfer exceeds the configured timeout.
const TIMEOUT_EXIT_CODE: i32 = 30;

/// Ordered list of filter rules and per-directory merge directives.
#[derive(Clone, Debug, Default)]
pub struct FilterProgram {
    instructions: Vec<FilterInstruction>,
    dir_merge_rules: Vec<DirMergeRule>,
    exclude_if_present_rules: Vec<ExcludeIfPresentRule>,
}

impl FilterProgram {
    /// Builds a [`FilterProgram`] from the supplied entries.
    pub fn new<I>(entries: I) -> Result<Self, FilterProgramError>
    where
        I: IntoIterator<Item = FilterProgramEntry>,
    {
        let mut instructions = Vec::new();
        let mut dir_merge_rules = Vec::new();
        let mut exclude_if_present_rules = Vec::new();
        let mut current_segment = FilterSegment::default();

        for entry in entries {
            match entry {
                FilterProgramEntry::Rule(rule) => {
                    current_segment.push_rule(rule)?;
                }
                FilterProgramEntry::DirMerge(rule) => {
                    if !current_segment.is_empty() || instructions.is_empty() {
                        instructions.push(FilterInstruction::Segment(current_segment));
                        current_segment = FilterSegment::default();
                    }
                    let index = dir_merge_rules.len();
                    dir_merge_rules.push(rule);
                    instructions.push(FilterInstruction::DirMerge { index });
                }
                FilterProgramEntry::ExcludeIfPresent(rule) => {
                    if !current_segment.is_empty() || instructions.is_empty() {
                        instructions.push(FilterInstruction::Segment(current_segment));
                        current_segment = FilterSegment::default();
                    }
                    let index = exclude_if_present_rules.len();
                    exclude_if_present_rules.push(rule);
                    instructions.push(FilterInstruction::ExcludeIfPresent { index });
                }
            }
        }

        if !current_segment.is_empty() || instructions.is_empty() {
            instructions.push(FilterInstruction::Segment(current_segment));
        }

        Ok(Self {
            instructions,
            dir_merge_rules,
            exclude_if_present_rules,
        })
    }

    /// Returns the per-directory merge directives referenced by the program.
    #[must_use]
    pub fn dir_merge_rules(&self) -> &[DirMergeRule] {
        &self.dir_merge_rules
    }

    /// Reports whether the program contains no rules.
    #[must_use]
    pub fn is_empty(&self) -> bool {
        self.instructions
            .iter()
            .all(|instruction| match instruction {
                FilterInstruction::Segment(segment) => segment.is_empty(),
                FilterInstruction::DirMerge { .. } | FilterInstruction::ExcludeIfPresent { .. } => {
                    false
                }
            })
    }

    /// Evaluates the program for the provided path.
    fn evaluate(
        &self,
        path: &Path,
        is_dir: bool,
        dir_merge_layers: &[Vec<FilterSegment>],
        ephemeral_layers: Option<&[(usize, FilterSegment)]>,
        context: FilterContext,
    ) -> FilterOutcome {
        let mut outcome = FilterOutcome::default();

        for instruction in &self.instructions {
            match instruction {
                FilterInstruction::Segment(segment) => {
                    segment.apply(path, is_dir, &mut outcome, context)
                }
                FilterInstruction::DirMerge { index } => {
                    if let Some(layers) = dir_merge_layers.get(*index) {
                        for layer in layers {
                            layer.apply(path, is_dir, &mut outcome, context);
                        }
                    }
                    if let Some(ephemeral) = ephemeral_layers {
                        for (rule_index, segment) in ephemeral {
                            if *rule_index == *index {
                                segment.apply(path, is_dir, &mut outcome, context);
                            }
                        }
                    }
                }
                FilterInstruction::ExcludeIfPresent { .. } => {}
            }
        }

        outcome
    }

    fn should_exclude_directory(&self, directory: &Path) -> Result<bool, LocalCopyError> {
        for instruction in &self.instructions {
            if let FilterInstruction::ExcludeIfPresent { index } = instruction {
                let rule = &self.exclude_if_present_rules[*index];
                match rule.marker_exists(directory) {
                    Ok(true) => return Ok(true),
                    Ok(false) => continue,
                    Err(error) => {
                        let path = rule.marker_path(directory);
                        return Err(LocalCopyError::io(
                            "inspect exclude-if-present marker",
                            path,
                            error,
                        ));
                    }
                }
            }
        }

        Ok(false)
    }
}

#[derive(Clone, Copy, Debug, Eq, PartialEq)]
enum FilterContext {
    Transfer,
    Deletion,
}

/// Entry used to construct a [`FilterProgram`].
#[derive(Clone, Debug)]
pub enum FilterProgramEntry {
    /// Static include/exclude/protect rule.
    Rule(FilterRule),
    /// Per-directory merge directive.
    DirMerge(DirMergeRule),
    /// Exclude a directory when the marker file is present.
    ExcludeIfPresent(ExcludeIfPresentRule),
}

/// Error produced when compiling filter patterns into matchers fails.
#[derive(Debug)]
pub struct FilterProgramError {
    pattern: String,
    source: globset::Error,
}

impl FilterProgramError {
    fn new(pattern: String, source: globset::Error) -> Self {
        Self { pattern, source }
    }

    /// Returns the pattern that failed to compile.
    #[must_use]
    pub fn pattern(&self) -> &str {
        &self.pattern
    }
}

impl fmt::Display for FilterProgramError {
    fn fmt(&self, f: &mut fmt::Formatter<'_>) -> fmt::Result {
        write!(
            f,
            "failed to compile filter pattern '{}': {}",
            self.pattern, self.source
        )
    }
}

impl Error for FilterProgramError {
    fn source(&self) -> Option<&(dyn Error + 'static)> {
        Some(&self.source)
    }
}

/// Description of a `.rsync-filter` style per-directory rule.
#[derive(Clone, Debug, Eq, PartialEq)]
pub struct DirMergeRule {
    pattern: PathBuf,
    options: DirMergeOptions,
}

impl DirMergeRule {
    /// Creates a new [`DirMergeRule`].
    #[must_use]
    pub fn new(pattern: impl Into<PathBuf>, options: DirMergeOptions) -> Self {
        Self {
            pattern: pattern.into(),
            options,
        }
    }

    /// Returns the configured filter file pattern.
    #[must_use]
    pub fn pattern(&self) -> &Path {
        self.pattern.as_path()
    }

    /// Returns the behavioural modifiers applied to this merge rule.
    #[must_use]
    pub const fn options(&self) -> &DirMergeOptions {
        &self.options
    }
}

/// Excludes directories that contain a particular marker file.
#[derive(Clone, Debug, Eq, PartialEq)]
pub struct ExcludeIfPresentRule {
    raw_pattern: String,
    pattern: PathBuf,
}

impl ExcludeIfPresentRule {
    /// Creates a new rule that checks for the provided marker file.
    #[must_use]
    pub fn new(pattern: impl Into<String>) -> Self {
        let raw_pattern = pattern.into();
        let pattern = PathBuf::from(&raw_pattern);
        Self {
            raw_pattern,
            pattern,
        }
    }

    fn marker_path(&self, directory: &Path) -> PathBuf {
        if self.pattern.is_absolute() {
            self.pattern.clone()
        } else {
            directory.join(&self.pattern)
        }
    }

    fn marker_exists(&self, directory: &Path) -> io::Result<bool> {
        let target = self.marker_path(directory);
        match fs::symlink_metadata(&target) {
            Ok(_) => Ok(true),
            Err(error) if error.kind() == io::ErrorKind::NotFound => Ok(false),
            Err(error) => Err(error),
        }
    }
}

#[derive(Clone, Debug)]
enum FilterInstruction {
    Segment(FilterSegment),
    DirMerge { index: usize },
    ExcludeIfPresent { index: usize },
}

/// Compiled list of rules evaluated sequentially.
#[derive(Clone, Debug, Default)]
struct FilterSegment {
    include_exclude: Vec<CompiledRule>,
    protect: Vec<CompiledRule>,
}

impl FilterSegment {
    fn push_rule(&mut self, rule: FilterRule) -> Result<(), FilterProgramError> {
        match rule.action() {
            rsync_filters::FilterAction::Include | rsync_filters::FilterAction::Exclude => {
                self.include_exclude.push(CompiledRule::new(rule)?);
            }
            rsync_filters::FilterAction::Protect => {
                self.protect.push(CompiledRule::new(rule)?);
            }
        }
        Ok(())
    }

    fn is_empty(&self) -> bool {
        self.include_exclude.is_empty() && self.protect.is_empty()
    }

    fn apply(
        &self,
        path: &Path,
        is_dir: bool,
        outcome: &mut FilterOutcome,
        context: FilterContext,
    ) {
        for rule in &self.include_exclude {
            if rule.matches(path, is_dir) {
                match context {
                    FilterContext::Transfer => {
                        if rule.applies_to_sender {
                            outcome.set_transfer_allowed(matches!(
                                rule.action,
                                rsync_filters::FilterAction::Include
                            ));
                        }
                    }
                    FilterContext::Deletion => {
                        if rule.applies_to_receiver {
                            outcome.set_transfer_allowed(matches!(
                                rule.action,
                                rsync_filters::FilterAction::Include
                            ));
                        }
                    }
                }
            }
        }

        for rule in &self.protect {
            if rule.matches(path, is_dir) {
                let applies = match context {
                    FilterContext::Transfer => rule.applies_to_sender,
                    FilterContext::Deletion => rule.applies_to_receiver,
                };
                if applies {
                    outcome.protect();
                }
            }
        }
    }
}

type FilterSegmentLayers = Vec<Vec<FilterSegment>>;
type FilterSegmentStack = Vec<Vec<(usize, FilterSegment)>>;

#[derive(Clone, Copy, Debug)]
struct FilterOutcome {
    transfer_allowed: bool,
    protected: bool,
}

impl FilterOutcome {
    fn new() -> Self {
        Self {
            transfer_allowed: true,
            protected: false,
        }
    }

    fn allows_transfer(self) -> bool {
        self.transfer_allowed
    }

    fn allows_deletion(self) -> bool {
        self.transfer_allowed && !self.protected
    }

    fn allows_deletion_when_excluded_removed(self) -> bool {
        !self.protected
    }

    fn set_transfer_allowed(&mut self, allowed: bool) {
        self.transfer_allowed = allowed;
    }

    fn protect(&mut self) {
        self.protected = true;
    }
}

impl Default for FilterOutcome {
    fn default() -> Self {
        Self::new()
    }
}

#[derive(Clone, Debug)]
struct CompiledRule {
    action: rsync_filters::FilterAction,
    directory_only: bool,
    direct_matchers: Vec<GlobMatcher>,
    descendant_matchers: Vec<GlobMatcher>,
    applies_to_sender: bool,
    applies_to_receiver: bool,
}

impl CompiledRule {
    fn new(rule: FilterRule) -> Result<Self, FilterProgramError> {
        let action = rule.action();
        let applies_to_sender = rule.applies_to_sender();
        let applies_to_receiver = rule.applies_to_receiver();
        let pattern = rule.pattern().to_string();
        let (anchored, directory_only, core_pattern) = normalise_pattern(&pattern);

        let mut direct_patterns = HashSet::new();
        direct_patterns.insert(core_pattern.clone());
        if !anchored {
            direct_patterns.insert(format!("**/{}", core_pattern));
        }

        let mut descendant_patterns = HashSet::new();
        if directory_only
            || matches!(
                action,
                rsync_filters::FilterAction::Exclude | rsync_filters::FilterAction::Protect
            )
        {
            descendant_patterns.insert(format!("{}/**", core_pattern));
            if !anchored {
                descendant_patterns.insert(format!("**/{}/**", core_pattern));
            }
        }

        Ok(Self {
            action,
            directory_only,
            direct_matchers: compile_patterns(direct_patterns, &pattern)?,
            descendant_matchers: compile_patterns(descendant_patterns, &pattern)?,
            applies_to_sender,
            applies_to_receiver,
        })
    }

    fn matches(&self, path: &Path, is_dir: bool) -> bool {
        for matcher in &self.direct_matchers {
            if matcher.is_match(path) && (!self.directory_only || is_dir) {
                return true;
            }
        }

        for matcher in &self.descendant_matchers {
            if matcher.is_match(path) {
                return true;
            }
        }

        false
    }
}

fn compile_patterns(
    patterns: HashSet<String>,
    original: &str,
) -> Result<Vec<GlobMatcher>, FilterProgramError> {
    let mut unique: Vec<_> = patterns.into_iter().collect();
    unique.sort();

    let mut matchers = Vec::with_capacity(unique.len());
    for pattern in unique {
        let glob = GlobBuilder::new(&pattern)
            .literal_separator(true)
            .backslash_escape(true)
            .build()
            .map_err(|error| FilterProgramError::new(original.to_string(), error))?;
        matchers.push(glob.compile_matcher());
    }

    Ok(matchers)
}

fn normalise_pattern(pattern: &str) -> (bool, bool, String) {
    let anchored = pattern.starts_with('/');
    let directory_only = pattern.ends_with('/');
    let mut core = pattern;
    if anchored {
        core = &core[1..];
    }
    if directory_only && !core.is_empty() {
        core = &core[..core.len() - 1];
    }
    (anchored, directory_only, core.to_string())
}

/// Plan describing a local filesystem copy.
///
/// Instances are constructed from CLI-style operands using
/// [`LocalCopyPlan::from_operands`]. Execution copies regular files, directories,
/// and symbolic links while preserving permissions, timestamps, and
/// optional ownership metadata.
#[derive(Clone, Debug, Eq, PartialEq)]
pub struct LocalCopyPlan {
    sources: Vec<SourceSpec>,
    destination: DestinationSpec,
}

impl LocalCopyPlan {
    /// Constructs a plan from CLI-style operands.
    ///
    /// The operands must contain at least one source and a destination. A
    /// trailing path separator on a source operand mirrors upstream rsync's
    /// behaviour of copying the directory *contents* rather than the directory
    /// itself. Remote operands such as `host::module`, `host:/path`, or
    /// `rsync://server/module` are rejected with
    /// [`LocalCopyArgumentError::RemoteOperandUnsupported`] so callers receive a
    /// deterministic diagnostic explaining that this build only supports local
    /// filesystem copies.
    ///
    /// # Errors
    ///
    /// Returns [`LocalCopyErrorKind::MissingSourceOperands`] when fewer than two
    /// operands are supplied. Empty operands and invalid destination states are
    /// reported via [`LocalCopyErrorKind::InvalidArgument`].
    ///
    /// # Examples
    ///
    /// ```
    /// use rsync_engine::local_copy::LocalCopyPlan;
    /// use std::ffi::OsString;
    ///
    /// let operands = vec![OsString::from("src"), OsString::from("dst")];
    /// let plan = LocalCopyPlan::from_operands(&operands).expect("plan succeeds");
    /// assert_eq!(plan.sources().len(), 1);
    /// assert_eq!(plan.destination(), std::path::Path::new("dst"));
    /// ```
    pub fn from_operands(operands: &[OsString]) -> Result<Self, LocalCopyError> {
        if operands.len() < 2 {
            return Err(LocalCopyError::missing_operands());
        }

        let sources: Vec<SourceSpec> = operands[..operands.len() - 1]
            .iter()
            .map(SourceSpec::from_operand)
            .collect::<Result<_, _>>()?;

        if sources.is_empty() {
            return Err(LocalCopyError::invalid_argument(
                LocalCopyArgumentError::EmptySourceOperand,
            ));
        }

        let destination_operand = &operands[operands.len() - 1];
        if destination_operand.is_empty() {
            return Err(LocalCopyError::invalid_argument(
                LocalCopyArgumentError::EmptyDestinationOperand,
            ));
        }

        if operand_is_remote(destination_operand.as_os_str()) {
            return Err(LocalCopyError::invalid_argument(
                LocalCopyArgumentError::RemoteOperandUnsupported,
            ));
        }

        let destination = DestinationSpec::from_operand(destination_operand);

        Ok(Self {
            sources,
            destination,
        })
    }

    /// Returns the planned source operands.
    #[must_use]
    pub fn sources(&self) -> &[SourceSpec] {
        &self.sources
    }

    /// Returns the planned destination path.
    #[must_use]
    pub fn destination(&self) -> &Path {
        self.destination.path()
    }

    /// Executes the planned copy.
    ///
    /// # Errors
    ///
    /// Reports [`LocalCopyError`] variants when operand validation fails or I/O
    /// operations encounter errors.
    pub fn execute(&self) -> Result<LocalCopySummary, LocalCopyError> {
        self.execute_with_options(LocalCopyExecution::Apply, LocalCopyOptions::default())
    }

    /// Executes the planned copy using the requested execution mode.
    ///
    /// When [`LocalCopyExecution::DryRun`] is selected the filesystem is left
    /// untouched while operand validation and readability checks still occur.
    pub fn execute_with(
        &self,
        mode: LocalCopyExecution,
    ) -> Result<LocalCopySummary, LocalCopyError> {
        self.execute_with_options(mode, LocalCopyOptions::default())
    }

    /// Executes the planned copy with additional behavioural options.
    pub fn execute_with_options(
        &self,
        mode: LocalCopyExecution,
        options: LocalCopyOptions,
    ) -> Result<LocalCopySummary, LocalCopyError> {
        self.execute_with_options_and_handler(mode, options, None)
    }

    /// Executes the planned copy and returns a detailed report of performed actions.
    pub fn execute_with_report(
        &self,
        mode: LocalCopyExecution,
        options: LocalCopyOptions,
    ) -> Result<LocalCopyReport, LocalCopyError> {
        self.execute_with_report_and_handler(mode, options, None)
    }

    /// Executes the planned copy while routing records to the supplied handler.
    pub fn execute_with_options_and_handler(
        &self,
        mode: LocalCopyExecution,
        options: LocalCopyOptions,
        handler: Option<&mut dyn LocalCopyRecordHandler>,
    ) -> Result<LocalCopySummary, LocalCopyError> {
        copy_sources(self, mode, options, handler).map(CopyOutcome::into_summary)
    }

    /// Executes the planned copy, returning a detailed report and notifying the handler.
    pub fn execute_with_report_and_handler(
        &self,
        mode: LocalCopyExecution,
        options: LocalCopyOptions,
        handler: Option<&mut dyn LocalCopyRecordHandler>,
    ) -> Result<LocalCopyReport, LocalCopyError> {
        copy_sources(self, mode, options, handler).map(|outcome| {
            let (_summary, report) = outcome.into_summary_and_report();
            report
        })
    }
}

/// Describes how a [`LocalCopyPlan`] should be executed.
#[derive(Clone, Copy, Debug, Eq, PartialEq)]
pub enum LocalCopyExecution {
    /// Perform the copy and mutate the destination filesystem.
    Apply,
    /// Validate the copy without mutating the destination tree.
    DryRun,
}

impl LocalCopyExecution {
    const fn is_dry_run(self) -> bool {
        matches!(self, Self::DryRun)
    }
}

/// Describes an action performed while executing a [`LocalCopyPlan`].
#[derive(Clone, Debug, Eq, PartialEq)]
pub enum LocalCopyAction {
    /// File data was copied into place.
    DataCopied,
    /// An existing destination file already matched the source.
    MetadataReused,
    /// A hard link was created pointing at a previously copied destination.
    HardLink,
    /// A symbolic link was recreated.
    SymlinkCopied,
    /// A FIFO node was recreated.
    FifoCopied,
    /// A character or block device was recreated.
    DeviceCopied,
    /// A directory was created.
    DirectoryCreated,
    /// An existing destination file was left untouched due to `--ignore-existing`.
    SkippedExisting,
    /// An existing destination file was newer than the source and left untouched.
    SkippedNewerDestination,
    /// A non-regular file was skipped because support was disabled.
    SkippedNonRegular,
    /// An entry was removed due to `--delete`.
    EntryDeleted,
    /// A source entry was removed after a successful transfer.
    SourceRemoved,
}

/// Record describing a single filesystem action performed during local copy execution.
#[derive(Clone, Debug)]
pub struct LocalCopyRecord {
    relative_path: PathBuf,
    action: LocalCopyAction,
    bytes_transferred: u64,
    total_bytes: Option<u64>,
    elapsed: Duration,
    metadata: Option<LocalCopyMetadata>,
}

impl LocalCopyRecord {
    /// Creates a new [`LocalCopyRecord`].
    fn new(
        relative_path: PathBuf,
        action: LocalCopyAction,
        bytes_transferred: u64,
        total_bytes: Option<u64>,
        elapsed: Duration,
        metadata: Option<LocalCopyMetadata>,
    ) -> Self {
        Self {
            relative_path,
            action,
            bytes_transferred,
            total_bytes,
            elapsed,
            metadata,
        }
    }

    /// Returns the relative path affected by this record.
    #[must_use]
    pub fn relative_path(&self) -> &Path {
        &self.relative_path
    }

    /// Returns the action performed by this record.
    #[must_use]
    pub fn action(&self) -> &LocalCopyAction {
        &self.action
    }

    /// Returns the number of bytes transferred for this record.
    #[must_use]
    pub const fn bytes_transferred(&self) -> u64 {
        self.bytes_transferred
    }

    /// Returns the total number of bytes expected for this record, when known.
    #[must_use]
    pub const fn total_bytes(&self) -> Option<u64> {
        self.total_bytes
    }

    /// Returns the elapsed time spent performing the action.
    #[must_use]
    pub const fn elapsed(&self) -> Duration {
        self.elapsed
    }

    /// Returns the metadata snapshot associated with this record, when available.
    #[must_use]
    pub fn metadata(&self) -> Option<&LocalCopyMetadata> {
        self.metadata.as_ref()
    }
}

/// File type captured for [`LocalCopyMetadata`].
#[derive(Clone, Copy, Debug, Eq, PartialEq)]
pub enum LocalCopyFileKind {
    /// Regular file entry.
    File,
    /// Directory entry.
    Directory,
    /// Symbolic link entry.
    Symlink,
    /// FIFO entry.
    Fifo,
    /// Character device entry.
    CharDevice,
    /// Block device entry.
    BlockDevice,
    /// Unix domain socket entry.
    Socket,
    /// Unknown or platform specific entry.
    Other,
}

impl LocalCopyFileKind {
    fn from_file_type(file_type: &fs::FileType) -> Self {
        if file_type.is_dir() {
            return Self::Directory;
        }
        if file_type.is_symlink() {
            return Self::Symlink;
        }
        if file_type.is_file() {
            return Self::File;
        }
        if is_fifo(file_type) {
            return Self::Fifo;
        }
        #[cfg(unix)]
        {
            use std::os::unix::fs::FileTypeExt;

            if file_type.is_char_device() {
                return Self::CharDevice;
            }
            if file_type.is_block_device() {
                return Self::BlockDevice;
            }
            if file_type.is_socket() {
                return Self::Socket;
            }
        }
        Self::Other
    }

    /// Returns whether the kind represents a directory.
    #[must_use]
    pub const fn is_directory(self) -> bool {
        matches!(self, Self::Directory)
    }
}

/// Metadata snapshot recorded for events emitted by [`LocalCopyRecord`].
#[derive(Clone, Debug)]
pub struct LocalCopyMetadata {
    kind: LocalCopyFileKind,
    len: u64,
    modified: Option<SystemTime>,
    mode: Option<u32>,
    uid: Option<u32>,
    gid: Option<u32>,
    nlink: Option<u64>,
    symlink_target: Option<PathBuf>,
}

impl LocalCopyMetadata {
    fn from_metadata(metadata: &fs::Metadata, symlink_target: Option<PathBuf>) -> Self {
        let file_type = metadata.file_type();
        let kind = LocalCopyFileKind::from_file_type(&file_type);
        let len = metadata.len();
        let modified = metadata.modified().ok();

        #[cfg(unix)]
        let (mode, uid, gid, nlink) = {
            use std::os::unix::fs::MetadataExt;
            (
                Some(metadata.mode()),
                Some(metadata.uid()),
                Some(metadata.gid()),
                Some(metadata.nlink()),
            )
        };

        #[cfg(not(unix))]
        let (mode, uid, gid, nlink) = (None, None, None, None);

        let target = if matches!(kind, LocalCopyFileKind::Symlink) {
            symlink_target
        } else {
            None
        };

        Self {
            kind,
            len,
            modified,
            mode,
            uid,
            gid,
            nlink,
            symlink_target: target,
        }
    }

    /// Returns the entry kind associated with the metadata.
    #[must_use]
    pub const fn kind(&self) -> LocalCopyFileKind {
        self.kind
    }

    /// Returns the entry length in bytes.
    #[must_use]
    pub const fn len(&self) -> u64 {
        self.len
    }

    /// Returns whether the metadata describes an empty entry.
    #[must_use]
    pub const fn is_empty(&self) -> bool {
        self.len == 0
    }

    /// Returns the recorded modification time, when available.
    #[must_use]
    pub const fn modified(&self) -> Option<SystemTime> {
        self.modified
    }

    /// Returns the Unix permission bits when available.
    #[must_use]
    pub const fn mode(&self) -> Option<u32> {
        self.mode
    }

    /// Returns the numeric owner identifier when available.
    #[must_use]
    pub const fn uid(&self) -> Option<u32> {
        self.uid
    }

    /// Returns the numeric group identifier when available.
    #[must_use]
    pub const fn gid(&self) -> Option<u32> {
        self.gid
    }

    /// Returns the hard link count when available.
    #[must_use]
    pub const fn nlink(&self) -> Option<u64> {
        self.nlink
    }

    /// Returns the recorded symbolic link target when the metadata describes a symlink.
    #[must_use]
    pub fn symlink_target(&self) -> Option<&Path> {
        self.symlink_target.as_deref()
    }
}

/// Snapshot describing in-flight progress for a transfer action.
#[derive(Clone, Copy, Debug)]
pub struct LocalCopyProgress<'a> {
    relative_path: &'a Path,
    bytes_transferred: u64,
    total_bytes: Option<u64>,
    elapsed: Duration,
}

impl<'a> LocalCopyProgress<'a> {
    /// Creates a new [`LocalCopyProgress`] snapshot.
    #[must_use]
    pub const fn new(
        relative_path: &'a Path,
        bytes_transferred: u64,
        total_bytes: Option<u64>,
        elapsed: Duration,
    ) -> Self {
        Self {
            relative_path,
            bytes_transferred,
            total_bytes,
            elapsed,
        }
    }

    /// Returns the path associated with the progress snapshot.
    #[must_use]
    pub const fn relative_path(&self) -> &'a Path {
        self.relative_path
    }

    /// Returns the number of bytes transferred so far.
    #[must_use]
    pub const fn bytes_transferred(&self) -> u64 {
        self.bytes_transferred
    }

    /// Returns the total number of bytes expected for this action, when known.
    #[must_use]
    pub const fn total_bytes(&self) -> Option<u64> {
        self.total_bytes
    }

    /// Returns the elapsed time spent on this action.
    #[must_use]
    pub const fn elapsed(&self) -> Duration {
        self.elapsed
    }
}

/// Report returned after executing a [`LocalCopyPlan`] with event collection enabled.
#[derive(Clone, Debug, Default)]
pub struct LocalCopyReport {
    summary: LocalCopySummary,
    records: Vec<LocalCopyRecord>,
}

impl LocalCopyReport {
    fn new(summary: LocalCopySummary, records: Vec<LocalCopyRecord>) -> Self {
        Self { summary, records }
    }

    /// Returns the high-level summary collected during execution.
    #[must_use]
    pub const fn summary(&self) -> &LocalCopySummary {
        &self.summary
    }

    /// Consumes the report and returns the aggregated summary.
    #[must_use]
    pub fn into_summary(self) -> LocalCopySummary {
        self.summary
    }

    /// Returns the list of records captured during execution.
    #[must_use]
    pub fn records(&self) -> &[LocalCopyRecord] {
        &self.records
    }

    /// Consumes the report and returns the recorded events.
    #[must_use]
    pub fn into_records(self) -> Vec<LocalCopyRecord> {
        self.records
    }
}

/// Observer invoked for each [`LocalCopyRecord`] emitted during execution.
pub trait LocalCopyRecordHandler {
    /// Handles a newly produced [`LocalCopyRecord`].
    fn handle(&mut self, record: LocalCopyRecord);

    /// Handles an in-flight progress update for the current action.
    fn handle_progress(&mut self, _progress: LocalCopyProgress<'_>) {}
}

impl<F> LocalCopyRecordHandler for F
where
    F: FnMut(LocalCopyRecord),
{
    fn handle(&mut self, record: LocalCopyRecord) {
        self(record);
    }
}

/// Controls when deletion sweeps run relative to content transfers.
#[derive(Clone, Copy, Debug, Eq, PartialEq)]
pub enum DeleteTiming {
    /// Remove extraneous entries before copying new content.
    Before,
    /// Remove extraneous entries as directories are processed.
    During,
    /// Remove extraneous entries after the full transfer completes.
    After,
}

impl DeleteTiming {
    const fn default() -> Self {
        Self::During
    }
}

/// Identifies how a reference directory should be treated when evaluating
/// `--compare-dest`, `--copy-dest`, and `--link-dest` semantics.
#[derive(Clone, Copy, Debug, Eq, PartialEq)]
pub enum ReferenceDirectoryKind {
    /// Skip creating the destination entry when the reference file matches.
    Compare,
    /// Copy the payload from the reference directory when the file matches.
    Copy,
    /// Create a hard link to the reference directory when the file matches.
    Link,
}

/// Reference directory consulted during copy execution.
#[derive(Clone, Debug, Eq, PartialEq)]
pub struct ReferenceDirectory {
    kind: ReferenceDirectoryKind,
    path: PathBuf,
}

impl ReferenceDirectory {
    /// Creates a new reference directory entry.
    #[must_use]
    pub fn new(kind: ReferenceDirectoryKind, path: impl Into<PathBuf>) -> Self {
        Self {
            kind,
            path: path.into(),
        }
    }

    /// Returns the reference directory kind.
    #[must_use]
    pub const fn kind(&self) -> ReferenceDirectoryKind {
        self.kind
    }

    /// Returns the base directory path associated with the entry.
    #[must_use]
    pub fn path(&self) -> &Path {
        &self.path
    }
}

/// Options that influence how a [`LocalCopyPlan`] is executed.
#[derive(Clone, Debug)]
pub struct LocalCopyOptions {
    delete: bool,
    delete_timing: DeleteTiming,
    delete_excluded: bool,
    remove_source_files: bool,
    bandwidth_limit: Option<NonZeroU64>,
    compress: bool,
    compression_level_override: Option<CompressionLevel>,
    compression_level: CompressionLevel,
    whole_file: bool,
    copy_links: bool,
    copy_dirlinks: bool,
    preserve_owner: bool,
    preserve_group: bool,
    preserve_permissions: bool,
    preserve_times: bool,
    owner_override: Option<u32>,
    group_override: Option<u32>,
    omit_dir_times: bool,
    #[cfg(feature = "acl")]
    preserve_acls: bool,
    filters: Option<FilterSet>,
    filter_program: Option<FilterProgram>,
    numeric_ids: bool,
    sparse: bool,
    checksum: bool,
    size_only: bool,
    ignore_existing: bool,
    update: bool,
    partial: bool,
    partial_dir: Option<PathBuf>,
    inplace: bool,
    append: bool,
    append_verify: bool,
    collect_events: bool,
    relative_paths: bool,
    devices: bool,
    specials: bool,
    implied_dirs: bool,
    mkpath: bool,
    timeout: Option<Duration>,
    #[cfg(feature = "xattr")]
    preserve_xattrs: bool,
<<<<<<< HEAD
    link_dests: Vec<LinkDestEntry>,
=======
    reference_directories: Vec<ReferenceDirectory>,
>>>>>>> 921d2c40
}

impl LocalCopyOptions {
    /// Creates a new [`LocalCopyOptions`] value with defaults applied.
    #[must_use]
    pub const fn new() -> Self {
        Self {
            delete: false,
            delete_timing: DeleteTiming::default(),
            delete_excluded: false,
            remove_source_files: false,
            bandwidth_limit: None,
            compress: false,
            compression_level_override: None,
            compression_level: CompressionLevel::Default,
            whole_file: true,
            copy_links: false,
            copy_dirlinks: false,
            preserve_owner: false,
            preserve_group: false,
            preserve_permissions: false,
            preserve_times: false,
            owner_override: None,
            group_override: None,
            omit_dir_times: false,
            #[cfg(feature = "acl")]
            preserve_acls: false,
            filters: None,
            filter_program: None,
            numeric_ids: false,
            sparse: false,
            checksum: false,
            size_only: false,
            ignore_existing: false,
            update: false,
            partial: false,
            partial_dir: None,
            inplace: false,
            append: false,
            append_verify: false,
            collect_events: false,
            relative_paths: false,
            devices: false,
            specials: false,
            implied_dirs: true,
            mkpath: false,
            timeout: None,
            #[cfg(feature = "xattr")]
            preserve_xattrs: false,
<<<<<<< HEAD
            link_dests: Vec::new(),
=======
            reference_directories: Vec::new(),
>>>>>>> 921d2c40
        }
    }

    /// Adds a directory that should be consulted when creating hard links for matching files.
    #[must_use]
    #[doc(alias = "--link-dest")]
    pub fn with_link_dest(mut self, path: PathBuf) -> Self {
        if !path.as_os_str().is_empty() {
            self.link_dests.push(LinkDestEntry::new(path));
        }
        self
    }

    /// Extends the link-destination list with additional directories.
    #[must_use]
    #[doc(alias = "--link-dest")]
    pub fn extend_link_dests<I, P>(mut self, paths: I) -> Self
    where
        I: IntoIterator<Item = P>,
        P: Into<PathBuf>,
    {
        for path in paths.into_iter() {
            let path = path.into();
            if !path.as_os_str().is_empty() {
                self.link_dests.push(LinkDestEntry::new(path));
            }
        }
        self
    }

    /// Returns the configured link-destination entries.
    #[must_use]
    pub(crate) fn link_dest_entries(&self) -> &[LinkDestEntry] {
        &self.link_dests
    }

    /// Requests that destination files absent from the source be removed.
    #[must_use]
    #[doc(alias = "--delete")]
    pub const fn delete(mut self, delete: bool) -> Self {
        self.delete = delete;
        if delete {
            self.delete_timing = DeleteTiming::During;
        }
        self
    }

    /// Requests that extraneous destination files be removed after the transfer completes.
    #[must_use]
    #[doc(alias = "--delete-after")]
    pub const fn delete_after(mut self, delete_after: bool) -> Self {
        if delete_after {
            self.delete = true;
            self.delete_timing = DeleteTiming::After;
        } else if self.delete && matches!(self.delete_timing, DeleteTiming::After) {
            self.delete = false;
            self.delete_timing = DeleteTiming::default();
        }
        self
    }

    /// Requests that extraneous destination files be removed before the transfer begins.
    #[must_use]
    #[doc(alias = "--delete-before")]
    pub const fn delete_before(mut self, delete_before: bool) -> Self {
        if delete_before {
            self.delete = true;
            self.delete_timing = DeleteTiming::Before;
        } else if self.delete && matches!(self.delete_timing, DeleteTiming::Before) {
            self.delete = false;
            self.delete_timing = DeleteTiming::default();
        }
        self
    }

    /// Requests that extraneous destination files be removed while processing directories.
    #[must_use]
    #[doc(alias = "--delete-during")]
    pub const fn delete_during(mut self) -> Self {
        if self.delete {
            self.delete_timing = DeleteTiming::During;
        } else {
            self.delete = true;
            self.delete_timing = DeleteTiming::During;
        }
        self
    }

    /// Requests that excluded destination entries be removed during deletion sweeps.
    #[must_use]
    #[doc(alias = "--delete-excluded")]
    pub const fn delete_excluded(mut self, delete: bool) -> Self {
        self.delete_excluded = delete;
        self
    }

    /// Requests that source files be removed after successful transfer.
    #[must_use]
    #[doc(alias = "--remove-source-files")]
    #[doc(alias = "--remove-sent-files")]
    pub const fn remove_source_files(mut self, remove: bool) -> Self {
        self.remove_source_files = remove;
        self
    }

    /// Applies an optional bandwidth limit expressed in bytes per second.
    #[must_use]
    #[doc(alias = "--bwlimit")]
    pub const fn bandwidth_limit(mut self, limit: Option<NonZeroU64>) -> Self {
        self.bandwidth_limit = limit;
        self
    }

    /// Controls whether whole-file transfers are forced even when delta mode is requested.
    #[must_use]
    #[doc(alias = "--whole-file")]
    #[doc(alias = "--no-whole-file")]
    pub const fn whole_file(mut self, whole: bool) -> Self {
        self.whole_file = whole;
        self
    }

    /// Requests that symlinks be followed and copied as their referents.
    #[must_use]
    #[doc(alias = "--copy-links")]
    #[doc(alias = "-L")]
    pub const fn copy_links(mut self, copy: bool) -> Self {
        self.copy_links = copy;
        self
    }

    /// Treats symlinks to directories as directories when traversing the source tree.
    #[must_use]
    #[doc(alias = "--copy-dirlinks")]
    pub const fn copy_dirlinks(mut self, copy: bool) -> Self {
        self.copy_dirlinks = copy;
        self
    }

    /// Applies an inactivity timeout to the transfer.
    #[must_use]
    #[doc(alias = "--timeout")]
    pub fn with_timeout(mut self, timeout: Option<Duration>) -> Self {
        self.timeout = timeout;
        self
    }

    /// Enables or disables compression during payload processing.
    #[must_use]
    #[doc(alias = "--compress")]
    pub const fn compress(mut self, compress: bool) -> Self {
        self.compress = compress;
        if !compress {
            self.compression_level_override = None;
        }
        self
    }

    /// Applies an explicit compression level override for payload processing.
    #[must_use]
    #[doc(alias = "--compress-level")]
    pub const fn with_compression_level_override(
        mut self,
        level: Option<CompressionLevel>,
    ) -> Self {
        self.compression_level_override = level;
        self
    }

    /// Sets the default compression level used when compression is enabled.
    #[must_use]
    pub const fn with_default_compression_level(mut self, level: CompressionLevel) -> Self {
        self.compression_level = level;
        self
    }

    /// Applies an explicit compression level override supplied by the user.
    #[must_use]
    #[doc(alias = "--compress-level")]
    pub const fn with_compression_level(mut self, level: CompressionLevel) -> Self {
        self.compression_level_override = Some(level);
        self
    }

    /// Requests that ownership be preserved when applying metadata.
    #[must_use]
    #[doc(alias = "--owner")]
    pub const fn owner(mut self, preserve: bool) -> Self {
        self.preserve_owner = preserve;
        self
    }

    /// Applies an explicit ownership override to transferred entries.
    #[must_use]
    #[doc(alias = "--chown")]
    pub const fn with_owner_override(mut self, owner: Option<u32>) -> Self {
        self.owner_override = owner;
        self
    }

    /// Requests that the group be preserved when applying metadata.
    #[must_use]
    #[doc(alias = "--group")]
    pub const fn group(mut self, preserve: bool) -> Self {
        self.preserve_group = preserve;
        self
    }

    /// Applies an explicit group override to transferred entries.
    #[must_use]
    #[doc(alias = "--chown")]
    pub const fn with_group_override(mut self, group: Option<u32>) -> Self {
        self.group_override = group;
        self
    }

    /// Requests that permissions be preserved when applying metadata.
    #[must_use]
    #[doc(alias = "--perms")]
    pub const fn permissions(mut self, preserve: bool) -> Self {
        self.preserve_permissions = preserve;
        self
    }

    /// Requests that timestamps be preserved when applying metadata.
    #[must_use]
    #[doc(alias = "--times")]
    pub const fn times(mut self, preserve: bool) -> Self {
        self.preserve_times = preserve;
        self
    }

    /// Skips preserving directory modification times even when [`Self::times`] is enabled.
    #[must_use]
    #[doc(alias = "--omit-dir-times")]
    pub const fn omit_dir_times(mut self, omit: bool) -> Self {
        self.omit_dir_times = omit;
        self
    }

    #[cfg(feature = "acl")]
    /// Requests that POSIX ACLs be preserved when applying metadata.
    #[must_use]
    #[doc(alias = "--acls")]
    pub const fn acls(mut self, preserve: bool) -> Self {
        self.preserve_acls = preserve;
        self
    }

    /// Applies a precompiled filter set to the execution.
    #[must_use]
    pub fn with_filters(mut self, filters: Option<FilterSet>) -> Self {
        self.filters = filters;
        self
    }

    /// Applies a filter set using the legacy builder name for compatibility.
    #[must_use]
    pub fn filters(self, filters: Option<FilterSet>) -> Self {
        self.with_filters(filters)
    }

    /// Applies an external filter program configuration.
    #[must_use]
    pub fn with_filter_program(mut self, program: Option<FilterProgram>) -> Self {
        self.filter_program = program;
        self
    }

    /// Requests numeric UID/GID preservation.
    #[must_use]
    #[doc(alias = "--numeric-ids")]
    pub const fn numeric_ids(mut self, numeric: bool) -> Self {
        self.numeric_ids = numeric;
        self
    }

    /// Enables sparse file handling during copies.
    #[must_use]
    #[doc(alias = "--sparse")]
    pub const fn sparse(mut self, sparse: bool) -> Self {
        self.sparse = sparse;
        self
    }

    /// Enables checksum-based change detection.
    #[must_use]
    #[doc(alias = "--checksum")]
    pub const fn checksum(mut self, checksum: bool) -> Self {
        self.checksum = checksum;
        self
    }

    /// Enables size-only change detection.
    #[must_use]
    #[doc(alias = "--size-only")]
    pub const fn size_only(mut self, size_only: bool) -> Self {
        self.size_only = size_only;
        self
    }

    /// Requests that existing destination files be skipped.
    #[must_use]
    #[doc(alias = "--ignore-existing")]
    pub const fn ignore_existing(mut self, ignore: bool) -> Self {
        self.ignore_existing = ignore;
        self
    }

    /// Requests that newer destination files be preserved.
    #[must_use]
    #[doc(alias = "--update")]
    pub const fn update(mut self, update: bool) -> Self {
        self.update = update;
        self
    }

    /// Requests that partial transfers leave temporary files.
    #[must_use]
    #[doc(alias = "--partial")]
    pub const fn partial(mut self, partial: bool) -> Self {
        self.partial = partial;
        self
    }

    /// Selects the directory used to retain partial files when transfers fail.
    #[must_use]
    #[doc(alias = "--partial-dir")]
    pub fn with_partial_directory<P: Into<PathBuf>>(mut self, directory: Option<P>) -> Self {
        self.partial_dir = directory.map(Into::into);
        if self.partial_dir.is_some() {
            self.partial = true;
        }
        self
    }

    /// Appends a reference directory consulted for `--compare-dest`,
    /// `--copy-dest`, and `--link-dest` handling.
    #[must_use]
    pub fn push_reference_directory(mut self, reference: ReferenceDirectory) -> Self {
        self.reference_directories.push(reference);
        self
    }

    /// Extends the reference directory list with the provided entries.
    #[must_use]
    pub fn extend_reference_directories<I>(mut self, references: I) -> Self
    where
        I: IntoIterator<Item = ReferenceDirectory>,
    {
        self.reference_directories.extend(references);
        self
    }

    /// Requests in-place destination updates.
    #[must_use]
    #[doc(alias = "--inplace")]
    pub const fn inplace(mut self, inplace: bool) -> Self {
        self.inplace = inplace;
        self
    }

    /// Enables appending to existing destination files when they are shorter than the source.
    #[must_use]
    #[doc(alias = "--append")]
    pub const fn append(mut self, append: bool) -> Self {
        self.append = append;
        if !append {
            self.append_verify = false;
        }
        self
    }

    /// Enables append-with-verification semantics.
    #[must_use]
    #[doc(alias = "--append-verify")]
    pub const fn append_verify(mut self, verify: bool) -> Self {
        if verify {
            self.append = true;
            self.append_verify = true;
        } else {
            self.append_verify = false;
        }
        self
    }

    /// Requests that relative source paths be preserved in the destination.
    #[must_use]
    #[doc(alias = "--relative")]
    pub const fn relative_paths(mut self, relative: bool) -> Self {
        self.relative_paths = relative;
        self
    }

    /// Controls whether parent directories implied by the source path are created.
    #[must_use]
    #[doc(alias = "--implied-dirs")]
    #[doc(alias = "--no-implied-dirs")]
    pub const fn implied_dirs(mut self, implied: bool) -> Self {
        self.implied_dirs = implied;
        self
    }

    /// Requests creation of missing destination path components prior to copying.
    #[must_use]
    #[doc(alias = "--mkpath")]
    pub const fn mkpath(mut self, mkpath: bool) -> Self {
        self.mkpath = mkpath;
        self
    }

    /// Requests that device nodes be copied.
    #[must_use]
    #[doc(alias = "--devices")]
    pub const fn devices(mut self, devices: bool) -> Self {
        self.devices = devices;
        self
    }

    /// Requests that special files such as FIFOs be copied.
    #[must_use]
    #[doc(alias = "--specials")]
    pub const fn specials(mut self, specials: bool) -> Self {
        self.specials = specials;
        self
    }

    /// Enables collection of transfer events that describe work performed by the engine.
    #[must_use]
    pub const fn collect_events(mut self, collect: bool) -> Self {
        self.collect_events = collect;
        self
    }

    /// Requests that extended attributes be preserved when copying entries.
    #[cfg(feature = "xattr")]
    #[must_use]
    #[doc(alias = "--xattrs")]
    #[doc(alias = "-X")]
    pub const fn xattrs(mut self, preserve: bool) -> Self {
        self.preserve_xattrs = preserve;
        self
    }

    /// Reports whether extraneous destination files should be removed.
    #[must_use]
    pub const fn delete_extraneous(&self) -> bool {
        self.delete
    }

    /// Returns the configured deletion timing when deletion sweeps are enabled.
    #[must_use]
    pub const fn delete_timing(&self) -> Option<DeleteTiming> {
        if self.delete {
            Some(self.delete_timing)
        } else {
            None
        }
    }

    /// Reports whether deletions should occur before content transfers.
    #[must_use]
    pub const fn delete_before_enabled(&self) -> bool {
        matches!(self.delete_timing, DeleteTiming::Before) && self.delete
    }

    /// Reports whether deletions should occur after transfers instead of immediately.
    #[must_use]
    pub const fn delete_after_enabled(&self) -> bool {
        matches!(self.delete_timing, DeleteTiming::After) && self.delete
    }

    /// Reports whether deletions should occur while processing directory entries.
    #[must_use]
    pub const fn delete_during_enabled(&self) -> bool {
        matches!(self.delete_timing, DeleteTiming::During) && self.delete
    }

    /// Reports whether excluded paths should also be removed during deletion sweeps.
    #[must_use]
    pub const fn delete_excluded_enabled(&self) -> bool {
        self.delete_excluded
    }

    /// Reports whether source files should be removed after transfer.
    #[must_use]
    pub const fn remove_source_files_enabled(&self) -> bool {
        self.remove_source_files
    }

    /// Returns the configured bandwidth limit, if any, in bytes per second.
    #[must_use]
    pub const fn bandwidth_limit_bytes(&self) -> Option<NonZeroU64> {
        self.bandwidth_limit
    }

    /// Returns whether compression is enabled for payload handling.
    #[must_use]
    pub const fn compress_enabled(&self) -> bool {
        self.compress
    }

    /// Returns the configured compression level override, if any.
    #[must_use]
    pub const fn compression_level_override(&self) -> Option<CompressionLevel> {
        self.compression_level_override
    }

    /// Returns the compression level that should be used when compression is enabled.
    #[must_use]
    pub const fn compression_level(&self) -> CompressionLevel {
        match self.compression_level_override {
            Some(level) => level,
            None => self.compression_level,
        }
    }

    /// Reports whether whole-file transfers are requested.
    #[must_use]
    pub const fn whole_file_enabled(&self) -> bool {
        self.whole_file
    }

    /// Returns whether symlinks should be materialised as their referents.
    #[must_use]
    pub const fn copy_links_enabled(&self) -> bool {
        self.copy_links
    }

    /// Reports whether symlinks to directories should be followed as directories.
    #[must_use]
    pub const fn copy_dirlinks_enabled(&self) -> bool {
        self.copy_dirlinks
    }

    /// Returns the effective compression level when compression is enabled.
    #[must_use]
    pub const fn effective_compression_level(&self) -> Option<CompressionLevel> {
        if self.compress {
            Some(self.compression_level())
        } else {
            None
        }
    }

    /// Reports whether ownership preservation has been requested.
    #[must_use]
    pub const fn preserve_owner(&self) -> bool {
        self.preserve_owner
    }

    /// Returns the configured ownership override, if any.
    #[must_use]
    pub const fn owner_override(&self) -> Option<u32> {
        self.owner_override
    }

    /// Reports whether group preservation has been requested.
    #[must_use]
    pub const fn preserve_group(&self) -> bool {
        self.preserve_group
    }

    /// Returns the configured group override, if any.
    #[must_use]
    pub const fn group_override(&self) -> Option<u32> {
        self.group_override
    }

    /// Reports whether permissions should be preserved.
    #[must_use]
    pub const fn preserve_permissions(&self) -> bool {
        self.preserve_permissions
    }

    /// Reports whether timestamps should be preserved.
    #[must_use]
    pub const fn preserve_times(&self) -> bool {
        self.preserve_times
    }

    /// Reports whether directory modification times should be skipped during metadata preservation.
    #[must_use]
    pub const fn omit_dir_times_enabled(&self) -> bool {
        self.omit_dir_times
    }

    #[cfg(feature = "acl")]
    /// Returns whether POSIX ACLs should be preserved.
    #[must_use]
    pub const fn preserve_acls(&self) -> bool {
        self.preserve_acls
    }

    /// Returns the configured filter set, if any.
    #[must_use]
    pub fn filter_set(&self) -> Option<&FilterSet> {
        self.filters.as_ref()
    }

    /// Returns the configured filter program, if any.
    #[must_use]
    pub fn filter_program(&self) -> Option<&FilterProgram> {
        self.filter_program.as_ref()
    }

    /// Reports whether numeric UID/GID preservation has been requested.
    #[must_use]
    pub const fn numeric_ids_enabled(&self) -> bool {
        self.numeric_ids
    }

    #[cfg(feature = "acl")]
    /// Reports whether ACL preservation is enabled.
    #[must_use]
    pub const fn acls_enabled(&self) -> bool {
        self.preserve_acls
    }

    /// Reports whether checksum-based change detection has been requested.
    #[must_use]
    pub const fn checksum_enabled(&self) -> bool {
        self.checksum
    }

    /// Reports whether size-only change detection has been requested.
    #[must_use]
    pub const fn size_only_enabled(&self) -> bool {
        self.size_only
    }

    /// Reports whether existing destination files should be skipped.
    #[must_use]
    pub const fn ignore_existing_enabled(&self) -> bool {
        self.ignore_existing
    }

    /// Reports whether newer destination files should be preserved.
    #[must_use]
    pub const fn update_enabled(&self) -> bool {
        self.update
    }

    /// Reports whether sparse handling has been requested.
    #[must_use]
    pub const fn sparse_enabled(&self) -> bool {
        self.sparse
    }

    /// Reports whether copying of device nodes has been requested.
    #[must_use]
    pub const fn devices_enabled(&self) -> bool {
        self.devices
    }

    /// Reports whether copying of special files has been requested.
    #[must_use]
    pub const fn specials_enabled(&self) -> bool {
        self.specials
    }

    /// Reports whether relative path preservation has been requested.
    #[must_use]
    pub const fn relative_paths_enabled(&self) -> bool {
        self.relative_paths
    }

    /// Reports whether implied parent directories should be created automatically.
    #[must_use]
    pub const fn implied_dirs_enabled(&self) -> bool {
        self.implied_dirs
    }

    /// Reports whether `--mkpath` style directory creation is enabled.
    #[must_use]
    #[doc(alias = "--mkpath")]
    pub const fn mkpath_enabled(&self) -> bool {
        self.mkpath
    }

    /// Reports whether partial transfer handling has been requested.
    #[must_use]
    pub const fn partial_enabled(&self) -> bool {
        self.partial || self.partial_dir.is_some()
    }

    /// Returns the configured partial directory when present.
    #[must_use]
    pub fn partial_directory_path(&self) -> Option<&Path> {
        self.partial_dir.as_deref()
    }

    /// Returns the ordered list of reference directories consulted during copy
    /// execution.
    pub fn reference_directories(&self) -> &[ReferenceDirectory] {
        &self.reference_directories
    }

    /// Reports whether in-place destination updates have been requested.
    #[must_use]
    pub const fn inplace_enabled(&self) -> bool {
        self.inplace
    }

    /// Returns `true` when appending to existing destinations is enabled.
    #[must_use]
    pub const fn append_enabled(&self) -> bool {
        self.append
    }

    /// Returns `true` when append verification is requested.
    #[must_use]
    pub const fn append_verify_enabled(&self) -> bool {
        self.append_verify
    }

    /// Reports whether the execution should record transfer events.
    #[must_use]
    pub const fn events_enabled(&self) -> bool {
        self.collect_events
    }

    /// Reports whether extended attribute preservation has been requested.
    #[cfg(feature = "xattr")]
    #[must_use]
    pub const fn preserve_xattrs(&self) -> bool {
        self.preserve_xattrs
    }

    /// Returns the configured inactivity timeout, if any.
    #[must_use]
    pub const fn timeout(&self) -> Option<Duration> {
        self.timeout
    }
}

#[derive(Clone, Debug)]
pub(crate) struct LinkDestEntry {
    path: PathBuf,
    is_relative: bool,
}

impl LinkDestEntry {
    fn new(path: PathBuf) -> Self {
        let is_relative = !path.is_absolute();
        Self { path, is_relative }
    }

    fn resolve(&self, destination_root: &Path, relative: &Path) -> PathBuf {
        let base = if self.is_relative {
            destination_root.join(&self.path)
        } else {
            self.path.clone()
        };
        base.join(relative)
    }
}

impl Default for LocalCopyOptions {
    fn default() -> Self {
        Self::new()
    }
}

#[cfg(unix)]
#[derive(Default)]
struct HardLinkTracker {
    entries: HashMap<HardLinkKey, PathBuf>,
}

#[cfg(unix)]
#[derive(Clone, Copy, Debug, Eq, Hash, PartialEq)]
struct HardLinkKey {
    device: u64,
    inode: u64,
}

#[cfg(unix)]
impl HardLinkTracker {
    fn new() -> Self {
        Self {
            entries: HashMap::new(),
        }
    }

    fn existing_target(&self, metadata: &fs::Metadata) -> Option<PathBuf> {
        Self::key(metadata).and_then(|key| self.entries.get(&key).cloned())
    }

    fn record(&mut self, metadata: &fs::Metadata, destination: &Path) {
        if let Some(key) = Self::key(metadata) {
            self.entries.insert(key, destination.to_path_buf());
        }
    }

    fn key(metadata: &fs::Metadata) -> Option<HardLinkKey> {
        use std::os::unix::fs::MetadataExt;

        if metadata.nlink() > 1 {
            Some(HardLinkKey {
                device: metadata.dev(),
                inode: metadata.ino(),
            })
        } else {
            None
        }
    }
}

#[cfg(not(unix))]
#[derive(Default)]
struct HardLinkTracker;

#[cfg(not(unix))]
impl HardLinkTracker {
    const fn new() -> Self {
        Self
    }

    fn existing_target(&self, _metadata: &fs::Metadata) -> Option<PathBuf> {
        None
    }

    fn record(&mut self, _metadata: &fs::Metadata, _destination: &Path) {}
}

#[derive(Clone, Copy, Debug, Default, Eq, PartialEq)]
/// Statistics describing the outcome of a [`LocalCopyPlan`] execution.
///
/// The summary mirrors the high-level counters printed by upstream rsync's
/// `--stats` output: file/metadata operations and the aggregate payload size
/// transferred. Counts increase even in dry-run mode to reflect the actions
/// that would have been taken.
pub struct LocalCopySummary {
    regular_files_total: u64,
    regular_files_matched: u64,
    regular_files_ignored_existing: u64,
    regular_files_skipped_newer: u64,
    directories_total: u64,
    symlinks_total: u64,
    devices_total: u64,
    fifos_total: u64,
    files_copied: u64,
    directories_created: u64,
    symlinks_copied: u64,
    hard_links_created: u64,
    devices_created: u64,
    fifos_created: u64,
    items_deleted: u64,
    sources_removed: u64,
    transferred_file_size: u64,
    bytes_copied: u64,
    compressed_bytes: u64,
    compression_used: bool,
    total_source_bytes: u64,
    total_elapsed: Duration,
    file_list_size: u64,
    file_list_generation: Duration,
    file_list_transfer: Duration,
}

impl LocalCopySummary {
    /// Returns the number of regular files copied or updated.
    #[must_use]
    pub const fn files_copied(&self) -> u64 {
        self.files_copied
    }

    /// Returns the number of regular files encountered during the transfer.
    #[must_use]
    pub const fn regular_files_total(&self) -> u64 {
        self.regular_files_total
    }

    /// Returns the number of regular files that already matched the destination state.
    #[must_use]
    pub const fn regular_files_matched(&self) -> u64 {
        self.regular_files_matched
    }

    /// Returns the number of regular files skipped due to `--ignore-existing`.
    #[must_use]
    pub const fn regular_files_ignored_existing(&self) -> u64 {
        self.regular_files_ignored_existing
    }

    /// Returns the number of regular files skipped because the destination was newer.
    #[must_use]
    pub const fn regular_files_skipped_newer(&self) -> u64 {
        self.regular_files_skipped_newer
    }

    /// Returns the number of directories created during the transfer.
    #[must_use]
    pub const fn directories_created(&self) -> u64 {
        self.directories_created
    }

    /// Returns the number of directories encountered in the source set.
    #[must_use]
    pub const fn directories_total(&self) -> u64 {
        self.directories_total
    }

    /// Returns the number of symbolic links copied.
    #[must_use]
    pub const fn symlinks_copied(&self) -> u64 {
        self.symlinks_copied
    }

    /// Returns the number of symbolic links encountered in the source set.
    #[must_use]
    pub const fn symlinks_total(&self) -> u64 {
        self.symlinks_total
    }

    /// Returns the number of hard links materialised.
    #[must_use]
    pub const fn hard_links_created(&self) -> u64 {
        self.hard_links_created
    }

    /// Returns the number of device nodes created.
    #[must_use]
    pub const fn devices_created(&self) -> u64 {
        self.devices_created
    }

    /// Returns the number of device nodes encountered in the source set.
    #[must_use]
    pub const fn devices_total(&self) -> u64 {
        self.devices_total
    }

    /// Returns the number of FIFOs created.
    #[must_use]
    pub const fn fifos_created(&self) -> u64 {
        self.fifos_created
    }

    /// Returns the number of FIFOs encountered in the source set.
    #[must_use]
    pub const fn fifos_total(&self) -> u64 {
        self.fifos_total
    }

    /// Returns the number of entries removed because of `--delete`.
    #[must_use]
    pub const fn items_deleted(&self) -> u64 {
        self.items_deleted
    }

    /// Returns the number of source entries removed due to `--remove-source-files`.
    #[must_use]
    pub const fn sources_removed(&self) -> u64 {
        self.sources_removed
    }

    /// Returns the aggregate number of literal bytes written for copied files.
    #[must_use]
    pub const fn bytes_copied(&self) -> u64 {
        self.bytes_copied
    }

    /// Returns the aggregate size of files that were rewritten or created.
    #[must_use]
    pub const fn transferred_file_size(&self) -> u64 {
        self.transferred_file_size
    }

    /// Returns the aggregate number of compressed bytes that would be sent when compression is enabled.
    #[must_use]
    pub const fn compressed_bytes(&self) -> u64 {
        self.compressed_bytes
    }

    /// Reports whether compression was applied during the transfer.
    #[must_use]
    pub const fn compression_used(&self) -> bool {
        self.compression_used
    }

    /// Returns the aggregate size of all source files considered during the transfer.
    #[must_use]
    pub const fn total_source_bytes(&self) -> u64 {
        self.total_source_bytes
    }

    /// Returns the total elapsed time spent copying file payloads.
    #[must_use]
    pub const fn total_elapsed(&self) -> Duration {
        self.total_elapsed
    }

    /// Returns the number of bytes that would be transmitted for the file list.
    #[must_use]
    pub const fn file_list_size(&self) -> u64 {
        self.file_list_size
    }

    /// Returns the time spent enumerating the file list.
    #[must_use]
    pub const fn file_list_generation_time(&self) -> Duration {
        self.file_list_generation
    }

    /// Returns the time spent sending the file list to a peer.
    #[must_use]
    pub const fn file_list_transfer_time(&self) -> Duration {
        self.file_list_transfer
    }

    fn record_file(&mut self, file_size: u64, literal_bytes: u64, compressed: Option<u64>) {
        self.files_copied = self.files_copied.saturating_add(1);
        self.transferred_file_size = self.transferred_file_size.saturating_add(file_size);
        self.bytes_copied = self.bytes_copied.saturating_add(literal_bytes);
        if let Some(compressed_bytes) = compressed {
            self.compression_used = true;
            self.compressed_bytes = self.compressed_bytes.saturating_add(compressed_bytes);
        }
    }

    fn record_regular_file_total(&mut self) {
        self.regular_files_total = self.regular_files_total.saturating_add(1);
    }

    fn record_regular_file_matched(&mut self) {
        self.regular_files_matched = self.regular_files_matched.saturating_add(1);
    }

    fn record_regular_file_ignored_existing(&mut self) {
        self.regular_files_ignored_existing = self.regular_files_ignored_existing.saturating_add(1);
    }

    fn record_regular_file_skipped_newer(&mut self) {
        self.regular_files_skipped_newer = self.regular_files_skipped_newer.saturating_add(1);
    }

    fn record_total_bytes(&mut self, bytes: u64) {
        self.total_source_bytes = self.total_source_bytes.saturating_add(bytes);
    }

    fn record_elapsed(&mut self, elapsed: Duration) {
        self.total_elapsed = self.total_elapsed.saturating_add(elapsed);
    }

    fn record_file_list_generation(&mut self, elapsed: Duration) {
        self.file_list_generation = self.file_list_generation.saturating_add(elapsed);
    }

    fn record_file_list_transfer(&mut self, elapsed: Duration) {
        self.file_list_transfer = self.file_list_transfer.saturating_add(elapsed);
    }

    fn record_directory(&mut self) {
        self.directories_created = self.directories_created.saturating_add(1);
    }

    fn record_directory_total(&mut self) {
        self.directories_total = self.directories_total.saturating_add(1);
    }

    fn record_symlink(&mut self) {
        self.symlinks_copied = self.symlinks_copied.saturating_add(1);
    }

    fn record_symlink_total(&mut self) {
        self.symlinks_total = self.symlinks_total.saturating_add(1);
    }

    fn record_hard_link(&mut self) {
        self.hard_links_created = self.hard_links_created.saturating_add(1);
    }

    fn record_device(&mut self) {
        self.devices_created = self.devices_created.saturating_add(1);
    }

    fn record_device_total(&mut self) {
        self.devices_total = self.devices_total.saturating_add(1);
    }

    fn record_fifo(&mut self) {
        self.fifos_created = self.fifos_created.saturating_add(1);
    }

    fn record_fifo_total(&mut self) {
        self.fifos_total = self.fifos_total.saturating_add(1);
    }

    fn record_deletion(&mut self) {
        self.items_deleted = self.items_deleted.saturating_add(1);
    }

    fn record_source_removed(&mut self) {
        self.sources_removed = self.sources_removed.saturating_add(1);
    }
}

struct CopyOutcome {
    summary: LocalCopySummary,
    events: Option<Vec<LocalCopyRecord>>,
}

impl CopyOutcome {
    fn into_summary(self) -> LocalCopySummary {
        self.summary
    }

    fn into_summary_and_report(self) -> (LocalCopySummary, LocalCopyReport) {
        let summary = self.summary;
        let records = self.events.unwrap_or_default();
        (summary, LocalCopyReport::new(summary, records))
    }
}

struct CopyContext<'a> {
    mode: LocalCopyExecution,
    options: LocalCopyOptions,
    hard_links: HardLinkTracker,
    limiter: Option<BandwidthLimiter>,
    summary: LocalCopySummary,
    events: Option<Vec<LocalCopyRecord>>,
    filter_program: Option<FilterProgram>,
    dir_merge_layers: Rc<RefCell<FilterSegmentLayers>>,
    observer: Option<&'a mut dyn LocalCopyRecordHandler>,
    dir_merge_ephemeral: Rc<RefCell<FilterSegmentStack>>,
    deferred_deletions: Vec<DeferredDeletion>,
    timeout: Option<Duration>,
    last_progress: Instant,
    created_entries: Vec<CreatedEntry>,
    destination_root: PathBuf,
}

#[derive(Clone, Copy, Debug, Default, Eq, PartialEq)]
struct FileCopyOutcome {
    literal_bytes: u64,
    compressed_bytes: Option<u64>,
}

impl FileCopyOutcome {
    fn new(literal_bytes: u64, compressed_bytes: Option<u64>) -> Self {
        Self {
            literal_bytes,
            compressed_bytes,
        }
    }

    fn literal_bytes(self) -> u64 {
        self.literal_bytes
    }

    fn compressed_bytes(self) -> Option<u64> {
        self.compressed_bytes
    }
}

/// Describes a block matched against the existing destination during delta copy.
#[derive(Clone, Copy, Debug)]
struct MatchedBlock<'a> {
    descriptor: &'a SignatureBlock,
    canonical_length: usize,
}

impl<'a> MatchedBlock<'a> {
    /// Creates a matched block descriptor from a [`SignatureBlock`] and its canonical length.
    fn new(descriptor: &'a SignatureBlock, canonical_length: usize) -> Self {
        Self {
            descriptor,
            canonical_length,
        }
    }

    /// Returns the matched [`SignatureBlock`].
    fn descriptor(&self) -> &'a SignatureBlock {
        self.descriptor
    }

    /// Calculates the byte offset of the block within the destination file.
    fn offset(&self) -> u64 {
        self.descriptor
            .index()
            .saturating_mul(self.canonical_length as u64)
    }
}

struct DeferredDeletion {
    destination: PathBuf,
    relative: Option<PathBuf>,
    keep: Vec<OsString>,
}

#[derive(Clone, Debug)]
struct CreatedEntry {
    path: PathBuf,
    kind: CreatedEntryKind,
}

#[derive(Clone, Copy, Debug)]
enum CreatedEntryKind {
    File,
    Directory,
    Symlink,
    Fifo,
    Device,
    HardLink,
}

impl<'a> CopyContext<'a> {
    fn new(
        mode: LocalCopyExecution,
        options: LocalCopyOptions,
        observer: Option<&'a mut dyn LocalCopyRecordHandler>,
        destination_root: PathBuf,
    ) -> Self {
        let limiter = options.bandwidth_limit_bytes().map(BandwidthLimiter::new);
        let collect_events = options.events_enabled();
        let filter_program = options.filter_program().cloned();
        let dir_merge_layers = filter_program
            .as_ref()
            .map(|program| vec![Vec::new(); program.dir_merge_rules().len()])
            .unwrap_or_default();
        let dir_merge_ephemeral = Vec::new();
        let timeout = options.timeout();
        Self {
            mode,
            options,
            hard_links: HardLinkTracker::new(),
            limiter,
            summary: LocalCopySummary::default(),
            events: if collect_events {
                Some(Vec::new())
            } else {
                None
            },
            filter_program,
            dir_merge_layers: Rc::new(RefCell::new(dir_merge_layers)),
            observer,
            dir_merge_ephemeral: Rc::new(RefCell::new(dir_merge_ephemeral)),
            deferred_deletions: Vec::new(),
            timeout,
            last_progress: Instant::now(),
            created_entries: Vec::new(),
            destination_root,
        }
    }

    fn register_progress(&mut self) {
        self.last_progress = Instant::now();
    }

    fn enforce_timeout(&mut self) -> Result<(), LocalCopyError> {
        if let Some(limit) = self.timeout {
            if self.last_progress.elapsed() > limit {
                return Err(LocalCopyError::timeout(limit));
            }
        }
        Ok(())
    }

    fn mode(&self) -> LocalCopyExecution {
        self.mode
    }

    fn options(&self) -> &LocalCopyOptions {
        &self.options
    }

<<<<<<< HEAD
    fn destination_root(&self) -> &Path {
        &self.destination_root
    }

    fn link_dest_target(
        &self,
        relative: &Path,
        source: &Path,
        metadata: &fs::Metadata,
        metadata_options: MetadataOptions,
        size_only: bool,
        checksum: bool,
    ) -> Result<Option<PathBuf>, LocalCopyError> {
        if self.options.link_dest_entries().is_empty() {
            return Ok(None);
        }

        for entry in self.options.link_dest_entries() {
            let candidate = entry.resolve(self.destination_root(), relative);
            let candidate_metadata = match fs::metadata(&candidate) {
                Ok(metadata) => metadata,
                Err(error) if error.kind() == io::ErrorKind::NotFound => continue,
                Err(error) => {
                    return Err(LocalCopyError::io(
                        "inspect link-dest candidate",
                        candidate,
                        error,
                    ));
                }
            };

            if !candidate_metadata.file_type().is_file() {
                continue;
            }

            if should_skip_copy(
                source,
                metadata,
                candidate.as_path(),
                &candidate_metadata,
                metadata_options,
                size_only,
                checksum,
            ) {
                return Ok(Some(candidate));
            }
        }

        Ok(None)
=======
    fn reference_directories(&self) -> &[ReferenceDirectory] {
        self.options.reference_directories()
>>>>>>> 921d2c40
    }

    fn delete_timing(&self) -> Option<DeleteTiming> {
        self.options.delete_timing()
    }

    fn metadata_options(&self) -> MetadataOptions {
        MetadataOptions::new()
            .preserve_owner(self.options.preserve_owner())
            .preserve_group(self.options.preserve_group())
            .preserve_permissions(self.options.preserve_permissions())
            .preserve_times(self.options.preserve_times())
            .numeric_ids(self.options.numeric_ids_enabled())
            .with_owner_override(self.options.owner_override())
            .with_group_override(self.options.group_override())
    }

    fn copy_links_enabled(&self) -> bool {
        self.options.copy_links_enabled()
    }

    fn copy_dirlinks_enabled(&self) -> bool {
        self.options.copy_dirlinks_enabled()
    }

    fn whole_file_enabled(&self) -> bool {
        self.options.whole_file_enabled()
    }

    fn sparse_enabled(&self) -> bool {
        self.options.sparse_enabled()
    }

    fn append_enabled(&self) -> bool {
        self.options.append_enabled()
    }

    fn append_verify_enabled(&self) -> bool {
        self.options.append_verify_enabled()
    }

    fn devices_enabled(&self) -> bool {
        self.options.devices_enabled()
    }

    fn specials_enabled(&self) -> bool {
        self.options.specials_enabled()
    }

    #[cfg(feature = "acl")]
    fn acls_enabled(&self) -> bool {
        self.options.acls_enabled()
    }

    fn relative_paths_enabled(&self) -> bool {
        self.options.relative_paths_enabled()
    }

    fn implied_dirs_enabled(&self) -> bool {
        self.options.implied_dirs_enabled()
    }

    fn mkpath_enabled(&self) -> bool {
        self.options.mkpath_enabled()
    }

    fn omit_dir_times_enabled(&self) -> bool {
        self.options.omit_dir_times_enabled()
    }

    fn prepare_parent_directory(&self, parent: &Path) -> Result<(), LocalCopyError> {
        if parent.as_os_str().is_empty() {
            return Ok(());
        }

        let allow_creation = self.implied_dirs_enabled() || self.mkpath_enabled();

        if self.mode.is_dry_run() {
            match fs::symlink_metadata(parent) {
                Ok(existing) => {
                    if !existing.file_type().is_dir() {
                        return Err(LocalCopyError::invalid_argument(
                            LocalCopyArgumentError::ReplaceNonDirectoryWithDirectory,
                        ));
                    }
                    Ok(())
                }
                Err(error) if error.kind() == io::ErrorKind::NotFound => {
                    if allow_creation {
                        Ok(())
                    } else {
                        Err(LocalCopyError::io(
                            "create parent directory",
                            parent.to_path_buf(),
                            error,
                        ))
                    }
                }
                Err(error) => Err(LocalCopyError::io(
                    "inspect existing destination",
                    parent.to_path_buf(),
                    error,
                )),
            }
        } else if allow_creation {
            fs::create_dir_all(parent).map_err(|error| {
                LocalCopyError::io("create parent directory", parent.to_path_buf(), error)
            })
        } else {
            match fs::symlink_metadata(parent) {
                Ok(existing) => {
                    if !existing.file_type().is_dir() {
                        Err(LocalCopyError::invalid_argument(
                            LocalCopyArgumentError::ReplaceNonDirectoryWithDirectory,
                        ))
                    } else {
                        Ok(())
                    }
                }
                Err(error) => Err(LocalCopyError::io(
                    "create parent directory",
                    parent.to_path_buf(),
                    error,
                )),
            }
        }
    }

    fn remove_source_files_enabled(&self) -> bool {
        self.options.remove_source_files_enabled()
    }

    fn compress_enabled(&self) -> bool {
        self.options.compress_enabled()
    }

    fn compression_level(&self) -> CompressionLevel {
        self.options.compression_level()
    }

    fn checksum_enabled(&self) -> bool {
        self.options.checksum_enabled()
    }

    fn size_only_enabled(&self) -> bool {
        self.options.size_only_enabled()
    }

    fn ignore_existing_enabled(&self) -> bool {
        self.options.ignore_existing_enabled()
    }

    fn update_enabled(&self) -> bool {
        self.options.update_enabled()
    }

    fn partial_enabled(&self) -> bool {
        self.options.partial_enabled()
    }

    fn partial_directory_path(&self) -> Option<&Path> {
        self.options.partial_directory_path()
    }

    fn inplace_enabled(&self) -> bool {
        self.options.inplace_enabled()
    }

    #[cfg(feature = "xattr")]
    fn xattrs_enabled(&self) -> bool {
        self.options.preserve_xattrs()
    }

    fn allows(&self, relative: &Path, is_dir: bool) -> bool {
        if let Some(program) = &self.filter_program {
            let layers = self.dir_merge_layers.borrow();
            let ephemeral = self.dir_merge_ephemeral.borrow();
            let temp_layers = ephemeral.last().map(|entries| entries.as_slice());
            program
                .evaluate(
                    relative,
                    is_dir,
                    layers.as_slice(),
                    temp_layers,
                    FilterContext::Transfer,
                )
                .allows_transfer()
        } else if let Some(filters) = self.options.filter_set() {
            filters.allows(relative, is_dir)
        } else {
            true
        }
    }

    fn allows_deletion(&self, relative: &Path, is_dir: bool) -> bool {
        let delete_excluded = self.options.delete_excluded_enabled();
        if let Some(program) = &self.filter_program {
            let layers = self.dir_merge_layers.borrow();
            let ephemeral = self.dir_merge_ephemeral.borrow();
            let temp_layers = ephemeral.last().map(|entries| entries.as_slice());
            let outcome = program.evaluate(
                relative,
                is_dir,
                layers.as_slice(),
                temp_layers,
                FilterContext::Deletion,
            );
            if delete_excluded {
                outcome.allows_deletion_when_excluded_removed()
            } else {
                outcome.allows_deletion()
            }
        } else if let Some(filters) = self.options.filter_set() {
            if delete_excluded {
                filters.allows_deletion_when_excluded_removed(relative, is_dir)
            } else {
                filters.allows_deletion(relative, is_dir)
            }
        } else {
            true
        }
    }

    fn enter_directory(&self, source: &Path) -> Result<DirectoryFilterGuard, LocalCopyError> {
        let Some(program) = &self.filter_program else {
            return Ok(DirectoryFilterGuard::new(
                Rc::clone(&self.dir_merge_layers),
                Rc::clone(&self.dir_merge_ephemeral),
                Vec::new(),
                false,
                false,
            ));
        };

        let mut added_indices = Vec::new();
        let mut layers = self.dir_merge_layers.borrow_mut();
        let mut ephemeral_stack = self.dir_merge_ephemeral.borrow_mut();
        ephemeral_stack.push(Vec::new());

        for (index, rule) in program.dir_merge_rules().iter().enumerate() {
            let candidate = resolve_dir_merge_path(source, rule.pattern());

            let metadata = match fs::metadata(&candidate) {
                Ok(metadata) => metadata,
                Err(error) if error.kind() == io::ErrorKind::NotFound => continue,
                Err(error) => {
                    ephemeral_stack.pop();
                    return Err(LocalCopyError::io(
                        "inspect filter file",
                        candidate.clone(),
                        error,
                    ));
                }
            };

            if !metadata.is_file() {
                continue;
            }

            let mut visited = Vec::new();
            let rules = match load_dir_merge_rules_recursive(
                candidate.as_path(),
                rule.options(),
                &mut visited,
            ) {
                Ok(rules) => rules,
                Err(error) => {
                    ephemeral_stack.pop();
                    return Err(error);
                }
            };

            let mut segment = FilterSegment::default();
            for compiled in rules {
                if let Err(error) = segment.push_rule(compiled) {
                    ephemeral_stack.pop();
                    return Err(filter_program_local_error(&candidate, error));
                }
            }

            if rule.options().excludes_self() {
                let pattern = rule.pattern().to_string_lossy().into_owned();
                if let Err(error) = segment.push_rule(FilterRule::exclude(pattern)) {
                    ephemeral_stack.pop();
                    return Err(filter_program_local_error(&candidate, error));
                }
            }

            if segment.is_empty() {
                continue;
            }

            if rule.options().inherit_rules() {
                layers[index].push(segment);
                added_indices.push(index);
            } else if let Some(current) = ephemeral_stack.last_mut() {
                current.push((index, segment));
            }
        }

        drop(layers);
        drop(ephemeral_stack);

        let excluded = program.should_exclude_directory(source)?;

        Ok(DirectoryFilterGuard::new(
            Rc::clone(&self.dir_merge_layers),
            Rc::clone(&self.dir_merge_ephemeral),
            added_indices,
            true,
            excluded,
        ))
    }

    fn summary_mut(&mut self) -> &mut LocalCopySummary {
        &mut self.summary
    }

    fn record(&mut self, record: LocalCopyRecord) {
        if let Some(observer) = &mut self.observer {
            observer.handle(record.clone());
        }
        if let Some(events) = &mut self.events {
            events.push(record);
        }
    }

    fn notify_progress(
        &mut self,
        relative: &Path,
        total_bytes: Option<u64>,
        transferred: u64,
        elapsed: Duration,
    ) {
        self.register_progress();
        if self.observer.is_none() {
            return;
        }

        if let Some(observer) = &mut self.observer {
            observer.handle_progress(LocalCopyProgress::new(
                relative,
                transferred,
                total_bytes,
                elapsed,
            ));
        }
    }

    #[allow(clippy::too_many_arguments)]
    fn copy_file_contents(
        &mut self,
        reader: &mut fs::File,
        writer: &mut fs::File,
        buffer: &mut [u8],
        sparse: bool,
        compress: bool,
        source: &Path,
        destination: &Path,
        relative: &Path,
        delta: Option<&DeltaSignatureIndex>,
        total_size: u64,
        initial_bytes: u64,
        start: Instant,
    ) -> Result<FileCopyOutcome, LocalCopyError> {
        if let Some(index) = delta {
            return self.copy_file_contents_with_delta(
                reader,
                writer,
                buffer,
                sparse,
                compress,
                source,
                destination,
                relative,
                index,
                total_size,
                initial_bytes,
                start,
            );
        }

        let mut total_bytes: u64 = 0;
        let mut compressor = if compress {
            Some(CountingZlibEncoder::new(self.compression_level()))
        } else {
            None
        };
        let mut compressed_progress: u64 = 0;

        loop {
            self.enforce_timeout()?;
            let chunk_len = if let Some(limiter) = self.limiter.as_ref() {
                limiter.recommended_read_size(buffer.len())
            } else {
                buffer.len()
            };

            let read = reader
                .read(&mut buffer[..chunk_len])
                .map_err(|error| LocalCopyError::io("copy file", source.to_path_buf(), error))?;
            if read == 0 {
                break;
            }

            if sparse {
                write_sparse_chunk(writer, &buffer[..read], destination)?;
            } else {
                writer.write_all(&buffer[..read]).map_err(|error| {
                    LocalCopyError::io("copy file", destination.to_path_buf(), error)
                })?;
            }

            self.register_progress();

            let mut compressed_delta = None;
            if let Some(encoder) = compressor.as_mut() {
                encoder.write(&buffer[..read]).map_err(|error| {
                    LocalCopyError::io("compress file", source.to_path_buf(), error)
                })?;
                let total = encoder.bytes_written();
                let delta = total.saturating_sub(compressed_progress);
                compressed_progress = total;
                compressed_delta = Some(delta);
            }

            if let Some(limiter) = self.limiter.as_mut() {
                if let Some(delta) = compressed_delta {
                    if delta > 0 {
                        let bounded = delta.min(usize::MAX as u64) as usize;
                        limiter.register(bounded);
                    }
                } else {
                    limiter.register(read);
                }
            }

            total_bytes = total_bytes.saturating_add(read as u64);
            let progressed = initial_bytes.saturating_add(total_bytes);
            self.notify_progress(relative, Some(total_size), progressed, start.elapsed());
        }

        if sparse {
            let final_len = initial_bytes.saturating_add(total_bytes);
            writer.set_len(final_len).map_err(|error| {
                LocalCopyError::io(
                    "truncate destination file",
                    destination.to_path_buf(),
                    error,
                )
            })?;
            self.register_progress();
        }

        let outcome = if let Some(encoder) = compressor {
            let compressed_total = encoder.finish().map_err(|error| {
                LocalCopyError::io("compress file", source.to_path_buf(), error)
            })?;
            self.register_progress();
            if let Some(limiter) = self.limiter.as_mut() {
                let delta = compressed_total.saturating_sub(compressed_progress);
                if delta > 0 {
                    let bounded = delta.min(usize::MAX as u64) as usize;
                    limiter.register(bounded);
                }
            }
            FileCopyOutcome::new(total_bytes, Some(compressed_total))
        } else {
            FileCopyOutcome::new(total_bytes, None)
        };

        Ok(outcome)
    }

    #[allow(clippy::too_many_arguments)]
    fn copy_file_contents_with_delta(
        &mut self,
        reader: &mut fs::File,
        writer: &mut fs::File,
        buffer: &mut [u8],
        sparse: bool,
        compress: bool,
        source: &Path,
        destination: &Path,
        relative: &Path,
        index: &DeltaSignatureIndex,
        total_size: u64,
        initial_bytes: u64,
        start: Instant,
    ) -> Result<FileCopyOutcome, LocalCopyError> {
        let mut destination_reader = fs::File::open(destination).map_err(|error| {
            LocalCopyError::io(
                "read existing destination",
                destination.to_path_buf(),
                error,
            )
        })?;
        let mut compressor = if compress {
            Some(CountingZlibEncoder::new(self.compression_level()))
        } else {
            None
        };
        let mut compressed_progress = 0u64;
        let mut total_bytes = 0u64;
        let mut literal_bytes = 0u64;
        let mut window: VecDeque<u8> = VecDeque::with_capacity(index.block_length());
        let mut pending_literals = Vec::with_capacity(index.block_length());
        let mut scratch = Vec::with_capacity(index.block_length());
        let mut rolling = RollingChecksum::new();
        let mut outgoing: Option<u8> = None;
        let mut read_buffer = vec![0u8; buffer.len().max(index.block_length())];
        let mut buffer_len = 0usize;
        let mut buffer_pos = 0usize;

        loop {
            self.enforce_timeout()?;
            if buffer_pos == buffer_len {
                buffer_len = reader.read(&mut read_buffer).map_err(|error| {
                    LocalCopyError::io("copy file", source.to_path_buf(), error)
                })?;
                buffer_pos = 0;
                if buffer_len == 0 {
                    break;
                }
            }

            let byte = read_buffer[buffer_pos];
            buffer_pos += 1;

            window.push_back(byte);
            if let Some(outgoing_byte) = outgoing.take() {
                debug_assert!(window.len() <= index.block_length());
                rolling.roll_many(&[outgoing_byte], &[byte]).map_err(|_| {
                    LocalCopyError::invalid_argument(LocalCopyArgumentError::UnsupportedFileType)
                })?;
            } else {
                rolling.update(&[byte]);
            }

            if window.len() < index.block_length() {
                continue;
            }

            let digest = rolling.digest();
            if let Some(block_index) = index.find_match_window(digest, &window, &mut scratch) {
                if !pending_literals.is_empty() {
                    let flushed_len = pending_literals.len();
                    self.flush_literal_chunk(
                        writer,
                        pending_literals.as_slice(),
                        sparse,
                        compressor.as_mut(),
                        &mut compressed_progress,
                        source,
                        destination,
                    )?;
                    total_bytes = total_bytes.saturating_add(flushed_len as u64);
                    literal_bytes = literal_bytes.saturating_add(flushed_len as u64);
                    let progressed = initial_bytes.saturating_add(total_bytes);
                    self.notify_progress(relative, Some(total_size), progressed, start.elapsed());
                    pending_literals.clear();
                }

                let block = index.block(block_index);
                let block_len = block.len();
                let matched = MatchedBlock::new(block, index.block_length());
                self.copy_matched_block(
                    &mut destination_reader,
                    writer,
                    buffer,
                    destination,
                    matched,
                    sparse,
                )?;
                total_bytes = total_bytes.saturating_add(block_len as u64);
                let progressed = initial_bytes.saturating_add(total_bytes);
                self.notify_progress(relative, Some(total_size), progressed, start.elapsed());
                window.clear();
                rolling.reset();
                outgoing = None;
                continue;
            }

            if let Some(front) = window.pop_front() {
                pending_literals.push(front);
                outgoing = Some(front);
            }
        }

        while let Some(byte) = window.pop_front() {
            pending_literals.push(byte);
        }

        if !pending_literals.is_empty() {
            let flushed_len = pending_literals.len();
            self.flush_literal_chunk(
                writer,
                pending_literals.as_slice(),
                sparse,
                compressor.as_mut(),
                &mut compressed_progress,
                source,
                destination,
            )?;
            total_bytes = total_bytes.saturating_add(flushed_len as u64);
            literal_bytes = literal_bytes.saturating_add(flushed_len as u64);
            let progressed = initial_bytes.saturating_add(total_bytes);
            self.notify_progress(relative, Some(total_size), progressed, start.elapsed());
        }

        if sparse {
            let final_len = initial_bytes.saturating_add(total_bytes);
            writer.set_len(final_len).map_err(|error| {
                LocalCopyError::io(
                    "truncate destination file",
                    destination.to_path_buf(),
                    error,
                )
            })?;
            self.register_progress();
        }

        let outcome = if let Some(encoder) = compressor {
            let compressed_total = encoder.finish().map_err(|error| {
                LocalCopyError::io("compress file", source.to_path_buf(), error)
            })?;
            if let Some(limiter) = self.limiter.as_mut() {
                let delta = compressed_total.saturating_sub(compressed_progress);
                if delta > 0 {
                    let bounded = delta.min(usize::MAX as u64) as usize;
                    limiter.register(bounded);
                }
            }
            FileCopyOutcome::new(literal_bytes, Some(compressed_total))
        } else {
            FileCopyOutcome::new(literal_bytes, None)
        };

        Ok(outcome)
    }

    #[allow(clippy::too_many_arguments)]
    fn flush_literal_chunk(
        &mut self,
        writer: &mut fs::File,
        chunk: &[u8],
        sparse: bool,
        compressor: Option<&mut CountingZlibEncoder>,
        compressed_progress: &mut u64,
        source: &Path,
        destination: &Path,
    ) -> Result<(), LocalCopyError> {
        if chunk.is_empty() {
            return Ok(());
        }
        self.enforce_timeout()?;
        if sparse {
            write_sparse_chunk(writer, chunk, destination)?;
        } else {
            writer.write_all(chunk).map_err(|error| {
                LocalCopyError::io("copy file", destination.to_path_buf(), error)
            })?;
        }

        if let Some(encoder) = compressor {
            encoder.write(chunk).map_err(|error| {
                LocalCopyError::io("compress file", source.to_path_buf(), error)
            })?;
            let total = encoder.bytes_written();
            let delta = total.saturating_sub(*compressed_progress);
            *compressed_progress = total;
            if let Some(limiter) = self.limiter.as_mut() {
                if delta > 0 {
                    let bounded = delta.min(usize::MAX as u64) as usize;
                    limiter.register(bounded);
                }
            }
        } else if let Some(limiter) = self.limiter.as_mut() {
            limiter.register(chunk.len());
        }

        Ok(())
    }

    fn copy_matched_block(
        &mut self,
        existing: &mut fs::File,
        writer: &mut fs::File,
        buffer: &mut [u8],
        destination: &Path,
        matched: MatchedBlock<'_>,
        sparse: bool,
    ) -> Result<(), LocalCopyError> {
        let offset = matched.offset();
        existing.seek(SeekFrom::Start(offset)).map_err(|error| {
            LocalCopyError::io(
                "read existing destination",
                destination.to_path_buf(),
                error,
            )
        })?;

        let mut remaining = matched.descriptor().len();
        while remaining > 0 {
            self.enforce_timeout()?;
            let chunk_len = remaining.min(buffer.len());
            let read = existing.read(&mut buffer[..chunk_len]).map_err(|error| {
                LocalCopyError::io(
                    "read existing destination",
                    destination.to_path_buf(),
                    error,
                )
            })?;
            if read == 0 {
                let eof = io::Error::new(
                    io::ErrorKind::UnexpectedEof,
                    "unexpected EOF while reading existing block",
                );
                return Err(LocalCopyError::io(
                    "read existing destination",
                    destination.to_path_buf(),
                    eof,
                ));
            }

            if sparse {
                write_sparse_chunk(writer, &buffer[..read], destination)?;
            } else {
                writer.write_all(&buffer[..read]).map_err(|error| {
                    LocalCopyError::io("copy file", destination.to_path_buf(), error)
                })?;
            }

            remaining -= read;
        }

        Ok(())
    }

    fn record_skipped_non_regular(&mut self, relative: Option<&Path>) {
        if let Some(path) = relative {
            self.record(LocalCopyRecord::new(
                path.to_path_buf(),
                LocalCopyAction::SkippedNonRegular,
                0,
                None,
                Duration::default(),
                None,
            ));
        }
    }

    fn record_file_list_generation(&mut self, elapsed: Duration) {
        if !elapsed.is_zero() {
            self.summary.record_file_list_generation(elapsed);
        }
    }

    #[allow(dead_code)]
    fn record_file_list_transfer(&mut self, elapsed: Duration) {
        if !elapsed.is_zero() {
            self.summary.record_file_list_transfer(elapsed);
        }
    }

    fn into_outcome(self) -> CopyOutcome {
        CopyOutcome {
            summary: self.summary,
            events: self.events,
        }
    }

    fn defer_deletion(
        &mut self,
        destination: PathBuf,
        relative: Option<PathBuf>,
        keep: Vec<OsString>,
    ) {
        self.deferred_deletions.push(DeferredDeletion {
            destination,
            relative,
            keep,
        });
    }

    fn flush_deferred_deletions(&mut self) -> Result<(), LocalCopyError> {
        let pending = std::mem::take(&mut self.deferred_deletions);
        for entry in pending {
            self.enforce_timeout()?;
            let relative = entry.relative.as_deref();
            delete_extraneous_entries(self, entry.destination.as_path(), relative, &entry.keep)?;
        }
        Ok(())
    }

    fn register_created_path(&mut self, path: &Path, kind: CreatedEntryKind, existed_before: bool) {
        if self.mode.is_dry_run() || existed_before {
            return;
        }
        self.created_entries.push(CreatedEntry {
            path: path.to_path_buf(),
            kind,
        });
    }

    fn rollback_on_error(&mut self, error: &LocalCopyError) {
        if matches!(error.kind(), LocalCopyErrorKind::Timeout { .. }) {
            self.rollback_created_entries();
        }
    }

    fn rollback_created_entries(&mut self) {
        while let Some(entry) = self.created_entries.pop() {
            match entry.kind {
                CreatedEntryKind::Directory => {
                    let _ = fs::remove_dir(&entry.path);
                }
                CreatedEntryKind::File
                | CreatedEntryKind::Symlink
                | CreatedEntryKind::Fifo
                | CreatedEntryKind::Device
                | CreatedEntryKind::HardLink => {
                    let _ = fs::remove_file(&entry.path);
                }
            }
        }
    }
}

struct DirectoryFilterGuard {
    layers: Rc<RefCell<FilterSegmentLayers>>,
    ephemeral: Rc<RefCell<FilterSegmentStack>>,
    indices: Vec<usize>,
    ephemeral_active: bool,
    excluded: bool,
}

impl DirectoryFilterGuard {
    fn new(
        layers: Rc<RefCell<FilterSegmentLayers>>,
        ephemeral: Rc<RefCell<FilterSegmentStack>>,
        indices: Vec<usize>,
        ephemeral_active: bool,
        excluded: bool,
    ) -> Self {
        Self {
            layers,
            ephemeral,
            indices,
            ephemeral_active,
            excluded,
        }
    }

    fn is_excluded(&self) -> bool {
        self.excluded
    }
}

impl Drop for DirectoryFilterGuard {
    fn drop(&mut self) {
        if self.ephemeral_active {
            let mut stack = self.ephemeral.borrow_mut();
            stack.pop();
        }

        if self.indices.is_empty() {
            return;
        }

        let mut layers = self.layers.borrow_mut();
        for index in self.indices.drain(..).rev() {
            if let Some(layer) = layers.get_mut(index) {
                layer.pop();
            }
        }
    }
}

fn filter_program_local_error(path: &Path, error: FilterProgramError) -> LocalCopyError {
    LocalCopyError::io(
        "compile filter file",
        path.to_path_buf(),
        io::Error::new(io::ErrorKind::InvalidData, error.to_string()),
    )
}

fn resolve_dir_merge_path(base: &Path, pattern: &Path) -> PathBuf {
    if pattern.is_absolute() {
        if let Ok(stripped) = pattern.strip_prefix(Path::new("/")) {
            return base.join(stripped);
        }
    }

    base.join(pattern)
}

fn apply_dir_merge_rule_defaults(mut rule: FilterRule, options: &DirMergeOptions) -> FilterRule {
    if options.anchor_root_enabled() {
        rule = rule.anchor_to_root();
    }

    if let Some(sender) = options.sender_side_override() {
        rule = rule.with_sender(sender);
    }

    if let Some(receiver) = options.receiver_side_override() {
        rule = rule.with_receiver(receiver);
    }

    rule
}

fn load_dir_merge_rules_recursive(
    path: &Path,
    options: &DirMergeOptions,
    visited: &mut Vec<PathBuf>,
) -> Result<Vec<FilterRule>, LocalCopyError> {
    let canonical = fs::canonicalize(path).unwrap_or_else(|_| path.to_path_buf());
    if visited.contains(&canonical) {
        let message = format!("recursive filter merge detected for '{}'", path.display());
        return Err(LocalCopyError::io(
            "parse filter file",
            path.to_path_buf(),
            io::Error::new(io::ErrorKind::InvalidData, message),
        ));
    }

    visited.push(canonical);

    let file = fs::File::open(path)
        .map_err(|error| LocalCopyError::io("read filter file", path.to_path_buf(), error))?;
    let mut rules = Vec::new();

    let map_error = |error: FilterParseError| {
        LocalCopyError::io(
            "parse filter file",
            path.to_path_buf(),
            io::Error::new(io::ErrorKind::InvalidData, error.to_string()),
        )
    };

    let mut contents = String::new();
    io::BufReader::new(file)
        .read_to_string(&mut contents)
        .map_err(|error| LocalCopyError::io("read filter file", path.to_path_buf(), error))?;

    match options.parser() {
        DirMergeParser::Whitespace { enforce_kind } => {
            let enforce_kind = *enforce_kind;
            let mut iter = contents.split_whitespace();
            while let Some(token) = iter.next() {
                if token.is_empty() {
                    continue;
                }

                if token == "!" {
                    if options.list_clear_allowed() {
                        rules.clear();
                        continue;
                    }
                    return Err(map_error(FilterParseError::new(
                        "list-clearing '!' is not permitted in this filter file",
                    )));
                }

                if let Some(kind) = enforce_kind {
                    let rule = match kind {
                        DirMergeEnforcedKind::Include => FilterRule::include(token.to_string()),
                        DirMergeEnforcedKind::Exclude => FilterRule::exclude(token.to_string()),
                    };
                    rules.push(apply_dir_merge_rule_defaults(rule, options));
                    continue;
                }

                let mut directive = token.to_string();
                let lower = directive.to_ascii_lowercase();
                let needs_argument = matches!(
                    lower.as_str(),
                    "merge" | "include" | "exclude" | "show" | "hide" | "protect"
                ) || lower.starts_with("dir-merge");

                if needs_argument {
                    if let Some(next) = iter.next() {
                        directive.push(' ');
                        directive.push_str(next);
                    }
                }

                match parse_filter_directive_line(&directive) {
                    Ok(Some(ParsedFilterDirective::Rule(rule))) => {
                        rules.push(apply_dir_merge_rule_defaults(rule, options));
                    }
                    Ok(Some(ParsedFilterDirective::Merge {
                        path: merge_path,
                        options: merge_options,
                    })) => {
                        let nested = if merge_path.is_absolute() {
                            merge_path
                        } else {
                            let parent = path.parent().unwrap_or_else(|| Path::new("."));
                            parent.join(merge_path)
                        };
                        if let Some(options_override) = merge_options {
                            let nested_rules = load_dir_merge_rules_recursive(
                                &nested,
                                &options_override,
                                visited,
                            )?;
                            rules.extend(nested_rules);
                        } else {
                            let nested_rules =
                                load_dir_merge_rules_recursive(&nested, options, visited)?;
                            rules.extend(nested_rules);
                        }
                    }
                    Ok(None) => {}
                    Err(error) => return Err(map_error(error)),
                }
            }
        }
        DirMergeParser::Lines {
            enforce_kind,
            allow_comments,
        } => {
            let enforce_kind = *enforce_kind;
            let allow_comments = *allow_comments;
            for line in contents.lines() {
                let trimmed = line.trim();
                if trimmed.is_empty() {
                    continue;
                }
                if allow_comments && trimmed.starts_with('#') {
                    continue;
                }

                if trimmed == "!" {
                    if options.list_clear_allowed() {
                        rules.clear();
                        continue;
                    }
                    return Err(map_error(FilterParseError::new(
                        "list-clearing '!' is not permitted in this filter file",
                    )));
                }

                if let Some(kind) = enforce_kind {
                    let rule = match kind {
                        DirMergeEnforcedKind::Include => FilterRule::include(trimmed.to_string()),
                        DirMergeEnforcedKind::Exclude => FilterRule::exclude(trimmed.to_string()),
                    };
                    rules.push(apply_dir_merge_rule_defaults(rule, options));
                    continue;
                }

                match parse_filter_directive_line(trimmed) {
                    Ok(Some(ParsedFilterDirective::Rule(rule))) => {
                        rules.push(apply_dir_merge_rule_defaults(rule, options));
                    }
                    Ok(Some(ParsedFilterDirective::Merge {
                        path: merge_path,
                        options: merge_options,
                    })) => {
                        let nested = if merge_path.is_absolute() {
                            merge_path
                        } else {
                            let parent = path.parent().unwrap_or_else(|| Path::new("."));
                            parent.join(merge_path)
                        };
                        if let Some(options_override) = merge_options {
                            let nested_rules = load_dir_merge_rules_recursive(
                                &nested,
                                &options_override,
                                visited,
                            )?;
                            rules.extend(nested_rules);
                        } else {
                            let nested_rules =
                                load_dir_merge_rules_recursive(&nested, options, visited)?;
                            rules.extend(nested_rules);
                        }
                    }
                    Ok(None) => {}
                    Err(error) => return Err(map_error(error)),
                }
            }
        }
    }

    visited.pop();
    Ok(rules)
}

#[derive(Debug)]
enum ParsedFilterDirective {
    Rule(FilterRule),
    Merge {
        path: PathBuf,
        options: Option<DirMergeOptions>,
    },
}

#[derive(Debug)]
struct FilterParseError {
    message: String,
}

impl FilterParseError {
    fn new(message: impl Into<String>) -> Self {
        Self {
            message: message.into(),
        }
    }
}

impl fmt::Display for FilterParseError {
    fn fmt(&self, f: &mut fmt::Formatter<'_>) -> fmt::Result {
        f.write_str(&self.message)
    }
}

impl Error for FilterParseError {}

fn parse_filter_directive_line(
    text: &str,
) -> Result<Option<ParsedFilterDirective>, FilterParseError> {
    if text.is_empty() || text.starts_with('#') {
        return Ok(None);
    }

    if let Some(directive) = parse_dir_merge_directive(text)? {
        return Ok(Some(directive));
    }

    if let Some(remainder) = text.strip_prefix('+') {
        let pattern = remainder.trim_start();
        if pattern.is_empty() {
            return Err(FilterParseError::new("filter rule '+' requires a pattern"));
        }
        return Ok(Some(ParsedFilterDirective::Rule(FilterRule::include(
            pattern.to_string(),
        ))));
    }

    if let Some(remainder) = text.strip_prefix('-') {
        let pattern = remainder.trim_start();
        if pattern.is_empty() {
            return Err(FilterParseError::new("filter rule '-' requires a pattern"));
        }
        return Ok(Some(ParsedFilterDirective::Rule(FilterRule::exclude(
            pattern.to_string(),
        ))));
    }

    let mut parts = text.splitn(2, char::is_whitespace);
    let keyword = parts.next().unwrap_or("");
    let remainder = parts.next().unwrap_or("").trim_start();

    let handle_keyword = |pattern: &str,
                          builder: fn(String) -> FilterRule|
     -> Result<Option<ParsedFilterDirective>, FilterParseError> {
        if pattern.is_empty() {
            return Err(FilterParseError::new("filter directive missing pattern"));
        }
        Ok(Some(ParsedFilterDirective::Rule(builder(
            pattern.to_string(),
        ))))
    };

    if keyword.len() == 1 {
        let shorthand = keyword.chars().next().unwrap().to_ascii_lowercase();
        match shorthand {
            'p' => {
                return handle_keyword(remainder, FilterRule::protect);
            }
            's' => {
                if remainder.is_empty() {
                    return Err(FilterParseError::new("filter directive missing pattern"));
                }
                let rule = FilterRule::show(remainder.to_string());
                return Ok(Some(ParsedFilterDirective::Rule(rule)));
            }
            'h' => {
                if remainder.is_empty() {
                    return Err(FilterParseError::new("filter directive missing pattern"));
                }
                let rule = FilterRule::hide(remainder.to_string());
                return Ok(Some(ParsedFilterDirective::Rule(rule)));
            }
            _ => {}
        }
    }

    if keyword.eq_ignore_ascii_case("include") {
        return handle_keyword(remainder, FilterRule::include);
    }

    if keyword.eq_ignore_ascii_case("exclude") {
        return handle_keyword(remainder, FilterRule::exclude);
    }

    if keyword.eq_ignore_ascii_case("show") {
        if remainder.is_empty() {
            return Err(FilterParseError::new("filter directive missing pattern"));
        }
        let rule = FilterRule::show(remainder.to_string());
        return Ok(Some(ParsedFilterDirective::Rule(rule)));
    }

    if keyword.eq_ignore_ascii_case("hide") {
        if remainder.is_empty() {
            return Err(FilterParseError::new("filter directive missing pattern"));
        }
        let rule = FilterRule::hide(remainder.to_string());
        return Ok(Some(ParsedFilterDirective::Rule(rule)));
    }

    if keyword.eq_ignore_ascii_case("protect") {
        return handle_keyword(remainder, FilterRule::protect);
    }

    if keyword.eq_ignore_ascii_case("merge") {
        if remainder.is_empty() {
            return Err(FilterParseError::new(
                "merge directive requires a file path",
            ));
        }
        if remainder == "-" {
            return Err(FilterParseError::new(
                "merge from standard input is not supported in .rsync-filter files",
            ));
        }
        return Ok(Some(ParsedFilterDirective::Merge {
            path: PathBuf::from(remainder),
            options: None,
        }));
    }

    Err(FilterParseError::new(format!(
        "unsupported filter directive '{}'",
        text
    )))
}

fn parse_dir_merge_directive(
    text: &str,
) -> Result<Option<ParsedFilterDirective>, FilterParseError> {
    const DIR_MERGE_PREFIX: &str = "dir-merge";

    if text.len() < DIR_MERGE_PREFIX.len() {
        return Ok(None);
    }

    let (prefix, mut remainder) = text.split_at(DIR_MERGE_PREFIX.len());
    if !prefix.eq_ignore_ascii_case(DIR_MERGE_PREFIX) {
        return Ok(None);
    }

    if let Some(ch) = remainder.chars().next() {
        if ch != ',' && !ch.is_ascii_whitespace() {
            return Ok(None);
        }
    }

    remainder = remainder.trim_start();

    let mut modifiers = "";
    if let Some(rest) = remainder.strip_prefix(',') {
        let mut split = rest.splitn(2, char::is_whitespace);
        modifiers = split.next().unwrap_or("");
        remainder = split.next().unwrap_or("").trim_start();
    }

    let mut options = DirMergeOptions::default();
    let mut saw_plus = false;
    let mut saw_minus = false;
    let mut used_cvs_default = false;

    for modifier in modifiers.chars() {
        let lower = modifier.to_ascii_lowercase();
        match lower {
            '-' => {
                if saw_plus {
                    let message = format!(
                        "dir-merge directive '{}' cannot combine '+' and '-' modifiers",
                        text
                    );
                    return Err(FilterParseError::new(message));
                }
                saw_minus = true;
                options = options.with_enforced_kind(Some(DirMergeEnforcedKind::Exclude));
            }
            '+' => {
                if saw_minus {
                    let message = format!(
                        "dir-merge directive '{}' cannot combine '+' and '-' modifiers",
                        text
                    );
                    return Err(FilterParseError::new(message));
                }
                saw_plus = true;
                options = options.with_enforced_kind(Some(DirMergeEnforcedKind::Include));
            }
            'n' => {
                options = options.inherit(false);
            }
            'e' => {
                options = options.exclude_filter_file(true);
            }
            'w' => {
                options = options.use_whitespace();
                options = options.allow_comments(false);
            }
            's' => {
                options = options.sender_modifier();
            }
            'r' => {
                options = options.receiver_modifier();
            }
            '/' => {
                options = options.anchor_root(true);
            }
            'c' => {
                used_cvs_default = true;
                options = options.with_enforced_kind(Some(DirMergeEnforcedKind::Exclude));
                options = options.use_whitespace();
                options = options.allow_comments(false);
                options = options.inherit(false);
                options = options.allow_list_clearing(true);
            }
            _ => {
                let message = format!(
                    "dir-merge directive '{}' uses unsupported modifier '{}'",
                    text, modifier
                );
                return Err(FilterParseError::new(message));
            }
        }
    }

    let path_text = if remainder.is_empty() {
        if used_cvs_default {
            ".cvsignore"
        } else {
            let message = format!("dir-merge directive '{}' is missing a file name", text);
            return Err(FilterParseError::new(message));
        }
    } else {
        remainder
    };

    Ok(Some(ParsedFilterDirective::Merge {
        path: PathBuf::from(path_text),
        options: Some(options),
    }))
}

#[cfg(feature = "xattr")]
fn sync_xattrs_if_requested(
    preserve_xattrs: bool,
    mode: LocalCopyExecution,
    source: &Path,
    destination: &Path,
    follow_symlinks: bool,
) -> Result<(), LocalCopyError> {
    if preserve_xattrs && !mode.is_dry_run() {
        sync_xattrs(source, destination, follow_symlinks).map_err(map_metadata_error)?;
    }
    Ok(())
}

#[cfg(feature = "acl")]
fn sync_acls_if_requested(
    preserve_acls: bool,
    mode: LocalCopyExecution,
    source: &Path,
    destination: &Path,
    follow_symlinks: bool,
) -> Result<(), LocalCopyError> {
    if preserve_acls && !mode.is_dry_run() {
        sync_acls(source, destination, follow_symlinks).map_err(map_metadata_error)?;
    }
    Ok(())
}

/// Error produced when planning or executing a local copy fails.
#[derive(Debug)]
pub struct LocalCopyError {
    kind: LocalCopyErrorKind,
}

impl LocalCopyError {
    fn new(kind: LocalCopyErrorKind) -> Self {
        Self { kind }
    }

    /// Constructs an error representing missing operands.
    #[must_use]
    pub fn missing_operands() -> Self {
        Self::new(LocalCopyErrorKind::MissingSourceOperands)
    }

    /// Constructs an invalid-argument error.
    #[must_use]
    pub fn invalid_argument(reason: LocalCopyArgumentError) -> Self {
        Self::new(LocalCopyErrorKind::InvalidArgument(reason))
    }

    /// Constructs an I/O error with action context.
    #[must_use]
    pub fn io(action: &'static str, path: PathBuf, source: io::Error) -> Self {
        Self::new(LocalCopyErrorKind::Io {
            action,
            path,
            source,
        })
    }

    /// Constructs an error representing an inactivity timeout.
    #[must_use]
    pub fn timeout(duration: Duration) -> Self {
        Self::new(LocalCopyErrorKind::Timeout { duration })
    }

    /// Returns the exit code that mirrors upstream rsync's behaviour.
    #[must_use]
    pub const fn exit_code(&self) -> i32 {
        match self.kind {
            LocalCopyErrorKind::MissingSourceOperands => MISSING_OPERANDS_EXIT_CODE,
            LocalCopyErrorKind::InvalidArgument(_) | LocalCopyErrorKind::Io { .. } => {
                INVALID_OPERAND_EXIT_CODE
            }
            LocalCopyErrorKind::Timeout { .. } => TIMEOUT_EXIT_CODE,
        }
    }

    /// Provides access to the underlying error kind.
    #[must_use]
    pub fn kind(&self) -> &LocalCopyErrorKind {
        &self.kind
    }

    /// Consumes the error and returns its kind.
    #[must_use]
    pub fn into_kind(self) -> LocalCopyErrorKind {
        self.kind
    }
}

impl fmt::Display for LocalCopyError {
    fn fmt(&self, f: &mut fmt::Formatter<'_>) -> fmt::Result {
        match &self.kind {
            LocalCopyErrorKind::MissingSourceOperands => {
                write!(
                    f,
                    "missing source operands: supply at least one source and a destination"
                )
            }
            LocalCopyErrorKind::InvalidArgument(reason) => write!(f, "{}", reason.message()),
            LocalCopyErrorKind::Io {
                action,
                path,
                source,
            } => {
                write!(f, "failed to {action} '{}': {source}", path.display())
            }
            LocalCopyErrorKind::Timeout { duration } => {
                write!(
                    f,
                    "transfer timed out after {:.3} seconds without progress",
                    duration.as_secs_f64()
                )
            }
        }
    }
}

impl Error for LocalCopyError {
    fn source(&self) -> Option<&(dyn Error + 'static)> {
        match &self.kind {
            LocalCopyErrorKind::Io { source, .. } => Some(source),
            _ => None,
        }
    }
}

/// Classification of local copy failures.
#[derive(Debug)]
pub enum LocalCopyErrorKind {
    /// No operands were supplied.
    MissingSourceOperands,
    /// Operands were invalid.
    InvalidArgument(LocalCopyArgumentError),
    /// Filesystem interaction failed.
    Io {
        /// Action being performed.
        action: &'static str,
        /// Path involved in the failure.
        path: PathBuf,
        /// Underlying error.
        source: io::Error,
    },
    /// The transfer exceeded the configured inactivity timeout.
    Timeout {
        /// Duration of inactivity that triggered the timeout.
        duration: Duration,
    },
}

impl LocalCopyErrorKind {
    /// Returns the action, path, and source error for [`LocalCopyErrorKind::Io`] values.
    #[must_use]
    pub fn as_io(&self) -> Option<(&'static str, &Path, &io::Error)> {
        match self {
            Self::Io {
                action,
                path,
                source,
            } => Some((action, path.as_path(), source)),
            Self::Timeout { .. } => None,
            _ => None,
        }
    }
}

/// Detailed reason for operand validation failures.
#[derive(Clone, Copy, Debug, Eq, PartialEq)]
pub enum LocalCopyArgumentError {
    /// A source operand was empty.
    EmptySourceOperand,
    /// The destination operand was empty.
    EmptyDestinationOperand,
    /// Multiple sources targeted a non-directory destination.
    DestinationMustBeDirectory,
    /// Unable to determine the directory name from the source operand.
    DirectoryNameUnavailable,
    /// Unable to determine the file name from the source operand.
    FileNameUnavailable,
    /// Unable to determine the link name from the source operand.
    LinkNameUnavailable,
    /// Encountered a file type that is unsupported.
    UnsupportedFileType,
    /// Attempted to replace an existing directory with a symbolic link.
    ReplaceDirectoryWithSymlink,
    /// Attempted to replace an existing directory with a regular file.
    ReplaceDirectoryWithFile,
    /// Attempted to replace an existing directory with a special file.
    ReplaceDirectoryWithSpecial,
    /// Attempted to replace a non-directory with a directory.
    ReplaceNonDirectoryWithDirectory,
    /// Encountered an operand that refers to a remote host or module.
    RemoteOperandUnsupported,
}

impl LocalCopyArgumentError {
    /// Returns the canonical diagnostic message associated with the error.
    #[must_use]
    pub const fn message(self) -> &'static str {
        match self {
            Self::EmptySourceOperand => "source operands must be non-empty",
            Self::EmptyDestinationOperand => "destination operand must be non-empty",
            Self::DestinationMustBeDirectory => {
                "destination must be an existing directory when copying multiple sources"
            }
            Self::DirectoryNameUnavailable => "cannot determine directory name",
            Self::FileNameUnavailable => "cannot determine file name",
            Self::LinkNameUnavailable => "cannot determine link name",
            Self::UnsupportedFileType => "unsupported file type encountered",
            Self::ReplaceDirectoryWithSymlink => {
                "cannot replace existing directory with symbolic link"
            }
            Self::ReplaceDirectoryWithFile => "cannot replace existing directory with regular file",
            Self::ReplaceDirectoryWithSpecial => {
                "cannot replace existing directory with special file"
            }
            Self::ReplaceNonDirectoryWithDirectory => {
                "cannot replace non-directory destination with directory"
            }
            Self::RemoteOperandUnsupported => concat!(
                "remote operands are not supported: this build handles local filesystem copies only; ",
                "set OC_RSYNC_FALLBACK to point to an upstream rsync binary for remote transfers",
            ),
        }
    }
}

/// Source operand within a [`LocalCopyPlan`].
#[derive(Clone, Debug, Eq, PartialEq)]
pub struct SourceSpec {
    path: PathBuf,
    copy_contents: bool,
    relative_prefix_components: Option<usize>,
}

impl SourceSpec {
    fn from_operand(operand: &OsString) -> Result<Self, LocalCopyError> {
        if operand.is_empty() {
            return Err(LocalCopyError::invalid_argument(
                LocalCopyArgumentError::EmptySourceOperand,
            ));
        }

        if operand_is_remote(operand.as_os_str()) {
            return Err(LocalCopyError::invalid_argument(
                LocalCopyArgumentError::RemoteOperandUnsupported,
            ));
        }

        let copy_contents = has_trailing_separator(operand.as_os_str());
        Ok(Self {
            path: PathBuf::from(operand),
            copy_contents,
            relative_prefix_components: detect_relative_prefix_components(operand.as_os_str()),
        })
    }

    fn relative_root(&self) -> Option<PathBuf> {
        use std::path::Component;

        let skip = self.relative_prefix_components.unwrap_or(0);
        let mut index = 0;
        let mut relative = PathBuf::new();

        for component in self.path.components() {
            if index < skip {
                index += 1;
                continue;
            }

            index += 1;

            match component {
                Component::CurDir | Component::RootDir => {}
                Component::Prefix(prefix) => {
                    relative.push(Path::new(prefix.as_os_str()));
                }
                Component::ParentDir => relative.push(Path::new("..")),
                Component::Normal(part) => relative.push(Path::new(part)),
            }
        }

        if relative.as_os_str().is_empty() {
            None
        } else {
            Some(relative)
        }
    }

    /// Returns the source path.
    #[must_use]
    pub fn path(&self) -> &Path {
        &self.path
    }

    /// Reports whether the directory contents should be copied.
    #[must_use]
    pub const fn copy_contents(&self) -> bool {
        self.copy_contents
    }
}

fn detect_relative_prefix_components(operand: &OsStr) -> Option<usize> {
    use std::path::{Component, Path};

    let path = Path::new(operand);

    #[cfg(unix)]
    if let Some(count) = detect_marker_components_unix(operand) {
        return Some(count);
    }

    #[cfg(windows)]
    if let Some(count) = detect_marker_components_windows(operand) {
        return Some(count);
    }

    let components: Vec<Component<'_>> = path.components().collect();

    if components.is_empty() {
        return None;
    }

    let mut skip = 0;

    if let Some(Component::Prefix(_)) = components.first() {
        if !path.has_root() {
            return None;
        }
        skip += 1;
    }

    if let Some(Component::RootDir) = components.get(skip) {
        skip += 1;
    }

    if skip > 0 { Some(skip) } else { None }
}

#[derive(Clone, Copy, Debug, Default, Eq, PartialEq)]
struct DestinationState {
    exists: bool,
    is_dir: bool,
}

#[derive(Debug)]
struct DirectoryEntry {
    file_name: OsString,
    path: PathBuf,
    metadata: fs::Metadata,
}

/// Destination operand capturing directory semantics requested by the caller.
#[derive(Clone, Debug, Eq, PartialEq)]
struct DestinationSpec {
    path: PathBuf,
    force_directory: bool,
}

impl DestinationSpec {
    fn from_operand(operand: &OsString) -> Self {
        let force_directory = has_trailing_separator(operand.as_os_str());
        Self {
            path: PathBuf::from(operand),
            force_directory,
        }
    }

    /// Returns the destination path supplied by the caller.
    #[must_use]
    pub fn path(&self) -> &Path {
        &self.path
    }

    /// Reports whether the operand explicitly requested directory semantics.
    #[must_use]
    pub const fn force_directory(&self) -> bool {
        self.force_directory
    }
}

#[cfg(unix)]
fn detect_marker_components_unix(operand: &OsStr) -> Option<usize> {
    use std::os::unix::ffi::OsStrExt;

    let bytes = operand.as_bytes();
    if bytes.is_empty() {
        return None;
    }

    let mut index = 0;
    let len = bytes.len();
    let mut component_count = 0;

    if bytes[0] == b'/' {
        component_count += 1;
        while index < len && bytes[index] == b'/' {
            index += 1;
        }
    }

    if index >= len {
        return None;
    }

    let mut start = index;
    let mut count = component_count;

    while index <= len {
        if index == len || bytes[index] == b'/' {
            if start != index {
                let component = &bytes[start..index];
                if component == b"." {
                    return Some(count);
                }
                count += 1;
            }

            while index < len && bytes[index] == b'/' {
                index += 1;
            }
            start = index;
            if index == len {
                break;
            }
        } else {
            index += 1;
        }
    }

    None
}

#[cfg(windows)]
fn detect_marker_components_windows(operand: &OsStr) -> Option<usize> {
    use std::os::windows::ffi::OsStrExt;

    fn is_separator(unit: u16) -> bool {
        unit == b'/' as u16 || unit == b'\\' as u16
    }

    fn is_single_dot(units: &[u16]) -> bool {
        units.len() == 1 && units[0] == b'.' as u16
    }

    let units: Vec<u16> = operand.encode_wide().collect();
    if units.is_empty() {
        return None;
    }

    let len = units.len();
    let mut index = 0;
    let mut count = 0;

    if len >= 2 && units[1] == b':' as u16 {
        count += 1;
        index = 2;
        if index < len && is_separator(units[index]) {
            count += 1;
            while index < len && is_separator(units[index]) {
                index += 1;
            }
        }
    } else if len >= 2 && is_separator(units[0]) && is_separator(units[1]) {
        count += 1;
        index = 2;
        while index < len && !is_separator(units[index]) {
            index += 1;
        }
        if index < len && is_separator(units[index]) {
            index += 1;
        }
        while index < len && !is_separator(units[index]) {
            index += 1;
        }
        if index < len && is_separator(units[index]) {
            count += 1;
            while index < len && is_separator(units[index]) {
                index += 1;
            }
        }
    } else if is_separator(units[0]) {
        count += 1;
        while index < len && is_separator(units[index]) {
            index += 1;
        }
    }

    if index >= len {
        return None;
    }

    let mut start = index;
    let mut components = count;

    while index <= len {
        if index == len || is_separator(units[index]) {
            if start != index {
                let component = &units[start..index];
                if is_single_dot(component) {
                    return Some(components);
                }
                components += 1;
            }

            while index < len && is_separator(units[index]) {
                index += 1;
            }
            start = index;
            if index == len {
                break;
            }
        } else {
            index += 1;
        }
    }

    None
}

fn non_empty_path(path: &Path) -> Option<&Path> {
    if path.as_os_str().is_empty() {
        None
    } else {
        Some(path)
    }
}

fn follow_symlink_metadata(path: &Path) -> Result<fs::Metadata, LocalCopyError> {
    fs::metadata(path)
        .map_err(|error| LocalCopyError::io("inspect symlink target", path.to_path_buf(), error))
}

fn copy_sources(
    plan: &LocalCopyPlan,
    mode: LocalCopyExecution,
    options: LocalCopyOptions,
    handler: Option<&mut dyn LocalCopyRecordHandler>,
) -> Result<CopyOutcome, LocalCopyError> {
    let destination_root = plan.destination.path().to_path_buf();
    let mut context = CopyContext::new(mode, options, handler, destination_root);
    let result = {
        let context = &mut context;
        (|| -> Result<(), LocalCopyError> {
            let multiple_sources = plan.sources.len() > 1;
            let destination_path = plan.destination.path();
            let mut destination_state = query_destination_state(destination_path)?;

            if plan.destination.force_directory() {
                ensure_destination_directory(
                    destination_path,
                    &mut destination_state,
                    context.mode(),
                )?;
            }

            if multiple_sources {
                ensure_destination_directory(
                    destination_path,
                    &mut destination_state,
                    context.mode(),
                )?;
            }

            let destination_behaves_like_directory =
                destination_state.is_dir || plan.destination.force_directory();

            let relative_enabled = context.relative_paths_enabled();

            for source in &plan.sources {
                context.enforce_timeout()?;
                let source_path = source.path();
                let metadata_start = Instant::now();
                let metadata = fs::symlink_metadata(source_path).map_err(|error| {
                    LocalCopyError::io("access source", source_path.to_path_buf(), error)
                })?;
                context.record_file_list_generation(metadata_start.elapsed());
                let file_type = metadata.file_type();
                let metadata_options = context.metadata_options();

                let relative_root = if relative_enabled {
                    source.relative_root()
                } else {
                    None
                };
                let relative_root = relative_root.filter(|path| !path.as_os_str().is_empty());
                let relative_parent = relative_root
                    .as_ref()
                    .and_then(|root| root.parent().map(|parent| parent.to_path_buf()))
                    .filter(|parent| !parent.as_os_str().is_empty());

                let requires_directory_destination = relative_parent.is_some()
                    || (relative_root.is_some() && (source.copy_contents() || file_type.is_dir()));

                if requires_directory_destination && !destination_behaves_like_directory {
                    return Err(LocalCopyError::invalid_argument(
                        LocalCopyArgumentError::DestinationMustBeDirectory,
                    ));
                }

                let destination_base = if let Some(parent) = &relative_parent {
                    destination_path.join(parent)
                } else {
                    destination_path.to_path_buf()
                };

                if file_type.is_dir() {
                    if source.copy_contents() {
                        if let Some(root) = relative_root.as_ref() {
                            if !context.allows(root.as_path(), true) {
                                continue;
                            }
                        }

                        let mut target_root = destination_path.to_path_buf();
                        if let Some(root) = &relative_root {
                            target_root = destination_path.join(root);
                        }

                        copy_directory_recursive(
                            context,
                            source_path,
                            &target_root,
                            &metadata,
                            relative_root
                                .as_ref()
                                .and_then(|root| non_empty_path(root.as_path())),
                        )?;
                        continue;
                    }

                    let name = source_path.file_name().ok_or_else(|| {
                        LocalCopyError::invalid_argument(
                            LocalCopyArgumentError::DirectoryNameUnavailable,
                        )
                    })?;
                    let relative = relative_root
                        .clone()
                        .unwrap_or_else(|| PathBuf::from(Path::new(name)));
                    if !context.allows(&relative, true) {
                        continue;
                    }

                    let target = if destination_behaves_like_directory || multiple_sources {
                        destination_base.join(name)
                    } else {
                        destination_path.to_path_buf()
                    };

                    copy_directory_recursive(
                        context,
                        source_path,
                        &target,
                        &metadata,
                        non_empty_path(relative.as_path()),
                    )?;
                } else {
                    let name = source_path.file_name().ok_or_else(|| {
                        LocalCopyError::invalid_argument(
                            LocalCopyArgumentError::FileNameUnavailable,
                        )
                    })?;
                    let relative = relative_root
                        .clone()
                        .unwrap_or_else(|| PathBuf::from(Path::new(name)));
                    let followed_metadata = if file_type.is_symlink()
                        && (context.copy_links_enabled() || context.copy_dirlinks_enabled())
                    {
                        match follow_symlink_metadata(source_path) {
                            Ok(target_metadata) => Some(target_metadata),
                            Err(error) => {
                                if context.copy_links_enabled() {
                                    return Err(error);
                                }
                                None
                            }
                        }
                    } else {
                        None
                    };

                    let (effective_metadata, effective_type) =
                        if let Some(ref target_metadata) = followed_metadata {
                            let ty = target_metadata.file_type();
                            if context.copy_links_enabled()
                                || (context.copy_dirlinks_enabled() && ty.is_dir())
                            {
                                (target_metadata, ty)
                            } else {
                                (&metadata, file_type)
                            }
                        } else {
                            (&metadata, file_type)
                        };

                    if !context.allows(&relative, effective_type.is_dir()) {
                        continue;
                    }

                    let target = if destination_behaves_like_directory {
                        destination_base.join(name)
                    } else {
                        destination_path.to_path_buf()
                    };

                    let record_path = non_empty_path(relative.as_path());
                    if effective_type.is_file() {
                        copy_file(
                            context,
                            source_path,
                            &target,
                            effective_metadata,
                            record_path,
                        )?;
                    } else if effective_type.is_dir() {
                        copy_directory_recursive(
                            context,
                            source_path,
                            &target,
                            effective_metadata,
                            non_empty_path(relative.as_path()),
                        )?;
                    } else if file_type.is_symlink() && !context.copy_links_enabled() {
                        copy_symlink(
                            context,
                            source_path,
                            &target,
                            &metadata,
                            metadata_options,
                            record_path,
                        )?;
                    } else if is_fifo(&effective_type) {
                        if !context.specials_enabled() {
                            context.record_skipped_non_regular(record_path);
                            continue;
                        }
                        copy_fifo(
                            context,
                            source_path,
                            &target,
                            effective_metadata,
                            metadata_options,
                            record_path,
                        )?;
                    } else if is_device(&effective_type) {
                        if !context.devices_enabled() {
                            context.record_skipped_non_regular(record_path);
                            continue;
                        }
                        copy_device(
                            context,
                            source_path,
                            &target,
                            effective_metadata,
                            metadata_options,
                            record_path,
                        )?;
                    } else {
                        return Err(LocalCopyError::invalid_argument(
                            LocalCopyArgumentError::UnsupportedFileType,
                        ));
                    }
                }

                context.enforce_timeout()?;
            }

            context.flush_deferred_deletions()?;
            context.enforce_timeout()?;
            Ok(())
        })()
    };

    match result {
        Ok(()) => Ok(context.into_outcome()),
        Err(error) => {
            context.rollback_on_error(&error);
            Err(error)
        }
    }
}
fn query_destination_state(path: &Path) -> Result<DestinationState, LocalCopyError> {
    match fs::symlink_metadata(path) {
        Ok(metadata) => {
            let file_type = metadata.file_type();
            Ok(DestinationState {
                exists: true,
                is_dir: file_type.is_dir(),
            })
        }
        Err(error) if error.kind() == io::ErrorKind::NotFound => Ok(DestinationState::default()),
        Err(error) => Err(LocalCopyError::io(
            "inspect destination",
            path.to_path_buf(),
            error,
        )),
    }
}

fn copy_directory_recursive(
    context: &mut CopyContext,
    source: &Path,
    destination: &Path,
    metadata: &fs::Metadata,
    relative: Option<&Path>,
) -> Result<(), LocalCopyError> {
    let mode = context.mode();
    #[cfg(feature = "xattr")]
    let preserve_xattrs = context.xattrs_enabled();
    #[cfg(feature = "acl")]
    let preserve_acls = context.acls_enabled();
    let mut destination_missing = false;

    match fs::symlink_metadata(destination) {
        Ok(existing) => {
            if !existing.file_type().is_dir() {
                return Err(LocalCopyError::invalid_argument(
                    LocalCopyArgumentError::ReplaceNonDirectoryWithDirectory,
                ));
            }
        }
        Err(error) if error.kind() == io::ErrorKind::NotFound => {
            destination_missing = true;
        }
        Err(error) => {
            return Err(LocalCopyError::io(
                "inspect destination directory",
                destination.to_path_buf(),
                error,
            ));
        }
    }

    context.summary_mut().record_directory_total();

    let list_start = Instant::now();
    let entries = read_directory_entries_sorted(source)?;
    context.record_file_list_generation(list_start.elapsed());
    context.register_progress();

    let dir_merge_guard = context.enter_directory(source)?;
    if dir_merge_guard.is_excluded() {
        return Ok(());
    }
    let _dir_merge_guard = dir_merge_guard;

    if destination_missing {
        if relative.is_some() {
            context.summary_mut().record_directory();
        }

        if !mode.is_dry_run() {
            if context.implied_dirs_enabled() {
                fs::create_dir_all(destination).map_err(|error| {
                    LocalCopyError::io("create directory", destination.to_path_buf(), error)
                })?;
                context.register_progress();
            } else {
                fs::create_dir(destination).map_err(|error| {
                    LocalCopyError::io("create directory", destination.to_path_buf(), error)
                })?;
                context.register_progress();
            }
            context.register_created_path(destination, CreatedEntryKind::Directory, false);
        } else if !context.implied_dirs_enabled() {
            if let Some(parent) = destination.parent() {
                context.prepare_parent_directory(parent)?;
            }
        }

        if let Some(rel) = relative {
            let metadata_snapshot = LocalCopyMetadata::from_metadata(metadata, None);
            let total_bytes = Some(metadata_snapshot.len());
            context.record(LocalCopyRecord::new(
                rel.to_path_buf(),
                LocalCopyAction::DirectoryCreated,
                0,
                total_bytes,
                Duration::default(),
                Some(metadata_snapshot),
            ));
        }
    }

    #[derive(Clone, Copy)]
    enum EntryAction {
        SkipExcluded,
        SkipNonRegular,
        CopyDirectory,
        CopyFile,
        CopySymlink,
        CopyFifo,
        CopyDevice,
    }

    struct PlannedEntry<'a> {
        entry: &'a DirectoryEntry,
        relative: PathBuf,
        action: EntryAction,
        metadata_override: Option<fs::Metadata>,
    }

    impl<'a> PlannedEntry<'a> {
        fn metadata(&self) -> &fs::Metadata {
            self.metadata_override
                .as_ref()
                .unwrap_or(&self.entry.metadata)
        }
    }

    let deletion_enabled = context.options().delete_extraneous();
    let delete_timing = context.delete_timing();
    let mut keep_names = if deletion_enabled {
        Vec::with_capacity(entries.len())
    } else {
        Vec::new()
    };
    let mut planned_entries = Vec::with_capacity(entries.len());

    for entry in entries.iter() {
        context.enforce_timeout()?;
        context.register_progress();

        let file_name = entry.file_name.clone();
        let entry_metadata = &entry.metadata;
        let entry_type = entry_metadata.file_type();
        let mut metadata_override = None;
        let mut effective_type = entry_type;
        if entry_type.is_symlink()
            && (context.copy_links_enabled() || context.copy_dirlinks_enabled())
        {
            match follow_symlink_metadata(entry.path.as_path()) {
                Ok(target_metadata) => {
                    let target_type = target_metadata.file_type();
                    if context.copy_links_enabled()
                        || (context.copy_dirlinks_enabled() && target_type.is_dir())
                    {
                        effective_type = target_type;
                        metadata_override = Some(target_metadata);
                    }
                }
                Err(error) => {
                    if context.copy_links_enabled() {
                        return Err(error);
                    }
                }
            }
        }
        let relative_path = match relative {
            Some(base) => base.join(Path::new(&file_name)),
            None => PathBuf::from(Path::new(&file_name)),
        };

        let mut keep_name = true;

        let action = if !context.allows(&relative_path, effective_type.is_dir()) {
            // Skip excluded entries while ensuring they are preserved during deletion sweeps.
            EntryAction::SkipExcluded
        } else if entry_type.is_dir() {
            EntryAction::CopyDirectory
        } else if effective_type.is_file() {
            EntryAction::CopyFile
        } else if effective_type.is_dir() {
            EntryAction::CopyDirectory
        } else if entry_type.is_symlink() && !context.copy_links_enabled() {
            EntryAction::CopySymlink
        } else if is_fifo(&effective_type) {
            if context.specials_enabled() {
                EntryAction::CopyFifo
            } else {
                keep_name = false;
                EntryAction::SkipNonRegular
            }
        } else if is_device(&effective_type) {
            if context.devices_enabled() {
                EntryAction::CopyDevice
            } else {
                keep_name = false;
                EntryAction::SkipNonRegular
            }
        } else {
            return Err(LocalCopyError::invalid_argument(
                LocalCopyArgumentError::UnsupportedFileType,
            ));
        };

        if deletion_enabled && keep_name {
            let preserve_name = match delete_timing {
                Some(DeleteTiming::Before) => matches!(
                    action,
                    EntryAction::CopyDirectory | EntryAction::SkipExcluded
                ),
                _ => true,
            };

            if preserve_name {
                keep_names.push(file_name.clone());
            }
        }

        planned_entries.push(PlannedEntry {
            entry,
            relative: relative_path,
            action,
            metadata_override,
        });
    }

    if deletion_enabled && matches!(delete_timing, Some(DeleteTiming::Before)) {
        delete_extraneous_entries(context, destination, relative, &keep_names)?;
    }

    for planned in planned_entries {
        let file_name = &planned.entry.file_name;
        let target_path = destination.join(Path::new(file_name));
        let entry_metadata = planned.metadata();
        let record_relative = non_empty_path(planned.relative.as_path());

        match planned.action {
            EntryAction::SkipExcluded => {}
            EntryAction::SkipNonRegular => {
                context.record_skipped_non_regular(record_relative);
            }
            EntryAction::CopyDirectory => {
                copy_directory_recursive(
                    context,
                    planned.entry.path.as_path(),
                    &target_path,
                    entry_metadata,
                    Some(planned.relative.as_path()),
                )?;
            }
            EntryAction::CopyFile => {
                copy_file(
                    context,
                    planned.entry.path.as_path(),
                    &target_path,
                    entry_metadata,
                    Some(planned.relative.as_path()),
                )?;
            }
            EntryAction::CopySymlink => {
                let metadata_options = context.metadata_options();
                copy_symlink(
                    context,
                    planned.entry.path.as_path(),
                    &target_path,
                    entry_metadata,
                    metadata_options,
                    Some(planned.relative.as_path()),
                )?;
            }
            EntryAction::CopyFifo => {
                let metadata_options = context.metadata_options();
                copy_fifo(
                    context,
                    planned.entry.path.as_path(),
                    &target_path,
                    entry_metadata,
                    metadata_options,
                    Some(planned.relative.as_path()),
                )?;
            }
            EntryAction::CopyDevice => {
                let metadata_options = context.metadata_options();
                copy_device(
                    context,
                    planned.entry.path.as_path(),
                    &target_path,
                    entry_metadata,
                    metadata_options,
                    Some(planned.relative.as_path()),
                )?;
            }
        }
    }

    if deletion_enabled {
        match delete_timing.unwrap_or(DeleteTiming::During) {
            DeleteTiming::Before => {
                // Deletions already performed prior to copying.
            }
            DeleteTiming::During => {
                delete_extraneous_entries(context, destination, relative, &keep_names)?;
            }
            DeleteTiming::After => {
                let relative_owned = relative.map(Path::to_path_buf);
                context.defer_deletion(destination.to_path_buf(), relative_owned, keep_names);
            }
        }
    }

    if !context.mode().is_dry_run() {
        let metadata_options = if context.omit_dir_times_enabled() {
            context.metadata_options().preserve_times(false)
        } else {
            context.metadata_options()
        };
        apply_directory_metadata_with_options(destination, metadata, metadata_options)
            .map_err(map_metadata_error)?;
        #[cfg(feature = "xattr")]
        sync_xattrs_if_requested(preserve_xattrs, mode, source, destination, true)?;
        #[cfg(feature = "acl")]
        sync_acls_if_requested(preserve_acls, mode, source, destination, true)?;
    }

    Ok(())
}

#[derive(Debug)]
enum ReferenceDecision {
    Skip,
    Copy(PathBuf),
    Link(PathBuf),
}

fn resolve_reference_candidate(base: &Path, relative: &Path, destination: &Path) -> PathBuf {
    if base.is_absolute() {
        base.join(relative)
    } else {
        let mut ancestor = destination.to_path_buf();
        let depth = relative.components().count();
        for _ in 0..depth {
            if !ancestor.pop() {
                break;
            }
        }
        ancestor.join(base).join(relative)
    }
}

fn find_reference_action(
    context: &CopyContext<'_>,
    destination: &Path,
    relative: &Path,
    source: &Path,
    metadata: &fs::Metadata,
    metadata_options: MetadataOptions,
    size_only: bool,
    checksum: bool,
) -> Result<Option<ReferenceDecision>, LocalCopyError> {
    for reference in context.reference_directories() {
        let candidate = resolve_reference_candidate(reference.path(), relative, destination);
        let candidate_metadata = match fs::symlink_metadata(&candidate) {
            Ok(meta) => meta,
            Err(error) if error.kind() == io::ErrorKind::NotFound => continue,
            Err(error) => {
                return Err(LocalCopyError::io(
                    "inspect reference file",
                    candidate,
                    error,
                ));
            }
        };

        if !candidate_metadata.file_type().is_file() {
            continue;
        }

        if should_skip_copy(
            source,
            metadata,
            &candidate,
            &candidate_metadata,
            metadata_options,
            size_only,
            checksum,
        ) {
            return Ok(Some(match reference.kind() {
                ReferenceDirectoryKind::Compare => ReferenceDecision::Skip,
                ReferenceDirectoryKind::Copy => ReferenceDecision::Copy(candidate),
                ReferenceDirectoryKind::Link => ReferenceDecision::Link(candidate),
            }));
        }
    }

    Ok(None)
}

fn copy_file(
    context: &mut CopyContext,
    source: &Path,
    destination: &Path,
    metadata: &fs::Metadata,
    relative: Option<&Path>,
) -> Result<(), LocalCopyError> {
    context.enforce_timeout()?;
    let metadata_options = context.metadata_options();
    let mode = context.mode();
    let file_type = metadata.file_type();
    #[cfg(feature = "xattr")]
    let preserve_xattrs = context.xattrs_enabled();
    #[cfg(feature = "acl")]
    let preserve_acls = context.acls_enabled();
    let record_path = relative
        .map(Path::to_path_buf)
        .or_else(|| source.file_name().map(PathBuf::from))
        .unwrap_or_else(|| {
            destination
                .file_name()
                .map(PathBuf::from)
                .unwrap_or_default()
        });
    let file_size = metadata.len();
    context.summary_mut().record_regular_file_total();
    context.summary_mut().record_total_bytes(file_size);
    if let Some(parent) = destination.parent() {
        context.prepare_parent_directory(parent)?;
    }

    let existing_metadata = match fs::symlink_metadata(destination) {
        Ok(existing) => Some(existing),
        Err(error) if error.kind() == io::ErrorKind::NotFound => None,
        Err(error) => {
            return Err(LocalCopyError::io(
                "inspect existing destination",
                destination.to_path_buf(),
                error,
            ));
        }
    };

    if let Some(existing) = &existing_metadata {
        if existing.file_type().is_dir() {
            return Err(LocalCopyError::invalid_argument(
                LocalCopyArgumentError::ReplaceDirectoryWithFile,
            ));
        }
    }

    if mode.is_dry_run() {
        if context.update_enabled() {
            if let Some(existing) = existing_metadata.as_ref() {
                if destination_is_newer(metadata, existing) {
                    context.summary_mut().record_regular_file_skipped_newer();
                    let metadata_snapshot = LocalCopyMetadata::from_metadata(metadata, None);
                    let total_bytes = Some(metadata_snapshot.len());
                    context.record(LocalCopyRecord::new(
                        record_path.clone(),
                        LocalCopyAction::SkippedNewerDestination,
                        0,
                        total_bytes,
                        Duration::default(),
                        Some(metadata_snapshot),
                    ));
                    return Ok(());
                }
            }
        }

        if context.ignore_existing_enabled() && existing_metadata.is_some() {
            context.summary_mut().record_regular_file_ignored_existing();
            let metadata_snapshot = LocalCopyMetadata::from_metadata(metadata, None);
            let total_bytes = Some(metadata_snapshot.len());
            context.record(LocalCopyRecord::new(
                record_path.clone(),
                LocalCopyAction::SkippedExisting,
                0,
                total_bytes,
                Duration::default(),
                Some(metadata_snapshot),
            ));
            return Ok(());
        }

        let mut reader = fs::File::open(source)
            .map_err(|error| LocalCopyError::io("open source file", source.to_path_buf(), error))?;

        let append_mode = determine_append_mode(
            context.append_enabled(),
            context.append_verify_enabled(),
            &mut reader,
            source,
            destination,
            existing_metadata.as_ref(),
            file_size,
        )?;
        let append_offset = match append_mode {
            AppendMode::Append(offset) => offset,
            AppendMode::Disabled => 0,
        };
        let bytes_transferred = file_size.saturating_sub(append_offset);

        context
            .summary_mut()
            .record_file(file_size, bytes_transferred, None);
        let metadata_snapshot = LocalCopyMetadata::from_metadata(metadata, None);
        let total_bytes = Some(metadata_snapshot.len());
        context.record(LocalCopyRecord::new(
            record_path.clone(),
            LocalCopyAction::DataCopied,
            bytes_transferred,
            total_bytes,
            Duration::default(),
            Some(metadata_snapshot),
        ));
        remove_source_entry_if_requested(context, source, Some(record_path.as_path()), file_type)?;
        return Ok(());
    }
    let destination_previously_existed = existing_metadata.is_some();

    if context.update_enabled() {
        if let Some(existing) = existing_metadata.as_ref() {
            if destination_is_newer(metadata, existing) {
                context.summary_mut().record_regular_file_skipped_newer();
                context.hard_links.record(metadata, destination);
                let metadata_snapshot = LocalCopyMetadata::from_metadata(metadata, None);
                let total_bytes = Some(metadata_snapshot.len());
                context.record(LocalCopyRecord::new(
                    record_path.clone(),
                    LocalCopyAction::SkippedNewerDestination,
                    0,
                    total_bytes,
                    Duration::default(),
                    Some(metadata_snapshot),
                ));
                return Ok(());
            }
        }
    }

    if context.ignore_existing_enabled() && existing_metadata.is_some() {
        context.summary_mut().record_regular_file_ignored_existing();
        context.hard_links.record(metadata, destination);
        let metadata_snapshot = LocalCopyMetadata::from_metadata(metadata, None);
        let total_bytes = Some(metadata_snapshot.len());
        context.record(LocalCopyRecord::new(
            record_path.clone(),
            LocalCopyAction::SkippedExisting,
            0,
            total_bytes,
            Duration::default(),
            Some(metadata_snapshot),
        ));
        return Ok(());
    }

    let use_sparse_writes = context.sparse_enabled();
    let partial_enabled = context.partial_enabled();
    let inplace_enabled = context.inplace_enabled();
    let checksum_enabled = context.checksum_enabled();
    let size_only_enabled = context.size_only_enabled();
    let append_allowed = context.append_enabled();
    let append_verify = context.append_verify_enabled();
    let whole_file_enabled = context.whole_file_enabled();
    let compress_enabled = context.compress_enabled();
<<<<<<< HEAD
    let relative_for_link = relative.unwrap_or(record_path.as_path());

    if let Some(link_target) = context.link_dest_target(
        relative_for_link,
        source,
        metadata,
        metadata_options,
        size_only_enabled,
        checksum_enabled,
    )? {
        match fs::hard_link(&link_target, destination) {
            Ok(()) => {}
            Err(error) if error.kind() == io::ErrorKind::AlreadyExists => {
                fs::remove_file(destination).map_err(|remove_error| {
                    LocalCopyError::io(
                        "remove existing destination",
                        destination.to_path_buf(),
                        remove_error,
                    )
                })?;
                fs::hard_link(&link_target, destination).map_err(|link_error| {
                    LocalCopyError::io("create hard link", destination.to_path_buf(), link_error)
                })?;
            }
            Err(error) => {
                return Err(LocalCopyError::io(
                    "create hard link",
                    destination.to_path_buf(),
                    error,
                ));
            }
        }

        context.hard_links.record(metadata, destination);
        context.summary_mut().record_hard_link();
        let metadata_snapshot = LocalCopyMetadata::from_metadata(metadata, None);
        let total_bytes = Some(metadata_snapshot.len());
        context.record(LocalCopyRecord::new(
            record_path.clone(),
            LocalCopyAction::HardLink,
            0,
            total_bytes,
            Duration::default(),
            Some(metadata_snapshot),
        ));
        context.register_created_path(
            destination,
            CreatedEntryKind::HardLink,
            destination_previously_existed,
        );
        remove_source_entry_if_requested(context, source, Some(record_path.as_path()), file_type)?;
        return Ok(());
    }
=======
    let mut copy_source_override: Option<PathBuf> = None;
>>>>>>> 921d2c40

    if let Some(existing_target) = context.hard_links.existing_target(metadata) {
        match create_hard_link(&existing_target, destination) {
            Ok(()) => {}
            Err(error) if error.kind() == io::ErrorKind::AlreadyExists => {
                fs::remove_file(destination).map_err(|remove_error| {
                    LocalCopyError::io(
                        "remove existing destination",
                        destination.to_path_buf(),
                        remove_error,
                    )
                })?;
                create_hard_link(&existing_target, destination).map_err(|link_error| {
                    LocalCopyError::io("create hard link", destination.to_path_buf(), link_error)
                })?;
            }
            Err(error) => {
                return Err(LocalCopyError::io(
                    "create hard link",
                    destination.to_path_buf(),
                    error,
                ));
            }
        }

        context.hard_links.record(metadata, destination);
        context.summary_mut().record_hard_link();
        let metadata_snapshot = LocalCopyMetadata::from_metadata(metadata, None);
        let total_bytes = Some(metadata_snapshot.len());
        context.record(LocalCopyRecord::new(
            record_path.clone(),
            LocalCopyAction::HardLink,
            0,
            total_bytes,
            Duration::default(),
            Some(metadata_snapshot),
        ));
        context.register_created_path(
            destination,
            CreatedEntryKind::HardLink,
            destination_previously_existed,
        );
        remove_source_entry_if_requested(context, source, Some(record_path.as_path()), file_type)?;
        return Ok(());
    }

    if !context.reference_directories().is_empty() && !record_path.as_os_str().is_empty() {
        if let Some(decision) = find_reference_action(
            context,
            destination,
            record_path.as_path(),
            source,
            metadata,
            metadata_options,
            size_only_enabled,
            checksum_enabled,
        )? {
            match decision {
                ReferenceDecision::Skip => {
                    context.summary_mut().record_regular_file_matched();
                    let metadata_snapshot = LocalCopyMetadata::from_metadata(metadata, None);
                    let total_bytes = Some(metadata_snapshot.len());
                    context.record(LocalCopyRecord::new(
                        record_path.clone(),
                        LocalCopyAction::MetadataReused,
                        0,
                        total_bytes,
                        Duration::default(),
                        Some(metadata_snapshot),
                    ));
                    context.register_progress();
                    remove_source_entry_if_requested(
                        context,
                        source,
                        Some(record_path.as_path()),
                        file_type,
                    )?;
                    return Ok(());
                }
                ReferenceDecision::Copy(path) => {
                    copy_source_override = Some(path);
                }
                ReferenceDecision::Link(path) => {
                    if existing_metadata.is_some() {
                        fs::remove_file(destination).map_err(|error| {
                            LocalCopyError::io(
                                "remove existing destination",
                                destination.to_path_buf(),
                                error,
                            )
                        })?;
                    }

                    let link_result = create_hard_link(&path, destination);
                    let mut degrade_to_copy = false;
                    match link_result {
                        Ok(()) => {}
                        Err(error) if error.kind() == io::ErrorKind::AlreadyExists => {
                            fs::remove_file(destination).map_err(|remove_error| {
                                LocalCopyError::io(
                                    "remove existing destination",
                                    destination.to_path_buf(),
                                    remove_error,
                                )
                            })?;
                            create_hard_link(&path, destination).map_err(|link_error| {
                                LocalCopyError::io(
                                    "create hard link",
                                    destination.to_path_buf(),
                                    link_error,
                                )
                            })?;
                        }
                        Err(error)
                            if matches!(
                                error.raw_os_error(),
                                Some(code) if code == CROSS_DEVICE_ERROR_CODE
                            ) =>
                        {
                            degrade_to_copy = true;
                        }
                        Err(error) => {
                            return Err(LocalCopyError::io(
                                "create hard link",
                                destination.to_path_buf(),
                                error,
                            ));
                        }
                    }

                    if degrade_to_copy {
                        copy_source_override = Some(path);
                    } else if copy_source_override.is_none() {
                        apply_file_metadata_with_options(destination, metadata, metadata_options)
                            .map_err(map_metadata_error)?;
                        #[cfg(feature = "xattr")]
                        sync_xattrs_if_requested(preserve_xattrs, mode, source, destination, true)?;
                        #[cfg(feature = "acl")]
                        sync_acls_if_requested(preserve_acls, mode, source, destination, true)?;
                        context.hard_links.record(metadata, destination);
                        context.summary_mut().record_hard_link();
                        let metadata_snapshot = LocalCopyMetadata::from_metadata(metadata, None);
                        let total_bytes = Some(metadata_snapshot.len());
                        context.record(LocalCopyRecord::new(
                            record_path.clone(),
                            LocalCopyAction::HardLink,
                            0,
                            total_bytes,
                            Duration::default(),
                            Some(metadata_snapshot),
                        ));
                        context.register_created_path(
                            destination,
                            CreatedEntryKind::HardLink,
                            destination_previously_existed,
                        );
                        context.register_progress();
                        remove_source_entry_if_requested(
                            context,
                            source,
                            Some(record_path.as_path()),
                            file_type,
                        )?;
                        return Ok(());
                    }
                }
            }
        }
    }

    if let Some(existing) = existing_metadata.as_ref() {
        if should_skip_copy(
            source,
            metadata,
            destination,
            existing,
            metadata_options,
            size_only_enabled,
            checksum_enabled,
        ) {
            apply_file_metadata_with_options(destination, metadata, metadata_options)
                .map_err(map_metadata_error)?;
            #[cfg(feature = "xattr")]
            sync_xattrs_if_requested(preserve_xattrs, mode, source, destination, true)?;
            #[cfg(feature = "acl")]
            sync_acls_if_requested(preserve_acls, mode, source, destination, true)?;
            context.hard_links.record(metadata, destination);
            context.summary_mut().record_regular_file_matched();
            let metadata_snapshot = LocalCopyMetadata::from_metadata(metadata, None);
            let total_bytes = Some(metadata_snapshot.len());
            context.record(LocalCopyRecord::new(
                record_path.clone(),
                LocalCopyAction::MetadataReused,
                0,
                total_bytes,
                Duration::default(),
                Some(metadata_snapshot),
            ));
            return Ok(());
        }
    }

    let mut reader = fs::File::open(source)
        .map_err(|error| LocalCopyError::io("copy file", source.to_path_buf(), error))?;
    let append_mode = determine_append_mode(
        append_allowed,
        append_verify,
        &mut reader,
        source,
        destination,
        existing_metadata.as_ref(),
        file_size,
    )?;
    let append_offset = match append_mode {
        AppendMode::Append(offset) => offset,
        AppendMode::Disabled => 0,
    };
    reader
        .seek(SeekFrom::Start(append_offset))
        .map_err(|error| LocalCopyError::io("copy file", source.to_path_buf(), error))?;
    let delta_signature = if append_offset == 0 && !whole_file_enabled && !inplace_enabled {
        match existing_metadata.as_ref() {
            Some(existing) if existing.is_file() => build_delta_signature(destination, existing)?,
            _ => None,
        }
    } else {
        None
    };

    let copy_source = copy_source_override.as_deref().unwrap_or(source);
    let mut reader = fs::File::open(copy_source)
        .map_err(|error| LocalCopyError::io("copy file", copy_source.to_path_buf(), error))?;
    if append_offset > 0 {
        reader
            .seek(SeekFrom::Start(append_offset))
            .map_err(|error| LocalCopyError::io("copy file", copy_source.to_path_buf(), error))?;
    }
    let mut guard = None;

    let mut writer = if append_offset > 0 {
        let mut file = fs::OpenOptions::new()
            .create(true)
            .write(true)
            .truncate(false)
            .open(destination)
            .map_err(|error| LocalCopyError::io("copy file", destination.to_path_buf(), error))?;
        file.seek(SeekFrom::Start(append_offset))
            .map_err(|error| LocalCopyError::io("copy file", destination.to_path_buf(), error))?;
        file
    } else if inplace_enabled {
        fs::OpenOptions::new()
            .create(true)
            .write(true)
            .truncate(true)
            .open(destination)
            .map_err(|error| LocalCopyError::io("copy file", destination.to_path_buf(), error))?
    } else {
        let (new_guard, file) = DestinationWriteGuard::new(
            destination,
            partial_enabled,
            context.partial_directory_path(),
        )?;
        guard = Some(new_guard);
        file
    };
    let mut buffer = vec![0u8; COPY_BUFFER_SIZE];

    let start = Instant::now();

    let copy_result = context.copy_file_contents(
        &mut reader,
        &mut writer,
        &mut buffer,
        use_sparse_writes,
        compress_enabled,
        source,
        destination,
        record_path.as_path(),
        delta_signature.as_ref(),
        file_size,
        append_offset,
        start,
    );

    drop(writer);

    let outcome = match copy_result {
        Ok(outcome) => {
            if let Err(timeout_error) = context.enforce_timeout() {
                if let Some(guard) = guard.take() {
                    guard.discard();
                }

                if existing_metadata.is_none() {
                    remove_incomplete_destination(destination);
                }

                return Err(timeout_error);
            }

            if let Some(guard) = guard.take() {
                guard.commit()?;
            }

            outcome
        }
        Err(error) => {
            if let Some(guard) = guard.take() {
                guard.discard();
            }

            if existing_metadata.is_none() {
                remove_incomplete_destination(destination);
            }

            return Err(error);
        }
    };

    context.register_created_path(
        destination,
        CreatedEntryKind::File,
        destination_previously_existed,
    );

    apply_file_metadata_with_options(destination, metadata, metadata_options)
        .map_err(map_metadata_error)?;
    #[cfg(feature = "xattr")]
    sync_xattrs_if_requested(preserve_xattrs, mode, source, destination, true)?;
    #[cfg(feature = "acl")]
    sync_acls_if_requested(preserve_acls, mode, source, destination, true)?;
    context.hard_links.record(metadata, destination);
    let elapsed = start.elapsed();
    let compressed_bytes = outcome.compressed_bytes();
    context
        .summary_mut()
        .record_file(file_size, outcome.literal_bytes(), compressed_bytes);
    context.summary_mut().record_elapsed(elapsed);
    let metadata_snapshot = LocalCopyMetadata::from_metadata(metadata, None);
    let total_bytes = Some(metadata_snapshot.len());
    context.record(LocalCopyRecord::new(
        record_path.clone(),
        LocalCopyAction::DataCopied,
        outcome.literal_bytes(),
        total_bytes,
        elapsed,
        Some(metadata_snapshot),
    ));

    if let Err(timeout_error) = context.enforce_timeout() {
        if existing_metadata.is_none() {
            remove_incomplete_destination(destination);
        }

        return Err(timeout_error);
    }

    remove_source_entry_if_requested(context, source, Some(record_path.as_path()), file_type)?;
    Ok(())
}

enum AppendMode {
    Disabled,
    Append(u64),
}

fn determine_append_mode(
    append_allowed: bool,
    append_verify: bool,
    reader: &mut fs::File,
    source: &Path,
    destination: &Path,
    existing_metadata: Option<&fs::Metadata>,
    file_size: u64,
) -> Result<AppendMode, LocalCopyError> {
    if !append_allowed {
        return Ok(AppendMode::Disabled);
    }

    let existing = match existing_metadata {
        Some(meta) if meta.is_file() => meta,
        _ => return Ok(AppendMode::Disabled),
    };

    let existing_len = existing.len();
    if existing_len == 0 || existing_len >= file_size {
        reader
            .seek(SeekFrom::Start(0))
            .map_err(|error| LocalCopyError::io("copy file", source.to_path_buf(), error))?;
        return Ok(AppendMode::Disabled);
    }

    if append_verify {
        let matches = verify_append_prefix(reader, source, destination, existing_len)?;
        reader
            .seek(SeekFrom::Start(0))
            .map_err(|error| LocalCopyError::io("copy file", source.to_path_buf(), error))?;
        if !matches {
            return Ok(AppendMode::Disabled);
        }
    } else {
        reader
            .seek(SeekFrom::Start(0))
            .map_err(|error| LocalCopyError::io("copy file", source.to_path_buf(), error))?;
    }

    Ok(AppendMode::Append(existing_len))
}

fn verify_append_prefix(
    reader: &mut fs::File,
    source: &Path,
    destination: &Path,
    existing_len: u64,
) -> Result<bool, LocalCopyError> {
    reader
        .seek(SeekFrom::Start(0))
        .map_err(|error| LocalCopyError::io("copy file", source.to_path_buf(), error))?;
    let mut destination_file = fs::File::open(destination).map_err(|error| {
        LocalCopyError::io(
            "read existing destination",
            destination.to_path_buf(),
            error,
        )
    })?;
    let mut remaining = existing_len;
    let mut source_buffer = vec![0u8; COPY_BUFFER_SIZE];
    let mut destination_buffer = vec![0u8; COPY_BUFFER_SIZE];

    while remaining > 0 {
        let chunk = remaining.min(COPY_BUFFER_SIZE as u64) as usize;
        let source_read = reader
            .read(&mut source_buffer[..chunk])
            .map_err(|error| LocalCopyError::io("copy file", source.to_path_buf(), error))?;
        let destination_read = destination_file
            .read(&mut destination_buffer[..chunk])
            .map_err(|error| {
                LocalCopyError::io(
                    "read existing destination",
                    destination.to_path_buf(),
                    error,
                )
            })?;

        if source_read == 0 || destination_read == 0 || source_read != destination_read {
            return Ok(false);
        }

        if source_buffer[..source_read] != destination_buffer[..destination_read] {
            return Ok(false);
        }

        remaining = remaining.saturating_sub(source_read as u64);
    }

    Ok(true)
}

fn partial_destination_path(destination: &Path) -> PathBuf {
    let file_name = destination
        .file_name()
        .map(|name| name.to_string_lossy().to_string())
        .unwrap_or_else(|| "partial".to_string());
    let partial_name = format!(".oc-rsync-partial-{}", file_name);
    destination.with_file_name(partial_name)
}

fn partial_directory_destination_path(
    destination: &Path,
    partial_dir: &Path,
) -> Result<PathBuf, LocalCopyError> {
    let base_dir = if partial_dir.is_absolute() {
        partial_dir.to_path_buf()
    } else {
        let parent = destination
            .parent()
            .map_or_else(|| PathBuf::from("."), Path::to_path_buf);
        parent.join(partial_dir)
    };
    fs::create_dir_all(&base_dir)
        .map_err(|error| LocalCopyError::io("create partial directory", base_dir.clone(), error))?;
    let file_name = destination
        .file_name()
        .map(|name| name.to_os_string())
        .unwrap_or_else(|| OsStr::new("partial").to_os_string());
    Ok(base_dir.join(file_name))
}

fn temporary_destination_path(destination: &Path, unique: usize) -> PathBuf {
    let file_name = destination
        .file_name()
        .map(|name| name.to_string_lossy().to_string())
        .unwrap_or_else(|| "temp".to_string());
    let temp_name = format!(".oc-rsync-tmp-{file_name}-{}-{}", process::id(), unique);
    destination.with_file_name(temp_name)
}

struct DestinationWriteGuard {
    final_path: PathBuf,
    temp_path: PathBuf,
    preserve_on_error: bool,
    committed: bool,
}

impl DestinationWriteGuard {
    fn new(
        destination: &Path,
        partial: bool,
        partial_dir: Option<&Path>,
    ) -> Result<(Self, fs::File), LocalCopyError> {
        if partial {
            let temp_path = if let Some(dir) = partial_dir {
                partial_directory_destination_path(destination, dir)?
            } else {
                partial_destination_path(destination)
            };
            if let Err(error) = fs::remove_file(&temp_path) {
                if error.kind() != io::ErrorKind::NotFound {
                    return Err(LocalCopyError::io(
                        "remove existing partial file",
                        temp_path.clone(),
                        error,
                    ));
                }
            }
            let file = fs::OpenOptions::new()
                .create(true)
                .write(true)
                .truncate(true)
                .open(&temp_path)
                .map_err(|error| LocalCopyError::io("copy file", temp_path.clone(), error))?;
            Ok((
                Self {
                    final_path: destination.to_path_buf(),
                    temp_path,
                    preserve_on_error: true,
                    committed: false,
                },
                file,
            ))
        } else {
            loop {
                let unique = NEXT_TEMP_FILE_ID.fetch_add(1, AtomicOrdering::Relaxed);
                let temp_path = temporary_destination_path(destination, unique);
                match fs::OpenOptions::new()
                    .write(true)
                    .create_new(true)
                    .open(&temp_path)
                {
                    Ok(file) => {
                        return Ok((
                            Self {
                                final_path: destination.to_path_buf(),
                                temp_path,
                                preserve_on_error: false,
                                committed: false,
                            },
                            file,
                        ));
                    }
                    Err(error) if error.kind() == io::ErrorKind::AlreadyExists => {
                        continue;
                    }
                    Err(error) => {
                        return Err(LocalCopyError::io("copy file", temp_path.clone(), error));
                    }
                }
            }
        }
    }

    fn commit(mut self) -> Result<(), LocalCopyError> {
        match fs::rename(&self.temp_path, &self.final_path) {
            Ok(()) => {}
            Err(error) if error.kind() == io::ErrorKind::AlreadyExists => {
                fs::remove_file(&self.final_path).map_err(|remove_error| {
                    LocalCopyError::io(
                        "remove existing destination",
                        self.final_path.clone(),
                        remove_error,
                    )
                })?;
                fs::rename(&self.temp_path, &self.final_path).map_err(|rename_error| {
                    LocalCopyError::io(self.finalise_action(), self.temp_path.clone(), rename_error)
                })?;
            }
            Err(error) if error.kind() == io::ErrorKind::CrossesDevices => {
                fs::copy(&self.temp_path, &self.final_path).map_err(|copy_error| {
                    LocalCopyError::io(self.finalise_action(), self.final_path.clone(), copy_error)
                })?;
                fs::remove_file(&self.temp_path).map_err(|remove_error| {
                    LocalCopyError::io(self.finalise_action(), self.temp_path.clone(), remove_error)
                })?;
            }
            Err(error) => {
                return Err(LocalCopyError::io(
                    self.finalise_action(),
                    self.temp_path.clone(),
                    error,
                ));
            }
        }
        self.committed = true;
        Ok(())
    }

    fn discard(mut self) {
        if self.preserve_on_error {
            self.committed = true;
            return;
        }

        if let Err(error) = fs::remove_file(&self.temp_path) {
            if error.kind() != io::ErrorKind::NotFound {
                // Best-effort cleanup: the file may have been removed concurrently.
            }
        }

        self.committed = true;
    }

    fn finalise_action(&self) -> &'static str {
        if self.preserve_on_error {
            "finalise partial file"
        } else {
            "finalise temporary file"
        }
    }
}

impl Drop for DestinationWriteGuard {
    fn drop(&mut self) {
        if !self.committed && !self.preserve_on_error {
            let _ = fs::remove_file(&self.temp_path);
        }
    }
}

fn remove_incomplete_destination(destination: &Path) {
    if let Err(error) = fs::remove_file(destination) {
        if error.kind() != io::ErrorKind::NotFound {
            // Preserve the original error from the transfer attempt.
        }
    }
}

fn write_sparse_chunk(
    writer: &mut fs::File,
    chunk: &[u8],
    destination: &Path,
) -> Result<(), LocalCopyError> {
    let mut index = 0usize;

    while index < chunk.len() {
        if chunk[index] == 0 {
            let start = index;
            while index < chunk.len() && chunk[index] == 0 {
                index += 1;
            }
            let span = index - start;
            if span > 0 {
                writer
                    .seek(SeekFrom::Current(span as i64))
                    .map_err(|error| {
                        LocalCopyError::io(
                            "seek in destination file",
                            destination.to_path_buf(),
                            error,
                        )
                    })?;
            }
        } else {
            let start = index;
            while index < chunk.len() && chunk[index] != 0 {
                index += 1;
            }
            writer.write_all(&chunk[start..index]).map_err(|error| {
                LocalCopyError::io("copy file", destination.to_path_buf(), error)
            })?;
        }
    }

    Ok(())
}

fn destination_is_newer(source: &fs::Metadata, destination: &fs::Metadata) -> bool {
    match (source.modified(), destination.modified()) {
        (Ok(src), Ok(dst)) => dst > src,
        _ => false,
    }
}

fn build_delta_signature(
    destination: &Path,
    metadata: &fs::Metadata,
) -> Result<Option<DeltaSignatureIndex>, LocalCopyError> {
    let length = metadata.len();
    if length == 0 {
        return Ok(None);
    }

    let checksum_len = NonZeroU8::new(16).expect("strong checksum length must be non-zero");
    let params = SignatureLayoutParams::new(length, None, ProtocolVersion::NEWEST, checksum_len);
    let layout = match calculate_signature_layout(params) {
        Ok(layout) => layout,
        Err(_) => return Ok(None),
    };

    let signature = match generate_file_signature(
        fs::File::open(destination).map_err(|error| {
            LocalCopyError::io(
                "read existing destination",
                destination.to_path_buf(),
                error,
            )
        })?,
        layout,
        SignatureAlgorithm::Md4,
    ) {
        Ok(signature) => signature,
        Err(SignatureError::Io(error)) => {
            return Err(LocalCopyError::io(
                "read existing destination",
                destination.to_path_buf(),
                error,
            ));
        }
        Err(_) => return Ok(None),
    };

    match DeltaSignatureIndex::from_signature(&signature, SignatureAlgorithm::Md4) {
        Some(index) => Ok(Some(index)),
        None => Ok(None),
    }
}

fn should_skip_copy(
    source_path: &Path,
    source: &fs::Metadata,
    destination_path: &Path,
    destination: &fs::Metadata,
    options: MetadataOptions,
    size_only: bool,
    checksum: bool,
) -> bool {
    if destination.len() != source.len() {
        return false;
    }

    if checksum {
        return files_checksum_match(source_path, destination_path).unwrap_or(false);
    }

    if size_only {
        return true;
    }

    if options.times() {
        match (source.modified(), destination.modified()) {
            (Ok(src), Ok(dst)) if system_time_eq(src, dst) => {}
            _ => return false,
        }
    } else {
        return false;
    }

    files_match(source_path, destination_path)
}

fn system_time_eq(a: SystemTime, b: SystemTime) -> bool {
    a.eq(&b)
}

fn files_match(source: &Path, destination: &Path) -> bool {
    let mut source_file = match fs::File::open(source) {
        Ok(file) => file,
        Err(_) => return false,
    };
    let mut destination_file = match fs::File::open(destination) {
        Ok(file) => file,
        Err(_) => return false,
    };

    let mut source_buffer = vec![0u8; COPY_BUFFER_SIZE];
    let mut destination_buffer = vec![0u8; COPY_BUFFER_SIZE];

    loop {
        let source_read = match source_file.read(&mut source_buffer) {
            Ok(bytes) => bytes,
            Err(_) => return false,
        };
        let destination_read = match destination_file.read(&mut destination_buffer) {
            Ok(bytes) => bytes,
            Err(_) => return false,
        };

        if source_read != destination_read {
            return false;
        }

        if source_read == 0 {
            return true;
        }

        if source_buffer[..source_read] != destination_buffer[..destination_read] {
            return false;
        }
    }
}

fn files_checksum_match(source: &Path, destination: &Path) -> io::Result<bool> {
    let mut source_file = fs::File::open(source)?;
    let mut destination_file = fs::File::open(destination)?;

    let mut source_hasher = Md5::new();
    let mut destination_hasher = Md5::new();

    let mut source_buffer = vec![0u8; COPY_BUFFER_SIZE];
    let mut destination_buffer = vec![0u8; COPY_BUFFER_SIZE];

    loop {
        let source_read = source_file.read(&mut source_buffer)?;
        let destination_read = destination_file.read(&mut destination_buffer)?;

        if source_read != destination_read {
            return Ok(false);
        }

        if source_read == 0 {
            break;
        }

        source_hasher.update(&source_buffer[..source_read]);
        destination_hasher.update(&destination_buffer[..destination_read]);
    }

    Ok(source_hasher.finalize().as_ref() == destination_hasher.finalize().as_ref())
}

fn copy_fifo(
    context: &mut CopyContext,
    source: &Path,
    destination: &Path,
    metadata: &fs::Metadata,
    metadata_options: MetadataOptions,
    relative: Option<&Path>,
) -> Result<(), LocalCopyError> {
    context.enforce_timeout()?;
    let mode = context.mode();
    let file_type = metadata.file_type();
    #[cfg(feature = "xattr")]
    let preserve_xattrs = context.xattrs_enabled();
    let record_path = relative
        .map(Path::to_path_buf)
        .or_else(|| destination.file_name().map(PathBuf::from));
    context.summary_mut().record_fifo_total();
    if let Some(parent) = destination.parent() {
        if !parent.as_os_str().is_empty() {
            if mode.is_dry_run() {
                match fs::symlink_metadata(parent) {
                    Ok(existing) if !existing.file_type().is_dir() => {
                        return Err(LocalCopyError::invalid_argument(
                            LocalCopyArgumentError::ReplaceNonDirectoryWithDirectory,
                        ));
                    }
                    Ok(_) => {}
                    Err(error) if error.kind() == io::ErrorKind::NotFound => {}
                    Err(error) => {
                        return Err(LocalCopyError::io(
                            "inspect existing destination",
                            parent.to_path_buf(),
                            error,
                        ));
                    }
                }
            } else {
                fs::create_dir_all(parent).map_err(|error| {
                    LocalCopyError::io("create parent directory", parent.to_path_buf(), error)
                })?;
                context.register_progress();
            }
        }
    }

    if mode.is_dry_run() {
        match fs::symlink_metadata(destination) {
            Ok(existing) => {
                if existing.file_type().is_dir() {
                    return Err(LocalCopyError::invalid_argument(
                        LocalCopyArgumentError::ReplaceDirectoryWithSpecial,
                    ));
                }
            }
            Err(error) if error.kind() == io::ErrorKind::NotFound => {}
            Err(error) => {
                return Err(LocalCopyError::io(
                    "inspect existing destination",
                    destination.to_path_buf(),
                    error,
                ));
            }
        }

        context.summary_mut().record_fifo();
        if let Some(path) = &record_path {
            let metadata_snapshot = LocalCopyMetadata::from_metadata(metadata, None);
            let total_bytes = Some(metadata_snapshot.len());
            context.record(LocalCopyRecord::new(
                path.clone(),
                LocalCopyAction::FifoCopied,
                0,
                total_bytes,
                Duration::default(),
                Some(metadata_snapshot),
            ));
        }
        context.register_progress();
        remove_source_entry_if_requested(context, source, record_path.as_deref(), file_type)?;
        return Ok(());
    }

    let mut destination_previously_existed = false;
    match fs::symlink_metadata(destination) {
        Ok(existing) => {
            destination_previously_existed = true;
            if existing.file_type().is_dir() {
                return Err(LocalCopyError::invalid_argument(
                    LocalCopyArgumentError::ReplaceDirectoryWithSpecial,
                ));
            }

            fs::remove_file(destination).map_err(|error| {
                LocalCopyError::io(
                    "remove existing destination",
                    destination.to_path_buf(),
                    error,
                )
            })?;
        }
        Err(error) if error.kind() == io::ErrorKind::NotFound => {}
        Err(error) => {
            return Err(LocalCopyError::io(
                "inspect existing destination",
                destination.to_path_buf(),
                error,
            ));
        }
    }

    create_fifo(destination, metadata).map_err(map_metadata_error)?;
    context.register_created_path(
        destination,
        CreatedEntryKind::Fifo,
        destination_previously_existed,
    );
    apply_file_metadata_with_options(destination, metadata, metadata_options)
        .map_err(map_metadata_error)?;
    #[cfg(feature = "xattr")]
    sync_xattrs_if_requested(preserve_xattrs, mode, source, destination, true)?;
    #[cfg(feature = "acl")]
    sync_acls_if_requested(preserve_acls, mode, source, destination, true)?;
    context.summary_mut().record_fifo();
    if let Some(path) = &record_path {
        let metadata_snapshot = LocalCopyMetadata::from_metadata(metadata, None);
        let total_bytes = Some(metadata_snapshot.len());
        context.record(LocalCopyRecord::new(
            path.clone(),
            LocalCopyAction::FifoCopied,
            0,
            total_bytes,
            Duration::default(),
            Some(metadata_snapshot),
        ));
    }
    context.register_progress();
    remove_source_entry_if_requested(context, source, record_path.as_deref(), file_type)?;
    Ok(())
}

fn copy_device(
    context: &mut CopyContext,
    source: &Path,
    destination: &Path,
    metadata: &fs::Metadata,
    metadata_options: MetadataOptions,
    relative: Option<&Path>,
) -> Result<(), LocalCopyError> {
    context.enforce_timeout()?;
    let mode = context.mode();
    let file_type = metadata.file_type();
    #[cfg(feature = "xattr")]
    let preserve_xattrs = context.xattrs_enabled();
    let record_path = relative
        .map(Path::to_path_buf)
        .or_else(|| destination.file_name().map(PathBuf::from));
    context.summary_mut().record_device_total();
    if let Some(parent) = destination.parent() {
        if !parent.as_os_str().is_empty() {
            if mode.is_dry_run() {
                match fs::symlink_metadata(parent) {
                    Ok(existing) if !existing.file_type().is_dir() => {
                        return Err(LocalCopyError::invalid_argument(
                            LocalCopyArgumentError::ReplaceNonDirectoryWithDirectory,
                        ));
                    }
                    Ok(_) => {}
                    Err(error) if error.kind() == io::ErrorKind::NotFound => {}
                    Err(error) => {
                        return Err(LocalCopyError::io(
                            "inspect existing destination",
                            parent.to_path_buf(),
                            error,
                        ));
                    }
                }
            } else {
                fs::create_dir_all(parent).map_err(|error| {
                    LocalCopyError::io("create parent directory", parent.to_path_buf(), error)
                })?;
                context.register_progress();
            }
        }
    }

    if mode.is_dry_run() {
        match fs::symlink_metadata(destination) {
            Ok(existing) => {
                if existing.file_type().is_dir() {
                    return Err(LocalCopyError::invalid_argument(
                        LocalCopyArgumentError::ReplaceDirectoryWithSpecial,
                    ));
                }
            }
            Err(error) if error.kind() == io::ErrorKind::NotFound => {}
            Err(error) => {
                return Err(LocalCopyError::io(
                    "inspect existing destination",
                    destination.to_path_buf(),
                    error,
                ));
            }
        }

        context.summary_mut().record_device();
        if let Some(path) = &record_path {
            let metadata_snapshot = LocalCopyMetadata::from_metadata(metadata, None);
            let total_bytes = Some(metadata_snapshot.len());
            context.record(LocalCopyRecord::new(
                path.clone(),
                LocalCopyAction::DeviceCopied,
                0,
                total_bytes,
                Duration::default(),
                Some(metadata_snapshot),
            ));
        }
        context.register_progress();
        remove_source_entry_if_requested(context, source, record_path.as_deref(), file_type)?;
        return Ok(());
    }

    let mut destination_previously_existed = false;
    match fs::symlink_metadata(destination) {
        Ok(existing) => {
            destination_previously_existed = true;
            if existing.file_type().is_dir() {
                return Err(LocalCopyError::invalid_argument(
                    LocalCopyArgumentError::ReplaceDirectoryWithSpecial,
                ));
            }

            fs::remove_file(destination).map_err(|error| {
                LocalCopyError::io(
                    "remove existing destination",
                    destination.to_path_buf(),
                    error,
                )
            })?;
        }
        Err(error) if error.kind() == io::ErrorKind::NotFound => {}
        Err(error) => {
            return Err(LocalCopyError::io(
                "inspect existing destination",
                destination.to_path_buf(),
                error,
            ));
        }
    }

    create_device_node(destination, metadata).map_err(map_metadata_error)?;
    context.register_created_path(
        destination,
        CreatedEntryKind::Device,
        destination_previously_existed,
    );
    apply_file_metadata_with_options(destination, metadata, metadata_options)
        .map_err(map_metadata_error)?;
    #[cfg(feature = "xattr")]
    sync_xattrs_if_requested(preserve_xattrs, mode, source, destination, true)?;
    #[cfg(feature = "acl")]
    sync_acls_if_requested(preserve_acls, mode, source, destination, true)?;
    context.summary_mut().record_device();
    if let Some(path) = &record_path {
        let metadata_snapshot = LocalCopyMetadata::from_metadata(metadata, None);
        let total_bytes = Some(metadata_snapshot.len());
        context.record(LocalCopyRecord::new(
            path.clone(),
            LocalCopyAction::DeviceCopied,
            0,
            total_bytes,
            Duration::default(),
            Some(metadata_snapshot),
        ));
    }
    context.register_progress();
    remove_source_entry_if_requested(context, source, record_path.as_deref(), file_type)?;
    Ok(())
}

fn delete_extraneous_entries(
    context: &mut CopyContext,
    destination: &Path,
    relative: Option<&Path>,
    source_entries: &[OsString],
) -> Result<(), LocalCopyError> {
    let mut keep = HashSet::with_capacity(source_entries.len());
    for name in source_entries {
        keep.insert(name.clone());
    }

    let read_dir = match fs::read_dir(destination) {
        Ok(iter) => iter,
        Err(error) if error.kind() == io::ErrorKind::NotFound => return Ok(()),
        Err(error) => {
            return Err(LocalCopyError::io(
                "read destination directory",
                destination.to_path_buf(),
                error,
            ));
        }
    };

    for entry in read_dir {
        context.enforce_timeout()?;
        let entry = entry.map_err(|error| {
            LocalCopyError::io("read destination entry", destination.to_path_buf(), error)
        })?;
        let name = entry.file_name();

        if keep.contains(&name) {
            continue;
        }

        let name_path = PathBuf::from(name.as_os_str());
        let path = destination.join(&name_path);
        let entry_relative = match relative {
            Some(base) => base.join(&name_path),
            None => name_path.clone(),
        };

        let file_type = entry.file_type().map_err(|error| {
            LocalCopyError::io("inspect extraneous destination entry", path.clone(), error)
        })?;

        if !context.allows_deletion(entry_relative.as_path(), file_type.is_dir()) {
            continue;
        }

        if context.mode().is_dry_run() {
            context.summary_mut().record_deletion();
            context.record(LocalCopyRecord::new(
                entry_relative,
                LocalCopyAction::EntryDeleted,
                0,
                None,
                Duration::default(),
                None,
            ));
            context.register_progress();
            continue;
        }

        remove_extraneous_path(path, file_type)?;
        context.summary_mut().record_deletion();
        context.record(LocalCopyRecord::new(
            entry_relative,
            LocalCopyAction::EntryDeleted,
            0,
            None,
            Duration::default(),
            None,
        ));
        context.register_progress();
    }

    Ok(())
}

fn remove_extraneous_path(path: PathBuf, file_type: fs::FileType) -> Result<(), LocalCopyError> {
    let context = if file_type.is_dir() {
        "remove extraneous directory"
    } else {
        "remove extraneous entry"
    };

    let result = if file_type.is_dir() {
        fs::remove_dir_all(&path)
    } else {
        fs::remove_file(&path)
    };

    match result {
        Ok(()) => Ok(()),
        Err(error) if error.kind() == io::ErrorKind::NotFound => Ok(()),
        Err(error) => Err(LocalCopyError::io(context, path, error)),
    }
}

fn remove_source_entry_if_requested(
    context: &mut CopyContext,
    source: &Path,
    record_path: Option<&Path>,
    file_type: fs::FileType,
) -> Result<(), LocalCopyError> {
    if !context.remove_source_files_enabled() || context.mode().is_dry_run() {
        return Ok(());
    }

    let source_type = match fs::symlink_metadata(source) {
        Ok(metadata) => metadata.file_type(),
        Err(_) => file_type,
    };

    if source_type.is_dir() {
        return Ok(());
    }

    match fs::remove_file(source) {
        Ok(()) => {
            context.summary_mut().record_source_removed();
            if let Some(path) = record_path {
                context.record(LocalCopyRecord::new(
                    path.to_path_buf(),
                    LocalCopyAction::SourceRemoved,
                    0,
                    None,
                    Duration::default(),
                    None,
                ));
            }
            context.register_progress();
            Ok(())
        }
        Err(error) if error.kind() == io::ErrorKind::NotFound => Ok(()),
        Err(error) => Err(LocalCopyError::io(
            "remove source entry",
            source.to_path_buf(),
            error,
        )),
    }
}

fn copy_symlink(
    context: &mut CopyContext,
    source: &Path,
    destination: &Path,
    metadata: &fs::Metadata,
    metadata_options: MetadataOptions,
    relative: Option<&Path>,
) -> Result<(), LocalCopyError> {
    context.enforce_timeout()?;
    let mode = context.mode();
    let file_type = metadata.file_type();
    #[cfg(feature = "xattr")]
    let preserve_xattrs = context.xattrs_enabled();
    let record_path = relative
        .map(Path::to_path_buf)
        .or_else(|| destination.file_name().map(PathBuf::from));
    context.summary_mut().record_symlink_total();
    if let Some(parent) = destination.parent() {
        if !parent.as_os_str().is_empty() {
            if mode.is_dry_run() {
                match fs::symlink_metadata(parent) {
                    Ok(existing) if !existing.file_type().is_dir() => {
                        return Err(LocalCopyError::invalid_argument(
                            LocalCopyArgumentError::ReplaceNonDirectoryWithDirectory,
                        ));
                    }
                    Ok(_) => {}
                    Err(error) if error.kind() == io::ErrorKind::NotFound => {}
                    Err(error) => {
                        return Err(LocalCopyError::io(
                            "inspect existing destination",
                            parent.to_path_buf(),
                            error,
                        ));
                    }
                }
            } else {
                fs::create_dir_all(parent).map_err(|error| {
                    LocalCopyError::io("create parent directory", parent.to_path_buf(), error)
                })?;
                context.register_progress();
            }
        }
    }

    let mut destination_previously_existed = false;
    match fs::symlink_metadata(destination) {
        Ok(existing) => {
            destination_previously_existed = true;
            let file_type = existing.file_type();
            if file_type.is_dir() {
                return Err(LocalCopyError::invalid_argument(
                    LocalCopyArgumentError::ReplaceDirectoryWithSymlink,
                ));
            }

            if !mode.is_dry_run() {
                fs::remove_file(destination).map_err(|error| {
                    LocalCopyError::io(
                        "remove existing destination",
                        destination.to_path_buf(),
                        error,
                    )
                })?;
            }
        }
        Err(error) if error.kind() == io::ErrorKind::NotFound => {}
        Err(error) => {
            return Err(LocalCopyError::io(
                "inspect existing destination",
                destination.to_path_buf(),
                error,
            ));
        }
    }

    let target = fs::read_link(source)
        .map_err(|error| LocalCopyError::io("read symbolic link", source.to_path_buf(), error))?;

    if mode.is_dry_run() {
        context.summary_mut().record_symlink();
        if let Some(path) = &record_path {
            let metadata_snapshot =
                LocalCopyMetadata::from_metadata(metadata, Some(target.clone()));
            let total_bytes = Some(metadata_snapshot.len());
            context.record(LocalCopyRecord::new(
                path.clone(),
                LocalCopyAction::SymlinkCopied,
                0,
                total_bytes,
                Duration::default(),
                Some(metadata_snapshot),
            ));
        }
        context.register_progress();
        remove_source_entry_if_requested(context, source, record_path.as_deref(), file_type)?;
        return Ok(());
    }

    create_symlink(&target, source, destination).map_err(|error| {
        LocalCopyError::io("create symbolic link", destination.to_path_buf(), error)
    })?;

    context.register_created_path(
        destination,
        CreatedEntryKind::Symlink,
        destination_previously_existed,
    );

    apply_symlink_metadata_with_options(destination, metadata, metadata_options)
        .map_err(map_metadata_error)?;
    #[cfg(feature = "xattr")]
    sync_xattrs_if_requested(preserve_xattrs, mode, source, destination, false)?;
    #[cfg(feature = "acl")]
    sync_acls_if_requested(preserve_acls, mode, source, destination, false)?;

    context.summary_mut().record_symlink();
    if let Some(path) = &record_path {
        let metadata_snapshot = LocalCopyMetadata::from_metadata(metadata, Some(target.clone()));
        let total_bytes = Some(metadata_snapshot.len());
        context.record(LocalCopyRecord::new(
            path.clone(),
            LocalCopyAction::SymlinkCopied,
            0,
            total_bytes,
            Duration::default(),
            Some(metadata_snapshot),
        ));
    }
    context.register_progress();
    remove_source_entry_if_requested(context, source, record_path.as_deref(), file_type)?;
    Ok(())
}

fn ensure_destination_directory(
    destination_path: &Path,
    state: &mut DestinationState,
    mode: LocalCopyExecution,
) -> Result<(), LocalCopyError> {
    if state.exists {
        if !state.is_dir {
            return Err(LocalCopyError::invalid_argument(
                LocalCopyArgumentError::DestinationMustBeDirectory,
            ));
        }
        return Ok(());
    }

    if mode.is_dry_run() {
        state.exists = true;
        state.is_dir = true;
        return Ok(());
    }

    fs::create_dir_all(destination_path).map_err(|error| {
        LocalCopyError::io(
            "create destination directory",
            destination_path.to_path_buf(),
            error,
        )
    })?;
    state.exists = true;
    state.is_dir = true;
    Ok(())
}

fn map_metadata_error(error: MetadataError) -> LocalCopyError {
    let (context, path, source) = error.into_parts();
    LocalCopyError::io(context, path, source)
}

fn read_directory_entries_sorted(path: &Path) -> Result<Vec<DirectoryEntry>, LocalCopyError> {
    let mut entries = Vec::new();
    let read_dir = fs::read_dir(path)
        .map_err(|error| LocalCopyError::io("read directory", path.to_path_buf(), error))?;

    for entry in read_dir {
        let entry = entry.map_err(|error| {
            LocalCopyError::io("read directory entry", path.to_path_buf(), error)
        })?;
        let entry_path = entry.path();
        let metadata = fs::symlink_metadata(&entry_path).map_err(|error| {
            LocalCopyError::io("inspect directory entry", entry_path.to_path_buf(), error)
        })?;
        entries.push(DirectoryEntry {
            file_name: entry.file_name(),
            path: entry_path,
            metadata,
        });
    }

    entries.sort_by(|a, b| compare_file_names(&a.file_name, &b.file_name));
    Ok(entries)
}

fn compare_file_names(left: &OsStr, right: &OsStr) -> Ordering {
    #[cfg(unix)]
    {
        use std::os::unix::ffi::OsStrExt;

        left.as_bytes().cmp(right.as_bytes())
    }

    #[cfg(windows)]
    {
        use std::os::windows::ffi::OsStrExt;

        let left_wide: Vec<u16> = left.encode_wide().collect();
        let right_wide: Vec<u16> = right.encode_wide().collect();
        left_wide.cmp(&right_wide)
    }

    #[cfg(not(any(unix, windows)))]
    {
        left.to_string_lossy().cmp(&right.to_string_lossy())
    }
}

fn has_trailing_separator(path: &OsStr) -> bool {
    #[cfg(unix)]
    {
        use std::os::unix::ffi::OsStrExt;

        let bytes = path.as_bytes();
        !bytes.is_empty() && bytes.ends_with(b"/")
    }

    #[cfg(windows)]
    {
        use std::os::windows::ffi::OsStrExt;

        path.encode_wide()
            .rev()
            .find(|&ch| ch != 0)
            .is_some_and(|ch| ch == b'/' as u16 || ch == b'\\' as u16)
    }

    #[cfg(not(any(unix, windows)))]
    {
        let text = path.to_string_lossy();
        text.ends_with('/') || text.ends_with('\\')
    }
}

fn is_fifo(file_type: &fs::FileType) -> bool {
    #[cfg(unix)]
    {
        use std::os::unix::fs::FileTypeExt;

        file_type.is_fifo()
    }

    #[cfg(not(unix))]
    {
        let _ = file_type;
        false
    }
}

fn is_device(file_type: &fs::FileType) -> bool {
    #[cfg(unix)]
    {
        use std::os::unix::fs::FileTypeExt;

        file_type.is_char_device() || file_type.is_block_device()
    }

    #[cfg(not(unix))]
    {
        let _ = file_type;
        false
    }
}

fn operand_is_remote(path: &OsStr) -> bool {
    let text = path.to_string_lossy();

    if text.starts_with("rsync://") {
        return true;
    }

    if text.contains("::") {
        return true;
    }

    if let Some(colon_index) = text.find(':') {
        let after = &text[colon_index + 1..];
        if after.starts_with(':') {
            return true;
        }

        let before = &text[..colon_index];
        if before.contains('/') || before.contains('\\') {
            return false;
        }

        if colon_index == 1 && before.chars().all(|ch| ch.is_ascii_alphabetic()) {
            return false;
        }

        return true;
    }

    false
}

#[cfg(unix)]
fn create_symlink(target: &Path, _source: &Path, destination: &Path) -> io::Result<()> {
    use std::os::unix::fs::symlink;

    symlink(target, destination)
}

#[cfg(windows)]
fn create_symlink(target: &Path, source: &Path, destination: &Path) -> io::Result<()> {
    use std::os::windows::fs::{symlink_dir, symlink_file};

    match source.metadata() {
        Ok(metadata) if metadata.file_type().is_dir() => symlink_dir(target, destination),
        Ok(_) => symlink_file(target, destination),
        Err(_) => symlink_file(target, destination),
    }
}

#[cfg(test)]
mod tests {
    use super::*;
    use filetime::{FileTime, set_file_mtime, set_file_times};
    use std::ffi::OsString;
    use std::io::{self, Seek, SeekFrom, Write};
    use std::num::{NonZeroU8, NonZeroU64};
    use std::path::Path;
    use std::thread;
    use std::time::Duration;
    use tempfile::tempdir;

    #[cfg(feature = "xattr")]
    use xattr;

    #[cfg(all(unix, feature = "acl"))]
    use std::os::unix::ffi::OsStrExt;

    #[cfg(all(unix, feature = "acl"))]
    fn acl_to_text(path: &Path, ty: libc::acl_type_t) -> Option<String> {
        let c_path = std::ffi::CString::new(path.as_os_str().as_bytes()).expect("cstring");
        let acl = unsafe { libc::acl_get_file(c_path.as_ptr(), ty) };
        if acl.is_null() {
            return None;
        }
        let mut len = 0;
        let text_ptr = unsafe { libc::acl_to_text(acl, &mut len) };
        if text_ptr.is_null() {
            unsafe { libc::acl_free(acl as *mut _) };
            return None;
        }
        let slice = unsafe { std::slice::from_raw_parts(text_ptr.cast::<u8>(), len as usize) };
        let text = String::from_utf8_lossy(slice).trim().to_string();
        unsafe {
            libc::acl_free(text_ptr as *mut _);
            libc::acl_free(acl as *mut _);
        }
        Some(text)
    }

    #[cfg(all(unix, feature = "acl"))]
    fn set_acl_from_text(path: &Path, text: &str, ty: libc::acl_type_t) {
        let c_path = std::ffi::CString::new(path.as_os_str().as_bytes()).expect("cstring");
        let c_text = std::ffi::CString::new(text).expect("text");
        let acl = unsafe { libc::acl_from_text(c_text.as_ptr()) };
        assert!(!acl.is_null(), "acl_from_text");
        let result = unsafe { libc::acl_set_file(c_path.as_ptr(), ty, acl) };
        unsafe {
            libc::acl_free(acl as *mut _);
        }
        assert_eq!(result, 0, "acl_set_file");
    }

    #[test]
    fn local_copy_options_numeric_ids_round_trip() {
        let options = LocalCopyOptions::default().numeric_ids(true);
        assert!(options.numeric_ids_enabled());
        assert!(!LocalCopyOptions::default().numeric_ids_enabled());
    }

    #[test]
    fn local_copy_options_delete_excluded_round_trip() {
        let options = LocalCopyOptions::default().delete_excluded(true);
        assert!(options.delete_excluded_enabled());
        assert!(!LocalCopyOptions::default().delete_excluded_enabled());
    }

    #[test]
    fn local_copy_options_checksum_round_trip() {
        let options = LocalCopyOptions::default().checksum(true);
        assert!(options.checksum_enabled());
        assert!(!LocalCopyOptions::default().checksum_enabled());
    }

    #[test]
    fn local_copy_options_omit_dir_times_round_trip() {
        let options = LocalCopyOptions::default().omit_dir_times(true);
        assert!(options.omit_dir_times_enabled());
        assert!(!LocalCopyOptions::default().omit_dir_times_enabled());
    }

    #[test]
    fn metadata_options_reflect_numeric_ids_setting() {
        let options = LocalCopyOptions::default().numeric_ids(true);
        let context =
            CopyContext::new(LocalCopyExecution::Apply, options, None, PathBuf::from("."));
        assert!(context.metadata_options().numeric_ids_enabled());
    }

    #[test]
    fn local_copy_options_sparse_round_trip() {
        let options = LocalCopyOptions::default().sparse(true);
        assert!(options.sparse_enabled());
        assert!(!LocalCopyOptions::default().sparse_enabled());
    }

    #[test]
    fn local_copy_options_append_round_trip() {
        let options = LocalCopyOptions::default().append(true);
        assert!(options.append_enabled());
        assert!(!options.append_verify_enabled());
        assert!(!LocalCopyOptions::default().append_enabled());
    }

    #[test]
    fn local_copy_options_append_verify_round_trip() {
        let options = LocalCopyOptions::default().append_verify(true);
        assert!(options.append_enabled());
        assert!(options.append_verify_enabled());
        let disabled = options.append(false);
        assert!(!disabled.append_enabled());
        assert!(!disabled.append_verify_enabled());
    }

    #[test]
    fn local_copy_options_compress_round_trip() {
        let options = LocalCopyOptions::default().compress(true);
        assert!(options.compress_enabled());
        assert!(!LocalCopyOptions::default().compress_enabled());
    }

    #[test]
    fn local_copy_options_whole_file_round_trip() {
        assert!(LocalCopyOptions::default().whole_file_enabled());
        let delta = LocalCopyOptions::default().whole_file(false);
        assert!(!delta.whole_file_enabled());
        let restored = delta.whole_file(true);
        assert!(restored.whole_file_enabled());
    }

    #[test]
    fn local_copy_options_copy_links_round_trip() {
        let options = LocalCopyOptions::default().copy_links(true);
        assert!(options.copy_links_enabled());
        assert!(!LocalCopyOptions::default().copy_links_enabled());
    }

    #[test]
    fn local_copy_options_timeout_round_trip() {
        let timeout = Duration::from_secs(5);
        let options = LocalCopyOptions::default().with_timeout(Some(timeout));
        assert_eq!(options.timeout(), Some(timeout));
        assert!(LocalCopyOptions::default().timeout().is_none());
    }

    #[test]
    fn local_copy_options_compression_override_round_trip() {
        let level = NonZeroU8::new(5).expect("level");
        let override_level = CompressionLevel::precise(level);
        let options = LocalCopyOptions::default()
            .compress(true)
            .with_compression_level_override(Some(override_level));
        assert_eq!(options.compression_level_override(), Some(override_level));
        assert_eq!(options.compression_level(), override_level);
        assert_eq!(options.effective_compression_level(), Some(override_level));

        let disabled = LocalCopyOptions::default()
            .with_compression_level_override(Some(override_level))
            .compress(false);
        assert_eq!(disabled.compression_level_override(), None);
        assert_eq!(disabled.compression_level(), CompressionLevel::Default);
        assert_eq!(disabled.effective_compression_level(), None);
    }

    #[test]
    fn local_copy_options_compression_level_round_trip() {
        let options =
            LocalCopyOptions::default().with_default_compression_level(CompressionLevel::Best);
        assert_eq!(options.compression_level(), CompressionLevel::Best);
        assert_eq!(
            LocalCopyOptions::default().compression_level(),
            CompressionLevel::Default
        );
    }

    #[test]
    fn local_copy_options_size_only_round_trip() {
        let options = LocalCopyOptions::default().size_only(true);
        assert!(options.size_only_enabled());
        assert!(!LocalCopyOptions::default().size_only_enabled());
    }

    #[test]
    fn local_copy_options_ignore_existing_round_trip() {
        let options = LocalCopyOptions::default().ignore_existing(true);
        assert!(options.ignore_existing_enabled());
        assert!(!LocalCopyOptions::default().ignore_existing_enabled());
    }

    #[test]
    fn local_copy_options_update_round_trip() {
        let options = LocalCopyOptions::default().update(true);
        assert!(options.update_enabled());
        assert!(!LocalCopyOptions::default().update_enabled());
    }

    #[test]
    fn local_copy_options_devices_round_trip() {
        let options = LocalCopyOptions::default().devices(true);
        assert!(options.devices_enabled());
        assert!(!LocalCopyOptions::default().devices_enabled());
    }

    #[test]
    fn local_copy_options_specials_round_trip() {
        let options = LocalCopyOptions::default().specials(true);
        assert!(options.specials_enabled());
        assert!(!LocalCopyOptions::default().specials_enabled());
    }

    #[test]
    fn local_copy_options_relative_round_trip() {
        let options = LocalCopyOptions::default().relative_paths(true);
        assert!(options.relative_paths_enabled());
        assert!(!LocalCopyOptions::default().relative_paths_enabled());
    }

    #[test]
    fn local_copy_options_implied_dirs_round_trip() {
        let options = LocalCopyOptions::default();
        assert!(options.implied_dirs_enabled());

        let disabled = LocalCopyOptions::default().implied_dirs(false);
        assert!(!disabled.implied_dirs_enabled());

        let reenabled = disabled.implied_dirs(true);
        assert!(reenabled.implied_dirs_enabled());
    }

    #[test]
    fn local_copy_options_mkpath_round_trip() {
        let options = LocalCopyOptions::default();
        assert!(!options.mkpath_enabled());

        let enabled = LocalCopyOptions::default().mkpath(true);
        assert!(enabled.mkpath_enabled());

        let disabled = enabled.mkpath(false);
        assert!(!disabled.mkpath_enabled());
    }

    #[test]
    fn parse_filter_directive_show_is_sender_only() {
        let rule = match parse_filter_directive_line("show images/**").expect("parse") {
            Some(ParsedFilterDirective::Rule(rule)) => rule,
            other => panic!("expected rule, got {:?}", other),
        };

        assert!(rule.applies_to_sender());
        assert!(!rule.applies_to_receiver());
    }

    #[test]
    fn parse_filter_directive_hide_is_sender_only() {
        let rule = match parse_filter_directive_line("hide *.tmp").expect("parse") {
            Some(ParsedFilterDirective::Rule(rule)) => rule,
            other => panic!("expected rule, got {:?}", other),
        };

        assert!(rule.applies_to_sender());
        assert!(!rule.applies_to_receiver());
    }

    #[test]
    fn parse_filter_directive_shorthand_show_is_sender_only() {
        let rule = match parse_filter_directive_line("S logs/**").expect("parse") {
            Some(ParsedFilterDirective::Rule(rule)) => rule,
            other => panic!("expected rule, got {:?}", other),
        };

        assert!(rule.applies_to_sender());
        assert!(!rule.applies_to_receiver());
    }

    #[test]
    fn parse_filter_directive_shorthand_hide_is_sender_only() {
        let rule = match parse_filter_directive_line("H *.bak").expect("parse") {
            Some(ParsedFilterDirective::Rule(rule)) => rule,
            other => panic!("expected rule, got {:?}", other),
        };

        assert!(rule.applies_to_sender());
        assert!(!rule.applies_to_receiver());
    }

    #[test]
    fn parse_filter_directive_shorthand_protect_requires_receiver() {
        let rule = match parse_filter_directive_line("P cache/**").expect("parse") {
            Some(ParsedFilterDirective::Rule(rule)) => rule,
            other => panic!("expected rule, got {:?}", other),
        };

        assert!(!rule.applies_to_sender());
        assert!(rule.applies_to_receiver());
    }

    #[test]
    fn parse_filter_directive_dir_merge_without_modifiers() {
        let directive = parse_filter_directive_line("dir-merge .rsync-filter")
            .expect("parse")
            .expect("directive");

        let (path, options) = match directive {
            ParsedFilterDirective::Merge { path, options } => (path, options),
            other => panic!("expected dir-merge directive, got {:?}", other),
        };

        assert_eq!(path, PathBuf::from(".rsync-filter"));
        let opts = options.expect("options");
        assert!(opts.inherit_rules());
        assert!(opts.allows_comments());
        assert!(!opts.uses_whitespace());
        assert_eq!(opts.enforced_kind(), None);
    }

    #[test]
    fn parse_filter_directive_dir_merge_with_modifiers() {
        let directive = parse_filter_directive_line("dir-merge,+ne rules/filter.txt")
            .expect("parse")
            .expect("directive");

        let (path, options) = match directive {
            ParsedFilterDirective::Merge { path, options } => (path, options),
            other => panic!("expected dir-merge directive, got {:?}", other),
        };

        assert_eq!(path, PathBuf::from("rules/filter.txt"));
        let opts = options.expect("options");
        assert!(!opts.inherit_rules());
        assert!(opts.excludes_self());
        assert_eq!(opts.enforced_kind(), Some(DirMergeEnforcedKind::Include));
    }

    #[test]
    fn parse_filter_directive_dir_merge_cvs_default_path() {
        let directive = parse_filter_directive_line("dir-merge,c")
            .expect("parse")
            .expect("directive");

        let (path, options) = match directive {
            ParsedFilterDirective::Merge { path, options } => (path, options),
            other => panic!("expected dir-merge directive, got {:?}", other),
        };

        assert_eq!(path, PathBuf::from(".cvsignore"));
        let opts = options.expect("options");
        assert!(!opts.inherit_rules());
        assert!(opts.list_clear_allowed());
        assert!(opts.uses_whitespace());
        assert_eq!(opts.enforced_kind(), Some(DirMergeEnforcedKind::Exclude));
    }

    #[test]
    fn parse_filter_directive_dir_merge_conflicting_modifiers_error() {
        let error = parse_filter_directive_line("dir-merge,+- rules").expect_err("conflict");
        assert!(
            error
                .to_string()
                .contains("cannot combine '+' and '-' modifiers")
        );
    }

    #[test]
    fn dir_merge_defaults_preserve_rule_side_overrides() {
        let options = DirMergeOptions::default();
        let rule = FilterRule::exclude("*.tmp").with_receiver(false);
        let adjusted = apply_dir_merge_rule_defaults(rule, &options);

        assert!(adjusted.applies_to_sender());
        assert!(!adjusted.applies_to_receiver());
    }

    #[test]
    fn dir_merge_modifiers_override_rule_side_overrides() {
        let sender_only_options = DirMergeOptions::default().sender_modifier();
        let receiver_only_options = DirMergeOptions::default().receiver_modifier();

        let rule = FilterRule::include("logs/**").with_receiver(false);
        let sender_adjusted = apply_dir_merge_rule_defaults(rule.clone(), &sender_only_options);
        assert!(sender_adjusted.applies_to_sender());
        assert!(!sender_adjusted.applies_to_receiver());

        let receiver_adjusted = apply_dir_merge_rule_defaults(rule, &receiver_only_options);
        assert!(!receiver_adjusted.applies_to_sender());
        assert!(receiver_adjusted.applies_to_receiver());
    }

    #[test]
    fn relative_root_drops_absolute_prefix_without_marker() {
        let operand = OsString::from("/var/log/messages");
        let spec = SourceSpec::from_operand(&operand).expect("source spec");
        let expected = Path::new("var").join("log").join("messages");
        assert_eq!(spec.relative_root(), Some(expected));
    }

    #[test]
    fn relative_root_respects_marker_boundary() {
        let operand = OsString::from("/srv/./data/file.txt");
        let spec = SourceSpec::from_operand(&operand).expect("source spec");
        assert_eq!(
            spec.relative_root(),
            Some(Path::new("data/file.txt").to_path_buf())
        );
    }

    #[test]
    fn relative_root_keeps_relative_paths_without_marker() {
        let operand = OsString::from("nested/dir/file.txt");
        let spec = SourceSpec::from_operand(&operand).expect("source spec");
        assert_eq!(
            spec.relative_root(),
            Some(Path::new("nested/dir/file.txt").to_path_buf())
        );
    }

    #[test]
    fn relative_root_counts_parent_components_before_marker() {
        let operand = OsString::from("dir/.././trimmed/file.txt");
        let spec = SourceSpec::from_operand(&operand).expect("source spec");
        assert_eq!(
            spec.relative_root(),
            Some(Path::new("trimmed/file.txt").to_path_buf())
        );
    }

    #[cfg(windows)]
    #[test]
    fn relative_root_handles_windows_drive_prefix() {
        let operand = OsString::from(r"C:\\path\\.\\to\\file.txt");
        let spec = SourceSpec::from_operand(&operand).expect("source spec");
        assert_eq!(
            spec.relative_root(),
            Some(Path::new("to/file.txt").to_path_buf())
        );
    }

    #[cfg(feature = "xattr")]
    #[test]
    fn local_copy_options_xattrs_round_trip() {
        let options = LocalCopyOptions::default().xattrs(true);
        assert!(options.preserve_xattrs());
        assert!(
            !LocalCopyOptions::default()
                .xattrs(true)
                .xattrs(false)
                .preserve_xattrs()
        );
    }

    #[cfg(unix)]
    mod unix_ids {
        #![allow(unsafe_code)]

        pub(super) fn uid(raw: u32) -> rustix::fs::Uid {
            unsafe { rustix::fs::Uid::from_raw(raw) }
        }

        pub(super) fn gid(raw: u32) -> rustix::fs::Gid {
            unsafe { rustix::fs::Gid::from_raw(raw) }
        }
    }

    #[test]
    fn plan_from_operands_requires_destination() {
        let operands = vec![OsString::from("only-source")];
        let error = LocalCopyPlan::from_operands(&operands).expect_err("missing destination");
        assert!(matches!(
            error.kind(),
            LocalCopyErrorKind::MissingSourceOperands
        ));
    }

    #[test]
    fn plan_rejects_empty_operands() {
        let operands = vec![OsString::new(), OsString::from("dest")];
        let error = LocalCopyPlan::from_operands(&operands).expect_err("empty source");
        assert!(matches!(
            error.kind(),
            LocalCopyErrorKind::InvalidArgument(LocalCopyArgumentError::EmptySourceOperand)
        ));
    }

    #[test]
    fn plan_rejects_empty_destination() {
        let operands = vec![OsString::from("src"), OsString::new()];
        let error = LocalCopyPlan::from_operands(&operands).expect_err("empty destination");
        assert!(matches!(
            error.kind(),
            LocalCopyErrorKind::InvalidArgument(LocalCopyArgumentError::EmptyDestinationOperand)
        ));
    }

    #[test]
    fn plan_rejects_remote_module_source() {
        let operands = vec![OsString::from("host::module"), OsString::from("dest")];
        let error = LocalCopyPlan::from_operands(&operands).expect_err("remote module");
        assert!(matches!(
            error.kind(),
            LocalCopyErrorKind::InvalidArgument(LocalCopyArgumentError::RemoteOperandUnsupported)
        ));
    }

    #[test]
    fn plan_rejects_remote_shell_source() {
        let operands = vec![OsString::from("host:/path"), OsString::from("dest")];
        let error = LocalCopyPlan::from_operands(&operands).expect_err("remote shell source");
        assert!(matches!(
            error.kind(),
            LocalCopyErrorKind::InvalidArgument(LocalCopyArgumentError::RemoteOperandUnsupported)
        ));
    }

    #[test]
    fn plan_rejects_remote_destination() {
        let operands = vec![OsString::from("src"), OsString::from("rsync://host/module")];
        let error = LocalCopyPlan::from_operands(&operands).expect_err("remote destination");
        assert!(matches!(
            error.kind(),
            LocalCopyErrorKind::InvalidArgument(LocalCopyArgumentError::RemoteOperandUnsupported)
        ));
    }

    #[test]
    fn plan_accepts_windows_drive_style_paths() {
        let operands = vec![OsString::from("C:\\source"), OsString::from("C:\\dest")];
        let plan = LocalCopyPlan::from_operands(&operands).expect("plan accepts drive paths");
        assert_eq!(plan.sources().len(), 1);
    }

    #[test]
    fn plan_detects_trailing_separator() {
        let operands = vec![OsString::from("dir/"), OsString::from("dest")];
        let plan = LocalCopyPlan::from_operands(&operands).expect("plan");
        assert!(plan.sources()[0].copy_contents());
    }

    #[test]
    fn execute_creates_directory_for_trailing_destination_separator() {
        let temp = tempdir().expect("tempdir");
        let source = temp.path().join("source.txt");
        fs::write(&source, b"payload").expect("write source");

        let dest_dir = temp.path().join("dest");
        let mut destination_operand = dest_dir.clone().into_os_string();
        destination_operand.push(std::path::MAIN_SEPARATOR_STR);

        let operands = vec![source.clone().into_os_string(), destination_operand];
        let plan = LocalCopyPlan::from_operands(&operands).expect("plan");

        let summary = plan.execute().expect("copy succeeds");

        let copied = dest_dir.join(source.file_name().expect("source name"));
        assert_eq!(fs::read(copied).expect("read copied"), b"payload");
        assert_eq!(summary.files_copied(), 1);
    }

    #[test]
    fn execute_copies_single_file() {
        let temp = tempdir().expect("tempdir");
        let source = temp.path().join("source.txt");
        let destination = temp.path().join("dest.txt");
        fs::write(&source, b"example").expect("write source");

        let operands = vec![
            source.into_os_string(),
            destination.clone().into_os_string(),
        ];
        let plan = LocalCopyPlan::from_operands(&operands).expect("plan");

        let summary = plan.execute().expect("copy succeeds");

        assert_eq!(fs::read(destination).expect("read dest"), b"example");
        assert_eq!(summary.files_copied(), 1);
        assert_eq!(summary.regular_files_total(), 1);
        assert_eq!(summary.regular_files_matched(), 0);
    }

    struct SleepyHandler {
        slept: bool,
        delay: Duration,
    }

    impl LocalCopyRecordHandler for SleepyHandler {
        fn handle(&mut self, _record: LocalCopyRecord) {
            if !self.slept {
                self.slept = true;
                thread::sleep(self.delay);
            }
        }
    }

    #[test]
    fn local_copy_timeout_enforced() {
        let temp = tempdir().expect("tempdir");
        let source = temp.path().join("source.bin");
        let destination = temp.path().join("dest.bin");
        fs::write(&source, vec![0u8; 1024]).expect("write source");

        let operands = vec![
            source.clone().into_os_string(),
            destination.clone().into_os_string(),
        ];
        let plan = LocalCopyPlan::from_operands(&operands).expect("plan");

        let mut handler = SleepyHandler {
            slept: false,
            delay: Duration::from_millis(50),
        };

        let options = LocalCopyOptions::default().with_timeout(Some(Duration::from_millis(5)));
        let error = plan
            .execute_with_options_and_handler(
                LocalCopyExecution::Apply,
                options,
                Some(&mut handler),
            )
            .expect_err("timeout should fail copy");

        assert!(matches!(error.kind(), LocalCopyErrorKind::Timeout { .. }));
        assert!(
            !destination.exists(),
            "destination should not be created on timeout"
        );
    }

    #[test]
    fn execute_with_remove_source_files_deletes_source() {
        let temp = tempdir().expect("tempdir");
        let source = temp.path().join("source.txt");
        let destination = temp.path().join("dest.txt");
        fs::write(&source, b"move me").expect("write source");

        let operands = vec![
            source.clone().into_os_string(),
            destination.clone().into_os_string(),
        ];
        let plan = LocalCopyPlan::from_operands(&operands).expect("plan");

        let summary = plan
            .execute_with_options(
                LocalCopyExecution::Apply,
                LocalCopyOptions::default().remove_source_files(true),
            )
            .expect("copy succeeds");

        assert_eq!(summary.sources_removed(), 1);
        assert!(!source.exists(), "source should be removed");
        assert_eq!(fs::read(destination).expect("read dest"), b"move me");
    }

    #[test]
    fn execute_with_remove_source_files_preserves_unchanged_source() {
        use filetime::{FileTime, set_file_times};

        let temp = tempdir().expect("tempdir");
        let source = temp.path().join("source.txt");
        let destination = temp.path().join("dest.txt");
        let payload = b"stable";
        fs::write(&source, payload).expect("write source");
        fs::write(&destination, payload).expect("write destination");

        let timestamp = FileTime::from_unix_time(1_700_000_000, 0);
        set_file_times(&source, timestamp, timestamp).expect("set source times");
        set_file_times(&destination, timestamp, timestamp).expect("set dest times");

        let operands = vec![
            source.clone().into_os_string(),
            destination.clone().into_os_string(),
        ];
        let plan = LocalCopyPlan::from_operands(&operands).expect("plan");

        let summary = plan
            .execute_with_options(
                LocalCopyExecution::Apply,
                LocalCopyOptions::default()
                    .remove_source_files(true)
                    .times(true),
            )
            .expect("execution succeeds");

        assert_eq!(summary.sources_removed(), 0, "unchanged sources remain");
        assert!(source.exists(), "source should remain when unchanged");
        assert!(destination.exists(), "destination remains present");
        assert_eq!(summary.files_copied(), 0);
    }

    #[test]
    fn execute_with_relative_preserves_parent_directories() {
        let temp = tempdir().expect("tempdir");
        let source_root = temp.path().join("source");
        let destination_root = temp.path().join("dest");
        fs::create_dir_all(source_root.join("foo/bar")).expect("create source tree");
        fs::create_dir_all(&destination_root).expect("create destination root");
        let source_file = source_root.join("foo").join("bar").join("nested.txt");
        fs::write(&source_file, b"relative").expect("write source");

        let operand = source_root
            .join(".")
            .join("foo")
            .join("bar")
            .join("nested.txt");

        let operands = vec![
            operand.into_os_string(),
            destination_root.clone().into_os_string(),
        ];
        let plan = LocalCopyPlan::from_operands(&operands).expect("plan");

        let summary = plan
            .execute_with_options(
                LocalCopyExecution::Apply,
                LocalCopyOptions::default().relative_paths(true),
            )
            .expect("copy succeeds");

        let copied = destination_root.join("foo").join("bar").join("nested.txt");
        assert_eq!(fs::read(copied).expect("read copied"), b"relative");
        assert_eq!(summary.files_copied(), 1);
    }

    #[test]
    fn execute_with_relative_requires_directory_destination() {
        let temp = tempdir().expect("tempdir");
        let source_root = temp.path().join("src");
        fs::create_dir_all(source_root.join("dir")).expect("create source tree");
        let source_file = source_root.join("dir").join("file.txt");
        fs::write(&source_file, b"dir").expect("write source");

        let destination = temp.path().join("dest.txt");
        fs::write(&destination, b"target").expect("write destination");

        let operand = source_root.join(".").join("dir").join("file.txt");

        let operands = vec![
            operand.into_os_string(),
            destination.clone().into_os_string(),
        ];
        let plan = LocalCopyPlan::from_operands(&operands).expect("plan");

        let result = plan.execute_with_options(
            LocalCopyExecution::Apply,
            LocalCopyOptions::default().relative_paths(true),
        );

        let error = result.expect_err("relative paths require directory destination");
        assert!(matches!(
            error.kind(),
            LocalCopyErrorKind::InvalidArgument(LocalCopyArgumentError::DestinationMustBeDirectory)
        ));
        assert_eq!(fs::read(&destination).expect("read destination"), b"target");
    }

    #[cfg(feature = "xattr")]
    #[test]
    fn execute_copies_file_with_xattrs() {
        let temp = tempdir().expect("tempdir");
        let source = temp.path().join("source.txt");
        let destination = temp.path().join("dest.txt");
        fs::write(&source, b"attr").expect("write source");
        xattr::set(&source, "user.demo", b"value").expect("set xattr");

        let operands = vec![
            source.clone().into_os_string(),
            destination.clone().into_os_string(),
        ];
        let plan = LocalCopyPlan::from_operands(&operands).expect("plan");

        let summary = plan
            .execute_with_options(
                LocalCopyExecution::Apply,
                LocalCopyOptions::default().xattrs(true),
            )
            .expect("copy succeeds");

        assert_eq!(summary.files_copied(), 1);
        let copied = xattr::get(&destination, "user.demo")
            .expect("read dest xattr")
            .expect("xattr present");
        assert_eq!(copied, b"value");
    }

    #[cfg(all(unix, feature = "acl"))]
    #[test]
    fn execute_copies_file_with_acls() {
        let temp = tempdir().expect("tempdir");
        let source = temp.path().join("source.txt");
        let destination = temp.path().join("dest.txt");
        fs::write(&source, b"acl").expect("write source");
        let acl_text = "user::rw-\ngroup::r--\nother::r--\n";
        set_acl_from_text(&source, acl_text, libc::ACL_TYPE_ACCESS);

        let operands = vec![
            source.clone().into_os_string(),
            destination.clone().into_os_string(),
        ];
        let plan = LocalCopyPlan::from_operands(&operands).expect("plan");

        let summary = plan
            .execute_with_options(
                LocalCopyExecution::Apply,
                LocalCopyOptions::default().acls(true),
            )
            .expect("copy succeeds");

        assert_eq!(summary.files_copied(), 1);
        let copied = acl_to_text(&destination, libc::ACL_TYPE_ACCESS).expect("dest acl");
        assert!(copied.contains("user::rw-"));
    }

    #[test]
    fn execute_copies_directory_tree() {
        let temp = tempdir().expect("tempdir");
        let source_root = temp.path().join("source");
        let nested = source_root.join("nested");
        fs::create_dir_all(&nested).expect("create nested");
        fs::write(nested.join("file.txt"), b"tree").expect("write file");

        let dest_root = temp.path().join("dest");
        let operands = vec![
            source_root.clone().into_os_string(),
            dest_root.clone().into_os_string(),
        ];
        let plan = LocalCopyPlan::from_operands(&operands).expect("plan");

        let summary = plan.execute().expect("copy succeeds");
        assert_eq!(
            fs::read(dest_root.join("nested").join("file.txt")).expect("read"),
            b"tree"
        );
        assert_eq!(summary.files_copied(), 1);
        assert!(summary.directories_created() >= 1);
    }

    #[test]
    fn execute_skips_rewriting_identical_destination() {
        let temp = tempdir().expect("tempdir");
        let source = temp.path().join("source.txt");
        let destination = temp.path().join("dest.txt");

        fs::write(&source, b"identical").expect("write source");
        fs::write(&destination, b"identical").expect("write destination");

        let source_metadata = fs::metadata(&source).expect("source metadata");
        let source_mtime = FileTime::from_last_modification_time(&source_metadata);
        set_file_mtime(&destination, source_mtime).expect("align destination mtime");

        let mut dest_perms = fs::metadata(&destination)
            .expect("destination metadata")
            .permissions();
        dest_perms.set_readonly(true);
        fs::set_permissions(&destination, dest_perms).expect("set destination readonly");

        let operands = vec![
            source.clone().into_os_string(),
            destination.clone().into_os_string(),
        ];
        let plan = LocalCopyPlan::from_operands(&operands).expect("plan");

        let summary = plan
            .execute_with_options(
                LocalCopyExecution::Apply,
                LocalCopyOptions::default().permissions(true).times(true),
            )
            .expect("copy succeeds without rewriting");

        let final_perms = fs::metadata(&destination)
            .expect("destination metadata")
            .permissions();
        assert!(
            !final_perms.readonly(),
            "destination permissions should match writable source"
        );
        assert_eq!(
            fs::read(&destination).expect("destination contents"),
            b"identical"
        );
        assert_eq!(summary.files_copied(), 0);
        assert_eq!(summary.regular_files_total(), 1);
        assert_eq!(summary.regular_files_matched(), 1);
    }

    #[test]
    fn execute_without_times_rewrites_when_checksum_disabled() {
        let temp = tempdir().expect("tempdir");
        let source = temp.path().join("source.txt");
        let destination = temp.path().join("dest.txt");

        fs::write(&source, b"content").expect("write source");
        fs::write(&destination, b"content").expect("write destination");

        let original_mtime = FileTime::from_unix_time(1_700_000_000, 0);
        set_file_mtime(&destination, original_mtime).expect("set mtime");

        let operands = vec![
            source.clone().into_os_string(),
            destination.clone().into_os_string(),
        ];
        let plan = LocalCopyPlan::from_operands(&operands).expect("plan");

        let summary = plan
            .execute_with_options(LocalCopyExecution::Apply, LocalCopyOptions::default())
            .expect("copy succeeds");

        assert_eq!(summary.files_copied(), 1);
        assert_eq!(summary.regular_files_total(), 1);
        assert_eq!(summary.regular_files_matched(), 0);
        let metadata = fs::metadata(&destination).expect("dest metadata");
        let new_mtime = FileTime::from_last_modification_time(&metadata);
        assert_ne!(new_mtime, original_mtime);
    }

    #[test]
    fn execute_without_times_skips_with_checksum() {
        let temp = tempdir().expect("tempdir");
        let source = temp.path().join("source.txt");
        let destination = temp.path().join("dest.txt");

        fs::write(&source, b"content").expect("write source");
        fs::write(&destination, b"content").expect("write destination");

        let preserved_mtime = FileTime::from_unix_time(1_700_100_000, 0);
        set_file_mtime(&destination, preserved_mtime).expect("set mtime");

        let operands = vec![
            source.clone().into_os_string(),
            destination.clone().into_os_string(),
        ];
        let plan = LocalCopyPlan::from_operands(&operands).expect("plan");

        let summary = plan
            .execute_with_options(
                LocalCopyExecution::Apply,
                LocalCopyOptions::default().checksum(true),
            )
            .expect("copy succeeds");

        assert_eq!(summary.files_copied(), 0);
        assert_eq!(summary.regular_files_total(), 1);
        assert_eq!(summary.regular_files_matched(), 1);
        let metadata = fs::metadata(&destination).expect("dest metadata");
        let final_mtime = FileTime::from_last_modification_time(&metadata);
        assert_eq!(final_mtime, preserved_mtime);
    }

    #[test]
    fn execute_with_size_only_skips_same_size_different_content() {
        let temp = tempdir().expect("tempdir");
        let source_root = temp.path().join("source");
        let target_root = temp.path().join("target");
        fs::create_dir_all(&source_root).expect("create source root");
        fs::create_dir_all(&target_root).expect("create target root");

        let source_path = source_root.join("file.txt");
        let dest_path = target_root.join("file.txt");
        fs::write(&source_path, b"abc").expect("write source");
        fs::write(&dest_path, b"xyz").expect("write destination");

        let operands = vec![
            source_path.clone().into_os_string(),
            dest_path.clone().into_os_string(),
        ];
        let plan = LocalCopyPlan::from_operands(&operands).expect("plan");

        let summary = plan
            .execute_with_options(
                LocalCopyExecution::Apply,
                LocalCopyOptions::default().size_only(true),
            )
            .expect("copy succeeds");

        assert_eq!(summary.files_copied(), 0);
        assert_eq!(summary.bytes_copied(), 0);
        assert_eq!(fs::read(dest_path).expect("read destination"), b"xyz");
    }

    #[test]
    fn execute_with_ignore_existing_skips_existing_destination() {
        let temp = tempdir().expect("tempdir");
        let source_root = temp.path().join("source");
        let target_root = temp.path().join("target");
        fs::create_dir_all(&source_root).expect("create source root");
        fs::create_dir_all(&target_root).expect("create target root");

        let source_path = source_root.join("file.txt");
        let dest_path = target_root.join("file.txt");
        fs::write(&source_path, b"updated").expect("write source");
        fs::write(&dest_path, b"original").expect("write destination");

        let operands = vec![
            source_path.clone().into_os_string(),
            dest_path.clone().into_os_string(),
        ];
        let plan = LocalCopyPlan::from_operands(&operands).expect("plan");

        let summary = plan
            .execute_with_options(
                LocalCopyExecution::Apply,
                LocalCopyOptions::default().ignore_existing(true),
            )
            .expect("copy succeeds");

        assert_eq!(summary.files_copied(), 0);
        assert_eq!(summary.regular_files_total(), 1);
        assert_eq!(summary.regular_files_matched(), 0);
        assert_eq!(summary.regular_files_ignored_existing(), 1);
        assert_eq!(fs::read(dest_path).expect("read destination"), b"original");
    }

    #[test]
    fn execute_with_update_skips_newer_destination() {
        let temp = tempdir().expect("tempdir");
        let source_root = temp.path().join("source");
        let target_root = temp.path().join("target");
        fs::create_dir_all(&source_root).expect("create source root");
        fs::create_dir_all(&target_root).expect("create target root");

        let source_path = source_root.join("file.txt");
        let dest_path = target_root.join("file.txt");
        fs::write(&source_path, b"updated").expect("write source");
        fs::write(&dest_path, b"existing").expect("write destination");

        let older = FileTime::from_unix_time(1_700_000_000, 0);
        let newer = FileTime::from_unix_time(1_700_000_100, 0);
        set_file_times(&source_path, older, older).expect("set source times");
        set_file_times(&dest_path, newer, newer).expect("set dest times");

        let operands = vec![
            source_path.clone().into_os_string(),
            dest_path.clone().into_os_string(),
        ];
        let plan = LocalCopyPlan::from_operands(&operands).expect("plan");

        let summary = plan
            .execute_with_options(
                LocalCopyExecution::Apply,
                LocalCopyOptions::default().update(true),
            )
            .expect("copy succeeds");

        assert_eq!(summary.files_copied(), 0);
        assert_eq!(summary.regular_files_total(), 1);
        assert_eq!(summary.regular_files_skipped_newer(), 1);
        assert_eq!(fs::read(dest_path).expect("read destination"), b"existing");
    }

    #[test]
    fn execute_delta_copy_reuses_existing_blocks() {
        let temp = tempdir().expect("tempdir");
        let source_root = temp.path().join("source");
        let target_root = temp.path().join("target");
        fs::create_dir_all(&source_root).expect("create source root");
        fs::create_dir_all(&target_root).expect("create target root");

        let source_path = source_root.join("file.bin");
        let dest_path = target_root.join("file.bin");

        let mut prefix = vec![b'A'; 700];
        let mut suffix = vec![b'B'; 700];
        let mut replacement = vec![b'C'; 700];

        let mut initial = Vec::new();
        initial.append(&mut prefix.clone());
        initial.append(&mut suffix);
        fs::write(&dest_path, &initial).expect("write initial destination");

        let mut updated = Vec::new();
        updated.append(&mut prefix);
        updated.append(&mut replacement);
        fs::write(&source_path, &updated).expect("write updated source");

        let operands = vec![
            source_path.clone().into_os_string(),
            dest_path.clone().into_os_string(),
        ];
        let plan = LocalCopyPlan::from_operands(&operands).expect("plan");

        let summary = plan
            .execute_with_options(
                LocalCopyExecution::Apply,
                LocalCopyOptions::default().whole_file(false),
            )
            .expect("delta copy succeeds");

        assert_eq!(summary.files_copied(), 1);
        assert_eq!(fs::read(&dest_path).expect("read destination"), updated);
    }

    #[test]
    fn execute_with_report_dry_run_records_file_event() {
        use std::fs;

        let temp = tempdir().expect("tempdir");
        let source = temp.path().join("source.txt");
        fs::write(&source, b"dry-run").expect("write source");
        let destination = temp.path().join("dest.txt");

        let operands = vec![
            source.clone().into_os_string(),
            destination.into_os_string(),
        ];
        let plan = LocalCopyPlan::from_operands(&operands).expect("plan");
        let options = LocalCopyOptions::default().collect_events(true);
        let report = plan
            .execute_with_report(LocalCopyExecution::DryRun, options)
            .expect("dry run succeeds");

        let records = report.records();
        assert_eq!(records.len(), 1);
        let record = &records[0];
        assert_eq!(record.action(), &LocalCopyAction::DataCopied);
        assert_eq!(record.relative_path(), Path::new("source.txt"));
        assert_eq!(record.bytes_transferred(), 7);
    }

    #[test]
    fn execute_with_report_dry_run_records_directory_event() {
        use std::fs;

        let temp = tempdir().expect("tempdir");
        let source_dir = temp.path().join("tree");
        fs::create_dir(&source_dir).expect("create source dir");
        fs::write(source_dir.join("file.txt"), b"data").expect("write nested file");
        let destination = temp.path().join("target");

        let operands = vec![
            source_dir.clone().into_os_string(),
            destination.into_os_string(),
        ];
        let plan = LocalCopyPlan::from_operands(&operands).expect("plan");
        let options = LocalCopyOptions::default().collect_events(true);
        let report = plan
            .execute_with_report(LocalCopyExecution::DryRun, options)
            .expect("dry run succeeds");

        let records = report.records();
        assert!(records.iter().any(|record| {
            record.action() == &LocalCopyAction::DirectoryCreated
                && record.relative_path() == Path::new("tree")
        }));
    }

    #[cfg(unix)]
    #[test]
    fn execute_copies_symbolic_link() {
        use std::os::unix::fs::symlink;

        let temp = tempdir().expect("tempdir");
        let target = temp.path().join("target.txt");
        fs::write(&target, b"target").expect("write target");

        let link = temp.path().join("link");
        symlink(&target, &link).expect("create link");
        let dest_link = temp.path().join("dest-link");

        let operands = vec![link.into_os_string(), dest_link.clone().into_os_string()];
        let plan = LocalCopyPlan::from_operands(&operands).expect("plan");

        let summary = plan.execute().expect("copy succeeds");
        let copied = fs::read_link(dest_link).expect("read copied link");
        assert_eq!(copied, target);
        assert_eq!(summary.symlinks_copied(), 1);
    }

    #[cfg(unix)]
    #[test]
    fn execute_with_copy_links_materialises_symlink_to_file() {
        use std::os::unix::fs::symlink;

        let temp = tempdir().expect("tempdir");
        let target = temp.path().join("target.txt");
        fs::write(&target, b"payload").expect("write target");

        let link = temp.path().join("link-file");
        symlink(&target, &link).expect("create link");
        let dest = temp.path().join("dest-file");

        let operands = vec![link.into_os_string(), dest.clone().into_os_string()];
        let plan = LocalCopyPlan::from_operands(&operands).expect("plan");

        let options = LocalCopyOptions::default().copy_links(true);
        let summary = plan
            .execute_with_options(LocalCopyExecution::Apply, options)
            .expect("copy succeeds");

        let metadata = fs::symlink_metadata(&dest).expect("dest metadata");
        assert!(metadata.file_type().is_file());
        assert_eq!(fs::read(&dest).expect("read dest"), b"payload");
        assert_eq!(summary.symlinks_copied(), 0);
    }

    #[cfg(unix)]
    #[test]
    fn execute_with_copy_links_materialises_symlink_to_directory() {
        use std::os::unix::fs::symlink;

        let temp = tempdir().expect("tempdir");
        let target_dir = temp.path().join("target-dir");
        fs::create_dir(&target_dir).expect("create target dir");
        fs::write(target_dir.join("inner.txt"), b"dir data").expect("write inner");

        let link = temp.path().join("link-dir");
        symlink(&target_dir, &link).expect("create dir link");
        let dest_dir = temp.path().join("dest-dir");

        let operands = vec![link.into_os_string(), dest_dir.clone().into_os_string()];
        let plan = LocalCopyPlan::from_operands(&operands).expect("plan");

        let options = LocalCopyOptions::default().copy_links(true);
        plan.execute_with_options(LocalCopyExecution::Apply, options)
            .expect("copy succeeds");

        let metadata = fs::symlink_metadata(&dest_dir).expect("dest metadata");
        assert!(metadata.file_type().is_dir());
        let inner = dest_dir.join("inner.txt");
        assert_eq!(fs::read(&inner).expect("read inner"), b"dir data");
    }

    #[cfg(unix)]
    #[test]
    fn execute_with_copy_dirlinks_follows_directory_symlink() {
        use std::os::unix::fs::symlink;

        let temp = tempdir().expect("tempdir");
        let target_dir = temp.path().join("referenced-dir");
        fs::create_dir(&target_dir).expect("create target dir");
        fs::write(target_dir.join("inner.txt"), b"dir data").expect("write inner");

        let link = temp.path().join("dir-link");
        symlink(&target_dir, &link).expect("create dir link");
        let dest_dir = temp.path().join("dest-dir");

        let operands = vec![link.into_os_string(), dest_dir.clone().into_os_string()];
        let plan = LocalCopyPlan::from_operands(&operands).expect("plan");

        let options = LocalCopyOptions::default().copy_dirlinks(true);
        plan.execute_with_options(LocalCopyExecution::Apply, options)
            .expect("copy succeeds");

        let metadata = fs::symlink_metadata(&dest_dir).expect("dest metadata");
        assert!(metadata.file_type().is_dir());
        let inner = dest_dir.join("inner.txt");
        assert_eq!(fs::read(&inner).expect("read inner"), b"dir data");
    }

    #[cfg(unix)]
    #[test]
    fn execute_with_copy_dirlinks_preserves_file_symlink() {
        use std::os::unix::fs::symlink;

        let temp = tempdir().expect("tempdir");
        let target_file = temp.path().join("target.txt");
        fs::write(&target_file, b"payload").expect("write target");

        let link = temp.path().join("file-link");
        symlink(&target_file, &link).expect("create file link");
        let dest = temp.path().join("dest-link");

        let operands = vec![link.into_os_string(), dest.clone().into_os_string()];
        let plan = LocalCopyPlan::from_operands(&operands).expect("plan");

        let options = LocalCopyOptions::default().copy_dirlinks(true);
        let summary = plan
            .execute_with_options(LocalCopyExecution::Apply, options)
            .expect("copy succeeds");

        assert_eq!(summary.symlinks_copied(), 1);
        let copied = fs::read_link(&dest).expect("read link");
        assert_eq!(copied, target_file);
    }

    #[test]
    fn reference_compare_destination_skips_matching_file() {
        let temp = tempdir().expect("tempdir");
        let source_dir = temp.path().join("source");
        let reference_dir = temp.path().join("reference");
        let destination_dir = temp.path().join("dest");
        fs::create_dir_all(&source_dir).expect("create source dir");
        fs::create_dir_all(&reference_dir).expect("create reference dir");
        fs::create_dir_all(&destination_dir).expect("create dest dir");

        let source_file = source_dir.join("file.txt");
        let reference_file = reference_dir.join("file.txt");
        fs::write(&source_file, b"payload").expect("write source");
        fs::write(&reference_file, b"payload").expect("write reference");

        let timestamp = FileTime::from_unix_time(1_700_000_000, 0);
        set_file_mtime(&source_file, timestamp).expect("source mtime");
        set_file_mtime(&reference_file, timestamp).expect("reference mtime");

        let destination_file = destination_dir.join("file.txt");
        let operands = vec![
            source_file.into_os_string(),
            destination_file.clone().into_os_string(),
        ];
        let plan = LocalCopyPlan::from_operands(&operands).expect("plan");

        let options = LocalCopyOptions::default()
            .times(true)
            .extend_reference_directories([ReferenceDirectory::new(
                ReferenceDirectoryKind::Compare,
                &reference_dir,
            )]);

        let summary = plan
            .execute_with_options(LocalCopyExecution::Apply, options)
            .expect("copy succeeds");

        assert!(!destination_file.exists());
        assert_eq!(summary.files_copied(), 0);
        assert_eq!(summary.regular_files_matched(), 1);
    }

    #[test]
    fn reference_copy_destination_reuses_reference_payload() {
        let temp = tempdir().expect("tempdir");
        let source_dir = temp.path().join("source");
        let reference_dir = temp.path().join("reference");
        let destination_dir = temp.path().join("dest");
        fs::create_dir_all(&source_dir).expect("create source dir");
        fs::create_dir_all(&reference_dir).expect("create reference dir");
        fs::create_dir_all(&destination_dir).expect("create dest dir");

        let source_file = source_dir.join("file.txt");
        let reference_file = reference_dir.join("file.txt");
        fs::write(&source_file, b"payload").expect("write source");
        fs::write(&reference_file, b"payload").expect("write reference");

        let timestamp = FileTime::from_unix_time(1_700_000_500, 0);
        set_file_mtime(&source_file, timestamp).expect("source mtime");
        set_file_mtime(&reference_file, timestamp).expect("reference mtime");

        let destination_file = destination_dir.join("file.txt");
        let operands = vec![
            source_file.into_os_string(),
            destination_file.clone().into_os_string(),
        ];
        let plan = LocalCopyPlan::from_operands(&operands).expect("plan");

        let options = LocalCopyOptions::default()
            .times(true)
            .extend_reference_directories([ReferenceDirectory::new(
                ReferenceDirectoryKind::Copy,
                &reference_dir,
            )]);

        let summary = plan
            .execute_with_options(LocalCopyExecution::Apply, options)
            .expect("copy succeeds");

        assert!(destination_file.exists());
        assert_eq!(fs::read(&destination_file).expect("read dest"), b"payload");
        assert_eq!(summary.files_copied(), 1);
        assert_eq!(summary.regular_files_matched(), 0);
    }

    #[test]
    fn reference_link_destination_degrades_to_copy_on_cross_device_error() {
        let temp = tempdir().expect("tempdir");
        let source_dir = temp.path().join("source");
        let reference_dir = temp.path().join("reference");
        let destination_dir = temp.path().join("dest");
        fs::create_dir_all(&source_dir).expect("create source dir");
        fs::create_dir_all(&reference_dir).expect("create reference dir");
        fs::create_dir_all(&destination_dir).expect("create dest dir");

        let source_file = source_dir.join("file.txt");
        let reference_file = reference_dir.join("file.txt");
        fs::write(&source_file, b"payload").expect("write source");
        fs::write(&reference_file, b"payload").expect("write reference");

        let timestamp = FileTime::from_unix_time(1_700_001_000, 0);
        set_file_mtime(&source_file, timestamp).expect("source mtime");
        set_file_mtime(&reference_file, timestamp).expect("reference mtime");

        let destination_file = destination_dir.join("file.txt");
        let operands = vec![
            source_file.into_os_string(),
            destination_file.clone().into_os_string(),
        ];
        let plan = LocalCopyPlan::from_operands(&operands).expect("plan");

        let options = LocalCopyOptions::default()
            .times(true)
            .extend_reference_directories([ReferenceDirectory::new(
                ReferenceDirectoryKind::Link,
                &reference_dir,
            )]);

        let summary = super::with_hard_link_override(
            |_, _| Err(io::Error::from_raw_os_error(super::CROSS_DEVICE_ERROR_CODE)),
            || {
                plan.execute_with_options(LocalCopyExecution::Apply, options)
                    .expect("execution succeeds")
            },
        );

        assert!(destination_file.exists());
        assert_eq!(fs::read(&destination_file).expect("read dest"), b"payload");
        assert_eq!(summary.files_copied(), 1);
        assert_eq!(summary.hard_links_created(), 0);
    }

    #[cfg(unix)]
    #[test]
    fn execute_does_not_preserve_metadata_by_default() {
        use filetime::{FileTime, set_file_times};
        use std::os::unix::fs::PermissionsExt;

        let temp = tempdir().expect("tempdir");
        let source = temp.path().join("source.txt");
        let destination = temp.path().join("dest.txt");
        fs::write(&source, b"metadata").expect("write source");
        fs::write(&destination, b"metadata").expect("write dest");

        fs::set_permissions(&source, PermissionsExt::from_mode(0o640)).expect("set perms");
        let atime = FileTime::from_unix_time(1_700_000_000, 123_000_000);
        let mtime = FileTime::from_unix_time(1_700_000_100, 456_000_000);
        set_file_times(&source, atime, mtime).expect("set times");

        let operands = vec![
            source.into_os_string(),
            destination.clone().into_os_string(),
        ];
        let plan = LocalCopyPlan::from_operands(&operands).expect("plan");
        let summary = plan.execute().expect("copy succeeds");

        let metadata = fs::metadata(&destination).expect("dest metadata");
        assert_ne!(metadata.permissions().mode() & 0o777, 0o640);
        let dest_atime = FileTime::from_last_access_time(&metadata);
        let dest_mtime = FileTime::from_last_modification_time(&metadata);
        assert_ne!(dest_atime, atime);
        assert_ne!(dest_mtime, mtime);
        assert_eq!(summary.files_copied(), 1);
    }

    #[cfg(unix)]
    #[test]
    fn execute_preserves_metadata_when_requested() {
        use filetime::{FileTime, set_file_times};
        use std::os::unix::fs::PermissionsExt;

        let temp = tempdir().expect("tempdir");
        let source = temp.path().join("source.txt");
        let destination = temp.path().join("dest.txt");
        fs::write(&source, b"metadata").expect("write source");
        fs::write(&destination, b"metadata").expect("write dest");

        fs::set_permissions(&source, PermissionsExt::from_mode(0o640)).expect("set perms");
        let atime = FileTime::from_unix_time(1_700_000_000, 123_000_000);
        let mtime = FileTime::from_unix_time(1_700_000_100, 456_000_000);
        set_file_times(&source, atime, mtime).expect("set times");

        let operands = vec![
            source.into_os_string(),
            destination.clone().into_os_string(),
        ];
        let plan = LocalCopyPlan::from_operands(&operands).expect("plan");
        let options = LocalCopyOptions::default().permissions(true).times(true);
        let summary = plan
            .execute_with_options(LocalCopyExecution::Apply, options)
            .expect("copy succeeds");

        let metadata = fs::metadata(&destination).expect("dest metadata");
        assert_eq!(metadata.permissions().mode() & 0o777, 0o640);
        let dest_atime = FileTime::from_last_access_time(&metadata);
        let dest_mtime = FileTime::from_last_modification_time(&metadata);
        assert_eq!(dest_atime, atime);
        assert_eq!(dest_mtime, mtime);
        assert_eq!(summary.files_copied(), 1);
    }

    #[cfg(unix)]
    #[test]
    fn execute_preserves_ownership_when_requested() {
        use rustix::fs::{AtFlags, chownat};
        use std::os::unix::fs::MetadataExt;

        if rustix::process::geteuid().as_raw() != 0 {
            return;
        }

        let temp = tempdir().expect("tempdir");
        let source = temp.path().join("source.txt");
        let destination = temp.path().join("dest.txt");
        fs::write(&source, b"metadata").expect("write source");

        let owner = 23_456;
        let group = 65_432;
        chownat(
            rustix::fs::CWD,
            &source,
            Some(unix_ids::uid(owner)),
            Some(unix_ids::gid(group)),
            AtFlags::empty(),
        )
        .expect("assign ownership");

        let operands = vec![
            source.clone().into_os_string(),
            destination.clone().into_os_string(),
        ];
        let plan = LocalCopyPlan::from_operands(&operands).expect("plan");

        let summary = plan
            .execute_with_options(
                LocalCopyExecution::Apply,
                LocalCopyOptions::default().owner(true).group(true),
            )
            .expect("copy succeeds");

        let metadata = fs::metadata(&destination).expect("dest metadata");
        assert_eq!(metadata.uid(), owner);
        assert_eq!(metadata.gid(), group);
        assert_eq!(summary.files_copied(), 1);
    }

    #[cfg(unix)]
    #[test]
    fn execute_copies_fifo() {
        use filetime::{FileTime, set_file_times};
        use rustix::fs::{CWD, FileType, Mode, makedev, mknodat};
        use std::os::unix::fs::{FileTypeExt, PermissionsExt};

        let temp = tempdir().expect("tempdir");
        let source_fifo = temp.path().join("source.pipe");
        mknodat(
            CWD,
            &source_fifo,
            FileType::Fifo,
            Mode::from_bits_truncate(0o640),
            makedev(0, 0),
        )
        .expect("mkfifo");

        let atime = FileTime::from_unix_time(1_700_050_000, 123_000_000);
        let mtime = FileTime::from_unix_time(1_700_060_000, 456_000_000);
        set_file_times(&source_fifo, atime, mtime).expect("set fifo timestamps");
        fs::set_permissions(&source_fifo, PermissionsExt::from_mode(0o640))
            .expect("set fifo permissions");

        let source_fifo_path = source_fifo.clone();
        let destination_fifo = temp.path().join("dest.pipe");
        let operands = vec![
            source_fifo.into_os_string(),
            destination_fifo.clone().into_os_string(),
        ];
        let plan = LocalCopyPlan::from_operands(&operands).expect("plan");

        let src_metadata = fs::symlink_metadata(&source_fifo_path).expect("source metadata");
        assert_eq!(src_metadata.permissions().mode() & 0o777, 0o640);
        let src_atime = FileTime::from_last_access_time(&src_metadata);
        let src_mtime = FileTime::from_last_modification_time(&src_metadata);
        assert_eq!(src_atime, atime);
        assert_eq!(src_mtime, mtime);

        let summary = plan
            .execute_with_options(
                LocalCopyExecution::Apply,
                LocalCopyOptions::default()
                    .permissions(true)
                    .times(true)
                    .specials(true),
            )
            .expect("fifo copy succeeds");

        let dest_metadata = fs::symlink_metadata(&destination_fifo).expect("dest metadata");
        assert!(dest_metadata.file_type().is_fifo());
        assert_eq!(dest_metadata.permissions().mode() & 0o777, 0o640);
        let dest_atime = FileTime::from_last_access_time(&dest_metadata);
        let dest_mtime = FileTime::from_last_modification_time(&dest_metadata);
        assert_eq!(dest_atime, atime);
        assert_eq!(dest_mtime, mtime);
        assert_eq!(summary.fifos_created(), 1);
    }

    #[cfg(unix)]
    #[test]
    fn execute_copies_fifo_within_directory() {
        use filetime::{FileTime, set_file_times};
        use rustix::fs::{CWD, FileType, Mode, makedev, mknodat};
        use std::os::unix::fs::{FileTypeExt, PermissionsExt};

        let temp = tempdir().expect("tempdir");
        let source_root = temp.path().join("source");
        let nested = source_root.join("dir");
        fs::create_dir_all(&nested).expect("create nested");

        let source_fifo = nested.join("pipe");
        mknodat(
            CWD,
            &source_fifo,
            FileType::Fifo,
            Mode::from_bits_truncate(0o620),
            makedev(0, 0),
        )
        .expect("mkfifo");

        let atime = FileTime::from_unix_time(1_700_070_000, 111_000_000);
        let mtime = FileTime::from_unix_time(1_700_080_000, 222_000_000);
        set_file_times(&source_fifo, atime, mtime).expect("set fifo timestamps");
        fs::set_permissions(&source_fifo, PermissionsExt::from_mode(0o620))
            .expect("set fifo permissions");

        let source_fifo_path = source_fifo.clone();
        let dest_root = temp.path().join("dest");
        let mut source_operand = source_root.clone().into_os_string();
        source_operand.push(std::path::MAIN_SEPARATOR.to_string());
        let operands = vec![source_operand, dest_root.clone().into_os_string()];
        let plan = LocalCopyPlan::from_operands(&operands).expect("plan");

        let src_metadata = fs::symlink_metadata(&source_fifo_path).expect("source metadata");
        assert_eq!(src_metadata.permissions().mode() & 0o777, 0o620);
        let src_atime = FileTime::from_last_access_time(&src_metadata);
        let src_mtime = FileTime::from_last_modification_time(&src_metadata);
        assert_eq!(src_atime, atime);
        assert_eq!(src_mtime, mtime);

        let summary = plan
            .execute_with_options(
                LocalCopyExecution::Apply,
                LocalCopyOptions::default()
                    .permissions(true)
                    .times(true)
                    .specials(true),
            )
            .expect("fifo copy succeeds");

        let dest_fifo = dest_root.join("dir").join("pipe");
        let metadata = fs::symlink_metadata(&dest_fifo).expect("dest fifo metadata");
        assert!(metadata.file_type().is_fifo());
        assert_eq!(metadata.permissions().mode() & 0o777, 0o620);
        let dest_atime = FileTime::from_last_access_time(&metadata);
        let dest_mtime = FileTime::from_last_modification_time(&metadata);
        assert_eq!(dest_atime, atime);
        assert_eq!(dest_mtime, mtime);
        assert_eq!(summary.fifos_created(), 1);
    }

    #[cfg(unix)]
    #[test]
    fn execute_without_specials_skips_fifo() {
        use rustix::fs::{CWD, FileType, Mode, makedev, mknodat};

        let temp = tempdir().expect("tempdir");
        let source_fifo = temp.path().join("source.pipe");
        mknodat(
            CWD,
            &source_fifo,
            FileType::Fifo,
            Mode::from_bits_truncate(0o600),
            makedev(0, 0),
        )
        .expect("mkfifo");

        let destination_fifo = temp.path().join("dest.pipe");
        let operands = vec![
            source_fifo.into_os_string(),
            destination_fifo.clone().into_os_string(),
        ];
        let plan = LocalCopyPlan::from_operands(&operands).expect("plan");

        let summary = plan
            .execute_with_options(LocalCopyExecution::Apply, LocalCopyOptions::default())
            .expect("copy succeeds without specials");

        assert_eq!(summary.fifos_created(), 0);
        assert!(fs::symlink_metadata(&destination_fifo).is_err());
    }

    #[cfg(unix)]
    #[test]
    fn execute_without_specials_records_skip_event() {
        use rustix::fs::{CWD, FileType, Mode, makedev, mknodat};

        let temp = tempdir().expect("tempdir");
        let source_fifo = temp.path().join("skip.pipe");
        mknodat(
            CWD,
            &source_fifo,
            FileType::Fifo,
            Mode::from_bits_truncate(0o600),
            makedev(0, 0),
        )
        .expect("mkfifo");

        let destination = temp.path().join("dest.pipe");
        let operands = vec![
            source_fifo.clone().into_os_string(),
            destination.clone().into_os_string(),
        ];
        let plan = LocalCopyPlan::from_operands(&operands).expect("plan");

        let report = plan
            .execute_with_report(
                LocalCopyExecution::Apply,
                LocalCopyOptions::default().collect_events(true),
            )
            .expect("copy executes");

        assert!(fs::symlink_metadata(&destination).is_err());
        assert!(report.records().iter().any(|record| {
            record.action() == &LocalCopyAction::SkippedNonRegular
                && record.relative_path() == Path::new("skip.pipe")
        }));
    }

    #[test]
    fn execute_with_trailing_separator_copies_contents() {
        let temp = tempdir().expect("tempdir");
        let source_root = temp.path().join("source");
        let nested = source_root.join("nested");
        fs::create_dir_all(&nested).expect("create nested");
        fs::write(nested.join("file.txt"), b"contents").expect("write file");

        let dest_root = temp.path().join("dest");
        let mut source_operand = source_root.clone().into_os_string();
        source_operand.push(std::path::MAIN_SEPARATOR.to_string());
        let operands = vec![source_operand, dest_root.clone().into_os_string()];
        let plan = LocalCopyPlan::from_operands(&operands).expect("plan");

        let summary = plan.execute().expect("copy succeeds");
        assert!(dest_root.join("nested").exists());
        assert!(!dest_root.join("source").exists());
        assert!(summary.files_copied() >= 1);
    }

    #[test]
    fn execute_into_child_directory_succeeds_without_recursing() {
        let temp = tempdir().expect("tempdir");
        let source_root = temp.path().join("source");
        let nested_dir = source_root.join("dir");
        fs::create_dir_all(&nested_dir).expect("create nested dir");
        fs::write(source_root.join("root.txt"), b"root").expect("write root");
        fs::write(nested_dir.join("child.txt"), b"child").expect("write nested");

        let dest_root = source_root.join("child");
        let operands = vec![
            source_root.clone().into_os_string(),
            dest_root.clone().into_os_string(),
        ];
        let plan = LocalCopyPlan::from_operands(&operands).expect("plan");

        let summary = plan.execute().expect("copy into child succeeds");

        assert_eq!(
            fs::read(dest_root.join("root.txt")).expect("read root copy"),
            b"root"
        );
        assert_eq!(
            fs::read(dest_root.join("dir").join("child.txt")).expect("read nested copy"),
            b"child"
        );
        assert!(
            !dest_root.join("child").exists(),
            "destination recursion detected at {}",
            dest_root.join("child").display()
        );
        assert!(summary.files_copied() >= 2);
    }

    #[test]
    fn execute_with_delete_removes_extraneous_entries() {
        let temp = tempdir().expect("tempdir");
        let source_root = temp.path().join("source");
        fs::create_dir_all(&source_root).expect("create source root");
        fs::write(source_root.join("keep.txt"), b"fresh").expect("write keep");

        let dest_root = temp.path().join("dest");
        fs::create_dir_all(&dest_root).expect("create dest root");
        fs::write(dest_root.join("keep.txt"), b"stale").expect("write stale");
        fs::write(dest_root.join("extra.txt"), b"extra").expect("write extra");

        let mut source_operand = source_root.clone().into_os_string();
        source_operand.push(std::path::MAIN_SEPARATOR.to_string());
        let operands = vec![source_operand, dest_root.clone().into_os_string()];
        let plan = LocalCopyPlan::from_operands(&operands).expect("plan");
        let options = LocalCopyOptions::default().delete(true);

        let summary = plan
            .execute_with_options(LocalCopyExecution::Apply, options)
            .expect("copy succeeds");

        assert_eq!(
            fs::read(dest_root.join("keep.txt")).expect("read keep"),
            b"fresh"
        );
        assert!(!dest_root.join("extra.txt").exists());
        assert_eq!(summary.files_copied(), 1);
        assert_eq!(summary.items_deleted(), 1);
    }

    #[test]
    fn execute_with_delete_after_removes_extraneous_entries() {
        let temp = tempdir().expect("tempdir");
        let source_root = temp.path().join("source");
        fs::create_dir_all(&source_root).expect("create source root");
        fs::write(source_root.join("keep.txt"), b"fresh").expect("write keep");

        let dest_root = temp.path().join("dest");
        fs::create_dir_all(&dest_root).expect("create dest root");
        fs::write(dest_root.join("keep.txt"), b"stale").expect("write stale");
        fs::write(dest_root.join("extra.txt"), b"extra").expect("write extra");

        let mut source_operand = source_root.clone().into_os_string();
        source_operand.push(std::path::MAIN_SEPARATOR.to_string());
        let operands = vec![source_operand, dest_root.clone().into_os_string()];
        let plan = LocalCopyPlan::from_operands(&operands).expect("plan");
        let options = LocalCopyOptions::default().delete_after(true);

        let summary = plan
            .execute_with_options(LocalCopyExecution::Apply, options)
            .expect("copy succeeds");

        assert_eq!(
            fs::read(dest_root.join("keep.txt")).expect("read keep"),
            b"fresh"
        );
        assert!(!dest_root.join("extra.txt").exists());
        assert_eq!(summary.files_copied(), 1);
        assert_eq!(summary.items_deleted(), 1);
    }

    #[test]
    fn execute_with_delete_before_removes_conflicting_entries() {
        let temp = tempdir().expect("tempdir");
        let source_root = temp.path().join("source");
        fs::create_dir_all(&source_root).expect("create source root");
        fs::write(source_root.join("file"), b"fresh").expect("write source file");

        let dest_root = temp.path().join("dest");
        fs::create_dir_all(dest_root.join("file")).expect("create conflicting directory");

        let mut source_operand = source_root.clone().into_os_string();
        source_operand.push(std::path::MAIN_SEPARATOR.to_string());
        let operands = vec![source_operand, dest_root.clone().into_os_string()];
        let plan = LocalCopyPlan::from_operands(&operands).expect("plan");
        let options = LocalCopyOptions::default().delete_before(true);

        let summary = plan
            .execute_with_options(LocalCopyExecution::Apply, options)
            .expect("copy succeeds with delete-before");

        let target = dest_root.join("file");
        assert_eq!(fs::read(&target).expect("read copied file"), b"fresh");
        assert!(target.is_file());
        assert_eq!(summary.files_copied(), 1);
        assert!(summary.items_deleted() >= 1);
    }

    #[test]
    fn execute_with_delete_respects_dry_run() {
        let temp = tempdir().expect("tempdir");
        let source_root = temp.path().join("source");
        fs::create_dir_all(&source_root).expect("create source root");
        fs::write(source_root.join("keep.txt"), b"fresh").expect("write keep");

        let dest_root = temp.path().join("dest");
        fs::create_dir_all(&dest_root).expect("create dest root");
        fs::write(dest_root.join("keep.txt"), b"stale").expect("write stale");
        fs::write(dest_root.join("extra.txt"), b"extra").expect("write extra");

        let mut source_operand = source_root.into_os_string();
        source_operand.push(std::path::MAIN_SEPARATOR.to_string());
        let operands = vec![source_operand, dest_root.clone().into_os_string()];
        let plan = LocalCopyPlan::from_operands(&operands).expect("plan");
        let options = LocalCopyOptions::default().delete(true);

        let summary = plan
            .execute_with_options(LocalCopyExecution::DryRun, options)
            .expect("dry-run succeeds");

        assert_eq!(
            fs::read(dest_root.join("keep.txt")).expect("read keep"),
            b"stale"
        );
        assert!(dest_root.join("extra.txt").exists());
        assert_eq!(summary.files_copied(), 1);
        assert_eq!(summary.items_deleted(), 1);
    }

    #[test]
    fn execute_with_dry_run_leaves_destination_absent() {
        let temp = tempdir().expect("tempdir");
        let source = temp.path().join("source.txt");
        let destination = temp.path().join("dest.txt");
        fs::write(&source, b"preview").expect("write source");

        let operands = vec![
            source.into_os_string(),
            destination.clone().into_os_string(),
        ];
        let plan = LocalCopyPlan::from_operands(&operands).expect("plan");

        plan.execute_with(LocalCopyExecution::DryRun)
            .expect("dry-run succeeds");

        assert!(!destination.exists());
    }

    #[test]
    fn execute_without_implied_dirs_requires_existing_parent() {
        let temp = tempdir().expect("tempdir");
        let source = temp.path().join("source.txt");
        let destination = temp.path().join("missing").join("dest.txt");
        fs::write(&source, b"data").expect("write source");

        let operands = vec![
            source.into_os_string(),
            destination.clone().into_os_string(),
        ];
        let plan = LocalCopyPlan::from_operands(&operands).expect("plan");
        let options = LocalCopyOptions::default().implied_dirs(false);

        let error = plan
            .execute_with_options(LocalCopyExecution::Apply, options)
            .expect_err("missing parent should error");

        match error.kind() {
            LocalCopyErrorKind::Io { action, path, .. } => {
                assert_eq!(*action, "create parent directory");
                assert_eq!(path, destination.parent().expect("parent"));
            }
            other => panic!("unexpected error kind: {other:?}"),
        }
        assert!(!destination.exists());
    }

    #[test]
    fn execute_dry_run_without_implied_dirs_requires_existing_parent() {
        let temp = tempdir().expect("tempdir");
        let source = temp.path().join("source.txt");
        let destination = temp.path().join("missing").join("dest.txt");
        fs::write(&source, b"data").expect("write source");

        let operands = vec![
            source.into_os_string(),
            destination.clone().into_os_string(),
        ];
        let plan = LocalCopyPlan::from_operands(&operands).expect("plan");
        let options = LocalCopyOptions::default().implied_dirs(false);

        let error = plan
            .execute_with_options(LocalCopyExecution::DryRun, options)
            .expect_err("dry-run should error");

        match error.kind() {
            LocalCopyErrorKind::Io { action, path, .. } => {
                assert_eq!(*action, "create parent directory");
                assert_eq!(path, destination.parent().expect("parent"));
            }
            other => panic!("unexpected error kind: {other:?}"),
        }
        assert!(!destination.exists());
    }

    #[test]
    fn execute_with_implied_dirs_creates_missing_parents() {
        let temp = tempdir().expect("tempdir");
        let source = temp.path().join("source.txt");
        let destination = temp.path().join("missing").join("dest.txt");
        fs::write(&source, b"data").expect("write source");

        let operands = vec![
            source.into_os_string(),
            destination.clone().into_os_string(),
        ];
        let plan = LocalCopyPlan::from_operands(&operands).expect("plan");

        plan.execute().expect("copy succeeds");

        assert!(destination.exists());
        assert_eq!(fs::read(&destination).expect("read dest"), b"data");
    }

    #[test]
    fn execute_with_mkpath_creates_missing_parents_without_implied_dirs() {
        let temp = tempdir().expect("tempdir");
        let source = temp.path().join("source.txt");
        let destination = temp.path().join("missing").join("dest.txt");
        fs::write(&source, b"data").expect("write source");

        let operands = vec![
            source.into_os_string(),
            destination.clone().into_os_string(),
        ];
        let plan = LocalCopyPlan::from_operands(&operands).expect("plan");
        let options = LocalCopyOptions::default().implied_dirs(false).mkpath(true);

        plan.execute_with_options(LocalCopyExecution::Apply, options)
            .expect("copy succeeds");

        assert!(destination.exists());
        assert_eq!(fs::read(&destination).expect("read dest"), b"data");
    }

    #[test]
    fn execute_with_dry_run_detects_directory_conflict() {
        let temp = tempdir().expect("tempdir");
        let source = temp.path().join("source.txt");
        fs::write(&source, b"data").expect("write source");

        let dest_root = temp.path().join("dest");
        fs::create_dir_all(&dest_root).expect("create dest root");
        let conflict_dir = dest_root.join("source.txt");
        fs::create_dir_all(&conflict_dir).expect("create conflicting directory");

        let operands = vec![source.into_os_string(), dest_root.into_os_string()];
        let plan = LocalCopyPlan::from_operands(&operands).expect("plan");

        let error = plan
            .execute_with(LocalCopyExecution::DryRun)
            .expect_err("dry-run should detect conflict");

        match error.into_kind() {
            LocalCopyErrorKind::InvalidArgument(reason) => {
                assert_eq!(reason, LocalCopyArgumentError::ReplaceDirectoryWithFile);
            }
            other => panic!("unexpected error kind: {:?}", other),
        }
    }

    #[cfg(unix)]
    #[test]
    fn execute_preserves_hard_links() {
        use std::os::unix::fs::MetadataExt;

        let temp = tempdir().expect("tempdir");
        let source_root = temp.path().join("source");
        fs::create_dir_all(&source_root).expect("create source root");
        let file_a = source_root.join("file-a");
        let file_b = source_root.join("file-b");
        fs::write(&file_a, b"shared").expect("write source file");
        fs::hard_link(&file_a, &file_b).expect("create hard link");

        let dest_root = temp.path().join("dest");
        let operands = vec![
            source_root.into_os_string(),
            dest_root.clone().into_os_string(),
        ];
        let plan = LocalCopyPlan::from_operands(&operands).expect("plan");

        let summary = plan.execute().expect("copy succeeds");

        let dest_a = dest_root.join("file-a");
        let dest_b = dest_root.join("file-b");
        let metadata_a = fs::metadata(&dest_a).expect("metadata a");
        let metadata_b = fs::metadata(&dest_b).expect("metadata b");

        assert_eq!(metadata_a.ino(), metadata_b.ino());
        assert_eq!(metadata_a.nlink(), 2);
        assert_eq!(metadata_b.nlink(), 2);
        assert_eq!(fs::read(&dest_a).expect("read dest a"), b"shared");
        assert_eq!(fs::read(&dest_b).expect("read dest b"), b"shared");
        assert!(summary.hard_links_created() >= 1);
    }

    #[cfg(unix)]
    #[test]
    fn execute_with_link_dest_uses_reference_inode() {
        use filetime::FileTime;
        use std::os::unix::fs::MetadataExt;

        let temp = tempdir().expect("tempdir");
        let source_dir = temp.path().join("src");
        fs::create_dir_all(&source_dir).expect("create source dir");
        let source_file = source_dir.join("data.txt");
        fs::write(&source_file, b"payload").expect("write source");

        let baseline_dir = temp.path().join("baseline");
        fs::create_dir_all(&baseline_dir).expect("create baseline dir");
        let baseline_file = baseline_dir.join("data.txt");
        fs::write(&baseline_file, b"payload").expect("write baseline");

        let source_metadata = fs::metadata(&source_file).expect("source metadata");
        let source_mtime = source_metadata.modified().expect("source modified time");
        let timestamp = FileTime::from_system_time(source_mtime);
        filetime::set_file_times(&baseline_file, timestamp, timestamp)
            .expect("synchronise baseline timestamps");

        let dest_dir = temp.path().join("dest");
        fs::create_dir_all(&dest_dir).expect("create destination dir");

        let operands = vec![
            source_file.clone().into_os_string(),
            dest_dir.clone().into_os_string(),
        ];
        let plan = LocalCopyPlan::from_operands(&operands).expect("plan");

        let options = LocalCopyOptions::default()
            .times(true)
            .extend_link_dests([baseline_dir.clone()]);
        let summary = plan
            .execute_with_options(LocalCopyExecution::Apply, options)
            .expect("copy succeeds");

        let dest_file = dest_dir.join("data.txt");
        let dest_metadata = fs::metadata(&dest_file).expect("dest metadata");
        let baseline_metadata = fs::metadata(&baseline_file).expect("baseline metadata");

        assert_eq!(dest_metadata.ino(), baseline_metadata.ino());
        assert!(summary.hard_links_created() >= 1);
    }

    #[cfg(unix)]
    #[test]
    fn execute_with_sparse_enabled_creates_holes() {
        use std::os::unix::fs::MetadataExt;

        let temp = tempdir().expect("tempdir");
        let source = temp.path().join("sparse.bin");
        let mut source_file = fs::File::create(&source).expect("create source");
        source_file.write_all(&[0xAA]).expect("write leading byte");
        source_file
            .seek(SeekFrom::Start(2 * 1024 * 1024))
            .expect("seek to create hole");
        source_file.write_all(&[0xBB]).expect("write trailing byte");
        source_file.set_len(4 * 1024 * 1024).expect("extend source");

        let dense_dest = temp.path().join("dense.bin");
        let sparse_dest = temp.path().join("sparse-copy.bin");

        let plan_dense = LocalCopyPlan::from_operands(&[
            source.clone().into_os_string(),
            dense_dest.clone().into_os_string(),
        ])
        .expect("plan dense");
        plan_dense
            .execute_with_options(LocalCopyExecution::Apply, LocalCopyOptions::default())
            .expect("dense copy succeeds");

        let plan_sparse = LocalCopyPlan::from_operands(&[
            source.into_os_string(),
            sparse_dest.clone().into_os_string(),
        ])
        .expect("plan sparse");
        plan_sparse
            .execute_with_options(
                LocalCopyExecution::Apply,
                LocalCopyOptions::default().sparse(true),
            )
            .expect("sparse copy succeeds");

        let dense_meta = fs::metadata(&dense_dest).expect("dense metadata");
        let sparse_meta = fs::metadata(&sparse_dest).expect("sparse metadata");

        assert_eq!(dense_meta.len(), sparse_meta.len());
        assert!(sparse_meta.blocks() < dense_meta.blocks());
    }

    #[cfg(unix)]
    #[test]
    fn execute_without_inplace_replaces_destination_file() {
        use std::os::unix::fs::MetadataExt;

        let temp = tempdir().expect("tempdir");
        let source = temp.path().join("source.txt");
        fs::write(&source, b"updated").expect("write source");

        let dest_dir = temp.path().join("dest");
        fs::create_dir_all(&dest_dir).expect("create dest dir");
        let destination = dest_dir.join("target.txt");
        fs::write(&destination, b"original").expect("write destination");

        let original_inode = fs::metadata(&destination)
            .expect("destination metadata")
            .ino();

        let operands = vec![
            source.into_os_string(),
            destination.clone().into_os_string(),
        ];
        let plan = LocalCopyPlan::from_operands(&operands).expect("plan");

        let summary = plan.execute().expect("copy succeeds");
        assert_eq!(summary.files_copied(), 1);

        let updated_metadata = fs::metadata(&destination).expect("destination metadata");
        assert_ne!(updated_metadata.ino(), original_inode);
        assert_eq!(
            fs::read(&destination).expect("read destination"),
            b"updated"
        );

        let mut entries = fs::read_dir(&dest_dir).expect("list dest dir");
        assert!(entries.all(|entry| {
            let name = entry.expect("dir entry").file_name();
            !name.to_string_lossy().starts_with(".oc-rsync-tmp-")
        }));
    }

    #[cfg(unix)]
    #[test]
    fn execute_inplace_succeeds_with_read_only_directory() {
        use rustix::fs::{Mode, chmod};
        use std::os::unix::fs::{MetadataExt, PermissionsExt};

        let temp = tempdir().expect("tempdir");
        let source = temp.path().join("source.txt");
        fs::write(&source, b"replacement").expect("write source");

        let dest_dir = temp.path().join("dest");
        fs::create_dir_all(&dest_dir).expect("create dest dir");
        let destination = dest_dir.join("target.txt");
        fs::write(&destination, b"original").expect("write destination");
        fs::set_permissions(&destination, PermissionsExt::from_mode(0o644))
            .expect("make destination writable");

        let original_inode = fs::metadata(&destination)
            .expect("destination metadata")
            .ino();

        let readonly = Mode::from_bits_truncate(0o555);
        chmod(&dest_dir, readonly).expect("restrict directory permissions");

        let operands = vec![
            source.into_os_string(),
            destination.clone().into_os_string(),
        ];
        let plan = LocalCopyPlan::from_operands(&operands).expect("plan");

        let summary = plan
            .execute_with_options(
                LocalCopyExecution::Apply,
                LocalCopyOptions::default().inplace(true),
            )
            .expect("in-place copy succeeds");

        let contents = fs::read(&destination).expect("read destination");
        assert_eq!(contents, b"replacement");
        assert_eq!(summary.files_copied(), 1);

        let updated_inode = fs::metadata(&destination)
            .expect("destination metadata")
            .ino();
        assert_eq!(updated_inode, original_inode);

        let restore = Mode::from_bits_truncate(0o755);
        chmod(&dest_dir, restore).expect("restore directory permissions");
    }

    #[test]
    fn execute_with_bandwidth_limit_records_sleep() {
        let mut recorder = rsync_bandwidth::recorded_sleep_session();
        recorder.clear();

        let temp = tempdir().expect("tempdir");
        let source = temp.path().join("source.bin");
        let destination = temp.path().join("dest.bin");
        fs::write(&source, vec![0xAA; 4 * 1024]).expect("write source");

        let operands = vec![
            source.into_os_string(),
            destination.clone().into_os_string(),
        ];
        let plan = LocalCopyPlan::from_operands(&operands).expect("plan");

        let options =
            LocalCopyOptions::default().bandwidth_limit(Some(NonZeroU64::new(1024).unwrap()));
        let summary = plan
            .execute_with_options(LocalCopyExecution::Apply, options)
            .expect("copy succeeds");

        assert_eq!(fs::read(&destination).expect("read dest").len(), 4 * 1024);

        let recorded = recorder.take();
        assert!(
            !recorded.is_empty(),
            "expected bandwidth limiter to schedule sleeps"
        );
        let total = recorded
            .into_iter()
            .fold(Duration::ZERO, |acc, duration| acc + duration);
        let expected = Duration::from_secs(4);
        let diff = total.abs_diff(expected);
        assert!(
            diff <= Duration::from_millis(50),
            "expected sleep duration near {:?}, got {:?}",
            expected,
            total
        );
        assert_eq!(summary.files_copied(), 1);
    }

    #[test]
    fn execute_with_append_appends_missing_bytes() {
        let temp = tempdir().expect("tempdir");
        let source = temp.path().join("source.txt");
        let destination = temp.path().join("dest.txt");
        fs::write(&source, b"abcdef").expect("write source");
        fs::write(&destination, b"abc").expect("write dest");

        let operands = vec![
            source.into_os_string(),
            destination.clone().into_os_string(),
        ];
        let plan = LocalCopyPlan::from_operands(&operands).expect("plan");

        let summary = plan
            .execute_with_options(
                LocalCopyExecution::Apply,
                LocalCopyOptions::default().append(true),
            )
            .expect("append succeeds");

        assert_eq!(fs::read(&destination).expect("read dest"), b"abcdef");
        assert_eq!(summary.bytes_copied(), 3);
    }

    #[test]
    fn execute_with_append_verify_rewrites_on_mismatch() {
        let temp = tempdir().expect("tempdir");
        let source = temp.path().join("source.txt");
        let destination = temp.path().join("dest.txt");
        fs::write(&source, b"abcdef").expect("write source");
        fs::write(&destination, b"abx").expect("write dest");

        let operands = vec![
            source.into_os_string(),
            destination.clone().into_os_string(),
        ];
        let plan = LocalCopyPlan::from_operands(&operands).expect("plan");

        let summary = plan
            .execute_with_options(
                LocalCopyExecution::Apply,
                LocalCopyOptions::default().append_verify(true),
            )
            .expect("append verify succeeds");

        assert_eq!(fs::read(&destination).expect("read dest"), b"abcdef");
        assert_eq!(summary.bytes_copied(), 6);
    }

    #[test]
    fn bandwidth_limiter_limits_chunk_size_for_slow_rates() {
        let limiter = BandwidthLimiter::new(NonZeroU64::new(1024).unwrap());
        assert_eq!(limiter.recommended_read_size(COPY_BUFFER_SIZE), 512);
        assert_eq!(limiter.recommended_read_size(256), 256);
    }

    #[test]
    fn bandwidth_limiter_preserves_buffer_for_fast_rates() {
        let limiter = BandwidthLimiter::new(NonZeroU64::new(8 * 1024 * 1024).unwrap());
        assert_eq!(
            limiter.recommended_read_size(COPY_BUFFER_SIZE),
            COPY_BUFFER_SIZE
        );
    }

    #[test]
    fn execute_without_bandwidth_limit_does_not_sleep() {
        let mut recorder = rsync_bandwidth::recorded_sleep_session();
        recorder.clear();

        let temp = tempdir().expect("tempdir");
        let source = temp.path().join("source.txt");
        let destination = temp.path().join("dest.txt");
        fs::write(&source, b"no limit").expect("write source");

        let operands = vec![
            source.into_os_string(),
            destination.clone().into_os_string(),
        ];
        let plan = LocalCopyPlan::from_operands(&operands).expect("plan");
        let summary = plan.execute().expect("copy succeeds");

        assert_eq!(fs::read(destination).expect("read dest"), b"no limit");
        assert!(
            recorder.take().is_empty(),
            "unexpected sleep durations recorded"
        );
        assert_eq!(summary.files_copied(), 1);
    }

    #[test]
    fn execute_with_compression_records_compressed_bytes() {
        let temp = tempdir().expect("tempdir");
        let source = temp.path().join("source.bin");
        let destination = temp.path().join("dest.bin");
        let content = vec![b'A'; 16 * 1024];
        fs::write(&source, &content).expect("write source");

        let operands = vec![
            source.into_os_string(),
            destination.clone().into_os_string(),
        ];
        let plan = LocalCopyPlan::from_operands(&operands).expect("plan");

        let summary = plan
            .execute_with_options(
                LocalCopyExecution::Apply,
                LocalCopyOptions::default().compress(true),
            )
            .expect("copy succeeds");

        assert_eq!(fs::read(&destination).expect("read dest"), content);
        assert!(summary.compression_used());
        let compressed = summary.compressed_bytes();
        assert!(compressed > 0);
        assert!(compressed <= summary.bytes_copied());
    }

    #[test]
    fn execute_with_compression_limits_post_compress_bandwidth() {
        let mut recorder = rsync_bandwidth::recorded_sleep_session();
        recorder.clear();

        let temp = tempdir().expect("tempdir");
        let source = temp.path().join("source.bin");
        let destination = temp.path().join("dest.bin");
        let mut content = Vec::new();
        for _ in 0..4096 {
            content
                .extend_from_slice(b"Lorem ipsum dolor sit amet, consectetur adipiscing elit. \n");
        }
        fs::write(&source, &content).expect("write source");

        let operands = vec![
            source.into_os_string(),
            destination.clone().into_os_string(),
        ];
        let plan = LocalCopyPlan::from_operands(&operands).expect("plan");
        let limit = NonZeroU64::new(2 * 1024).expect("limit");
        let options = LocalCopyOptions::default()
            .compress(true)
            .bandwidth_limit(Some(limit));

        let summary = plan
            .execute_with_options(LocalCopyExecution::Apply, options)
            .expect("copy succeeds");

        assert_eq!(fs::read(&destination).expect("read dest"), content);
        assert!(summary.compression_used());

        let compressed = summary.compressed_bytes();
        assert!(compressed > 0);
        let transferred = summary.bytes_copied();

        let sleeps = recorder.take();
        assert!(
            !sleeps.is_empty(),
            "bandwidth limiter did not record sleeps"
        );
        let total_sleep_secs: f64 = sleeps.iter().map(|duration| duration.as_secs_f64()).sum();

        let expected_compressed = compressed as f64 / limit.get() as f64;
        let expected_uncompressed = transferred as f64 / limit.get() as f64;

        let tolerance = expected_compressed * 0.2 + 0.2;
        assert!(
            (total_sleep_secs - expected_compressed).abs() <= tolerance,
            "sleep {:?}s deviates too far from compressed expectation {:?}s",
            total_sleep_secs,
            expected_compressed,
        );
        assert!(
            (total_sleep_secs - expected_compressed).abs()
                < (total_sleep_secs - expected_uncompressed).abs(),
            "sleep {:?}s should align with compressed bytes ({:?}s) rather than uncompressed ({:?}s)",
            total_sleep_secs,
            expected_compressed,
            expected_uncompressed,
        );
    }

    #[test]
    fn execute_respects_exclude_filter() {
        let temp = tempdir().expect("tempdir");
        let source = temp.path().join("source");
        let dest = temp.path().join("dest");
        fs::create_dir_all(&source).expect("create source");
        fs::create_dir_all(&dest).expect("create dest");
        fs::write(source.join("keep.txt"), b"keep").expect("write keep");
        fs::write(source.join("skip.tmp"), b"skip").expect("write skip");

        let operands = vec![
            source.clone().into_os_string(),
            dest.clone().into_os_string(),
        ];
        let plan = LocalCopyPlan::from_operands(&operands).expect("plan");
        let filters = FilterSet::from_rules([rsync_filters::FilterRule::exclude("*.tmp")])
            .expect("compile filters");
        let options = LocalCopyOptions::default().filters(Some(filters));

        let summary = plan
            .execute_with_options(LocalCopyExecution::Apply, options)
            .expect("copy succeeds");

        let target_root = dest.join("source");
        assert!(target_root.join("keep.txt").exists());
        assert!(!target_root.join("skip.tmp").exists());
        assert!(summary.files_copied() >= 1);
    }

    #[test]
    fn execute_respects_include_filter_override() {
        let temp = tempdir().expect("tempdir");
        let source = temp.path().join("source");
        let dest = temp.path().join("dest");
        fs::create_dir_all(&source).expect("create source");
        fs::create_dir_all(&dest).expect("create dest");
        fs::write(source.join("keep.tmp"), b"keep").expect("write keep");
        fs::write(source.join("skip.tmp"), b"skip").expect("write skip");

        let operands = vec![
            source.clone().into_os_string(),
            dest.clone().into_os_string(),
        ];
        let plan = LocalCopyPlan::from_operands(&operands).expect("plan");
        let filters = FilterSet::from_rules([
            rsync_filters::FilterRule::exclude("*.tmp"),
            rsync_filters::FilterRule::include("keep.tmp"),
        ])
        .expect("compile filters");
        let options = LocalCopyOptions::default().filters(Some(filters));

        let summary = plan
            .execute_with_options(LocalCopyExecution::Apply, options)
            .expect("copy succeeds");

        let target_root = dest.join("source");
        assert!(target_root.join("keep.tmp").exists());
        assert!(!target_root.join("skip.tmp").exists());
        assert!(summary.files_copied() >= 1);
    }

    #[test]
    fn execute_skips_directories_with_exclude_if_present_marker() {
        let temp = tempdir().expect("tempdir");
        let source_root = temp.path().join("source");
        let destination_root = temp.path().join("dest");
        fs::create_dir_all(&source_root).expect("create source root");
        fs::create_dir_all(&destination_root).expect("create dest root");

        fs::write(source_root.join("keep.txt"), b"keep").expect("write keep");
        let marker_dir = source_root.join("skip");
        fs::create_dir_all(&marker_dir).expect("create marker dir");
        fs::write(marker_dir.join(".rsyncignore"), b"marker").expect("write marker");
        fs::write(marker_dir.join("data.txt"), b"ignored").expect("write data");

        let operands = vec![
            source_root.clone().into_os_string(),
            destination_root.clone().into_os_string(),
        ];
        let plan = LocalCopyPlan::from_operands(&operands).expect("plan");

        let program = FilterProgram::new([FilterProgramEntry::ExcludeIfPresent(
            ExcludeIfPresentRule::new(".rsyncignore"),
        )])
        .expect("compile filter program");

        let options = LocalCopyOptions::default().with_filter_program(Some(program));

        plan.execute_with_options(LocalCopyExecution::Apply, options)
            .expect("copy succeeds");

        let target_root = destination_root.join("source");
        assert!(target_root.join("keep.txt").exists());
        assert!(!target_root.join("skip").exists());
    }

    #[test]
    fn delete_respects_exclude_filters() {
        let temp = tempdir().expect("tempdir");
        let source = temp.path().join("source");
        let dest = temp.path().join("dest");
        fs::create_dir_all(&source).expect("create source");
        fs::create_dir_all(&dest).expect("create dest");
        fs::write(source.join("keep.txt"), b"keep").expect("write keep");

        let target_root = dest.join("source");
        fs::create_dir_all(&target_root).expect("create target root");
        fs::write(target_root.join("skip.tmp"), b"dest skip").expect("write existing skip");
        fs::write(target_root.join("extra.txt"), b"extra").expect("write extra");

        let operands = vec![
            source.clone().into_os_string(),
            dest.clone().into_os_string(),
        ];
        let plan = LocalCopyPlan::from_operands(&operands).expect("plan");
        let filters = FilterSet::from_rules([rsync_filters::FilterRule::exclude("*.tmp")])
            .expect("compile filters");
        let options = LocalCopyOptions::default()
            .delete(true)
            .filters(Some(filters));

        let summary = plan
            .execute_with_options(LocalCopyExecution::Apply, options)
            .expect("copy succeeds");

        let target_root = dest.join("source");
        assert!(target_root.join("keep.txt").exists());
        assert!(!target_root.join("extra.txt").exists());
        let skip_path = target_root.join("skip.tmp");
        assert!(skip_path.exists());
        assert_eq!(fs::read(skip_path).expect("read skip"), b"dest skip");
        assert!(summary.files_copied() >= 1);
        assert_eq!(summary.items_deleted(), 1);
    }

    #[test]
    fn delete_excluded_removes_excluded_entries() {
        let temp = tempdir().expect("tempdir");
        let source = temp.path().join("source");
        let dest = temp.path().join("dest");
        fs::create_dir_all(&source).expect("create source");
        fs::create_dir_all(&dest).expect("create dest");
        fs::write(source.join("keep.txt"), b"keep").expect("write keep");

        let target_root = dest.join("source");
        fs::create_dir_all(&target_root).expect("create target root");
        fs::write(target_root.join("skip.tmp"), b"dest skip").expect("write existing skip");

        let operands = vec![
            source.clone().into_os_string(),
            dest.clone().into_os_string(),
        ];
        let plan = LocalCopyPlan::from_operands(&operands).expect("plan");
        let filters = FilterSet::from_rules([rsync_filters::FilterRule::exclude("*.tmp")])
            .expect("compile filters");
        let options = LocalCopyOptions::default()
            .delete(true)
            .delete_excluded(true)
            .filters(Some(filters));

        let summary = plan
            .execute_with_options(LocalCopyExecution::Apply, options)
            .expect("copy succeeds");

        let target_root = dest.join("source");
        assert!(target_root.join("keep.txt").exists());
        assert!(!target_root.join("skip.tmp").exists());
        assert_eq!(summary.items_deleted(), 1);
    }

    #[test]
    fn delete_respects_protect_filters() {
        let temp = tempdir().expect("tempdir");
        let source = temp.path().join("source");
        let dest = temp.path().join("dest");
        fs::create_dir_all(&source).expect("create source");
        fs::create_dir_all(&dest).expect("create dest");

        let target_root = dest.join("source");
        fs::create_dir_all(&target_root).expect("create target root");
        fs::write(target_root.join("keep.txt"), b"keep").expect("write keep");

        let operands = vec![
            source.clone().into_os_string(),
            dest.clone().into_os_string(),
        ];
        let plan = LocalCopyPlan::from_operands(&operands).expect("plan");
        let filters = FilterSet::from_rules([rsync_filters::FilterRule::protect("keep.txt")])
            .expect("compile filters");
        let options = LocalCopyOptions::default()
            .delete(true)
            .filters(Some(filters));

        let summary = plan
            .execute_with_options(LocalCopyExecution::Apply, options)
            .expect("copy succeeds");

        let target_root = dest.join("source");
        assert!(target_root.join("keep.txt").exists());
        assert_eq!(summary.items_deleted(), 0);
    }

    #[test]
    fn destination_write_guard_uses_custom_partial_directory() {
        let temp = tempdir().expect("tempdir");
        let destination_dir = temp.path().join("dest");
        fs::create_dir_all(&destination_dir).expect("dest dir");
        let destination = destination_dir.join("file.txt");
        let partial_dir = Path::new(".custom-partial");

        let (guard, mut file) =
            DestinationWriteGuard::new(destination.as_path(), true, Some(partial_dir))
                .expect("guard");
        let temp_path = guard.temp_path.clone();
        file.write_all(b"partial payload").expect("write partial");
        drop(file);

        drop(guard);

        let expected_base = destination_dir.join(partial_dir);
        assert!(temp_path.starts_with(&expected_base));
        assert!(temp_path.exists());
        assert!(!destination.exists());
    }

    #[test]
    fn destination_write_guard_commit_moves_from_partial_directory() {
        let temp = tempdir().expect("tempdir");
        let destination_dir = temp.path().join("dest");
        fs::create_dir_all(&destination_dir).expect("dest dir");
        let destination = destination_dir.join("file.txt");
        let partial_dir = temp.path().join("partials");

        let (guard, mut file) =
            DestinationWriteGuard::new(destination.as_path(), true, Some(partial_dir.as_path()))
                .expect("guard");
        let temp_path = guard.temp_path.clone();
        file.write_all(b"committed payload").expect("write payload");
        drop(file);

        guard.commit().expect("commit succeeds");

        assert!(!temp_path.exists());
        let committed = fs::read(&destination).expect("read committed file");
        assert_eq!(committed, b"committed payload");
    }
}<|MERGE_RESOLUTION|>--- conflicted
+++ resolved
@@ -1527,11 +1527,8 @@
     timeout: Option<Duration>,
     #[cfg(feature = "xattr")]
     preserve_xattrs: bool,
-<<<<<<< HEAD
     link_dests: Vec<LinkDestEntry>,
-=======
     reference_directories: Vec<ReferenceDirectory>,
->>>>>>> 921d2c40
 }
 
 impl LocalCopyOptions {
@@ -1581,11 +1578,8 @@
             timeout: None,
             #[cfg(feature = "xattr")]
             preserve_xattrs: false,
-<<<<<<< HEAD
             link_dests: Vec::new(),
-=======
             reference_directories: Vec::new(),
->>>>>>> 921d2c40
         }
     }
 
@@ -2854,7 +2848,6 @@
         &self.options
     }
 
-<<<<<<< HEAD
     fn destination_root(&self) -> &Path {
         &self.destination_root
     }
@@ -2904,10 +2897,8 @@
         }
 
         Ok(None)
-=======
     fn reference_directories(&self) -> &[ReferenceDirectory] {
         self.options.reference_directories()
->>>>>>> 921d2c40
     }
 
     fn delete_timing(&self) -> Option<DeleteTiming> {
@@ -5613,7 +5604,6 @@
     let append_verify = context.append_verify_enabled();
     let whole_file_enabled = context.whole_file_enabled();
     let compress_enabled = context.compress_enabled();
-<<<<<<< HEAD
     let relative_for_link = relative.unwrap_or(record_path.as_path());
 
     if let Some(link_target) = context.link_dest_target(
@@ -5667,9 +5657,7 @@
         remove_source_entry_if_requested(context, source, Some(record_path.as_path()), file_type)?;
         return Ok(());
     }
-=======
     let mut copy_source_override: Option<PathBuf> = None;
->>>>>>> 921d2c40
 
     if let Some(existing_target) = context.hard_links.existing_target(metadata) {
         match create_hard_link(&existing_target, destination) {
