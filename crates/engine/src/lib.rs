--- conflicted
+++ resolved
@@ -69,11 +69,6 @@
 pub mod local_copy;
 
 pub use local_copy::{
-<<<<<<< HEAD
-    LocalCopyAction, LocalCopyArgumentError, LocalCopyError, LocalCopyErrorKind, LocalCopyOptions,
-    LocalCopyPlan, LocalCopyRecord, LocalCopyReport,
-=======
     LocalCopyArgumentError, LocalCopyError, LocalCopyErrorKind, LocalCopyOptions, LocalCopyPlan,
     LocalCopySummary,
->>>>>>> 11e35206
 };