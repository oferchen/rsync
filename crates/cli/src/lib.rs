--- conflicted
+++ resolved
@@ -2280,11 +2280,8 @@
             exclude_from: exclude_from.clone(),
             include_from: include_from.clone(),
             filters: filters.clone(),
-<<<<<<< HEAD
             info_flags: fallback_info_flags,
-=======
             info_flags,
->>>>>>> 64e43ff5
             files_from_used,
             file_list_entries: file_list_operands.clone(),
             from0,
