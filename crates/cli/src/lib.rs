--- conflicted
+++ resolved
@@ -182,13 +182,8 @@
     "      --partial    Keep partially transferred files on errors.\n",
     "      --no-partial Discard partially transferred files on errors.\n",
     "      --partial-dir=DIR  Store partially transferred files in DIR.\n",
-<<<<<<< HEAD
-    "      --delay-updates  Put all updated files into place at end of transfer.\n",
-    "      --no-delay-updates  Write updated files immediately during the transfer.\n",
-=======
     "      --delay-updates  Put completed updates in place after transfers finish.\n",
     "      --no-delay-updates  Disable delayed updates.\n",
->>>>>>> 29a78fde
     "      --link-dest=DIR  Create hard links to matching files in DIR when possible.\n",
     "  -W, --whole-file  Copy files without using the delta-transfer algorithm.\n",
     "      --no-whole-file  Enable the delta-transfer algorithm (disable whole-file copies).\n",
@@ -233,11 +228,7 @@
     "covers permissions, timestamps, and optional ownership metadata.\n",
 );
 
-<<<<<<< HEAD
 const SUPPORTED_OPTIONS_LIST: &str = "--help/-h, --version/-V, --daemon, --dry-run/-n, --list-only, --archive/-a, --delete/--del, --delete-before, --delete-during, --delete-delay, --delete-after, --checksum/-c, --size-only, --ignore-existing, --delay-updates, --exclude, --exclude-from, --include, --include-from, --compare-dest, --copy-dest, --link-dest, --filter (including exclude-if-present=FILE), --files-from, --password-file, --no-motd, --from0, --bwlimit, --timeout, --protocol, --rsync-path, --ipv4, --ipv6, --compress/-z, --no-compress, --compress-level, --info, --debug, --verbose/-v, --progress, --no-progress, --msgs2stderr, --itemize-changes/-i, --out-format, --stats, --partial, --partial-dir, --no-partial, --remove-source-files, --remove-sent-files, --inplace, --no-inplace, --whole-file/-W, --no-whole-file, -P, --sparse/-S, --no-sparse, --copy-links/-L, --copy-dirlinks/-k, --no-copy-links, -D, --devices, --no-devices, --specials, --no-specials, --owner, --no-owner, --group, --no-group, --chown, --perms/-p, --no-perms, --times/-t, --no-times, --acls/-A, --no-acls, --xattrs/-X, --no-xattrs, --numeric-ids, and --no-numeric-ids";
-=======
-const SUPPORTED_OPTIONS_LIST: &str = "--help/-h, --version/-V, --daemon, --dry-run/-n, --list-only, --archive/-a, --delete/--del, --delete-before, --delete-during, --delete-delay, --delete-after, --checksum/-c, --size-only, --ignore-existing, --exclude, --exclude-from, --include, --include-from, --compare-dest, --copy-dest, --link-dest, --filter (including exclude-if-present=FILE), --files-from, --password-file, --no-motd, --from0, --bwlimit, --timeout, --protocol, --rsync-path, --ipv4, --ipv6, --compress/-z, --no-compress, --compress-level, --info, --debug, --verbose/-v, --progress, --no-progress, --msgs2stderr, --itemize-changes/-i, --out-format, --stats, --partial, --partial-dir, --delay-updates, --no-delay-updates, --no-partial, --remove-source-files, --remove-sent-files, --inplace, --no-inplace, --whole-file/-W, --no-whole-file, -P, --sparse/-S, --no-sparse, --copy-links/-L, --copy-dirlinks/-k, --no-copy-links, -D, --devices, --no-devices, --specials, --no-specials, --owner, --no-owner, --group, --no-group, --chown, --perms/-p, --no-perms, --times/-t, --no-times, --acls/-A, --no-acls, --xattrs/-X, --no-xattrs, --numeric-ids, and --no-numeric-ids";
->>>>>>> 29a78fde
 
 const ITEMIZE_CHANGES_FORMAT: &str = "%i %n%L";
 /// Default patterns excluded by `--cvs-exclude`.
