--- conflicted
+++ resolved
@@ -224,11 +224,8 @@
     "covers permissions, timestamps, and optional ownership metadata.\n",
 );
 
-<<<<<<< HEAD
 const SUPPORTED_OPTIONS_LIST: &str = "--help/-h, --version/-V, --daemon, --dry-run/-n, --list-only, --archive/-a, --delete/--del, --delete-before, --delete-during, --delete-delay, --delete-after, --checksum/-c, --size-only, --ignore-existing, --exclude, --exclude-from, --include, --include-from, --filter (including exclude-if-present=FILE), --files-from, --password-file, --no-motd, --from0, --bwlimit, --timeout, --protocol, --rsync-path, --compress/-z, --no-compress, --compress-level, --info, --debug, --verbose/-v, --progress, --no-progress, --msgs2stderr, --itemize-changes/-i, --out-format, --stats, --partial, --partial-dir, --link-dest, --no-partial, --remove-source-files, --remove-sent-files, --inplace, --no-inplace, --whole-file/-W, --no-whole-file, -P, --sparse/-S, --no-sparse, --copy-links/-L, --copy-dirlinks/-k, --no-copy-links, -D, --devices, --no-devices, --specials, --no-specials, --owner, --no-owner, --group, --no-group, --perms/-p, --no-perms, --times/-t, --no-times, --acls/-A, --no-acls, --xattrs/-X, --no-xattrs, --numeric-ids, and --no-numeric-ids";
-=======
 const SUPPORTED_OPTIONS_LIST: &str = "--help/-h, --version/-V, --daemon, --dry-run/-n, --list-only, --archive/-a, --delete/--del, --delete-before, --delete-during, --delete-delay, --delete-after, --checksum/-c, --size-only, --ignore-existing, --exclude, --exclude-from, --include, --include-from, --compare-dest, --copy-dest, --link-dest, --filter (including exclude-if-present=FILE), --files-from, --password-file, --no-motd, --from0, --bwlimit, --timeout, --protocol, --rsync-path, --compress/-z, --no-compress, --compress-level, --info, --debug, --verbose/-v, --progress, --no-progress, --msgs2stderr, --itemize-changes/-i, --out-format, --stats, --partial, --partial-dir, --no-partial, --remove-source-files, --remove-sent-files, --inplace, --no-inplace, --whole-file/-W, --no-whole-file, -P, --sparse/-S, --no-sparse, --copy-links/-L, --copy-dirlinks/-k, --no-copy-links, -D, --devices, --no-devices, --specials, --no-specials, --owner, --no-owner, --group, --no-group, --chown, --perms/-p, --no-perms, --times/-t, --no-times, --acls/-A, --no-acls, --xattrs/-X, --no-xattrs, --numeric-ids, and --no-numeric-ids";
->>>>>>> 921d2c40
 
 const ITEMIZE_CHANGES_FORMAT: &str = "%i %n%L";
 /// Default patterns excluded by `--cvs-exclude`.
@@ -10354,11 +10351,8 @@
 
     #[cfg(unix)]
     #[test]
-<<<<<<< HEAD
     fn remote_fallback_forwards_link_dest_arguments() {
-=======
     fn remote_fallback_forwards_reference_destinations() {
->>>>>>> 921d2c40
         use tempfile::tempdir;
 
         let _env_lock = ENV_LOCK.lock().expect("env lock");
@@ -10380,14 +10374,11 @@
 
         let (code, stdout, stderr) = run_with_args([
             OsString::from("oc-rsync"),
-<<<<<<< HEAD
             OsString::from("--link-dest=baseline"),
             OsString::from("--link-dest=/var/cache"),
-=======
             OsString::from("--compare-dest=compare"),
             OsString::from("--copy-dest=copy"),
             OsString::from("--link-dest=link"),
->>>>>>> 921d2c40
             OsString::from("remote::module"),
             dest_path.clone().into_os_string(),
         ]);
@@ -10397,21 +10388,18 @@
         assert!(stderr.is_empty());
 
         let recorded = std::fs::read_to_string(&args_path).expect("read args file");
-<<<<<<< HEAD
         assert!(recorded.lines().any(|line| line == "--link-dest=baseline"));
         assert!(
             recorded
                 .lines()
                 .any(|line| line == "--link-dest=/var/cache")
         );
-=======
         assert!(recorded.lines().any(|line| line == "--compare-dest"));
         assert!(recorded.lines().any(|line| line == "compare"));
         assert!(recorded.lines().any(|line| line == "--copy-dest"));
         assert!(recorded.lines().any(|line| line == "copy"));
         assert!(recorded.lines().any(|line| line == "--link-dest"));
         assert!(recorded.lines().any(|line| line == "link"));
->>>>>>> 921d2c40
     }
 
     #[cfg(unix)]
