--- conflicted
+++ resolved
@@ -192,13 +192,10 @@
 
 /// Human-readable list of the options recognised by this development build.
 const SUPPORTED_OPTIONS_LIST: &str = "--help/-h, --version/-V, --daemon, --dry-run/-n, --list-only, --archive/-a, --delete, --checksum/-c, --size-only, --ignore-existing, --exclude, --exclude-from, --include, --include-from, --filter (including exclude-if-present=FILE), --files-from, --password-file, --no-motd, --from0, --bwlimit, --timeout, --protocol, --compress/-z, --no-compress, --compress-level, --verbose/-v, --progress, --no-progress, --msgs2stderr, --stats, --partial, --no-partial, --remove-source-files, --remove-sent-files, --inplace, --no-inplace, --whole-file/-W, --no-whole-file, -P, --sparse/-S, --no-sparse, -D, --devices, --no-devices, --specials, --no-specials, --owner, --no-owner, --group, --no-group, --perms/-p, --no-perms, --times/-t, --no-times, --acls/-A, --no-acls, --xattrs/-X, --no-xattrs, --numeric-ids, and --no-numeric-ids";
-<<<<<<< HEAD
-=======
 const SUPPORTED_OPTIONS_LIST: &str = "--help/-h, --version/-V, --daemon, --dry-run/-n, --list-only, --archive/-a, --delete, --checksum/-c, --size-only, --ignore-existing, --exclude, --exclude-from, --include, --include-from, --filter (including exclude-if-present=FILE), --files-from, --password-file, --no-motd, --from0, --bwlimit, --timeout, --protocol, --compress/-z, --compress-level, --no-compress, --verbose/-v, --progress, --no-progress, --stats, --partial, --no-partial, --remove-source-files, --remove-sent-files, --inplace, --no-inplace, -P, --sparse/-S, --no-sparse, -D, --devices, --no-devices, --specials, --no-specials, --owner, --no-owner, --group, --no-group, --perms/-p, --no-perms, --times/-t, --no-times, --acls/-A, --no-acls, --xattrs/-X, --no-xattrs, --numeric-ids, and --no-numeric-ids";
 const SUPPORTED_OPTIONS_LIST: &str = "--help/-h, --version/-V, --daemon, --dry-run/-n, --list-only, --archive/-a, --delete, --checksum/-c, --size-only, --ignore-existing, --exclude, --exclude-from, --include, --include-from, --filter (including exclude-if-present=FILE), --files-from, --password-file, --no-motd, --from0, --bwlimit, --timeout, --protocol, --compress/-z, --no-compress, --compress-level, --verbose/-v, --progress, --no-progress, --stats, --partial, --no-partial, --remove-source-files, --remove-sent-files, --inplace, --no-inplace, -P, --sparse/-S, --no-sparse, -D, --devices, --no-devices, --specials, --no-specials, --owner, --no-owner, --group, --no-group, --perms/-p, --no-perms, --times/-t, --no-times, --acls/-A, --no-acls, --xattrs/-X, --no-xattrs, --numeric-ids, and --no-numeric-ids";
 const SUPPORTED_OPTIONS_LIST: &str = "--help/-h, --version/-V, --daemon, --dry-run/-n, --list-only, --archive/-a, --delete, --checksum/-c, --size-only, --ignore-existing, --exclude, --exclude-from, --include, --include-from, --filter (including exclude-if-present=FILE), --files-from, --password-file, --no-motd, --from0, --bwlimit, --timeout, --protocol, --compress/-z, --no-compress, --verbose/-v, --progress, --no-progress, --msgs2stderr, --stats, --partial, --no-partial, --remove-source-files, --remove-sent-files, --inplace, --no-inplace, -P, --sparse/-S, --no-sparse, -D, --devices, --no-devices, --specials, --no-specials, --owner, --no-owner, --group, --no-group, --perms/-p, --no-perms, --times/-t, --no-times, --acls/-A, --no-acls, --xattrs/-X, --no-xattrs, --numeric-ids, and --no-numeric-ids";
 const SUPPORTED_OPTIONS_LIST: &str = "--help/-h, --version/-V, --daemon, --dry-run/-n, --list-only, --archive/-a, --delete, --checksum/-c, --size-only, --ignore-existing, --exclude, --exclude-from, --include, --include-from, --filter (including exclude-if-present=FILE), --files-from, --password-file, --no-motd, --from0, --bwlimit, --timeout, --protocol, --compress/-z, --no-compress, --verbose/-v, --progress, --no-progress, --stats, --partial, --no-partial, --remove-source-files, --remove-sent-files, --inplace, --no-inplace, --whole-file/-W, --no-whole-file, -P, --sparse/-S, --no-sparse, -D, --devices, --no-devices, --specials, --no-specials, --owner, --no-owner, --group, --no-group, --perms/-p, --no-perms, --times/-t, --no-times, --acls/-A, --no-acls, --xattrs/-X, --no-xattrs, --numeric-ids, and --no-numeric-ids";
->>>>>>> a2cc023e
 
 /// Timestamp format used for `--list-only` output.
 const LIST_TIMESTAMP_FORMAT: &[FormatItem<'static>] = format_description!(
@@ -7122,8 +7119,6 @@
             OsString::from("oc-rsync"),
             OsString::from("-W"),
             OsString::from("remote::module"),
-<<<<<<< HEAD
-=======
             OsString::from("dest"),
         ]);
 
@@ -7163,7 +7158,6 @@
             OsString::from("oc-rsync"),
             OsString::from("-W"),
             OsString::from("remote::module"),
->>>>>>> a2cc023e
             dest_path.clone().into_os_string(),
         ]);
 
@@ -7173,10 +7167,7 @@
 
         let recorded = std::fs::read_to_string(&args_path).expect("read args file");
         let args: Vec<&str> = recorded.lines().collect();
-<<<<<<< HEAD
-=======
         let dest_string = dest_path.display().to_string();
->>>>>>> a2cc023e
         assert!(args.contains(&"--whole-file"));
         assert!(!args.contains(&"--no-whole-file"));
         assert!(args.iter().any(|arg| *arg == dest_string.as_str()));
@@ -7231,14 +7222,11 @@
 
         let recorded = std::fs::read_to_string(&args_path).expect("read args file");
         let args: Vec<&str> = recorded.lines().collect();
-<<<<<<< HEAD
         assert!(!args.iter().any(|arg| *arg == "--compress"));
         assert!(args.contains(&"--compress-level"));
         assert!(args.contains(&"0"));
-=======
         assert!(!args.contains(&"--whole-file"));
         assert!(args.contains(&"--no-whole-file"));
->>>>>>> a2cc023e
     }
 
     #[cfg(unix)]
