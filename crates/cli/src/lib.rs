--- conflicted
+++ resolved
@@ -191,13 +191,10 @@
 );
 
 /// Human-readable list of the options recognised by this development build.
-<<<<<<< HEAD
 const SUPPORTED_OPTIONS_LIST: &str = "--help/-h, --version/-V, --daemon, --dry-run/-n, --list-only, --archive/-a, --delete, --checksum/-c, --size-only, --ignore-existing, --exclude, --exclude-from, --include, --include-from, --filter (including exclude-if-present=FILE), --files-from, --password-file, --no-motd, --from0, --bwlimit, --timeout, --protocol, --compress/-z, --compress-level, --no-compress, --verbose/-v, --progress, --no-progress, --stats, --partial, --no-partial, --remove-source-files, --remove-sent-files, --inplace, --no-inplace, -P, --sparse/-S, --no-sparse, -D, --devices, --no-devices, --specials, --no-specials, --owner, --no-owner, --group, --no-group, --perms/-p, --no-perms, --times/-t, --no-times, --acls/-A, --no-acls, --xattrs/-X, --no-xattrs, --numeric-ids, and --no-numeric-ids";
-=======
 const SUPPORTED_OPTIONS_LIST: &str = "--help/-h, --version/-V, --daemon, --dry-run/-n, --list-only, --archive/-a, --delete, --checksum/-c, --size-only, --ignore-existing, --exclude, --exclude-from, --include, --include-from, --filter (including exclude-if-present=FILE), --files-from, --password-file, --no-motd, --from0, --bwlimit, --timeout, --protocol, --compress/-z, --no-compress, --compress-level, --verbose/-v, --progress, --no-progress, --stats, --partial, --no-partial, --remove-source-files, --remove-sent-files, --inplace, --no-inplace, -P, --sparse/-S, --no-sparse, -D, --devices, --no-devices, --specials, --no-specials, --owner, --no-owner, --group, --no-group, --perms/-p, --no-perms, --times/-t, --no-times, --acls/-A, --no-acls, --xattrs/-X, --no-xattrs, --numeric-ids, and --no-numeric-ids";
 const SUPPORTED_OPTIONS_LIST: &str = "--help/-h, --version/-V, --daemon, --dry-run/-n, --list-only, --archive/-a, --delete, --checksum/-c, --size-only, --ignore-existing, --exclude, --exclude-from, --include, --include-from, --filter (including exclude-if-present=FILE), --files-from, --password-file, --no-motd, --from0, --bwlimit, --timeout, --protocol, --compress/-z, --no-compress, --verbose/-v, --progress, --no-progress, --msgs2stderr, --stats, --partial, --no-partial, --remove-source-files, --remove-sent-files, --inplace, --no-inplace, -P, --sparse/-S, --no-sparse, -D, --devices, --no-devices, --specials, --no-specials, --owner, --no-owner, --group, --no-group, --perms/-p, --no-perms, --times/-t, --no-times, --acls/-A, --no-acls, --xattrs/-X, --no-xattrs, --numeric-ids, and --no-numeric-ids";
 const SUPPORTED_OPTIONS_LIST: &str = "--help/-h, --version/-V, --daemon, --dry-run/-n, --list-only, --archive/-a, --delete, --checksum/-c, --size-only, --ignore-existing, --exclude, --exclude-from, --include, --include-from, --filter (including exclude-if-present=FILE), --files-from, --password-file, --no-motd, --from0, --bwlimit, --timeout, --protocol, --compress/-z, --no-compress, --verbose/-v, --progress, --no-progress, --stats, --partial, --no-partial, --remove-source-files, --remove-sent-files, --inplace, --no-inplace, --whole-file/-W, --no-whole-file, -P, --sparse/-S, --no-sparse, -D, --devices, --no-devices, --specials, --no-specials, --owner, --no-owner, --group, --no-group, --perms/-p, --no-perms, --times/-t, --no-times, --acls/-A, --no-acls, --xattrs/-X, --no-xattrs, --numeric-ids, and --no-numeric-ids";
->>>>>>> ed1f6446
 
 /// Timestamp format used for `--list-only` output.
 const LIST_TIMESTAMP_FORMAT: &[FormatItem<'static>] = format_description!(
@@ -221,10 +218,7 @@
     remainder: Vec<OsString>,
     bwlimit: Option<OsString>,
     compress: bool,
-<<<<<<< HEAD
     no_compress: bool,
-=======
->>>>>>> ed1f6446
     compress_level: Option<OsString>,
     owner: Option<bool>,
     group: Option<bool>,
@@ -709,11 +703,8 @@
             Arg::new("compress-level")
                 .long("compress-level")
                 .value_name("LEVEL")
-<<<<<<< HEAD
                 .help("Set compression level (0 disables compression).")
-=======
                 .help("Set compression level (0-9). 0 disables compression.")
->>>>>>> ed1f6446
                 .value_parser(OsStringValueParser::new()),
         )
         .arg(
@@ -753,11 +744,9 @@
     if delete_excluded {
         delete = true;
     }
-<<<<<<< HEAD
     let compress_flag = matches.get_flag("compress");
     let no_compress = matches.get_flag("no-compress");
     let compress = if no_compress { false } else { compress_flag };
-=======
     let mut compress = matches.get_flag("compress");
     if matches.get_flag("no-compress") {
         compress = false;
@@ -768,7 +757,6 @@
             compress = !setting.is_disabled();
         }
     }
->>>>>>> ed1f6446
     let owner = if matches.get_flag("owner") {
         Some(true)
     } else if matches.get_flag("no-owner") {
@@ -935,10 +923,7 @@
         remainder,
         bwlimit,
         compress,
-<<<<<<< HEAD
         no_compress,
-=======
->>>>>>> ed1f6446
         compress_level,
         owner,
         group,
@@ -1095,12 +1080,9 @@
         update,
         remainder: raw_remainder,
         bwlimit,
-<<<<<<< HEAD
         compress: compress_flag,
         no_compress,
-=======
         mut compress,
->>>>>>> ed1f6446
         compress_level,
         owner,
         group,
@@ -1208,7 +1190,6 @@
         None => None,
     };
 
-<<<<<<< HEAD
     let compress_level_setting = match compress_level {
         Some(ref value) => match parse_compress_level(value.as_os_str()) {
             Ok(setting) => Some(setting),
@@ -1247,7 +1228,6 @@
         _ => None,
     };
 
-=======
     let mut compression_setting = CompressionSetting::default();
     if let Some(ref value) = compress_level {
         match parse_compress_level_argument(value.as_os_str()) {
@@ -1269,7 +1249,6 @@
         }
     }
 
->>>>>>> ed1f6446
     let numeric_ids_option = numeric_ids;
     let whole_file_option = whole_file;
 
@@ -1379,12 +1358,9 @@
             size_only,
             ignore_existing,
             compress,
-<<<<<<< HEAD
             compress_disabled,
             compress_level: compress_level_cli.clone(),
-=======
             compress_level: compress_level.clone(),
->>>>>>> ed1f6446
             owner,
             group,
             perms,
@@ -3098,10 +3074,7 @@
     size_only: bool,
     ignore_existing: bool,
     compress: bool,
-<<<<<<< HEAD
     compress_disabled: bool,
-=======
->>>>>>> ed1f6446
     compress_level: Option<OsString>,
     owner: Option<bool>,
     group: Option<bool>,
@@ -3159,10 +3132,7 @@
         size_only,
         ignore_existing,
         compress,
-<<<<<<< HEAD
         compress_disabled,
-=======
->>>>>>> ed1f6446
         compress_level,
         owner,
         group,
