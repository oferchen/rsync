#![deny(unsafe_code)]
#![deny(missing_docs)]
#![deny(rustdoc::broken_intra_doc_links)]

//! # Overview
//!
//! `rsync_cli` implements the thin command-line front-end for the Rust `oc-rsync`
//! workspace. The crate is intentionally small: it recognises the subset of
//! command-line switches that are currently supported (`--help`/`-h`,
//! `--version`/`-V`, `--daemon`, `--server`, `--dry-run`/`-n`, `--list-only`,
//! `--delete`/`--delete-excluded`, `--filter` (supporting `+`/`-` actions, the
//! `!` clear directive, and `merge FILE` directives), `--files-from`, `--from0`,
//! `--bwlimit`, and `--sparse`) and delegates local copy operations to
//! [`rsync_core::client::run_client`]. Daemon invocations are forwarded to
//! [`rsync_daemon::run`], while `--server` sessions immediately spawn the
//! system `rsync` binary (controlled by the `OC_RSYNC_FALLBACK` environment
//! variable) so remote-shell transports keep functioning while the native
//! server implementation is completed. Higher layers will eventually extend the
//! parser to cover the full upstream surface (remote modules, incremental
//! recursion, filters, etc.), but providing these entry points today allows
//! downstream tooling to depend on a stable binary path (`oc-rsync`) while
//! development continues.
//!
//! # Design
//!
//! The crate exposes [`run`] as the primary entry point. The function accepts an
//! iterator of arguments together with handles for standard output and error,
//! mirroring the approach used by upstream rsync. Internally a
//! [`clap`](https://docs.rs/clap/) command definition performs a light-weight
//! parse that recognises `--help`, `--version`, `--dry-run`, `--delete`,
//! `--delete-excluded`,
//! `--filter`, `--files-from`, `--from0`, and `--bwlimit` flags while treating all other
//! tokens as transfer arguments. When a transfer is requested, the function
//! delegates to [`rsync_core::client::run_client`], which currently implements a
//! deterministic local copy pipeline with optional bandwidth pacing.
//!
//! # Invariants
//!
//! - `run` never panics; unexpected I/O failures surface as non-zero exit codes.
//! - Version output is delegated to [`rsync_core::version::VersionInfoReport`]
//!   so the CLI remains byte-identical with the canonical banner used by other
//!   workspace components.
//! - Help output is rendered by [`render_help`] using a static snapshot that
//!   documents the currently supported subset. This keeps the wording stable
//!   while the full upstream-compatible renderer is implemented.
//! - Transfer attempts are forwarded to [`rsync_core::client::run_client`] so
//!   diagnostics and success cases remain centralised while higher-fidelity
//!   engines are developed.
//!
//! # Errors
//!
//! The parser returns a diagnostic message with exit code `1` when argument
//! processing fails. Transfer attempts surface their exit codes from
//! [`rsync_core::client::run_client`], preserving the structured diagnostics
//! emitted by the core crate.
//!
//! # Examples
//!
//! ```
//! use rsync_cli::run;
//!
//! let mut stdout = Vec::new();
//! let mut stderr = Vec::new();
//! let exit_code = run(["oc-rsync", "--version"], &mut stdout, &mut stderr);
//!
//! assert_eq!(exit_code, 0);
//! assert!(!stdout.is_empty());
//! assert!(stderr.is_empty());
//! ```
//!
//! # See also
//!
//! - [`rsync_core::version`] for the underlying banner rendering helpers.
//! - `bin/oc-rsync` for the binary crate that wires [`run`] into `main`.

use std::env;
use std::ffi::{OsStr, OsString};
use std::fs::{self, File};
use std::io::{self, BufRead, BufReader, Read, Write};
use std::num::{IntErrorKind, NonZeroU8, NonZeroU64};
use std::path::{Path, PathBuf};
use std::process::{Command, Stdio};
use std::str::FromStr;
use std::time::{Duration, SystemTime};

#[cfg(unix)]
use std::os::unix::{ffi::OsStringExt, fs::PermissionsExt};

use clap::{Arg, ArgAction, Command as ClapCommand, builder::OsStringValueParser};
use rsync_compress::zlib::CompressionLevel;
use rsync_core::{
    bandwidth::BandwidthParseError,
    client::{
        BandwidthLimit, ClientConfig, ClientEntryKind, ClientEntryMetadata, ClientEvent,
        ClientEventKind, ClientOutcome, ClientProgressObserver, ClientProgressUpdate,
        ClientSummary, CompressionSetting, DeleteMode, DirMergeEnforcedKind, DirMergeOptions,
        FilterRuleKind, FilterRuleSpec, ModuleListOptions, ModuleListRequest, RemoteFallbackArgs,
        RemoteFallbackContext, TransferTimeout, run_client_or_fallback,
        run_module_list_with_password_and_options,
    },
    message::{Message, Role},
    rsync_error,
    version::VersionInfoReport,
};
use rsync_logging::MessageSink;
use rsync_protocol::{ParseProtocolVersionErrorKind, ProtocolVersion};
use time::{OffsetDateTime, format_description::FormatItem, macros::format_description};
use users::{get_group_by_gid, get_user_by_uid, gid_t, uid_t};

/// Maximum exit code representable by a Unix process.
const MAX_EXIT_CODE: i32 = u8::MAX as i32;

/// Deterministic help text describing the CLI surface supported by this build.
const HELP_TEXT: &str = concat!(
    "oc-rsync 3.4.1-rust\n",
    "https://github.com/oferchen/rsync\n",
    "\n",
    "Usage: oc-rsync [-h] [-V] [--daemon] [-n] [-a] [-S] [-z] [-e COMMAND] [--delete] [--bwlimit=RATE] SOURCE... DEST\n",
    "\n",
    "This development snapshot implements deterministic local filesystem\n",
    "copies for regular files, directories, and symbolic links. The\n",
    "following options are recognised:\n",
    "  -h, --help       Show this help message and exit.\n",
    "  -V, --version    Output version information and exit.\n",
    "  -e, --rsh=COMMAND  Use remote shell COMMAND for remote transfers.\n",
    "  -s, --protect-args  Protect remote shell arguments from expansion.\n",
    "      --no-protect-args  Allow the remote shell to expand wildcard arguments.\n",
    "      --secluded-args  Alias of --protect-args.\n",
    "      --no-secluded-args  Alias of --no-protect-args.\n",
    "      --daemon    Run as an rsync daemon (delegates to oc-rsyncd).\n",
    "  -n, --dry-run    Validate transfers without modifying the destination.\n",
    "      --list-only  List files without performing a transfer.\n",
    "  -a, --archive    Enable archive mode (implies --owner, --group, --perms, --times, --devices, and --specials).\n",
    "      --delete     Remove destination files that are absent from the source.\n",
    "      --delete-before  Remove destination files that are absent from the source before transfers start.\n",
    "      --delete-during  Remove destination files while processing directories.\n",
    "      --delete-delay  Defer deletions until after transfers while computing them during the run.\n",
    "      --delete-after  Remove destination files after transfers complete.\n",
    "      --delete-excluded  Remove excluded destination files during deletion sweeps.\n",
    "  -c, --checksum   Skip updates for files that already match by checksum.\n",
    "      --size-only  Skip files whose size matches the destination, ignoring timestamps.\n",
    "      --ignore-existing  Skip updating files that already exist at the destination.\n",
    "  -u, --update    Skip files that are newer on the destination.\n",
    "      --exclude=PATTERN  Skip files matching PATTERN.\n",
    "      --exclude-from=FILE  Read exclude patterns from FILE.\n",
    "      --include=PATTERN  Re-include files matching PATTERN after exclusions.\n",
    "      --include-from=FILE  Read include patterns from FILE.\n",
    "      --filter=RULE  Apply filter RULE (supports '+' include, '-' exclude, '!' clear, 'include PATTERN', 'exclude PATTERN', 'show PATTERN'/'S PATTERN', 'hide PATTERN'/'H PATTERN', 'protect PATTERN'/'P PATTERN', 'exclude-if-present=FILE', 'merge[,MODS] FILE' with MODS drawn from '+', '-', 'C', 'e', 'n', 'w', 's', 'r', '/', and 'dir-merge[,MODS] FILE' with MODS drawn from '+', '-', 'n', 'e', 'w', 's', 'r', '/', and 'C').\n",
    "      --files-from=FILE  Read additional source operands from FILE.\n",
    "      --password-file=FILE  Read daemon passwords from FILE when contacting rsync:// daemons.\n",
    "      --no-motd    Suppress daemon MOTD lines when listing rsync:// modules.\n",
    "      --from0      Treat file list entries as NUL-terminated records.\n",
    "      --bwlimit    Limit I/O bandwidth in KiB/s (0 disables the limit).\n",
    "      --timeout=SECS  Set I/O timeout to SECS seconds (0 disables the timeout).\n",
    "      --protocol=NUM  Force protocol version NUM when accessing rsync daemons.\n",
    "  -z, --compress  Enable compression during transfers (no effect for local copies).\n",
    "      --no-compress  Disable compression.\n",
    "      --compress-level=NUM  Set compression level NUM (0 disables compression).\n",
    "      --info=FLAGS  Adjust informational messages; use --info=help for details.\n",
    "  -v, --verbose    Increase verbosity; repeat for more detail.\n",
    "  -R, --relative   Preserve source path components relative to the current directory.\n",
    "      --no-relative  Disable preservation of source path components.\n",
    "      --implied-dirs  Create parent directories implied by source paths.\n",
    "      --no-implied-dirs  Disable creation of parent directories implied by source paths.\n",
    "      --progress   Show progress information during transfers.\n",
    "      --no-progress  Disable progress reporting.\n",
    "      --msgs2stderr  Route informational messages to standard error.\n",
    "      --out-format=FORMAT  Customise transfer output using FORMAT.\n",
    "      --stats      Output transfer statistics after completion.\n",
    "      --partial    Keep partially transferred files on errors.\n",
    "      --no-partial Discard partially transferred files on errors.\n",
    "      --partial-dir=DIR  Store partially transferred files in DIR.\n",
    "  -W, --whole-file  Copy files without using the delta-transfer algorithm.\n",
    "      --no-whole-file  Enable the delta-transfer algorithm (disable whole-file copies).\n",
    "      --remove-source-files  Remove source files after a successful transfer.\n",
    "      --remove-sent-files   Alias of --remove-source-files.\n",
    "      --inplace    Write updated data directly to destination files.\n",
    "      --no-inplace Use temporary files when updating regular files.\n",
    "  -P              Equivalent to --partial --progress.\n",
    "  -S, --sparse    Preserve sparse files by creating holes in the destination.\n",
    "      --no-sparse Disable sparse file handling.\n",
    "  -L, --copy-links     Transform symlinks into referent files/directories.\n",
    "  -k, --copy-dirlinks  Transform symlinked directories into referent directories.\n",
    "      --no-copy-links  Preserve symlinks instead of following them.\n",
    "  -D              Equivalent to --devices --specials.\n",
    "      --devices   Preserve device files.\n",
    "      --no-devices  Disable device file preservation.\n",
    "      --specials  Preserve special files such as FIFOs.\n",
    "      --no-specials  Disable preservation of special files.\n",
    "      --owner      Preserve file ownership (requires super-user).\n",
    "      --no-owner   Disable ownership preservation.\n",
    "      --group      Preserve file group (requires suitable privileges).\n",
    "      --no-group   Disable group preservation.\n",
    "  -p, --perms      Preserve file permissions.\n",
    "      --no-perms   Disable permission preservation.\n",
    "  -t, --times      Preserve modification times.\n",
    "      --no-times   Disable modification time preservation.\n",
    "      --omit-dir-times  Skip preserving directory modification times.\n",
    "      --no-omit-dir-times  Preserve directory modification times.\n",
    "  -A, --acls      Preserve POSIX ACLs when supported.\n",
    "      --no-acls   Disable POSIX ACL preservation.\n",
    "  -X, --xattrs     Preserve extended attributes when supported.\n",
    "      --no-xattrs  Disable extended attribute preservation.\n",
    "      --numeric-ids      Preserve numeric UID/GID values.\n",
    "      --no-numeric-ids   Map UID/GID values to names when possible.\n",
    "\n",
    "All SOURCE operands must reside on the local filesystem. When multiple\n",
    "sources are supplied, DEST must name a directory. Metadata preservation\n",
    "covers permissions, timestamps, and optional ownership metadata.\n",
);

const SUPPORTED_OPTIONS_LIST: &str = "--help/-h, --version/-V, --daemon, --dry-run/-n, --list-only, --archive/-a, --delete, --delete-before, --delete-during, --delete-delay, --delete-after, --checksum/-c, --size-only, --ignore-existing, --exclude, --exclude-from, --include, --include-from, --filter (including exclude-if-present=FILE), --files-from, --password-file, --no-motd, --from0, --bwlimit, --timeout, --protocol, --compress/-z, --no-compress, --compress-level, --info, --verbose/-v, --progress, --no-progress, --msgs2stderr, --out-format, --stats, --partial, --partial-dir, --no-partial, --remove-source-files, --remove-sent-files, --inplace, --no-inplace, --whole-file/-W, --no-whole-file, -P, --sparse/-S, --no-sparse, --copy-links/-L, --copy-dirlinks/-k, --no-copy-links, -D, --devices, --no-devices, --specials, --no-specials, --owner, --no-owner, --group, --no-group, --perms/-p, --no-perms, --times/-t, --no-times, --acls/-A, --no-acls, --xattrs/-X, --no-xattrs, --numeric-ids, and --no-numeric-ids";

/// Timestamp format used for `--list-only` output.
const LIST_TIMESTAMP_FORMAT: &[FormatItem<'static>] = format_description!(
    "[year]/[month padding:zero]/[day padding:zero] [hour padding:zero]:[minute padding:zero]:[second padding:zero]"
);

#[derive(Clone, Debug)]
struct OutFormat {
    tokens: Vec<OutFormatToken>,
}

#[derive(Clone, Debug)]
enum OutFormatToken {
    Literal(String),
    Placeholder(OutFormatPlaceholder),
}

#[derive(Clone, Copy, Debug)]
enum OutFormatPlaceholder {
    FileName,
    FileNameWithSymlinkTarget,
    FullPath,
    ItemizedChanges,
    FileLength,
    BytesTransferred,
    ChecksumBytes,
    Operation,
    ModifyTime,
    PermissionString,
    CurrentTime,
    SymlinkTarget,
    OwnerName,
    GroupName,
    OwnerUid,
    OwnerGid,
    ProcessId,
    RemoteHost,
    RemoteAddress,
    ModuleName,
    ModulePath,
    FullChecksum,
}

fn parse_out_format(value: &OsStr) -> Result<OutFormat, Message> {
    let text = value.to_string_lossy();
    if text.is_empty() {
        return Err(rsync_error!(1, "--out-format value must not be empty").with_role(Role::Client));
    }

    let mut tokens = Vec::new();
    let mut literal = String::new();
    let mut chars = text.chars();
    while let Some(ch) = chars.next() {
        match ch {
            '%' => {
                let Some(next) = chars.next() else {
                    return Err(rsync_error!(1, "--out-format value may not end with '%'")
                        .with_role(Role::Client));
                };
                match next {
                    '%' => literal.push('%'),
                    'n' => {
                        if !literal.is_empty() {
                            tokens.push(OutFormatToken::Literal(std::mem::take(&mut literal)));
                        }
                        tokens.push(OutFormatToken::Placeholder(OutFormatPlaceholder::FileName));
                    }
                    'N' => {
                        if !literal.is_empty() {
                            tokens.push(OutFormatToken::Literal(std::mem::take(&mut literal)));
                        }
                        tokens.push(OutFormatToken::Placeholder(
                            OutFormatPlaceholder::FileNameWithSymlinkTarget,
                        ));
                    }
                    'f' => {
                        if !literal.is_empty() {
                            tokens.push(OutFormatToken::Literal(std::mem::take(&mut literal)));
                        }
                        tokens.push(OutFormatToken::Placeholder(OutFormatPlaceholder::FullPath));
                    }
                    'i' => {
                        if !literal.is_empty() {
                            tokens.push(OutFormatToken::Literal(std::mem::take(&mut literal)));
                        }
                        tokens.push(OutFormatToken::Placeholder(
                            OutFormatPlaceholder::ItemizedChanges,
                        ));
                    }
                    'l' => {
                        if !literal.is_empty() {
                            tokens.push(OutFormatToken::Literal(std::mem::take(&mut literal)));
                        }
                        tokens.push(OutFormatToken::Placeholder(
                            OutFormatPlaceholder::FileLength,
                        ));
                    }
                    'b' => {
                        if !literal.is_empty() {
                            tokens.push(OutFormatToken::Literal(std::mem::take(&mut literal)));
                        }
                        tokens.push(OutFormatToken::Placeholder(
                            OutFormatPlaceholder::BytesTransferred,
                        ));
                    }
                    'c' => {
                        if !literal.is_empty() {
                            tokens.push(OutFormatToken::Literal(std::mem::take(&mut literal)));
                        }
                        tokens.push(OutFormatToken::Placeholder(
                            OutFormatPlaceholder::ChecksumBytes,
                        ));
                    }
                    'o' => {
                        if !literal.is_empty() {
                            tokens.push(OutFormatToken::Literal(std::mem::take(&mut literal)));
                        }
                        tokens.push(OutFormatToken::Placeholder(OutFormatPlaceholder::Operation));
                    }
                    'M' => {
                        if !literal.is_empty() {
                            tokens.push(OutFormatToken::Literal(std::mem::take(&mut literal)));
                        }
                        tokens.push(OutFormatToken::Placeholder(
                            OutFormatPlaceholder::ModifyTime,
                        ));
                    }
                    'B' => {
                        if !literal.is_empty() {
                            tokens.push(OutFormatToken::Literal(std::mem::take(&mut literal)));
                        }
                        tokens.push(OutFormatToken::Placeholder(
                            OutFormatPlaceholder::PermissionString,
                        ));
                    }
                    'L' => {
                        if !literal.is_empty() {
                            tokens.push(OutFormatToken::Literal(std::mem::take(&mut literal)));
                        }
                        tokens.push(OutFormatToken::Placeholder(
                            OutFormatPlaceholder::SymlinkTarget,
                        ));
                    }
                    't' => {
                        if !literal.is_empty() {
                            tokens.push(OutFormatToken::Literal(std::mem::take(&mut literal)));
                        }
                        tokens.push(OutFormatToken::Placeholder(
                            OutFormatPlaceholder::CurrentTime,
                        ));
                    }
                    'u' => {
                        if !literal.is_empty() {
                            tokens.push(OutFormatToken::Literal(std::mem::take(&mut literal)));
                        }
                        tokens.push(OutFormatToken::Placeholder(OutFormatPlaceholder::OwnerName));
                    }
                    'g' => {
                        if !literal.is_empty() {
                            tokens.push(OutFormatToken::Literal(std::mem::take(&mut literal)));
                        }
                        tokens.push(OutFormatToken::Placeholder(OutFormatPlaceholder::GroupName));
                    }
                    'U' => {
                        if !literal.is_empty() {
                            tokens.push(OutFormatToken::Literal(std::mem::take(&mut literal)));
                        }
                        tokens.push(OutFormatToken::Placeholder(OutFormatPlaceholder::OwnerUid));
                    }
                    'G' => {
                        if !literal.is_empty() {
                            tokens.push(OutFormatToken::Literal(std::mem::take(&mut literal)));
                        }
                        tokens.push(OutFormatToken::Placeholder(OutFormatPlaceholder::OwnerGid));
                    }
                    'p' => {
                        if !literal.is_empty() {
                            tokens.push(OutFormatToken::Literal(std::mem::take(&mut literal)));
                        }
                        tokens.push(OutFormatToken::Placeholder(OutFormatPlaceholder::ProcessId));
                    }
                    'h' => {
                        if !literal.is_empty() {
                            tokens.push(OutFormatToken::Literal(std::mem::take(&mut literal)));
                        }
                        tokens.push(OutFormatToken::Placeholder(
                            OutFormatPlaceholder::RemoteHost,
                        ));
                    }
                    'a' => {
                        if !literal.is_empty() {
                            tokens.push(OutFormatToken::Literal(std::mem::take(&mut literal)));
                        }
                        tokens.push(OutFormatToken::Placeholder(
                            OutFormatPlaceholder::RemoteAddress,
                        ));
                    }
                    'm' => {
                        if !literal.is_empty() {
                            tokens.push(OutFormatToken::Literal(std::mem::take(&mut literal)));
                        }
                        tokens.push(OutFormatToken::Placeholder(
                            OutFormatPlaceholder::ModuleName,
                        ));
                    }
                    'P' => {
                        if !literal.is_empty() {
                            tokens.push(OutFormatToken::Literal(std::mem::take(&mut literal)));
                        }
                        tokens.push(OutFormatToken::Placeholder(
                            OutFormatPlaceholder::ModulePath,
                        ));
                    }
                    'C' => {
                        if !literal.is_empty() {
                            tokens.push(OutFormatToken::Literal(std::mem::take(&mut literal)));
                        }
                        tokens.push(OutFormatToken::Placeholder(
                            OutFormatPlaceholder::FullChecksum,
                        ));
                    }
                    other => {
                        return Err(rsync_error!(
                            1,
                            format!("unsupported --out-format placeholder '%{other}'"),
                        )
                        .with_role(Role::Client));
                    }
                }
            }
            '\\' => {
                let Some(next) = chars.next() else {
                    literal.push('\\');
                    break;
                };
                match next {
                    'n' => literal.push('\n'),
                    'r' => literal.push('\r'),
                    't' => literal.push('\t'),
                    '\\' => literal.push('\\'),
                    other => {
                        literal.push('\\');
                        literal.push(other);
                    }
                }
            }
            other => literal.push(other),
        }
    }

    if !literal.is_empty() {
        tokens.push(OutFormatToken::Literal(literal));
    }

    Ok(OutFormat { tokens })
}

impl OutFormat {
    fn render<W: Write + ?Sized>(&self, event: &ClientEvent, writer: &mut W) -> io::Result<()> {
        use std::fmt::Write as _;
        let mut buffer = String::new();
        for token in &self.tokens {
            match token {
                OutFormatToken::Literal(text) => buffer.push_str(text),
                OutFormatToken::Placeholder(placeholder) => match placeholder {
                    OutFormatPlaceholder::FileName
                    | OutFormatPlaceholder::FileNameWithSymlinkTarget
                    | OutFormatPlaceholder::FullPath => {
                        append_rendered_path(
                            &mut buffer,
                            event,
                            matches!(
                                placeholder,
                                OutFormatPlaceholder::FileName
                                    | OutFormatPlaceholder::FileNameWithSymlinkTarget
                            ),
                        );
                        if matches!(placeholder, OutFormatPlaceholder::FileNameWithSymlinkTarget)
                            && let Some(target) = event
                                .metadata()
                                .and_then(ClientEntryMetadata::symlink_target)
                        {
                            buffer.push_str(" -> ");
                            buffer.push_str(&target.to_string_lossy());
                        }
                    }
                    OutFormatPlaceholder::ItemizedChanges => {
                        buffer.push_str(&format_itemized_changes(event));
                    }
                    OutFormatPlaceholder::FileLength => {
                        let length = event
                            .metadata()
                            .map(ClientEntryMetadata::length)
                            .unwrap_or(0);
                        let _ = write!(&mut buffer, "{length}");
                    }
                    OutFormatPlaceholder::BytesTransferred => {
                        let bytes = event.bytes_transferred();
                        let _ = write!(&mut buffer, "{bytes}");
                    }
                    OutFormatPlaceholder::ChecksumBytes => {
                        buffer.push('0');
                    }
                    OutFormatPlaceholder::Operation => {
                        buffer.push_str(describe_event_kind(event.kind()));
                    }
                    OutFormatPlaceholder::ModifyTime => {
                        buffer.push_str(&format_out_format_mtime(event.metadata()));
                    }
                    OutFormatPlaceholder::PermissionString => {
                        buffer.push_str(&format_out_format_permissions(event.metadata()));
                    }
                    OutFormatPlaceholder::SymlinkTarget => {
                        if let Some(target) = event
                            .metadata()
                            .and_then(ClientEntryMetadata::symlink_target)
                        {
                            buffer.push_str(" -> ");
                            buffer.push_str(&target.to_string_lossy());
                        }
                    }
                    OutFormatPlaceholder::CurrentTime => {
                        buffer.push_str(&format_current_timestamp());
                    }
                    OutFormatPlaceholder::OwnerName => {
                        buffer.push_str(&format_owner_name(event.metadata()));
                    }
                    OutFormatPlaceholder::GroupName => {
                        buffer.push_str(&format_group_name(event.metadata()));
                    }
                    OutFormatPlaceholder::OwnerUid => {
                        let uid = event
                            .metadata()
                            .and_then(ClientEntryMetadata::uid)
                            .map(|value| value.to_string())
                            .unwrap_or_else(|| "0".to_string());
                        buffer.push_str(&uid);
                    }
                    OutFormatPlaceholder::OwnerGid => {
                        let gid = event
                            .metadata()
                            .and_then(ClientEntryMetadata::gid)
                            .map(|value| value.to_string())
                            .unwrap_or_else(|| "0".to_string());
                        buffer.push_str(&gid);
                    }
                    OutFormatPlaceholder::ProcessId => {
                        let pid = std::process::id();
                        let _ = write!(&mut buffer, "{pid}");
                    }
                    OutFormatPlaceholder::RemoteHost
                    | OutFormatPlaceholder::RemoteAddress
                    | OutFormatPlaceholder::ModuleName
                    | OutFormatPlaceholder::ModulePath
                    | OutFormatPlaceholder::FullChecksum => {}
                },
            }
        }

        if buffer.ends_with('\n') {
            writer.write_all(buffer.as_bytes())
        } else {
            writer.write_all(buffer.as_bytes())?;
            writer.write_all(b"\n")
        }
    }
}

fn emit_out_format<W: Write + ?Sized>(
    events: &[ClientEvent],
    format: &OutFormat,
    writer: &mut W,
) -> io::Result<()> {
    for event in events {
        format.render(event, writer)?;
    }
    Ok(())
}

fn append_rendered_path(buffer: &mut String, event: &ClientEvent, ensure_trailing_slash: bool) {
    let mut rendered = event.relative_path().to_string_lossy().into_owned();
    if ensure_trailing_slash
        && !rendered.ends_with('/')
        && event
            .metadata()
            .map(ClientEntryMetadata::kind)
            .map(ClientEntryKind::is_directory)
            .unwrap_or_else(|| matches!(event.kind(), ClientEventKind::DirectoryCreated))
    {
        rendered.push('/');
    }
    buffer.push_str(&rendered);
}

fn format_out_format_mtime(metadata: Option<&ClientEntryMetadata>) -> String {
    metadata
        .and_then(|meta| meta.modified())
        .and_then(|time| {
            OffsetDateTime::from(time)
                .format(LIST_TIMESTAMP_FORMAT)
                .ok()
        })
        .map(|formatted| formatted.replace(' ', "-"))
        .unwrap_or_else(|| "1970/01/01-00:00:00".to_string())
}

fn format_out_format_permissions(metadata: Option<&ClientEntryMetadata>) -> String {
    metadata
        .map(format_list_permissions)
        .map(|mut perms| {
            if !perms.is_empty() {
                perms.remove(0);
            }
            perms
        })
        .unwrap_or_else(|| "---------".to_string())
}

fn format_owner_name(metadata: Option<&ClientEntryMetadata>) -> String {
    metadata
        .and_then(ClientEntryMetadata::uid)
        .map(resolve_user_name)
        .unwrap_or_else(|| "0".to_string())
}

fn format_group_name(metadata: Option<&ClientEntryMetadata>) -> String {
    metadata
        .and_then(ClientEntryMetadata::gid)
        .map(resolve_group_name)
        .unwrap_or_else(|| "0".to_string())
}

fn resolve_user_name(uid: u32) -> String {
    get_user_by_uid(uid as uid_t)
        .map(|user| user.name().to_string_lossy().into_owned())
        .filter(|name| !name.is_empty())
        .unwrap_or_else(|| uid.to_string())
}

fn resolve_group_name(gid: u32) -> String {
    get_group_by_gid(gid as gid_t)
        .map(|group| group.name().to_string_lossy().into_owned())
        .filter(|name| !name.is_empty())
        .unwrap_or_else(|| gid.to_string())
}

fn format_current_timestamp() -> String {
    let now = OffsetDateTime::from(SystemTime::now());
    now.format(LIST_TIMESTAMP_FORMAT)
        .map(|text| text.replace(' ', "-"))
        .unwrap_or_else(|_| "1970/01/01-00:00:00".to_string())
}

fn format_itemized_changes(event: &ClientEvent) -> String {
    use ClientEventKind::*;

    if matches!(event.kind(), ClientEventKind::EntryDeleted) {
        return "*deleting".to_string();
    }

    let mut fields = ['.'; 11];

    fields[0] = match event.kind() {
        DataCopied => '>',
        MetadataReused | SkippedExisting | SkippedNewerDestination | SkippedNonRegular => '.',
        HardLink => 'h',
        DirectoryCreated | SymlinkCopied | FifoCopied | DeviceCopied | SourceRemoved => 'c',
        _ => '.',
    };

    fields[1] = match event
        .metadata()
        .map(ClientEntryMetadata::kind)
        .unwrap_or_else(|| match event.kind() {
            DirectoryCreated => ClientEntryKind::Directory,
            SymlinkCopied => ClientEntryKind::Symlink,
            FifoCopied => ClientEntryKind::Fifo,
            DeviceCopied => ClientEntryKind::CharDevice,
            HardLink | DataCopied | MetadataReused | SkippedExisting | SkippedNewerDestination => {
                ClientEntryKind::File
            }
            _ => ClientEntryKind::Other,
        }) {
        ClientEntryKind::File => 'f',
        ClientEntryKind::Directory => 'd',
        ClientEntryKind::Symlink => 'L',
        ClientEntryKind::Fifo | ClientEntryKind::Socket | ClientEntryKind::Other => 'S',
        ClientEntryKind::CharDevice | ClientEntryKind::BlockDevice => 'D',
    };

    let attr = &mut fields[2..];

    match event.kind() {
        DirectoryCreated | SymlinkCopied | FifoCopied | DeviceCopied | HardLink => {
            attr.fill('+');
        }
        DataCopied => {
            attr[0] = 'c';
            attr[1] = 's';
            attr[2] = 't';
        }
        SourceRemoved => {
            attr[0] = 'c';
        }
        _ => {}
    }

    fields.iter().collect()
}

/// Parsed command produced by [`parse_args`].
#[derive(Clone, Copy, Debug, Eq, PartialEq)]
enum ProgressMode {
    PerFile,
    Overall,
}

#[derive(Clone, Copy, Debug, Eq, PartialEq)]
enum ProgressSetting {
    Unspecified,
    Disabled,
    PerFile,
    Overall,
}

#[derive(Clone, Copy, Debug, Eq, PartialEq)]
enum NameOutputLevel {
    Disabled,
    UpdatedOnly,
    UpdatedAndUnchanged,
}

impl ProgressSetting {
    fn resolved(self) -> Option<ProgressMode> {
        match self {
            Self::PerFile => Some(ProgressMode::PerFile),
            Self::Overall => Some(ProgressMode::Overall),
            Self::Disabled | Self::Unspecified => None,
        }
    }
}

struct ParsedArgs {
    show_help: bool,
    show_version: bool,
    dry_run: bool,
    list_only: bool,
    remote_shell: Option<OsString>,
    protect_args: Option<bool>,
    archive: bool,
    delete_mode: DeleteMode,
    delete_excluded: bool,
    checksum: bool,
    size_only: bool,
    ignore_existing: bool,
    update: bool,
    remainder: Vec<OsString>,
    bwlimit: Option<OsString>,
    compress: bool,
    no_compress: bool,
    compress_level: Option<OsString>,
    owner: Option<bool>,
    group: Option<bool>,
    perms: Option<bool>,
    times: Option<bool>,
    omit_dir_times: Option<bool>,
    acls: Option<bool>,
    numeric_ids: Option<bool>,
    sparse: Option<bool>,
    copy_links: Option<bool>,
    copy_dirlinks: bool,
    devices: Option<bool>,
    specials: Option<bool>,
    relative: Option<bool>,
    implied_dirs: Option<bool>,
    verbosity: u8,
    progress: ProgressSetting,
    name_level: NameOutputLevel,
    name_overridden: bool,
    stats: bool,
    partial: bool,
    partial_dir: Option<PathBuf>,
    remove_source_files: bool,
    inplace: Option<bool>,
    msgs_to_stderr: bool,
    whole_file: Option<bool>,
    excludes: Vec<OsString>,
    includes: Vec<OsString>,
    exclude_from: Vec<OsString>,
    include_from: Vec<OsString>,
    filters: Vec<OsString>,
    files_from: Vec<OsString>,
    from0: bool,
    info: Vec<OsString>,
    xattrs: Option<bool>,
    no_motd: bool,
    password_file: Option<OsString>,
    protocol: Option<OsString>,
    timeout: Option<OsString>,
    out_format: Option<OsString>,
}

fn env_protect_args_default() -> Option<bool> {
    let value = env::var_os("RSYNC_PROTECT_ARGS")?;
    if value.is_empty() {
        return Some(true);
    }

    let normalized = value.to_string_lossy();
    let trimmed = normalized.trim();

    if trimmed.is_empty() {
        Some(true)
    } else if trimmed.eq_ignore_ascii_case("0")
        || trimmed.eq_ignore_ascii_case("no")
        || trimmed.eq_ignore_ascii_case("false")
        || trimmed.eq_ignore_ascii_case("off")
    {
        Some(false)
    } else {
        Some(true)
    }
}

/// Builds the `clap` command used for parsing.
fn clap_command() -> ClapCommand {
    ClapCommand::new("oc-rsync")
        .disable_help_flag(true)
        .disable_version_flag(true)
        .arg_required_else_help(false)
        .arg(
            Arg::new("help")
                .long("help")
                .short('h')
                .help("Show this help message and exit.")
                .action(ArgAction::SetTrue),
        )
        .arg(
            Arg::new("msgs2stderr")
                .long("msgs2stderr")
                .help("Route informational messages to standard error.")
                .action(ArgAction::SetTrue),
        )
        .arg(
            Arg::new("out-format")
                .long("out-format")
                .value_name("FORMAT")
                .help("Customise transfer output using FORMAT for each processed entry.")
                .num_args(1)
                .value_parser(OsStringValueParser::new()),
        )
        .arg(
            Arg::new("version")
                .long("version")
                .short('V')
                .help("Output version information and exit.")
                .action(ArgAction::SetTrue),
        )
        .arg(
            Arg::new("rsh")
                .long("rsh")
                .short('e')
                .value_name("COMMAND")
                .help("Use remote shell COMMAND for remote transfers.")
                .num_args(1)
                .action(ArgAction::Set)
                .value_parser(OsStringValueParser::new()),
        )
        .arg(
            Arg::new("protect-args")
                .long("protect-args")
                .short('s')
                .alias("secluded-args")
                .help("Protect remote shell arguments from expansion.")
                .action(ArgAction::SetTrue)
                .overrides_with("no-protect-args"),
        )
        .arg(
            Arg::new("no-protect-args")
                .long("no-protect-args")
                .alias("no-secluded-args")
                .help("Allow the remote shell to expand wildcard arguments.")
                .action(ArgAction::SetTrue)
                .overrides_with("protect-args"),
        )
        .arg(
            Arg::new("dry-run")
                .long("dry-run")
                .short('n')
                .help("Validate transfers without modifying the destination.")
                .action(ArgAction::SetTrue),
        )
        .arg(
            Arg::new("list-only")
                .long("list-only")
                .help("List files without performing a transfer.")
                .action(ArgAction::SetTrue),
        )
        .arg(
            Arg::new("archive")
                .long("archive")
                .short('a')
                .help("Enable archive mode (implies --owner, --group, --perms, and --times).")
                .action(ArgAction::SetTrue),
        )
        .arg(
            Arg::new("checksum")
                .long("checksum")
                .short('c')
                .help("Skip files whose contents already match by checksum.")
                .action(ArgAction::SetTrue),
        )
        .arg(
            Arg::new("size-only")
                .long("size-only")
                .help("Skip files whose size already matches the destination.")
                .action(ArgAction::SetTrue),
        )
        .arg(
            Arg::new("ignore-existing")
                .long("ignore-existing")
                .help("Skip updating files that already exist at the destination.")
                .action(ArgAction::SetTrue),
        )
        .arg(
            Arg::new("update")
                .long("update")
                .short('u')
                .help("Skip files that are newer on the destination.")
                .action(ArgAction::SetTrue),
        )
        .arg(
            Arg::new("sparse")
                .long("sparse")
                .short('S')
                .help("Preserve sparse files by creating holes in the destination.")
                .action(ArgAction::SetTrue)
                .conflicts_with("no-sparse"),
        )
        .arg(
            Arg::new("no-sparse")
                .long("no-sparse")
                .help("Disable sparse file handling.")
                .action(ArgAction::SetTrue)
                .conflicts_with("sparse"),
        )
        .arg(
            Arg::new("copy-links")
                .long("copy-links")
                .short('L')
                .help("Transform symlinks into referent files/directories.")
                .action(ArgAction::SetTrue)
                .conflicts_with("no-copy-links"),
        )
        .arg(
            Arg::new("copy-dirlinks")
                .long("copy-dirlinks")
                .short('k')
                .help("Transform symlinked directories into referent directories.")
                .action(ArgAction::SetTrue),
        )
        .arg(
            Arg::new("no-copy-links")
                .long("no-copy-links")
                .help("Preserve symlinks instead of following them.")
                .action(ArgAction::SetTrue)
                .conflicts_with("copy-links"),
        )
        .arg(
            Arg::new("archive-devices")
                .short('D')
                .help("Preserve device and special files (equivalent to --devices --specials).")
                .action(ArgAction::SetTrue),
        )
        .arg(
            Arg::new("devices")
                .long("devices")
                .help("Preserve device files.")
                .action(ArgAction::SetTrue)
                .conflicts_with("no-devices"),
        )
        .arg(
            Arg::new("no-devices")
                .long("no-devices")
                .help("Disable device file preservation.")
                .action(ArgAction::SetTrue)
                .conflicts_with("devices"),
        )
        .arg(
            Arg::new("specials")
                .long("specials")
                .help("Preserve special files such as FIFOs.")
                .action(ArgAction::SetTrue)
                .conflicts_with("no-specials"),
        )
        .arg(
            Arg::new("no-specials")
                .long("no-specials")
                .help("Disable preservation of special files such as FIFOs.")
                .action(ArgAction::SetTrue)
                .conflicts_with("specials"),
        )
        .arg(
            Arg::new("verbose")
                .long("verbose")
                .short('v')
                .help("Increase verbosity; may be supplied multiple times.")
                .action(ArgAction::Count),
        )
        .arg(
            Arg::new("relative")
                .long("relative")
                .short('R')
                .help("Preserve source path components relative to the current directory.")
                .action(ArgAction::SetTrue)
                .overrides_with("no-relative"),
        )
        .arg(
            Arg::new("no-relative")
                .long("no-relative")
                .help("Disable preservation of source path components.")
                .action(ArgAction::SetTrue)
                .overrides_with("relative"),
        )
        .arg(
            Arg::new("implied-dirs")
                .long("implied-dirs")
                .help("Create parent directories implied by source paths.")
                .action(ArgAction::SetTrue)
                .overrides_with("no-implied-dirs"),
        )
        .arg(
            Arg::new("no-implied-dirs")
                .long("no-implied-dirs")
                .help("Disable creation of parent directories implied by source paths.")
                .action(ArgAction::SetTrue)
                .overrides_with("implied-dirs"),
        )
        .arg(
            Arg::new("progress")
                .long("progress")
                .help("Show progress information during transfers.")
                .action(ArgAction::SetTrue)
                .overrides_with("no-progress"),
        )
        .arg(
            Arg::new("no-progress")
                .long("no-progress")
                .help("Disable progress reporting.")
                .action(ArgAction::SetTrue)
                .overrides_with("progress"),
        )
        .arg(
            Arg::new("stats")
                .long("stats")
                .help("Output transfer statistics after completion.")
                .action(ArgAction::SetTrue),
        )
        .arg(
            Arg::new("partial")
                .long("partial")
                .help("Keep partially transferred files on error.")
                .action(ArgAction::SetTrue)
                .overrides_with("no-partial"),
        )
        .arg(
            Arg::new("no-partial")
                .long("no-partial")
                .help("Discard partially transferred files on error.")
                .action(ArgAction::SetTrue)
                .overrides_with("partial"),
        )
        .arg(
            Arg::new("partial-dir")
                .long("partial-dir")
                .value_name("DIR")
                .help("Store partially transferred files in DIR.")
                .value_parser(OsStringValueParser::new())
                .overrides_with("no-partial"),
        )
        .arg(
            Arg::new("whole-file")
                .long("whole-file")
                .short('W')
                .help("Copy files without using the delta-transfer algorithm.")
                .action(ArgAction::SetTrue)
                .overrides_with("no-whole-file"),
        )
        .arg(
            Arg::new("no-whole-file")
                .long("no-whole-file")
                .help("Enable the delta-transfer algorithm (disable whole-file copies).")
                .action(ArgAction::SetTrue)
                .overrides_with("whole-file"),
        )
        .arg(
            Arg::new("remove-source-files")
                .long("remove-source-files")
                .help("Remove source files after a successful transfer.")
                .action(ArgAction::SetTrue)
                .overrides_with("remove-sent-files"),
        )
        .arg(
            Arg::new("remove-sent-files")
                .long("remove-sent-files")
                .help("Alias of --remove-source-files.")
                .action(ArgAction::SetTrue)
                .overrides_with("remove-source-files"),
        )
        .arg(
            Arg::new("inplace")
                .long("inplace")
                .help("Write updated data directly to destination files.")
                .action(ArgAction::SetTrue)
                .overrides_with("no-inplace"),
        )
        .arg(
            Arg::new("no-inplace")
                .long("no-inplace")
                .help("Use temporary files when updating regular files.")
                .action(ArgAction::SetTrue)
                .overrides_with("inplace"),
        )
        .arg(
            Arg::new("partial-progress")
                .short('P')
                .help("Equivalent to --partial --progress.")
                .action(ArgAction::Count)
                .overrides_with("no-partial")
                .overrides_with("no-progress"),
        )
        .arg(
            Arg::new("delete")
                .long("delete")
                .help("Remove destination files that are absent from the source.")
                .action(ArgAction::SetTrue),
        )
        .arg(
            Arg::new("delete-before")
                .long("delete-before")
                .help("Remove destination files that are absent from the source before transfers start.")
                .action(ArgAction::SetTrue),
        )
        .arg(
            Arg::new("delete-during")
                .long("delete-during")
                .help("Remove destination files that are absent from the source during directory traversal.")
                .action(ArgAction::SetTrue),
        )
        .arg(
            Arg::new("delete-delay")
                .long("delete-delay")
                .help("Compute deletions during the transfer and prune them once the run completes.")
                .action(ArgAction::SetTrue),
        )
        .arg(
            Arg::new("delete-after")
                .long("delete-after")
                .help("Remove destination files after transfers complete.")
                .action(ArgAction::SetTrue),
        )
        .arg(
            Arg::new("delete-excluded")
                .long("delete-excluded")
                .help("Remove excluded destination files during deletion sweeps.")
                .action(ArgAction::SetTrue),
        )
        .arg(
            Arg::new("exclude")
                .long("exclude")
                .value_name("PATTERN")
                .help("Skip files matching PATTERN.")
                .value_parser(OsStringValueParser::new())
                .action(ArgAction::Append),
        )
        .arg(
            Arg::new("exclude-from")
                .long("exclude-from")
                .value_name("FILE")
                .help("Read exclude patterns from FILE.")
                .value_parser(OsStringValueParser::new())
                .action(ArgAction::Append),
        )
        .arg(
            Arg::new("include")
                .long("include")
                .value_name("PATTERN")
                .help("Re-include files matching PATTERN after exclusions.")
                .value_parser(OsStringValueParser::new())
                .action(ArgAction::Append),
        )
        .arg(
            Arg::new("include-from")
                .long("include-from")
                .value_name("FILE")
                .help("Read include patterns from FILE.")
                .value_parser(OsStringValueParser::new())
                .action(ArgAction::Append),
        )
        .arg(
            Arg::new("filter")
                .long("filter")
                .value_name("RULE")
                .help("Apply filter RULE (supports '+' include, '-' exclude, '!' clear, 'protect PATTERN', 'merge[,MODS] FILE', and 'dir-merge[,MODS] FILE').")
                .value_parser(OsStringValueParser::new())
                .action(ArgAction::Append),
        )
        .arg(
            Arg::new("files-from")
                .long("files-from")
                .value_name("FILE")
                .help("Read additional source operands from FILE.")
                .value_parser(OsStringValueParser::new())
                .action(ArgAction::Append),
        )
        .arg(
            Arg::new("password-file")
                .long("password-file")
                .value_name("FILE")
                .help("Read daemon passwords from FILE when contacting rsync:// daemons.")
                .value_parser(OsStringValueParser::new())
                .action(ArgAction::Set),
        )
        .arg(
            Arg::new("no-motd")
                .long("no-motd")
                .help("Suppress daemon MOTD lines when listing rsync:// modules.")
                .action(ArgAction::SetTrue),
        )
        .arg(
            Arg::new("from0")
                .long("from0")
                .help("Treat file list entries as NUL-terminated records.")
                .action(ArgAction::SetTrue),
        )
        .arg(
            Arg::new("owner")
                .long("owner")
                .short('o')
                .help("Preserve file ownership (requires super-user).")
                .action(ArgAction::SetTrue)
                .overrides_with("no-owner"),
        )
        .arg(
            Arg::new("no-owner")
                .long("no-owner")
                .help("Disable ownership preservation.")
                .action(ArgAction::SetTrue)
                .overrides_with("owner"),
        )
        .arg(
            Arg::new("group")
                .long("group")
                .short('g')
                .help("Preserve file group (requires suitable privileges).")
                .action(ArgAction::SetTrue)
                .overrides_with("no-group"),
        )
        .arg(
            Arg::new("no-group")
                .long("no-group")
                .help("Disable group preservation.")
                .action(ArgAction::SetTrue)
                .overrides_with("group"),
        )
        .arg(
            Arg::new("perms")
                .long("perms")
                .short('p')
                .help("Preserve file permissions.")
                .action(ArgAction::SetTrue)
                .overrides_with("no-perms"),
        )
        .arg(
            Arg::new("no-perms")
                .long("no-perms")
                .help("Disable permission preservation.")
                .action(ArgAction::SetTrue)
                .overrides_with("perms"),
        )
        .arg(
            Arg::new("times")
                .long("times")
                .short('t')
                .help("Preserve modification times.")
                .action(ArgAction::SetTrue)
                .overrides_with("no-times"),
        )
        .arg(
            Arg::new("no-times")
                .long("no-times")
                .help("Disable modification time preservation.")
                .action(ArgAction::SetTrue)
                .overrides_with("times"),
        )
        .arg(
            Arg::new("omit-dir-times")
                .long("omit-dir-times")
                .short('O')
                .help("Skip preserving directory modification times.")
                .action(ArgAction::SetTrue)
                .overrides_with("no-omit-dir-times"),
        )
        .arg(
            Arg::new("no-omit-dir-times")
                .long("no-omit-dir-times")
                .help("Preserve directory modification times.")
                .action(ArgAction::SetTrue)
                .overrides_with("omit-dir-times"),
        )
        .arg(
            Arg::new("acls")
                .long("acls")
                .short('A')
                .help("Preserve POSIX ACLs when supported.")
                .action(ArgAction::SetTrue)
                .overrides_with("no-acls"),
        )
        .arg(
            Arg::new("no-acls")
                .long("no-acls")
                .help("Disable POSIX ACL preservation.")
                .action(ArgAction::SetTrue)
                .overrides_with("acls"),
        )
        .arg(
            Arg::new("xattrs")
                .long("xattrs")
                .short('X')
                .help("Preserve extended attributes when supported.")
                .action(ArgAction::SetTrue)
                .overrides_with("no-xattrs"),
        )
        .arg(
            Arg::new("no-xattrs")
                .long("no-xattrs")
                .help("Disable extended attribute preservation.")
                .action(ArgAction::SetTrue)
                .overrides_with("xattrs"),
        )
        .arg(
            Arg::new("numeric-ids")
                .long("numeric-ids")
                .help("Preserve numeric UID/GID values.")
                .action(ArgAction::SetTrue)
                .overrides_with("no-numeric-ids"),
        )
        .arg(
            Arg::new("no-numeric-ids")
                .long("no-numeric-ids")
                .help("Map UID/GID values to names when possible.")
                .action(ArgAction::SetTrue)
                .overrides_with("numeric-ids"),
        )
        .arg(
            Arg::new("bwlimit")
                .long("bwlimit")
                .value_name("RATE")
                .help("Limit I/O bandwidth in KiB/s (0 disables the limit).")
                .num_args(1)
                .action(ArgAction::Set)
                .value_parser(OsStringValueParser::new()),
        )
        .arg(
            Arg::new("timeout")
                .long("timeout")
                .value_name("SECS")
                .help("Set I/O timeout in seconds (0 disables the timeout).")
                .num_args(1)
                .action(ArgAction::Set)
                .value_parser(OsStringValueParser::new()),
        )
        .arg(
            Arg::new("protocol")
                .long("protocol")
                .value_name("NUM")
                .help("Force protocol version NUM when accessing rsync daemons.")
                .num_args(1)
                .action(ArgAction::Set)
                .value_parser(OsStringValueParser::new()),
        )
        .arg(
            Arg::new("compress")
                .long("compress")
                .short('z')
                .help("Enable compression during transfers.")
                .action(ArgAction::SetTrue)
                .overrides_with("no-compress"),
        )
        .arg(
            Arg::new("no-compress")
                .long("no-compress")
                .help("Disable compression.")
                .action(ArgAction::SetTrue)
                .overrides_with("compress"),
        )
        .arg(
            Arg::new("compress-level")
                .long("compress-level")
                .value_name("LEVEL")
                .help("Set compression level (0 disables compression).")
                .help("Set compression level (0-9). 0 disables compression.")
                .value_parser(OsStringValueParser::new()),
        )
        .arg(
            Arg::new("info")
                .long("info")
                .value_name("FLAGS")
                .help("Adjust informational messages; use --info=help for details.")
                .action(ArgAction::Append)
                .value_parser(OsStringValueParser::new())
                .value_delimiter(','),
        )
        .arg(
            Arg::new("args")
                .action(ArgAction::Append)
                .num_args(0..)
                .allow_hyphen_values(true)
                .trailing_var_arg(true)
                .value_parser(OsStringValueParser::new()),
        )
}

/// Parses command-line arguments into a [`ParsedArgs`] structure.
fn parse_args<I, S>(arguments: I) -> Result<ParsedArgs, clap::Error>
where
    I: IntoIterator<Item = S>,
    S: Into<OsString>,
{
    let mut args: Vec<OsString> = arguments.into_iter().map(Into::into).collect();

    if args.is_empty() {
        args.push(OsString::from("oc-rsync"));
    }

    let mut matches = clap_command().try_get_matches_from(args)?;

    let show_help = matches.get_flag("help");
    let show_version = matches.get_flag("version");
    let mut dry_run = matches.get_flag("dry-run");
    let list_only = matches.get_flag("list-only");
    if list_only {
        dry_run = true;
    }
    let remote_shell = matches
        .remove_one::<OsString>("rsh")
        .filter(|value| !value.is_empty())
        .or_else(|| env::var_os("RSYNC_RSH").filter(|value| !value.is_empty()));
    let protect_args = if matches.get_flag("no-protect-args") {
        Some(false)
    } else if matches.get_flag("protect-args") {
        Some(true)
    } else {
        env_protect_args_default()
    };
    let archive = matches.get_flag("archive");
    let delete_flag = matches.get_flag("delete");
    let delete_before_flag = matches.get_flag("delete-before");
    let delete_during_flag = matches.get_flag("delete-during");
    let delete_delay_flag = matches.get_flag("delete-delay");
    let delete_after_flag = matches.get_flag("delete-after");
    let delete_excluded = matches.get_flag("delete-excluded");

    let delete_mode_conflicts = [
        delete_before_flag,
        delete_during_flag,
        delete_delay_flag,
        delete_after_flag,
    ]
    .into_iter()
    .filter(|flag| *flag)
    .count();

    if delete_mode_conflicts > 1 {
        return Err(clap::Error::raw(
            clap::error::ErrorKind::ArgumentConflict,
            "--delete-before, --delete-during, --delete-delay, and --delete-after are mutually exclusive",
        ));
    }

    let mut delete_mode = if delete_before_flag {
        DeleteMode::Before
    } else if delete_delay_flag {
        DeleteMode::Delay
    } else if delete_after_flag {
        DeleteMode::After
    } else if delete_during_flag || delete_flag {
        DeleteMode::During
    } else {
        DeleteMode::Disabled
    };

    if delete_excluded && !delete_mode.is_enabled() {
        delete_mode = DeleteMode::During;
    }
    let compress_flag = matches.get_flag("compress");
    let no_compress = matches.get_flag("no-compress");
    let mut compress = if no_compress { false } else { compress_flag };
    let compress_level_opt = matches.get_one::<OsString>("compress-level").cloned();
    if let Some(ref value) = compress_level_opt {
        if let Ok(setting) = parse_compress_level_argument(value.as_os_str()) {
            compress = !setting.is_disabled();
        }
    }
    let owner = if matches.get_flag("owner") {
        Some(true)
    } else if matches.get_flag("no-owner") {
        Some(false)
    } else {
        None
    };
    let group = if matches.get_flag("group") {
        Some(true)
    } else if matches.get_flag("no-group") {
        Some(false)
    } else {
        None
    };
    let perms = if matches.get_flag("perms") {
        Some(true)
    } else if matches.get_flag("no-perms") {
        Some(false)
    } else {
        None
    };
    let times = if matches.get_flag("times") {
        Some(true)
    } else if matches.get_flag("no-times") {
        Some(false)
    } else {
        None
    };
    let omit_dir_times = if matches.get_flag("omit-dir-times") {
        Some(true)
    } else if matches.get_flag("no-omit-dir-times") {
        Some(false)
    } else {
        None
    };
    let acls = if matches.get_flag("acls") {
        Some(true)
    } else if matches.get_flag("no-acls") {
        Some(false)
    } else {
        None
    };
    let xattrs = if matches.get_flag("xattrs") {
        Some(true)
    } else if matches.get_flag("no-xattrs") {
        Some(false)
    } else {
        None
    };
    let numeric_ids = if matches.get_flag("numeric-ids") {
        Some(true)
    } else if matches.get_flag("no-numeric-ids") {
        Some(false)
    } else {
        None
    };
    let sparse = if matches.get_flag("sparse") {
        Some(true)
    } else if matches.get_flag("no-sparse") {
        Some(false)
    } else {
        None
    };
    let copy_links = if matches.get_flag("no-copy-links") {
        Some(false)
    } else if matches.get_flag("copy-links") {
        Some(true)
    } else {
        None
    };
    let copy_dirlinks = matches.get_flag("copy-dirlinks");
    let archive_devices = matches.get_flag("archive-devices");
    let devices = if matches.get_flag("no-devices") {
        Some(false)
    } else if matches.get_flag("devices") || archive_devices {
        Some(true)
    } else {
        None
    };
    let specials = if matches.get_flag("no-specials") {
        Some(false)
    } else if matches.get_flag("specials") || archive_devices {
        Some(true)
    } else {
        None
    };
    let relative = if matches.get_flag("relative") {
        Some(true)
    } else if matches.get_flag("no-relative") {
        Some(false)
    } else {
        None
    };
    let implied_dirs = if matches.get_flag("implied-dirs") {
        Some(true)
    } else if matches.get_flag("no-implied-dirs") {
        Some(false)
    } else {
        None
    };
    let verbosity = matches.get_count("verbose") as u8;
    let name_level = match verbosity {
        0 => NameOutputLevel::Disabled,
        1 => NameOutputLevel::UpdatedOnly,
        _ => NameOutputLevel::UpdatedAndUnchanged,
    };
    let name_overridden = false;
    let progress_flag = matches.get_flag("progress");
    let no_progress_flag = matches.get_flag("no-progress");
    let mut progress_setting = if progress_flag {
        ProgressSetting::PerFile
    } else {
        ProgressSetting::Unspecified
    };
    let stats = matches.get_flag("stats");
    let mut partial = matches.get_flag("partial");
    let mut partial_dir = matches
        .get_one::<OsString>("partial-dir")
        .map(|value| PathBuf::from(value));
    if partial_dir.is_some() {
        partial = true;
    }
    if no_progress_flag {
        progress_setting = ProgressSetting::Disabled;
    }
    if matches.get_flag("no-partial") {
        partial = false;
        partial_dir = None;
    }
    if matches.get_count("partial-progress") > 0 {
        partial = true;
        if !no_progress_flag {
            progress_setting = ProgressSetting::PerFile;
        }
    }
    let remove_source_files =
        matches.get_flag("remove-source-files") || matches.get_flag("remove-sent-files");
    let inplace = if matches.get_flag("no-inplace") {
        Some(false)
    } else if matches.get_flag("inplace") {
        Some(true)
    } else {
        None
    };
    let msgs_to_stderr = matches.get_flag("msgs2stderr");
    let whole_file = if matches.get_flag("whole-file") {
        Some(true)
    } else if matches.get_flag("no-whole-file") {
        Some(false)
    } else {
        None
    };
    let remainder = matches
        .remove_many::<OsString>("args")
        .map(|values| values.collect())
        .unwrap_or_default();
    let checksum = matches.get_flag("checksum");
    let size_only = matches.get_flag("size-only");

    let compress_level = matches.remove_one::<OsString>("compress-level");
    let bwlimit = matches.remove_one::<OsString>("bwlimit");
    let excludes = matches
        .remove_many::<OsString>("exclude")
        .map(|values| values.collect())
        .unwrap_or_default();
    let includes = matches
        .remove_many::<OsString>("include")
        .map(|values| values.collect())
        .unwrap_or_default();
    let exclude_from = matches
        .remove_many::<OsString>("exclude-from")
        .map(|values| values.collect())
        .unwrap_or_default();
    let include_from = matches
        .remove_many::<OsString>("include-from")
        .map(|values| values.collect())
        .unwrap_or_default();
    let filters = matches
        .remove_many::<OsString>("filter")
        .map(|values| values.collect())
        .unwrap_or_default();
    let files_from = matches
        .remove_many::<OsString>("files-from")
        .map(|values| values.collect())
        .unwrap_or_default();
    let from0 = matches.get_flag("from0");
    let info = matches
        .remove_many::<OsString>("info")
        .map(|values| values.collect())
        .unwrap_or_default();
    let ignore_existing = matches.get_flag("ignore-existing");
    let update = matches.get_flag("update");
    let password_file = matches.remove_one::<OsString>("password-file");
    let protocol = matches.remove_one::<OsString>("protocol");
    let timeout = matches.remove_one::<OsString>("timeout");
    let out_format = matches.remove_one::<OsString>("out-format");
    let no_motd = matches.get_flag("no-motd");

    Ok(ParsedArgs {
        show_help,
        show_version,
        dry_run,
        list_only,
        remote_shell,
        protect_args,
        archive,
        delete_mode,
        delete_excluded,
        checksum,
        size_only,
        ignore_existing,
        update,
        remainder,
        bwlimit,
        compress,
        no_compress,
        compress_level,
        owner,
        group,
        perms,
        times,
        omit_dir_times,
        numeric_ids,
        sparse,
        copy_links,
        copy_dirlinks,
        devices,
        specials,
        relative,
        implied_dirs,
        verbosity,
        progress: progress_setting,
        name_level,
        name_overridden,
        stats,
        partial,
        partial_dir,
        remove_source_files,
        inplace,
        msgs_to_stderr,
        whole_file,
        excludes,
        includes,
        exclude_from,
        include_from,
        filters,
        files_from,
        from0,
        info,
        acls,
        xattrs,
        no_motd,
        password_file,
        protocol,
        timeout,
        out_format,
    })
}

/// Renders the help text describing the currently supported options.
fn render_help() -> String {
    HELP_TEXT.to_string()
}

/// Writes a [`Message`] to the supplied sink, appending a newline.
fn write_message<W: Write>(message: &Message, sink: &mut MessageSink<W>) -> io::Result<()> {
    sink.write(message)
}

/// Runs the CLI using the provided argument iterator and output handles.
///
/// The function returns the process exit code that should be used by the caller.
/// On success, `0` is returned. All diagnostics are rendered using the central
/// [`rsync_core::message`] utilities to preserve formatting and trailers.
#[allow(clippy::module_name_repetitions)]
pub fn run<I, S, Out, Err>(arguments: I, stdout: &mut Out, stderr: &mut Err) -> i32
where
    I: IntoIterator<Item = S>,
    S: Into<OsString>,
    Out: Write,
    Err: Write,
{
    let mut args: Vec<OsString> = arguments.into_iter().map(Into::into).collect();
    if args.is_empty() {
        args.push(OsString::from("oc-rsync"));
    }

    if server_mode_requested(&args) {
        return run_server_mode(&args, stdout, stderr);
    }

    if let Some(daemon_args) = daemon_mode_arguments(&args) {
        return run_daemon_mode(daemon_args, stdout, stderr);
    }

    let mut stderr_sink = MessageSink::new(stderr);
    match parse_args(args) {
        Ok(parsed) => execute(parsed, stdout, &mut stderr_sink),
        Err(error) => {
            let mut message = rsync_error!(1, "{}", error);
            message = message.with_role(Role::Client);
            if write_message(&message, &mut stderr_sink).is_err() {
                let _ = writeln!(stderr_sink.writer_mut(), "{}", error);
            }
            1
        }
    }
}

/// Returns the daemon argument vector when `--daemon` is present.
fn daemon_mode_arguments(args: &[OsString]) -> Option<Vec<OsString>> {
    if args.is_empty() {
        return None;
    }

    let mut daemon_args = Vec::with_capacity(args.len());
    daemon_args.push(OsString::from("oc-rsyncd"));

    let mut found = false;
    let mut reached_double_dash = false;

    for arg in args.iter().skip(1) {
        if !reached_double_dash && arg == "--" {
            reached_double_dash = true;
            daemon_args.push(arg.clone());
            continue;
        }

        if !reached_double_dash && arg == "--daemon" {
            found = true;
            continue;
        }

        daemon_args.push(arg.clone());
    }

    if found { Some(daemon_args) } else { None }
}

/// Returns `true` when the invocation requests server mode.
fn server_mode_requested(args: &[OsString]) -> bool {
    args.iter().skip(1).any(|arg| arg == "--server")
}

/// Delegates execution to the system rsync binary when `--server` is requested.
fn run_server_mode<Out, Err>(args: &[OsString], stdout: &mut Out, stderr: &mut Err) -> i32
where
    Out: Write,
    Err: Write,
{
    let _ = stdout.flush();
    let _ = stderr.flush();

    let fallback = env::var_os("OC_RSYNC_FALLBACK")
        .filter(|value| !value.is_empty())
        .unwrap_or_else(|| OsString::from("rsync"));

    let mut command = Command::new(&fallback);
    command.args(args.iter().skip(1));
    command.stdin(Stdio::inherit());
    command.stdout(Stdio::inherit());
    command.stderr(Stdio::inherit());

    match command.status() {
        Ok(status) => status
            .code()
            .map(|code| code.clamp(0, MAX_EXIT_CODE))
            .unwrap_or(1),
        Err(error) => {
            let mut sink = MessageSink::new(stderr);
            let text = format!(
                "failed to launch fallback rsync binary '{}': {error}",
                Path::new(&fallback).display()
            );
            let mut message = rsync_error!(1, "{}", text);
            message = message.with_role(Role::Client);
            if write_message(&message, &mut sink).is_err() {
                let _ = writeln!(sink.writer_mut(), "{}", text);
            }
            1
        }
    }
}

/// Delegates execution to the daemon front-end.
fn run_daemon_mode<Out, Err>(args: Vec<OsString>, stdout: &mut Out, stderr: &mut Err) -> i32
where
    Out: Write,
    Err: Write,
{
    rsync_daemon::run(args, stdout, stderr)
}

fn with_output_writer<'a, Out, Err, R>(
    stdout: &'a mut Out,
    stderr: &'a mut MessageSink<Err>,
    use_stderr: bool,
    f: impl FnOnce(&'a mut dyn Write) -> R,
) -> R
where
    Out: Write + 'a,
    Err: Write + 'a,
{
    if use_stderr {
        let writer: &mut Err = stderr.writer_mut();
        f(writer)
    } else {
        f(stdout)
    }
}

fn execute<Out, Err>(parsed: ParsedArgs, stdout: &mut Out, stderr: &mut MessageSink<Err>) -> i32
where
    Out: Write,
    Err: Write,
{
    let ParsedArgs {
        show_help,
        show_version,
        dry_run,
        list_only,
        remote_shell,
        protect_args,
        archive,
        delete_mode,
        delete_excluded,
        checksum,
        size_only,
        ignore_existing,
        update,
        remainder: raw_remainder,
        bwlimit,
        compress: compress_flag,
        no_compress,
        compress_level,
        owner,
        group,
        perms,
        times,
        omit_dir_times,
        acls,
        excludes,
        includes,
        exclude_from,
        include_from,
        filters,
        files_from,
        from0,
        info,
        numeric_ids,
        sparse,
        copy_links,
        copy_dirlinks,
        devices,
        specials,
        relative,
        implied_dirs,
        verbosity,
        progress: initial_progress,
        name_level: initial_name_level,
        name_overridden: initial_name_overridden,
        stats,
        partial,
        partial_dir,
        remove_source_files,
        inplace,
        msgs_to_stderr,
        whole_file,
        xattrs,
        no_motd,
        password_file,
        protocol,
        timeout,
        out_format,
    } = parsed;

    let password_file = password_file.map(PathBuf::from);
    let desired_protocol = match protocol {
        Some(value) => match parse_protocol_version_arg(value.as_os_str()) {
            Ok(version) => Some(version),
            Err(message) => {
                if write_message(&message, stderr).is_err() {
                    let fallback = message.to_string();
                    let _ = writeln!(stderr.writer_mut(), "{fallback}");
                }
                return 1;
            }
        },
        None => None,
    };

    let timeout_setting = match timeout {
        Some(value) => match parse_timeout_argument(value.as_os_str()) {
            Ok(setting) => setting,
            Err(message) => {
                if write_message(&message, stderr).is_err() {
                    let fallback = message.to_string();
                    let _ = writeln!(stderr.writer_mut(), "{fallback}");
                }
                return 1;
            }
        },
        None => TransferTimeout::Default,
    };

    let out_format_template = match out_format.as_ref() {
        Some(value) => match parse_out_format(value.as_os_str()) {
            Ok(template) => Some(template),
            Err(message) => {
                if write_message(&message, stderr).is_err() {
                    let fallback = message.to_string();
                    let _ = writeln!(stderr.writer_mut(), "{fallback}");
                }
                return 1;
            }
        },
        None => None,
    };

    if show_help {
        let help = render_help();
        if stdout.write_all(help.as_bytes()).is_err() {
            let _ = writeln!(stdout, "{help}");
            return 1;
        }
        return 0;
    }

    if show_version {
        let report = VersionInfoReport::default();
        let banner = report.human_readable();
        if stdout.write_all(banner.as_bytes()).is_err() {
            return 1;
        }
        return 0;
    }

    let remainder = match extract_operands(raw_remainder) {
        Ok(operands) => operands,
        Err(unsupported) => {
            let message = unsupported.to_message();
            let fallback = unsupported.fallback_text();
            if write_message(&message, stderr).is_err() {
                let _ = writeln!(stderr.writer_mut(), "{fallback}");
            }
            return 1;
        }
    };

    let mut compress = compress_flag;
    let mut progress_setting = initial_progress;
    let mut stats = stats;
    let mut name_level = initial_name_level;
    let mut name_overridden = initial_name_overridden;

    if !info.is_empty() {
        match parse_info_flags(&info) {
            Ok(settings) => {
                if settings.help_requested {
                    if stdout.write_all(INFO_HELP_TEXT.as_bytes()).is_err() {
                        let _ = write!(stderr.writer_mut(), "{INFO_HELP_TEXT}");
                        return 1;
                    }
                    return 0;
                }

                match settings.progress {
                    ProgressSetting::Unspecified => {}
                    value => progress_setting = value,
                }
                if let Some(value) = settings.stats {
                    stats = value;
                }
                if let Some(level) = settings.name {
                    name_level = level;
                    name_overridden = true;
                }
            }
            Err(message) => {
                if write_message(&message, stderr).is_err() {
                    let fallback = message.to_string();
                    let _ = writeln!(stderr.writer_mut(), "{fallback}");
                }
                return 1;
            }
        }
    }

    let progress_mode = progress_setting.resolved();

    let bandwidth_limit = match bwlimit {
        Some(ref value) => match parse_bandwidth_limit(value.as_os_str()) {
            Ok(limit) => limit,
            Err(message) => {
                if write_message(&message, stderr).is_err() {
                    let _ = writeln!(stderr.writer_mut(), "{}", message);
                }
                return 1;
            }
        },
        None => None,
    };

    let compress_level_setting = match compress_level {
        Some(ref value) => match parse_compress_level(value.as_os_str()) {
            Ok(setting) => Some(setting),
            Err(message) => {
                if write_message(&message, stderr).is_err() {
                    let _ = writeln!(stderr.writer_mut(), "{}", message);
                }
                return 1;
            }
        },
        None => None,
    };

    let mut compression_level_override = None;
    if let Some(setting) = compress_level_setting {
        match setting {
            CompressLevelArg::Disable => {
                compress = false;
            }
            CompressLevelArg::Level(level) => {
                if !no_compress {
                    compress = true;
                    compression_level_override = Some(CompressionLevel::precise(level));
                }
            }
        }
    }

    let compress_disabled =
        no_compress || matches!(compress_level_setting, Some(CompressLevelArg::Disable));
    let compress_level_cli = match (compress_level_setting, compress_disabled) {
        (Some(CompressLevelArg::Level(level)), false) => {
            Some(OsString::from(level.get().to_string()))
        }
        (Some(CompressLevelArg::Disable), _) => Some(OsString::from("0")),
        _ => None,
    };

    let mut compression_setting = CompressionSetting::default();
    if let Some(ref value) = compress_level {
        match parse_compress_level_argument(value.as_os_str()) {
            Ok(setting) => {
                compression_setting = setting;
                compress = !setting.is_disabled();
            }
            Err(message) => {
                if write_message(&message, stderr).is_err() {
                    let fallback = message.to_string();
                    let _ = writeln!(stderr.writer_mut(), "{}", fallback);
                }
                return 1;
            }
        }
    }

    let numeric_ids_option = numeric_ids;
    let whole_file_option = whole_file;

    #[allow(unused_variables)]
    let preserve_acls = acls.unwrap_or(false);

    #[cfg(not(feature = "acl"))]
    if preserve_acls {
        let message =
            rsync_error!(1, "POSIX ACLs are not supported on this client").with_role(Role::Client);
        if write_message(&message, stderr).is_err() {
            let _ = writeln!(
                stderr.writer_mut(),
                "POSIX ACLs are not supported on this client"
            );
        }
        return 1;
    }

    #[cfg(not(feature = "xattr"))]
    if xattrs.unwrap_or(false) {
        let message = rsync_error!(1, "extended attributes are not supported on this client")
            .with_role(Role::Client);
        if write_message(&message, stderr).is_err() {
            let _ = writeln!(
                stderr.writer_mut(),
                "extended attributes are not supported on this client"
            );
        }
        return 1;
    }

    let mut file_list_operands = match load_file_list_operands(&files_from, from0) {
        Ok(operands) => operands,
        Err(message) => {
            if write_message(&message, stderr).is_err() {
                let fallback = message.to_string();
                let _ = writeln!(stderr.writer_mut(), "{}", fallback);
            }
            return 1;
        }
    };

    if file_list_operands.is_empty() {
        match ModuleListRequest::from_operands(&remainder) {
            Ok(Some(request)) => {
                let request = if let Some(protocol) = desired_protocol {
                    request.with_protocol(protocol)
                } else {
                    request
                };
                let password_override = match load_optional_password(password_file.as_deref()) {
                    Ok(secret) => secret,
                    Err(message) => {
                        if write_message(&message, stderr).is_err() {
                            let fallback = message.to_string();
                            let _ = writeln!(stderr.writer_mut(), "{}", fallback);
                        }
                        return 1;
                    }
                };

                let list_options = ModuleListOptions::default().suppress_motd(no_motd);
                return match run_module_list_with_password_and_options(
                    request,
                    list_options,
                    password_override,
                    timeout_setting,
                ) {
                    Ok(list) => {
                        if render_module_list(stdout, stderr.writer_mut(), &list, no_motd).is_err()
                        {
                            1
                        } else {
                            0
                        }
                    }
                    Err(error) => {
                        if write_message(error.message(), stderr).is_err() {
                            let _ = writeln!(
                                stderr.writer_mut(),
                                "rsync error: daemon functionality is unavailable in this build (code {})",
                                error.exit_code()
                            );
                        }
                        error.exit_code()
                    }
                };
            }
            Ok(None) => {}
            Err(error) => {
                if write_message(error.message(), stderr).is_err() {
                    let _ = writeln!(stderr.writer_mut(), "{}", error);
                }
                return error.exit_code();
            }
        }
    }

    let files_from_used = !files_from.is_empty();
    let implied_dirs_option = implied_dirs;
    let implied_dirs = implied_dirs_option.unwrap_or(true);
    let requires_remote_fallback = transfer_requires_remote(&remainder, &file_list_operands);
    let fallback_required = requires_remote_fallback;

    let fallback_args = if fallback_required {
        let mut fallback_info_flags = info.clone();
        if protect_args.unwrap_or(false)
            && matches!(progress_setting, ProgressSetting::Unspecified)
            && !info_flags_include_progress(&fallback_info_flags)
        {
            fallback_info_flags.push(OsString::from("progress2"));
        }
        let delete_for_fallback = delete_mode.is_enabled() || delete_excluded;
        let daemon_password = match password_file.as_deref() {
            Some(path) if path == Path::new("-") => match load_password_file(path) {
                Ok(bytes) => Some(bytes),
                Err(message) => {
                    if write_message(&message, stderr).is_err() {
                        let fallback = message.to_string();
                        let _ = writeln!(stderr.writer_mut(), "{fallback}");
                    }
                    return 1;
                }
            },
            _ => None,
        };
        Some(RemoteFallbackArgs {
            dry_run,
            list_only,
            remote_shell: remote_shell.clone(),
            protect_args,
            archive,
            delete: delete_for_fallback,
            delete_mode,
            delete_excluded,
            checksum,
            size_only,
            ignore_existing,
            update,
            compress,
            compress_disabled,
            compress_level: compress_level_cli.clone(),
            owner,
            group,
            perms,
            times,
            omit_dir_times,
            numeric_ids: numeric_ids_option,
            copy_links,
            copy_dirlinks,
            sparse,
            devices,
            specials,
            relative,
            implied_dirs: implied_dirs_option,
            verbosity,
            progress: progress_mode.is_some(),
            stats,
            partial,
            partial_dir: partial_dir.clone(),
            remove_source_files,
            inplace,
            msgs_to_stderr,
            whole_file: whole_file_option,
            bwlimit: bwlimit.clone(),
            excludes: excludes.clone(),
            includes: includes.clone(),
            exclude_from: exclude_from.clone(),
            include_from: include_from.clone(),
            filters: filters.clone(),
            info_flags: fallback_info_flags,
            files_from_used,
            file_list_entries: file_list_operands.clone(),
            from0,
            password_file: password_file.clone(),
            daemon_password,
            protocol: desired_protocol,
            timeout: timeout_setting,
            out_format: out_format.clone(),
            no_motd,
            fallback_binary: None,
            remainder: remainder.clone(),
            #[cfg(feature = "acl")]
            acls,
            #[cfg(feature = "xattr")]
            xattrs,
        })
    } else {
        None
    };

    let numeric_ids = numeric_ids_option.unwrap_or(false);

    if !fallback_required {
        if desired_protocol.is_some() {
            let message = rsync_error!(
                1,
                "the --protocol option may only be used when accessing an rsync daemon"
            )
            .with_role(Role::Client);
            if write_message(&message, stderr).is_err() {
                let _ = writeln!(
                    stderr.writer_mut(),
                    "the --protocol option may only be used when accessing an rsync daemon"
                );
            }
            return 1;
        }

        if password_file.is_some() {
            let message = rsync_error!(
                1,
                "the --password-file option may only be used when accessing an rsync daemon"
            )
            .with_role(Role::Client);
            if write_message(&message, stderr).is_err() {
                let _ = writeln!(
                    stderr.writer_mut(),
                    "the --password-file option may only be used when accessing an rsync daemon"
                );
            }
            return 1;
        }
    }

    let mut transfer_operands = Vec::with_capacity(file_list_operands.len() + remainder.len());
    transfer_operands.append(&mut file_list_operands);
    transfer_operands.extend(remainder);

    let preserve_owner = owner.unwrap_or(archive);
    let preserve_group = group.unwrap_or(archive);
    let preserve_permissions = perms.unwrap_or(archive);
    let preserve_times = times.unwrap_or(archive);
    let omit_dir_times_setting = omit_dir_times.unwrap_or(false);
    let preserve_devices = devices.unwrap_or(archive);
    let preserve_specials = specials.unwrap_or(archive);
    let sparse = sparse.unwrap_or(false);
    let copy_links = copy_links.unwrap_or(false);
    let relative = relative.unwrap_or(false);

    let mut builder = ClientConfig::builder()
        .transfer_args(transfer_operands)
        .dry_run(dry_run)
        .list_only(list_only)
        .delete(delete_mode.is_enabled() || delete_excluded)
        .delete_excluded(delete_excluded)
        .bandwidth_limit(bandwidth_limit)
        .compression_setting(compression_setting)
        .compress(compress)
        .compression_level(compression_level_override)
        .owner(preserve_owner)
        .group(preserve_group)
        .permissions(preserve_permissions)
        .times(preserve_times)
        .omit_dir_times(omit_dir_times_setting)
        .devices(preserve_devices)
        .specials(preserve_specials)
        .checksum(checksum)
        .size_only(size_only)
        .ignore_existing(ignore_existing)
        .update(update)
        .numeric_ids(numeric_ids)
        .sparse(sparse)
        .copy_links(copy_links)
        .copy_dirlinks(copy_dirlinks)
        .relative_paths(relative)
        .implied_dirs(implied_dirs)
        .verbosity(verbosity)
        .progress(progress_mode.is_some())
        .stats(stats)
        .partial(partial)
        .partial_directory(partial_dir.clone())
        .remove_source_files(remove_source_files)
        .inplace(inplace.unwrap_or(false))
        .whole_file(whole_file_option.unwrap_or(true))
        .timeout(timeout_setting);
    #[cfg(feature = "acl")]
    {
        builder = builder.acls(preserve_acls);
    }
    #[cfg(feature = "xattr")]
    {
        builder = builder.xattrs(xattrs.unwrap_or(false));
    }

    builder = match delete_mode {
        DeleteMode::Before => builder.delete_before(true),
        DeleteMode::After => builder.delete_after(true),
        DeleteMode::Delay => builder.delete_delay(true),
        DeleteMode::During | DeleteMode::Disabled => builder,
    };

    let force_event_collection =
        out_format_template.is_some() || !matches!(name_level, NameOutputLevel::Disabled);
    builder = builder.force_event_collection(force_event_collection);

    let mut filter_rules = Vec::new();
    if let Err(message) =
        append_filter_rules_from_files(&mut filter_rules, &exclude_from, FilterRuleKind::Exclude)
    {
        if write_message(&message, stderr).is_err() {
            let fallback = message.to_string();
            let _ = writeln!(stderr.writer_mut(), "{}", fallback);
        }
        return 1;
    }
    filter_rules.extend(
        excludes
            .into_iter()
            .map(|pattern| FilterRuleSpec::exclude(os_string_to_pattern(pattern))),
    );
    if let Err(message) =
        append_filter_rules_from_files(&mut filter_rules, &include_from, FilterRuleKind::Include)
    {
        if write_message(&message, stderr).is_err() {
            let fallback = message.to_string();
            let _ = writeln!(stderr.writer_mut(), "{}", fallback);
        }
        return 1;
    }
    filter_rules.extend(
        includes
            .into_iter()
            .map(|pattern| FilterRuleSpec::include(os_string_to_pattern(pattern))),
    );
    let mut merge_stack = Vec::new();
    let merge_base = env::current_dir().unwrap_or_else(|_| PathBuf::from("."));
    for filter in filters {
        match parse_filter_directive(filter.as_os_str()) {
            Ok(FilterDirective::Rule(spec)) => filter_rules.push(spec),
            Ok(FilterDirective::Merge(directive)) => {
                let effective_options =
                    merge_directive_options(&DirMergeOptions::default(), &directive);
                if let Err(message) = apply_merge_directive(
                    directive,
                    merge_base.as_path(),
                    &mut filter_rules,
                    &mut merge_stack,
                ) {
                    if write_message(&message, stderr).is_err() {
                        let _ = writeln!(stderr.writer_mut(), "{}", message);
                    }
                    return 1;
                }
            }
            Ok(FilterDirective::Clear) => filter_rules.clear(),
            Err(message) => {
                if write_message(&message, stderr).is_err() {
                    let _ = writeln!(stderr.writer_mut(), "{}", message);
                }
                return 1;
            }
        }
    }
    if !filter_rules.is_empty() {
        builder = builder.extend_filter_rules(filter_rules);
    }

    let config = builder.build();

    if let Some(args) = fallback_args {
        let outcome = {
            let mut stderr_writer = stderr.writer_mut();
            run_client_or_fallback(
                config,
                None,
                Some(RemoteFallbackContext::new(stdout, &mut stderr_writer, args)),
            )
        };

        return match outcome {
            Ok(ClientOutcome::Fallback(summary)) => summary.exit_code(),
            Ok(ClientOutcome::Local(_)) => {
                unreachable!("local outcome returned without fallback context")
            }
            Err(error) => {
                if write_message(error.message(), stderr).is_err() {
                    let fallback = error.message().to_string();
                    let _ = writeln!(stderr.writer_mut(), "{}", fallback);
                }
                error.exit_code()
            }
        };
    }

    let mut live_progress = if let Some(mode) = progress_mode {
        Some(with_output_writer(
            stdout,
            stderr,
            msgs_to_stderr,
            |writer| LiveProgress::new(writer, mode),
        ))
    } else {
        None
    };

    let result = {
        let observer = live_progress
            .as_mut()
            .map(|observer| observer as &mut dyn ClientProgressObserver);
        run_client_or_fallback::<io::Sink, io::Sink>(config, observer, None)
    };

    match result {
        Ok(ClientOutcome::Local(summary)) => {
            let summary = *summary;
            let progress_rendered_live = live_progress.as_ref().is_some_and(LiveProgress::rendered);

            if let Some(observer) = live_progress {
                if let Err(error) = observer.finish() {
                    let _ = with_output_writer(stdout, stderr, msgs_to_stderr, |writer| {
                        writeln!(writer, "warning: failed to render progress output: {error}")
                    });
                }
            }

            if let Err(error) = with_output_writer(stdout, stderr, msgs_to_stderr, |writer| {
                emit_transfer_summary(
                    &summary,
                    verbosity,
                    progress_mode,
                    stats,
                    progress_rendered_live,
                    list_only,
                    out_format_template.as_ref(),
                    name_level,
                    name_overridden,
                    writer,
                )
            }) {
                let _ = with_output_writer(stdout, stderr, msgs_to_stderr, |writer| {
                    writeln!(
                        writer,
                        "warning: failed to render transfer summary: {error}"
                    )
                });
            }
            0
        }
        Ok(ClientOutcome::Fallback(_)) => {
            unreachable!("fallback outcome returned without fallback args")
        }
        Err(error) => {
            if let Some(observer) = live_progress {
                if let Err(err) = observer.finish() {
                    let _ = with_output_writer(stdout, stderr, msgs_to_stderr, |writer| {
                        writeln!(writer, "warning: failed to render progress output: {err}")
                    });
                }
            }

            if write_message(error.message(), stderr).is_err() {
                let _ = writeln!(
                    stderr.writer_mut(),
                    "rsync error: client functionality is unavailable in this build (code 1)",
                );
            }
            error.exit_code()
        }
    }
}

/// Emits verbose, statistics, and progress-oriented output derived from a [`ClientSummary`].
struct LiveProgress<'a> {
    writer: &'a mut dyn Write,
    rendered: bool,
    error: Option<io::Error>,
    active_path: Option<PathBuf>,
    line_active: bool,
    mode: ProgressMode,
}

impl<'a> LiveProgress<'a> {
    fn new(writer: &'a mut dyn Write, mode: ProgressMode) -> Self {
        Self {
            writer,
            rendered: false,
            error: None,
            active_path: None,
            line_active: false,
            mode,
        }
    }

    fn rendered(&self) -> bool {
        self.rendered
    }

    fn record_error(&mut self, error: io::Error) {
        if self.error.is_none() {
            self.error = Some(error);
        }
    }

    fn finish(self) -> io::Result<()> {
        if let Some(error) = self.error {
            return Err(error);
        }

        if self.line_active {
            writeln!(self.writer)?;
        }

        Ok(())
    }
}

impl<'a> ClientProgressObserver for LiveProgress<'a> {
    fn on_progress(&mut self, update: &ClientProgressUpdate) {
        if self.error.is_some() {
            return;
        }

        let total = update.total().max(update.index());
        let remaining = total.saturating_sub(update.index());

        let write_result = match self.mode {
            ProgressMode::PerFile => (|| -> io::Result<()> {
                let event = update.event();
                let relative = event.relative_path();
                let path_changed = self.active_path.as_deref() != Some(relative);

                if path_changed {
                    if self.line_active {
                        writeln!(self.writer)?;
                        self.line_active = false;
                    }
                    writeln!(self.writer, "{}", relative.display())?;
                    self.active_path = Some(relative.to_path_buf());
                }

                let bytes = event.bytes_transferred();
                let size_field = format!("{:>15}", format_progress_bytes(bytes));
                let percent = format_progress_percent(bytes, update.total_bytes());
                let percent_field = format!("{:>4}", percent);
                let rate_field = format!("{:>12}", format_progress_rate(bytes, event.elapsed()));
                let elapsed_field = format!("{:>11}", format_progress_elapsed(event.elapsed()));
                let xfr_index = update.index();

                if self.line_active {
                    write!(self.writer, "\r")?;
                }

                write!(
                    self.writer,
                    "{size_field} {percent_field} {rate_field} {elapsed_field} (xfr#{xfr_index}, to-chk={remaining}/{total})"
                )?;

                if update.is_final() {
                    writeln!(self.writer)?;
                    self.line_active = false;
                    self.active_path = None;
                } else {
                    self.line_active = true;
                }
                Ok(())
            })(),
            ProgressMode::Overall => (|| -> io::Result<()> {
                let bytes = update.overall_transferred();
                let size_field = format!("{:>15}", format_progress_bytes(bytes));
                let percent_field = format!(
                    "{:>4}",
                    format_progress_percent(bytes, update.overall_total_bytes())
                );
                let rate_field = format!(
                    "{:>12}",
                    format_progress_rate(bytes, update.overall_elapsed())
                );
                let elapsed_field =
                    format!("{:>11}", format_progress_elapsed(update.overall_elapsed()));
                let xfr_index = update.index();

                if self.line_active {
                    write!(self.writer, "\r")?;
                }

                write!(
                    self.writer,
                    "{size_field} {percent_field} {rate_field} {elapsed_field} (xfr#{xfr_index}, to-chk={remaining}/{total})"
                )?;

                if update.remaining() == 0 && update.is_final() {
                    writeln!(self.writer)?;
                    self.line_active = false;
                } else {
                    self.line_active = true;
                }
                self.active_path = None;
                Ok(())
            })(),
        };

        match write_result {
            Ok(()) => {
                self.rendered = true;
            }
            Err(error) => self.record_error(error),
        }
    }
}

#[allow(clippy::too_many_arguments)]
fn emit_transfer_summary(
    summary: &ClientSummary,
    verbosity: u8,
    progress_mode: Option<ProgressMode>,
    stats: bool,
    progress_already_rendered: bool,
    list_only: bool,
    out_format: Option<&OutFormat>,
    name_level: NameOutputLevel,
    name_overridden: bool,
    writer: &mut dyn Write,
) -> io::Result<()> {
    let events = summary.events();

    if list_only {
        let mut wrote_listing = false;
        if !events.is_empty() {
            emit_list_only(events, writer)?;
            wrote_listing = true;
        }

        if stats {
            if wrote_listing {
                writeln!(writer)?;
            }
            emit_stats(summary, writer)?;
        } else if verbosity > 0 {
            if wrote_listing {
                writeln!(writer)?;
            }
            emit_totals(summary, writer)?;
        }

        return Ok(());
    }

    let formatted_rendered = if let Some(format) = out_format {
        if events.is_empty() {
            false
        } else {
            emit_out_format(events, format, writer)?;
            true
        }
    } else {
        false
    };

    let progress_rendered = if progress_already_rendered {
        true
    } else if matches!(progress_mode, Some(ProgressMode::PerFile)) && !events.is_empty() {
        emit_progress(events, writer)?
    } else {
        false
    };

    let name_enabled = !matches!(name_level, NameOutputLevel::Disabled);
    let emit_verbose_listing = out_format.is_none()
        && !events.is_empty()
        && ((verbosity > 0
            && (!name_overridden || name_enabled)
            && (!progress_rendered || verbosity > 1))
            || (verbosity == 0 && name_enabled));

    if formatted_rendered && (emit_verbose_listing || stats || verbosity > 0) {
        writeln!(writer)?;
    }

    if progress_rendered && (emit_verbose_listing || stats || verbosity > 0) {
        writeln!(writer)?;
    }

    if emit_verbose_listing {
        emit_verbose(events, verbosity, name_level, name_overridden, writer)?;
        if stats {
            writeln!(writer)?;
        }
    }

    if stats {
        emit_stats(summary, writer)?;
    } else if verbosity > 0 || (verbosity == 0 && name_enabled) {
        emit_totals(summary, writer)?;
    }

    Ok(())
}

fn emit_list_only<W: Write + ?Sized>(events: &[ClientEvent], stdout: &mut W) -> io::Result<()> {
    for event in events {
        if !list_only_event(event.kind()) {
            continue;
        }

        if let Some(metadata) = event.metadata() {
            let permissions = format_list_permissions(metadata);
            let size = format_list_size(metadata.length());
            let timestamp = format_list_timestamp(metadata.modified());
            let mut rendered = event.relative_path().to_string_lossy().into_owned();
            if metadata.kind().is_symlink() {
                if let Some(target) = metadata.symlink_target() {
                    rendered.push_str(" -> ");
                    rendered.push_str(&target.to_string_lossy());
                }
            }

            writeln!(stdout, "{permissions} {size} {timestamp} {rendered}")?;
        } else {
            let rendered = event.relative_path().to_string_lossy().into_owned();
            writeln!(
                stdout,
                "?????????? {:>15} {} {rendered}",
                "?",
                format_list_timestamp(None),
            )?;
        }
    }

    Ok(())
}

fn list_only_event(kind: &ClientEventKind) -> bool {
    matches!(
        kind,
        ClientEventKind::DataCopied
            | ClientEventKind::MetadataReused
            | ClientEventKind::HardLink
            | ClientEventKind::SymlinkCopied
            | ClientEventKind::FifoCopied
            | ClientEventKind::DeviceCopied
            | ClientEventKind::DirectoryCreated
    )
}

fn format_list_permissions(metadata: &ClientEntryMetadata) -> String {
    let type_char = match metadata.kind() {
        ClientEntryKind::File => '-',
        ClientEntryKind::Directory => 'd',
        ClientEntryKind::Symlink => 'l',
        ClientEntryKind::Fifo => 'p',
        ClientEntryKind::CharDevice => 'c',
        ClientEntryKind::BlockDevice => 'b',
        ClientEntryKind::Socket => 's',
        ClientEntryKind::Other => '?',
    };

    let mut symbols = ['-'; 10];
    symbols[0] = type_char;

    if let Some(mode) = metadata.mode() {
        const PERMISSION_MASKS: [(usize, u32, char); 9] = [
            (1, 0o400, 'r'),
            (2, 0o200, 'w'),
            (3, 0o100, 'x'),
            (4, 0o040, 'r'),
            (5, 0o020, 'w'),
            (6, 0o010, 'x'),
            (7, 0o004, 'r'),
            (8, 0o002, 'w'),
            (9, 0o001, 'x'),
        ];

        for &(index, mask, ch) in &PERMISSION_MASKS {
            if mode & mask != 0 {
                symbols[index] = ch;
            }
        }

        if mode & 0o4000 != 0 {
            symbols[3] = match symbols[3] {
                'x' => 's',
                '-' => 'S',
                other => other,
            };
        }

        if mode & 0o2000 != 0 {
            symbols[6] = match symbols[6] {
                'x' => 's',
                '-' => 'S',
                other => other,
            };
        }

        if mode & 0o1000 != 0 {
            symbols[9] = match symbols[9] {
                'x' => 't',
                '-' => 'T',
                other => other,
            };
        }
    }

    symbols.iter().collect()
}

fn format_list_timestamp(modified: Option<SystemTime>) -> String {
    if let Some(time) = modified {
        if let Ok(datetime) = OffsetDateTime::from(time).format(LIST_TIMESTAMP_FORMAT) {
            return datetime;
        }
    }
    "1970/01/01 00:00:00".to_string()
}

fn format_list_size(size: u64) -> String {
    let mut digits = size.to_string();
    let mut groups = Vec::new();

    while digits.len() > 3 {
        let chunk = digits.split_off(digits.len() - 3);
        groups.push(chunk);
    }

    groups.push(digits);
    groups.reverse();
    let with_commas = groups.join(",");
    format!("{with_commas:>15}")
}

/// Returns whether the provided event kind should be reflected in progress output.
fn is_progress_event(kind: &ClientEventKind) -> bool {
    kind.is_progress()
}

/// Formats a byte count using thousands separators, mirroring upstream rsync progress lines.
fn format_progress_bytes(bytes: u64) -> String {
    if bytes == 0 {
        return "0".to_string();
    }

    let mut value = bytes;
    let mut parts = Vec::new();
    while value > 0 {
        let chunk = value % 1_000;
        value /= 1_000;
        if value == 0 {
            parts.push(chunk.to_string());
        } else {
            parts.push(format!("{chunk:03}"));
        }
    }
    parts.reverse();
    parts.join(",")
}

/// Formats a progress percentage, producing the upstream `??%` placeholder when totals are
/// unavailable.
fn format_progress_percent(bytes: u64, total: Option<u64>) -> String {
    match total {
        Some(total_bytes) if total_bytes > 0 => {
            let capped = bytes.min(total_bytes);
            let percent = (capped.saturating_mul(100)) / total_bytes;
            format!("{percent}%")
        }
        Some(_) => "100%".to_string(),
        None => "??%".to_string(),
    }
}

/// Formats a transfer rate in the `kB/s`, `MB/s`, or `GB/s` ranges.
fn format_progress_rate(bytes: u64, elapsed: Duration) -> String {
    const KIB: f64 = 1024.0;
    const MIB: f64 = KIB * 1024.0;
    const GIB: f64 = MIB * 1024.0;

    if bytes == 0 || elapsed.is_zero() {
        return "0.00kB/s".to_string();
    }

    let seconds = elapsed.as_secs_f64();
    if seconds <= 0.0 {
        return "0.00kB/s".to_string();
    }

    let bytes_per_second = bytes as f64 / seconds;
    let (value, unit) = if bytes_per_second >= GIB {
        (bytes_per_second / GIB, "GB/s")
    } else if bytes_per_second >= MIB {
        (bytes_per_second / MIB, "MB/s")
    } else {
        (bytes_per_second / KIB, "kB/s")
    };

    format!("{value:.2}{unit}")
}

/// Formats an elapsed duration as `H:MM:SS`, matching rsync's progress output.
fn format_progress_elapsed(elapsed: Duration) -> String {
    let total_seconds = elapsed.as_secs();
    let hours = total_seconds / 3_600;
    let minutes = (total_seconds % 3_600) / 60;
    let seconds = total_seconds % 60;
    format!("{hours}:{minutes:02}:{seconds:02}")
}

/// Renders progress lines for the provided transfer events.
fn emit_progress<W: Write + ?Sized>(events: &[ClientEvent], stdout: &mut W) -> io::Result<bool> {
    let progress_events: Vec<_> = events
        .iter()
        .filter(|event| is_progress_event(event.kind()))
        .collect();

    if progress_events.is_empty() {
        return Ok(false);
    }

    let total = progress_events.len();

    for (index, event) in progress_events.into_iter().enumerate() {
        writeln!(stdout, "{}", event.relative_path().display())?;

        let bytes = event.bytes_transferred();
        let size_field = format!("{:>15}", format_progress_bytes(bytes));
        let percent_hint = matches!(event.kind(), ClientEventKind::DataCopied).then_some(bytes);
        let percent_field = format!("{:>4}", format_progress_percent(bytes, percent_hint));
        let rate_field = format!("{:>12}", format_progress_rate(bytes, event.elapsed()));
        let elapsed_field = format!("{:>11}", format_progress_elapsed(event.elapsed()));
        let remaining = total - index - 1;
        let xfr_index = index + 1;

        writeln!(
            stdout,
            "{size_field} {percent_field} {rate_field} {elapsed_field} (xfr#{xfr_index}, to-chk={remaining}/{total})"
        )?;
    }

    Ok(true)
}

/// Emits a statistics summary mirroring the subset of counters supported by the local engine.
fn emit_stats<W: Write + ?Sized>(summary: &ClientSummary, stdout: &mut W) -> io::Result<()> {
    let files = summary.files_copied();
    let files_total = summary.regular_files_total();
    let directories = summary.directories_created();
    let directories_total = summary.directories_total();
    let symlinks = summary.symlinks_copied();
    let symlinks_total = summary.symlinks_total();
    let devices = summary.devices_created();
    let devices_total = summary.devices_total();
    let fifos = summary.fifos_created();
    let fifos_total = summary.fifos_total();
    let hard_links = summary.hard_links_created();
    let deleted = summary.items_deleted();
    let transferred = summary.bytes_copied();
    let compressed = summary.compressed_bytes().unwrap_or(transferred);
    let total_size = summary.total_source_bytes();
    let matched_bytes = total_size.saturating_sub(transferred);
    let file_list_size = summary.file_list_size();
    let file_list_generation = summary.file_list_generation_time().as_secs_f64();
    let file_list_transfer = summary.file_list_transfer_time().as_secs_f64();

    let special_total = devices_total.saturating_add(fifos_total);
    let special_created = devices.saturating_add(fifos);
    let total_entries = files_total
        .saturating_add(directories_total)
        .saturating_add(symlinks_total)
        .saturating_add(special_total);
    let created_total = files
        .saturating_add(directories)
        .saturating_add(symlinks)
        .saturating_add(special_created);

    let files_breakdown = format_stat_categories(&[
        ("reg", files_total),
        ("dir", directories_total),
        ("link", symlinks_total),
        ("special", special_total),
    ]);
    let created_breakdown = format_stat_categories(&[
        ("reg", files),
        ("dir", directories),
        ("link", symlinks),
        ("special", special_created),
    ]);

    writeln!(stdout, "Number of files: {total_entries}{files_breakdown}")?;
    writeln!(
        stdout,
        "Number of created files: {created_total}{created_breakdown}"
    )?;
    writeln!(stdout, "Number of deleted files: {deleted}")?;
    writeln!(stdout, "Number of regular files transferred: {files}")?;
    writeln!(stdout, "Number of hard links: {hard_links}")?;
    writeln!(stdout, "Total file size: {total_size} bytes")?;
    writeln!(stdout, "Total transferred file size: {transferred} bytes")?;
    writeln!(stdout, "Literal data: {transferred} bytes")?;
    writeln!(stdout, "Matched data: {matched_bytes} bytes")?;
    writeln!(stdout, "File list size: {file_list_size}")?;
    writeln!(
        stdout,
        "File list generation time: {file_list_generation:.3} seconds"
    )?;
    writeln!(
        stdout,
        "File list transfer time: {file_list_transfer:.3} seconds"
    )?;
    writeln!(stdout, "Total bytes sent: {compressed}")?;
    writeln!(stdout, "Total bytes received: 0")?;
    writeln!(stdout)?;

    emit_totals(summary, stdout)
}

fn format_stat_categories(categories: &[(&str, u64)]) -> String {
    let parts: Vec<String> = categories
        .iter()
        .filter_map(|(label, count)| (*count > 0).then(|| format!("{label}: {count}")))
        .collect();
    if parts.is_empty() {
        String::new()
    } else {
        format!(" ({})", parts.join(", "))
    }
}

/// Emits the summary lines reported by verbose transfers.
fn emit_totals<W: Write + ?Sized>(summary: &ClientSummary, stdout: &mut W) -> io::Result<()> {
    let sent = summary
        .compressed_bytes()
        .unwrap_or_else(|| summary.bytes_copied());
    let received = 0u64;
    let total_size = summary.total_source_bytes();
    let elapsed = summary.total_elapsed();
    let seconds = elapsed.as_secs_f64();
    let rate = if seconds > 0.0 {
        (sent + received) as f64 / seconds
    } else {
        0.0
    };
    let transmitted = sent.saturating_add(received);
    let speedup = if transmitted > 0 {
        total_size as f64 / transmitted as f64
    } else {
        0.0
    };

    writeln!(
        stdout,
        "sent {sent} bytes  received {received} bytes  {rate:.2} bytes/sec"
    )?;
    writeln!(
        stdout,
        "total size is {total_size}  speedup is {speedup:.2}"
    )
}

/// Renders verbose listings for the provided transfer events.
fn emit_verbose<W: Write + ?Sized>(
    events: &[ClientEvent],
    verbosity: u8,
    name_level: NameOutputLevel,
    name_overridden: bool,
    stdout: &mut W,
) -> io::Result<()> {
    if matches!(name_level, NameOutputLevel::Disabled) && (verbosity == 0 || name_overridden) {
        return Ok(());
    }

    for event in events {
        let kind = event.kind();
        let include_for_name = event_matches_name_level(event, name_level);

        if verbosity == 0 {
            if !include_for_name {
                continue;
            }

            let mut rendered = event.relative_path().to_string_lossy().into_owned();
            if let Some(metadata) = event.metadata()
                && matches!(kind, ClientEventKind::SymlinkCopied)
                && let Some(target) = metadata.symlink_target()
            {
                rendered.push_str(" -> ");
                rendered.push_str(&target.to_string_lossy());
            }
            writeln!(stdout, "{rendered}")?;
            continue;
        }

        if name_overridden && !include_for_name {
            continue;
        }

        match kind {
            ClientEventKind::SkippedExisting => {
                writeln!(
                    stdout,
                    "skipping existing file \"{}\"",
                    event.relative_path().display()
                )?;
                continue;
            }
            ClientEventKind::SkippedNewerDestination => {
                writeln!(
                    stdout,
                    "skipping newer destination file \"{}\"",
                    event.relative_path().display()
                )?;
                continue;
            }
            ClientEventKind::SkippedNonRegular => {
                writeln!(
                    stdout,
                    "skipping non-regular file \"{}\"",
                    event.relative_path().display()
                )?;
                continue;
            }
            _ => {}
        }

        let mut rendered = event.relative_path().to_string_lossy().into_owned();
        if let Some(metadata) = event.metadata()
            && matches!(kind, ClientEventKind::SymlinkCopied)
            && let Some(target) = metadata.symlink_target()
        {
            rendered.push_str(" -> ");
            rendered.push_str(&target.to_string_lossy());
        }

        if verbosity == 1 {
            writeln!(stdout, "{rendered}")?;
            continue;
        }

        let descriptor = describe_event_kind(kind);
        let bytes = event.bytes_transferred();
        if bytes > 0 {
            if let Some(rate) = compute_rate(bytes, event.elapsed()) {
                writeln!(
                    stdout,
                    "{descriptor}: {rendered} ({} bytes, {rate:.1} B/s)",
                    bytes
                )?;
            } else {
                writeln!(stdout, "{descriptor}: {rendered} ({} bytes)", bytes)?;
            }
        } else {
            writeln!(stdout, "{descriptor}: {rendered}")?;
        }
    }
    Ok(())
}

fn event_matches_name_level(event: &ClientEvent, level: NameOutputLevel) -> bool {
    match level {
        NameOutputLevel::Disabled => false,
        NameOutputLevel::UpdatedOnly => matches!(
            event.kind(),
            ClientEventKind::DataCopied
                | ClientEventKind::HardLink
                | ClientEventKind::SymlinkCopied
                | ClientEventKind::FifoCopied
                | ClientEventKind::DeviceCopied
                | ClientEventKind::DirectoryCreated
                | ClientEventKind::SourceRemoved
        ),
        NameOutputLevel::UpdatedAndUnchanged => matches!(
            event.kind(),
            ClientEventKind::DataCopied
                | ClientEventKind::MetadataReused
                | ClientEventKind::HardLink
                | ClientEventKind::SymlinkCopied
                | ClientEventKind::FifoCopied
                | ClientEventKind::DeviceCopied
                | ClientEventKind::DirectoryCreated
                | ClientEventKind::SourceRemoved
        ),
    }
}

/// Maps an event kind to a human-readable description.
fn describe_event_kind(kind: &ClientEventKind) -> &'static str {
    match kind {
        ClientEventKind::DataCopied => "copied",
        ClientEventKind::MetadataReused => "metadata reused",
        ClientEventKind::HardLink => "hard link",
        ClientEventKind::SymlinkCopied => "symlink",
        ClientEventKind::FifoCopied => "fifo",
        ClientEventKind::DeviceCopied => "device",
        ClientEventKind::DirectoryCreated => "directory",
        ClientEventKind::SkippedExisting => "skipped existing file",
        ClientEventKind::SkippedNonRegular => "skipped non-regular file",
        ClientEventKind::SkippedNewerDestination => "skipped newer destination file",
        ClientEventKind::EntryDeleted => "deleted",
        ClientEventKind::SourceRemoved => "source removed",
    }
}

/// Computes the throughput in bytes per second for the provided measurements.
fn compute_rate(bytes: u64, elapsed: Duration) -> Option<f64> {
    if elapsed.is_zero() {
        return None;
    }

    let seconds = elapsed.as_secs_f64();
    if seconds <= 0.0 {
        None
    } else {
        Some(bytes as f64 / seconds)
    }
}

/// Converts a numeric exit code into an [`std::process::ExitCode`].
#[must_use]
pub fn exit_code_from(status: i32) -> std::process::ExitCode {
    let clamped = status.clamp(0, MAX_EXIT_CODE);
    std::process::ExitCode::from(clamped as u8)
}

fn parse_protocol_version_arg(value: &OsStr) -> Result<ProtocolVersion, Message> {
    let text = value.to_string_lossy();
    let trimmed = text.trim_matches(|ch: char| ch.is_ascii_whitespace());
    let display = if trimmed.is_empty() {
        text.as_ref()
    } else {
        trimmed
    };

    match ProtocolVersion::from_str(text.as_ref()) {
        Ok(version) => Ok(version),
        Err(error) => {
            let supported = supported_protocols_list();
            let mut detail = match error.kind() {
                ParseProtocolVersionErrorKind::Empty => {
                    "protocol value must not be empty".to_string()
                }
                ParseProtocolVersionErrorKind::InvalidDigit => {
                    "protocol version must be an unsigned integer".to_string()
                }
                ParseProtocolVersionErrorKind::Negative => {
                    "protocol version cannot be negative".to_string()
                }
                ParseProtocolVersionErrorKind::Overflow => {
                    "protocol version value exceeds 255".to_string()
                }
                ParseProtocolVersionErrorKind::UnsupportedRange(value) => {
                    let (oldest, newest) = ProtocolVersion::supported_range_bounds();
                    format!(
                        "protocol version {} is outside the supported range {}-{}",
                        value, oldest, newest
                    )
                }
            };
            if !detail.is_empty() {
                detail.push_str("; ");
            }
            detail.push_str(&format!("supported protocols are {}", supported));

            Err(rsync_error!(
                1,
                format!("invalid protocol version '{}': {}", display, detail)
            )
            .with_role(Role::Client))
        }
    }
}

fn supported_protocols_list() -> String {
    let values: Vec<String> = ProtocolVersion::supported_protocol_numbers()
        .iter()
        .map(|value| value.to_string())
        .collect();
    values.join(", ")
}

fn parse_timeout_argument(value: &OsStr) -> Result<TransferTimeout, Message> {
    let text = value.to_string_lossy();
    let trimmed = text.trim_matches(|ch: char| ch.is_ascii_whitespace());
    let display = if trimmed.is_empty() {
        text.as_ref()
    } else {
        trimmed
    };

    if trimmed.is_empty() {
        return Err(rsync_error!(1, "timeout value must not be empty").with_role(Role::Client));
    }

    if trimmed.starts_with('-') {
        return Err(rsync_error!(
            1,
            format!(
                "invalid timeout '{}': timeout must be non-negative",
                display
            )
        )
        .with_role(Role::Client));
    }

    let normalized = trimmed.strip_prefix('+').unwrap_or(trimmed);

    match normalized.parse::<u64>() {
        Ok(0) => Ok(TransferTimeout::Disabled),
        Ok(value) => Ok(TransferTimeout::Seconds(
            NonZeroU64::new(value).expect("non-zero ensured"),
        )),
        Err(error) => {
            let detail = match error.kind() {
                IntErrorKind::InvalidDigit => "timeout must be an unsigned integer",
                IntErrorKind::PosOverflow | IntErrorKind::NegOverflow => {
                    "timeout value exceeds the supported range"
                }
                IntErrorKind::Empty => "timeout value must not be empty",
                _ => "timeout value is invalid",
            };
            Err(
                rsync_error!(1, format!("invalid timeout '{}': {}", display, detail))
                    .with_role(Role::Client),
            )
        }
    }
}

impl Default for ProgressSetting {
    fn default() -> Self {
        Self::Unspecified
    }
}

#[derive(Default)]
struct InfoFlagSettings {
    progress: ProgressSetting,
    stats: Option<bool>,
    name: Option<NameOutputLevel>,
    help_requested: bool,
}

impl InfoFlagSettings {
    fn enable_all(&mut self) {
        self.progress = ProgressSetting::PerFile;
        self.stats = Some(true);
        self.name = Some(NameOutputLevel::UpdatedAndUnchanged);
    }

    fn disable_all(&mut self) {
        self.progress = ProgressSetting::Disabled;
        self.stats = Some(false);
        self.name = Some(NameOutputLevel::Disabled);
    }

    fn apply(&mut self, token: &str, display: &str) -> Result<(), Message> {
        let lower = token.to_ascii_lowercase();
        match lower.as_str() {
            "help" => {
                self.help_requested = true;
                Ok(())
            }
            "all" | "1" => {
                self.enable_all();
                Ok(())
            }
            "none" | "0" => {
                self.disable_all();
                Ok(())
            }
            "progress" | "progress1" => {
                self.progress = ProgressSetting::PerFile;
                Ok(())
            }
            "progress2" => {
                self.progress = ProgressSetting::Overall;
                Ok(())
            }
            "progress0" | "noprogress" | "-progress" => {
                self.progress = ProgressSetting::Disabled;
                Ok(())
            }
            "stats" | "stats1" => {
                self.stats = Some(true);
                Ok(())
            }
            "stats0" | "nostats" | "-stats" => {
                self.stats = Some(false);
                Ok(())
            }
            _ if lower.starts_with("name") => {
                let level = &lower[4..];
                let parsed = if level.is_empty() || level == "1" {
                    Some(NameOutputLevel::UpdatedOnly)
                } else if level == "0" {
                    Some(NameOutputLevel::Disabled)
                } else if level.chars().all(|ch| ch.is_ascii_digit()) {
                    Some(NameOutputLevel::UpdatedAndUnchanged)
                } else {
                    None
                };

                match parsed {
                    Some(level) => {
                        self.name = Some(level);
                        Ok(())
                    }
                    None => Err(info_flag_error(display)),
                }
            }
            _ => Err(info_flag_error(display)),
        }
    }
}

fn info_flag_error(display: &str) -> Message {
    rsync_error!(
        1,
        format!(
            "invalid --info flag '{display}': supported flags are all, none, name, name2, name0, progress, progress2, progress0, stats, and stats0"
        )
    )
    .with_role(Role::Client)
}

fn parse_info_flags(values: &[OsString]) -> Result<InfoFlagSettings, Message> {
    let mut settings = InfoFlagSettings::default();
    for value in values {
        let text = value.to_string_lossy();
        let trimmed = text.trim_matches(|ch: char| ch.is_ascii_whitespace());
        let display = if trimmed.is_empty() {
            text.as_ref()
        } else {
            trimmed
        };

        if trimmed.is_empty() {
            return Err(rsync_error!(1, "--info flag must not be empty").with_role(Role::Client));
        }

        settings.apply(trimmed, display)?;
    }

    Ok(settings)
}

fn info_flags_include_progress(flags: &[OsString]) -> bool {
    flags.iter().any(|value| {
        value
            .to_string_lossy()
            .split(',')
            .map(|token| token.trim())
            .filter(|token| !token.is_empty())
            .any(|token| {
                let normalized = token.to_ascii_lowercase();
                let without_dash = normalized.strip_prefix('-').unwrap_or(&normalized);
                let stripped = without_dash
                    .strip_prefix("no-")
                    .or_else(|| without_dash.strip_prefix("no"))
                    .unwrap_or(without_dash);
                stripped.starts_with("progress")
            })
    })
}

const INFO_HELP_TEXT: &str = "The following --info flags are supported:\n\
    all         Enable all informational output currently implemented.\n\
    none        Disable all informational output handled by this build.\n\
    name        Mention updated file and directory names.\n\
    name2       Mention updated and unchanged file and directory names.\n\
    name0       Disable file and directory name output.\n\
    progress    Enable per-file progress updates.\n\
    progress2   Enable overall transfer progress.\n\
    progress0   Disable progress reporting.\n\
    stats       Enable transfer statistics.\n\
    stats0      Disable transfer statistics.\n\
Flags may also be written with 'no' prefixes (for example, --info=noprogress).\n";

#[derive(Debug)]
struct UnsupportedOption {
    option: OsString,
}

impl UnsupportedOption {
    fn new(option: OsString) -> Self {
        Self { option }
    }

    fn to_message(&self) -> Message {
        let option = self.option.to_string_lossy();
        let text = format!(
            "unsupported option '{}': this build currently supports only {}",
            option, SUPPORTED_OPTIONS_LIST
        );
        rsync_error!(1, text).with_role(Role::Client)
    }

    fn fallback_text(&self) -> String {
        format!(
            "unsupported option '{}': this build currently supports only {}",
            self.option.to_string_lossy(),
            SUPPORTED_OPTIONS_LIST
        )
    }
}

fn is_option(argument: &OsStr) -> bool {
    let text = argument.to_string_lossy();
    let mut chars = text.chars();
    matches!(chars.next(), Some('-')) && chars.next().is_some()
}

fn extract_operands(arguments: Vec<OsString>) -> Result<Vec<OsString>, UnsupportedOption> {
    let mut operands = Vec::new();
    let mut accept_everything = false;

    for argument in arguments {
        if !accept_everything {
            if argument == "--" {
                accept_everything = true;
                continue;
            }

            if is_option(argument.as_os_str()) {
                return Err(UnsupportedOption::new(argument));
            }
        }

        operands.push(argument);
    }

    Ok(operands)
}

fn os_string_to_pattern(value: OsString) -> String {
    match value.into_string() {
        Ok(text) => text,
        Err(value) => value.to_string_lossy().into_owned(),
    }
}

#[derive(Clone, Debug, Eq, PartialEq)]
enum FilterDirective {
    Rule(FilterRuleSpec),
    Merge(MergeDirective),
    Clear,
}

#[derive(Clone, Debug, Eq, PartialEq)]
struct MergeDirective {
    source: OsString,
    enforced_kind: Option<FilterRuleKind>,
    options: DirMergeOptions,
}

impl MergeDirective {
    fn new(source: OsString, enforced_kind: Option<FilterRuleKind>) -> Self {
        let mut options = DirMergeOptions::default();
        options = match enforced_kind {
            Some(FilterRuleKind::Include) => {
                options.with_enforced_kind(Some(DirMergeEnforcedKind::Include))
            }
            Some(FilterRuleKind::Exclude) => {
                options.with_enforced_kind(Some(DirMergeEnforcedKind::Exclude))
            }
            _ => options,
        };

        Self {
            source,
            enforced_kind,
            options,
        }
    }

    fn with_options(mut self, options: DirMergeOptions) -> Self {
        self.options = options;
        self
    }

    fn source(&self) -> &OsStr {
        self.source.as_os_str()
    }

    fn options(&self) -> &DirMergeOptions {
        &self.options
    }
}

fn merge_directive_options(base: &DirMergeOptions, directive: &MergeDirective) -> DirMergeOptions {
    let mut options = base.clone();
    options = options.allow_list_clearing(true);
    if let Some(kind) = directive.enforced_kind() {
        if let Some(enforced) = filter_rule_kind_to_enforced_kind(kind) {
            options = options.with_enforced_kind(Some(enforced));
        }
    }
    options
}

fn filter_rule_kind_to_enforced_kind(kind: FilterRuleKind) -> Option<DirMergeEnforcedKind> {
    match kind {
        FilterRuleKind::Include => Some(DirMergeEnforcedKind::Include),
        FilterRuleKind::Exclude => Some(DirMergeEnforcedKind::Exclude),
        _ => None,
    }
}

fn parse_filter_shorthand(
    trimmed: &str,
    short: char,
    label: &str,
    builder: fn(String) -> FilterRuleSpec,
) -> Option<Result<FilterDirective, Message>> {
    let mut chars = trimmed.chars();
    let first = chars.next()?;
    if !first.eq_ignore_ascii_case(&short) {
        return None;
    }

    let remainder = chars.as_str();
    if remainder.is_empty() {
        let text = format!("filter rule '{trimmed}' is missing a pattern after '{label}'");
        let message = rsync_error!(1, text).with_role(Role::Client);
        return Some(Err(message));
    }

    if !remainder
        .chars()
        .next()
        .is_some_and(|ch| ch.is_ascii_whitespace())
    {
        return None;
    }

    let pattern = remainder.trim_start();
    if pattern.is_empty() {
        let text = format!("filter rule '{trimmed}' is missing a pattern after '{label}'");
        let message = rsync_error!(1, text).with_role(Role::Client);
        return Some(Err(message));
    }

    Some(Ok(FilterDirective::Rule(builder(pattern.to_string()))))
}

fn parse_merge_modifiers(
    modifiers: &str,
    directive: &str,
    allow_extended: bool,
) -> Result<(DirMergeOptions, bool), Message> {
<<<<<<< HEAD
    let mut options = DirMergeOptions::default();
    if !allow_extended {
        options = options.allow_list_clearing(true);
    }
=======
    let mut options = if allow_extended {
        DirMergeOptions::default()
    } else {
        DirMergeOptions::default().allow_list_clearing(true)
    };
>>>>>>> cd421fad
    let mut enforced: Option<DirMergeEnforcedKind> = None;
    let mut saw_include = false;
    let mut saw_exclude = false;
    let mut assume_cvsignore = false;

    for modifier in modifiers.chars() {
        let lower = modifier.to_ascii_lowercase();
        match lower {
            '-' => {
                if saw_include {
                    let message = rsync_error!(
                        1,
                        format!("filter rule '{directive}' cannot combine '+' and '-' modifiers")
                    )
                    .with_role(Role::Client);
                    return Err(message);
                }
                saw_exclude = true;
                enforced = Some(DirMergeEnforcedKind::Exclude);
            }
            '+' => {
                if saw_exclude {
                    let message = rsync_error!(
                        1,
                        format!("filter rule '{directive}' cannot combine '+' and '-' modifiers")
                    )
                    .with_role(Role::Client);
                    return Err(message);
                }
                saw_include = true;
                enforced = Some(DirMergeEnforcedKind::Include);
            }
            'c' => {
                if saw_include {
                    let message = rsync_error!(
                        1,
                        format!(
                            "filter merge directive '{directive}' cannot combine 'C' with '+' or '-'"
                        )
                    )
                    .with_role(Role::Client);
                    return Err(message);
                }
                saw_exclude = true;
                enforced = Some(DirMergeEnforcedKind::Exclude);
                options = options
                    .use_whitespace()
                    .allow_comments(false)
                    .allow_list_clearing(true)
                    .inherit(false);
                assume_cvsignore = true;
            }
            'e' => {
                if allow_extended {
                    options = options.exclude_filter_file(true);
                } else {
                    let message = rsync_error!(
                        1,
                        format!(
                            "filter merge directive '{directive}' uses unsupported modifier '{}'",
                            modifier
                        )
                    )
                    .with_role(Role::Client);
                    return Err(message);
                }
            }
            'n' => {
                if allow_extended {
                    options = options.inherit(false);
                } else {
                    let message = rsync_error!(
                        1,
                        format!(
                            "filter merge directive '{directive}' uses unsupported modifier '{}'",
                            modifier
                        )
                    )
                    .with_role(Role::Client);
                    return Err(message);
                }
            }
            'w' => {
                if allow_extended {
                    options = options.use_whitespace().allow_comments(false);
                } else {
                    let message = rsync_error!(
                        1,
                        format!(
                            "filter merge directive '{directive}' uses unsupported modifier '{}'",
                            modifier
                        )
                    )
                    .with_role(Role::Client);
                    return Err(message);
                }
            }
            's' => {
                if allow_extended {
                    options = options.sender_modifier();
                } else {
                    let message = rsync_error!(
                        1,
                        format!(
                            "filter merge directive '{directive}' uses unsupported modifier '{}'",
                            modifier
                        )
                    )
                    .with_role(Role::Client);
                    return Err(message);
                }
            }
            'r' => {
                if allow_extended {
                    options = options.receiver_modifier();
                } else {
                    let message = rsync_error!(
                        1,
                        format!(
                            "filter merge directive '{directive}' uses unsupported modifier '{}'",
                            modifier
                        )
                    )
                    .with_role(Role::Client);
                    return Err(message);
                }
            }
            '/' => {
                if allow_extended {
                    options = options.anchor_root(true);
                } else {
                    let message = rsync_error!(
                        1,
                        format!(
                            "filter merge directive '{directive}' uses unsupported modifier '{}'",
                            modifier
                        )
                    )
                    .with_role(Role::Client);
                    return Err(message);
                }
            }
            _ => {
                let message = rsync_error!(
                    1,
                    format!(
                        "filter merge directive '{directive}' uses unsupported modifier '{}'",
                        modifier
                    )
                )
                .with_role(Role::Client);
                return Err(message);
            }
        }
    }

    options = options.with_enforced_kind(enforced);
    if !allow_extended && !options.list_clear_allowed() {
        options = options.allow_list_clearing(true);
    }
    Ok((options, assume_cvsignore))
}

fn parse_filter_directive(argument: &OsStr) -> Result<FilterDirective, Message> {
    let text = argument.to_string_lossy();
    let trimmed_leading = text.trim_start();

    if let Some(rest) = trimmed_leading.strip_prefix("merge") {
        let mut remainder = rest.trim_start();
        let mut modifiers = "";
        if let Some(next) = remainder.strip_prefix(',') {
            let mut split = next.splitn(2, char::is_whitespace);
            modifiers = split.next().unwrap_or("");
            remainder = split.next().unwrap_or("").trim_start();
        }
        let (options, assume_cvsignore) = parse_merge_modifiers(modifiers, trimmed_leading, false)?;

        let mut path_text = remainder.trim();
        if path_text.is_empty() {
            if assume_cvsignore {
                path_text = ".cvsignore";
            } else {
                let message = rsync_error!(
                    1,
                    format!("filter merge directive '{trimmed_leading}' is missing a file path")
                )
                .with_role(Role::Client);
                return Err(message);
            }
        }

        let enforced_kind = match options.enforced_kind() {
            Some(DirMergeEnforcedKind::Include) => Some(FilterRuleKind::Include),
            Some(DirMergeEnforcedKind::Exclude) => Some(FilterRuleKind::Exclude),
            None => None,
        };

        let directive =
            MergeDirective::new(OsString::from(path_text), enforced_kind).with_options(options);
        return Ok(FilterDirective::Merge(directive));
    }

    let trimmed = trimmed_leading.trim_end();

    if trimmed.is_empty() {
        let message = rsync_error!(
            1,
            "filter rule is empty: supply '+', '-', '!', or 'merge FILE'"
        )
        .with_role(Role::Client);
        return Err(message);
    }

    if let Some(remainder) = trimmed.strip_prefix('!') {
        if remainder.trim().is_empty() {
            return Ok(FilterDirective::Clear);
        }

        let message = rsync_error!(1, "'!' rule has trailing characters: {}", trimmed)
            .with_role(Role::Client);
        return Err(message);
    }

    const EXCLUDE_IF_PRESENT_PREFIX: &str = "exclude-if-present";

    if let Some(result) = parse_filter_shorthand(trimmed, 'P', "P", FilterRuleSpec::protect) {
        return result;
    }

    if let Some(result) = parse_filter_shorthand(trimmed, 'H', "H", FilterRuleSpec::hide) {
        return result;
    }

    if let Some(result) = parse_filter_shorthand(trimmed, 'S', "S", FilterRuleSpec::show) {
        return result;
    }

    if trimmed.len() >= EXCLUDE_IF_PRESENT_PREFIX.len()
        && trimmed[..EXCLUDE_IF_PRESENT_PREFIX.len()]
            .eq_ignore_ascii_case(EXCLUDE_IF_PRESENT_PREFIX)
    {
        let mut remainder = trimmed[EXCLUDE_IF_PRESENT_PREFIX.len()..].trim_start();
        if let Some(rest) = remainder.strip_prefix('=') {
            remainder = rest.trim_start();
        }

        let pattern_text = remainder.trim();
        if pattern_text.is_empty() {
            let message = rsync_error!(
                1,
                format!(
                    "filter rule '{trimmed}' is missing a marker file after 'exclude-if-present'"
                )
            )
            .with_role(Role::Client);
            return Err(message);
        }

        return Ok(FilterDirective::Rule(FilterRuleSpec::exclude_if_present(
            pattern_text.to_string(),
        )));
    }

    if let Some(remainder) = trimmed.strip_prefix('+') {
        let pattern = remainder.trim_start();
        if pattern.is_empty() {
            let message = rsync_error!(
                1,
                "filter rule '{}' is missing a pattern after '+'",
                trimmed
            )
            .with_role(Role::Client);
            return Err(message);
        }
        return Ok(FilterDirective::Rule(FilterRuleSpec::include(
            pattern.to_string(),
        )));
    }

    if let Some(remainder) = trimmed.strip_prefix('-') {
        let pattern = remainder.trim_start();
        if pattern.is_empty() {
            let message = rsync_error!(
                1,
                "filter rule '{}' is missing a pattern after '-'",
                trimmed
            )
            .with_role(Role::Client);
            return Err(message);
        }
        return Ok(FilterDirective::Rule(FilterRuleSpec::exclude(
            pattern.to_string(),
        )));
    }

    const DIR_MERGE_PREFIX: &str = "dir-merge";

    if trimmed.len() >= DIR_MERGE_PREFIX.len()
        && trimmed[..DIR_MERGE_PREFIX.len()].eq_ignore_ascii_case(DIR_MERGE_PREFIX)
    {
        let mut remainder = trimmed[DIR_MERGE_PREFIX.len()..].trim_start();
        let mut modifiers = "";
        if let Some(rest) = remainder.strip_prefix(',') {
            let mut split = rest.splitn(2, char::is_whitespace);
            modifiers = split.next().unwrap_or("");
            remainder = split.next().unwrap_or("").trim_start();
        }

        let (options, assume_cvsignore) =
            parse_merge_modifiers(modifiers, trimmed, true)?;

        let mut path_text = remainder.trim();
        if path_text.is_empty() {
            if assume_cvsignore {
                path_text = ".cvsignore";
            } else {
                let text =
                    format!("filter rule '{trimmed}' is missing a file name after 'dir-merge'");
                return Err(rsync_error!(1, text).with_role(Role::Client));
            }
        }

        return Ok(FilterDirective::Rule(FilterRuleSpec::dir_merge(
            path_text.to_string(),
            options,
        )));
    }

    let mut parts = trimmed.splitn(2, |ch: char| ch.is_ascii_whitespace());
    let keyword = parts.next().expect("split always yields at least one part");
    let remainder = parts.next().unwrap_or("");
    let pattern = remainder.trim_start();

    let handle_keyword = |action_label: &str, builder: fn(String) -> FilterRuleSpec| {
        if pattern.is_empty() {
            let text =
                format!("filter rule '{trimmed}' is missing a pattern after '{action_label}'");
            let message = rsync_error!(1, text).with_role(Role::Client);
            return Err(message);
        }

        Ok(FilterDirective::Rule(builder(pattern.to_string())))
    };

    if keyword.eq_ignore_ascii_case("include") {
        return handle_keyword("include", FilterRuleSpec::include);
    }

    if keyword.eq_ignore_ascii_case("exclude") {
        return handle_keyword("exclude", FilterRuleSpec::exclude);
    }

    if keyword.eq_ignore_ascii_case("show") {
        return handle_keyword("show", FilterRuleSpec::show);
    }

    if keyword.eq_ignore_ascii_case("hide") {
        return handle_keyword("hide", FilterRuleSpec::hide);
    }

    if keyword.eq_ignore_ascii_case("protect") {
        return handle_keyword("protect", FilterRuleSpec::protect);
    }

    let message = rsync_error!(
        1,
        "unsupported filter rule '{}': this build currently supports only '+' (include), '-' (exclude), '!' (clear), 'include PATTERN', 'exclude PATTERN', 'show PATTERN', 'hide PATTERN', 'protect PATTERN', 'merge FILE', and 'dir-merge[,MODS] FILE' directives",
        trimmed
    )
    .with_role(Role::Client);
    Err(message)
}

fn append_filter_rules_from_files(
    destination: &mut Vec<FilterRuleSpec>,
    files: &[OsString],
    kind: FilterRuleKind,
) -> Result<(), Message> {
    if matches!(kind, FilterRuleKind::DirMerge) {
        let message = rsync_error!(
            1,
            "dir-merge directives cannot be loaded via --include-from/--exclude-from in this build"
        )
        .with_role(Role::Client);
        return Err(message);
    }

    for path in files {
        let patterns = load_filter_file_patterns(Path::new(path.as_os_str()))?;
        destination.extend(patterns.into_iter().map(|pattern| match kind {
            FilterRuleKind::Include => FilterRuleSpec::include(pattern),
            FilterRuleKind::Exclude => FilterRuleSpec::exclude(pattern),
            FilterRuleKind::ExcludeIfPresent => FilterRuleSpec::exclude_if_present(pattern),
            FilterRuleKind::Protect => FilterRuleSpec::protect(pattern),
            FilterRuleKind::DirMerge => unreachable!("dir-merge handled above"),
        }));
    }
    Ok(())
}

fn load_filter_file_patterns(path: &Path) -> Result<Vec<String>, Message> {
    if path == Path::new("-") {
        return read_filter_patterns_from_standard_input();
    }

    let path_display = path.display().to_string();
    let file = File::open(path).map_err(|error| {
        let text = format!("failed to read filter file '{}': {}", path_display, error);
        rsync_error!(1, text).with_role(Role::Client)
    })?;

    let mut reader = BufReader::new(file);
    read_filter_patterns(&mut reader).map_err(|error| {
        let text = format!("failed to read filter file '{}': {}", path_display, error);
        rsync_error!(1, text).with_role(Role::Client)
    })
}

fn apply_merge_directive(
    directive: MergeDirective,
    base_dir: &Path,
    destination: &mut Vec<FilterRuleSpec>,
    visited: &mut Vec<PathBuf>,
) -> Result<(), Message> {
    let options = directive.options().clone();
    let is_stdin = directive.source() == OsStr::new("-");
    let (resolved_path, display, canonical_path) = if is_stdin {
        (PathBuf::from("-"), String::from("-"), None)
    } else {
        let raw_path = PathBuf::from(directive.source());
        let resolved = if raw_path.is_absolute() {
            raw_path
        } else {
            base_dir.join(raw_path)
        };
        let display = resolved.display().to_string();
        let canonical = fs::canonicalize(&resolved).ok();
        (resolved, display, canonical)
    };

    let guard_key = if is_stdin {
        PathBuf::from("-")
    } else if let Some(canonical) = &canonical_path {
        canonical.clone()
    } else {
        resolved_path.clone()
    };

    if visited.contains(&guard_key) {
        let text = format!("recursive filter merge detected for '{display}'");
        return Err(rsync_error!(1, text).with_role(Role::Client));
    }

    visited.push(guard_key);
    let next_base_storage = if is_stdin {
        None
    } else {
        let resolved_for_base = canonical_path.as_ref().unwrap_or(&resolved_path);
        Some(
            resolved_for_base
                .parent()
                .map(|parent| parent.to_path_buf())
                .unwrap_or_else(|| base_dir.to_path_buf()),
        )
    };
    let next_base = next_base_storage.as_deref().unwrap_or(base_dir);
    let options = directive.options().clone();
    let result = (|| -> Result<(), Message> {
        let contents = if is_stdin {
            read_merge_from_standard_input()?
        } else {
            read_merge_file(&resolved_path)?
        };

        parse_merge_contents(
            &contents,
            &options,
            next_base,
            &display,
            destination,
            visited,
        )
    })();
    visited.pop();
    if result.is_ok() && options.excludes_self() && !is_stdin {
        let mut rule = FilterRuleSpec::exclude(original_source_text);
        rule.apply_dir_merge_overrides(&options);
        destination.push(rule);
    }
    result
}

fn read_merge_file(path: &Path) -> Result<String, Message> {
    fs::read_to_string(path).map_err(|error| {
        let text = format!("failed to read filter file '{}': {}", path.display(), error);
        rsync_error!(1, text).with_role(Role::Client)
    })
}

fn read_merge_from_standard_input() -> Result<String, Message> {
    #[cfg(test)]
    if let Some(data) = take_filter_stdin_input() {
        return String::from_utf8(data).map_err(|error| {
            let text = format!(
                "failed to read filter patterns from standard input: {}",
                error
            );
            rsync_error!(1, text).with_role(Role::Client)
        });
    }

    let mut buffer = String::new();
    io::stdin().read_to_string(&mut buffer).map_err(|error| {
        let text = format!(
            "failed to read filter patterns from standard input: {}",
            error
        );
        rsync_error!(1, text).with_role(Role::Client)
    })?;
    Ok(buffer)
}

fn parse_merge_contents(
    contents: &str,
    options: &DirMergeOptions,
    base_dir: &Path,
    display: &str,
    destination: &mut Vec<FilterRuleSpec>,
    visited: &mut Vec<PathBuf>,
) -> Result<(), Message> {
    if options.uses_whitespace() {
        let mut tokens = contents.split_whitespace();
        while let Some(token) = tokens.next() {
            if token.is_empty() {
                continue;
            }

            if token == "!" {
                if options.list_clear_allowed() {
                    destination.clear();
                    continue;
                }
                let message = rsync_error!(
                    1,
                    format!("list-clearing '!' is not permitted in merge file '{display}'")
                )
                .with_role(Role::Client);
                return Err(message);
            }

            if let Some(kind) = options.enforced_kind() {
                let mut rule = match kind {
                    DirMergeEnforcedKind::Include => FilterRuleSpec::include(token.to_string()),
                    DirMergeEnforcedKind::Exclude => FilterRuleSpec::exclude(token.to_string()),
                };
                rule.apply_dir_merge_overrides(options);
                destination.push(rule);
                continue;
            }

            let lower = token.to_ascii_lowercase();
            let directive = if merge_directive_requires_argument(&lower) {
                let Some(arg) = tokens.next() else {
                    let message = rsync_error!(
                        1,
                        format!(
                            "filter merge directive '{}' in '{}' is missing a pattern",
                            token, display
                        )
                    )
                    .with_role(Role::Client);
                    return Err(message);
                };
                format!("{token} {arg}")
            } else {
                token.to_string()
            };

            process_merge_directive(&directive, options, base_dir, display, destination, visited)?;
        }
        return Ok(());
    }

    for line in contents.lines() {
        let trimmed = line.trim();
        if trimmed.is_empty() {
            continue;
        }
        if options.allows_comments() && trimmed.starts_with('#') {
            continue;
        }
        if trimmed.starts_with(';') && options.allows_comments() {
            continue;
        }

        if trimmed == "!" {
            if options.list_clear_allowed() {
                destination.clear();
                continue;
            }
            let message = rsync_error!(
                1,
                format!("list-clearing '!' is not permitted in merge file '{display}'")
            )
            .with_role(Role::Client);
            return Err(message);
        }

        if let Some(kind) = options.enforced_kind() {
            let mut rule = match kind {
                DirMergeEnforcedKind::Include => FilterRuleSpec::include(trimmed.to_string()),
                DirMergeEnforcedKind::Exclude => FilterRuleSpec::exclude(trimmed.to_string()),
            };
            rule.apply_dir_merge_overrides(options);
            destination.push(rule);
            continue;
        }

        process_merge_directive(trimmed, options, base_dir, display, destination, visited)?;
    }

    Ok(())
}

fn process_merge_directive(
    directive: &str,
    options: &DirMergeOptions,
    base_dir: &Path,
    display: &str,
    destination: &mut Vec<FilterRuleSpec>,
    visited: &mut Vec<PathBuf>,
) -> Result<(), Message> {
    match parse_filter_directive(OsStr::new(directive)) {
        Ok(FilterDirective::Rule(mut rule)) => {
            rule.apply_dir_merge_overrides(options);
            destination.push(rule);
        }
        Ok(FilterDirective::Merge(nested)) => {
            apply_merge_directive(nested, base_dir, destination, visited).map_err(|error| {
                let detail = error.to_string();
                rsync_error!(
                    1,
                    format!("failed to process merge file '{display}': {detail}")
                )
                .with_role(Role::Client)
            })?;
        }
        Ok(FilterDirective::Clear) => destination.clear(),
        Err(error) => {
            let detail = error.to_string();
            let message = rsync_error!(
                1,
                format!(
                    "failed to parse filter rule '{}' from merge file '{}': {}",
                    directive, display, detail
                )
            )
            .with_role(Role::Client);
            return Err(message);
        }
    }

    Ok(())
}

fn merge_directive_requires_argument(keyword: &str) -> bool {
    matches!(
        keyword,
        "merge" | "include" | "exclude" | "show" | "hide" | "protect"
    ) || keyword.starts_with("dir-merge")
}

fn read_filter_patterns_from_standard_input() -> Result<Vec<String>, Message> {
    #[cfg(test)]
    if let Some(data) = take_filter_stdin_input() {
        let mut cursor = io::Cursor::new(data);
        return read_filter_patterns(&mut cursor).map_err(|error| {
            let text = format!(
                "failed to read filter patterns from standard input: {}",
                error
            );
            rsync_error!(1, text).with_role(Role::Client)
        });
    }

    let stdin = io::stdin();
    let mut reader = stdin.lock();
    read_filter_patterns(&mut reader).map_err(|error| {
        let text = format!(
            "failed to read filter patterns from standard input: {}",
            error
        );
        rsync_error!(1, text).with_role(Role::Client)
    })
}

fn read_filter_patterns<R: BufRead>(reader: &mut R) -> io::Result<Vec<String>> {
    let mut buffer = Vec::new();
    let mut patterns = Vec::new();

    loop {
        buffer.clear();
        let bytes_read = reader.read_until(b'\n', &mut buffer)?;

        if bytes_read == 0 {
            break;
        }

        if buffer.last() == Some(&b'\n') {
            buffer.pop();
        }
        if buffer.last() == Some(&b'\r') {
            buffer.pop();
        }

        let line = String::from_utf8_lossy(&buffer);
        let trimmed = line.trim();
        if trimmed.is_empty() || trimmed.starts_with('#') || trimmed.starts_with(';') {
            continue;
        }

        patterns.push(line.into_owned());
    }

    Ok(patterns)
}

#[cfg(test)]
thread_local! {
    static FILTER_STDIN_INPUT: std::cell::RefCell<Option<Vec<u8>>> = const {
        std::cell::RefCell::new(None)
    };
}

#[cfg(test)]
fn take_filter_stdin_input() -> Option<Vec<u8>> {
    FILTER_STDIN_INPUT.with(|slot| slot.borrow_mut().take())
}

#[cfg(test)]
fn set_filter_stdin_input(data: Vec<u8>) {
    FILTER_STDIN_INPUT.with(|slot| *slot.borrow_mut() = Some(data));
}

#[cfg(test)]
thread_local! {
    static PASSWORD_STDIN_INPUT: std::cell::RefCell<Option<Vec<u8>>> = const {
        std::cell::RefCell::new(None)
    };
}

#[cfg(test)]
fn take_password_stdin_input() -> Option<Vec<u8>> {
    PASSWORD_STDIN_INPUT.with(|slot| slot.borrow_mut().take())
}

#[cfg(test)]
fn set_password_stdin_input(data: Vec<u8>) {
    PASSWORD_STDIN_INPUT.with(|slot| *slot.borrow_mut() = Some(data));
}

fn load_optional_password(path: Option<&Path>) -> Result<Option<Vec<u8>>, Message> {
    match path {
        Some(path) => load_password_file(path).map(Some),
        None => Ok(None),
    }
}

fn load_password_file(path: &Path) -> Result<Vec<u8>, Message> {
    if path == Path::new("-") {
        return read_password_from_stdin().map_err(|error| {
            rsync_error!(
                1,
                format!("failed to read password from standard input: {}", error)
            )
            .with_role(Role::Client)
        });
    }

    let display = path.display();
    let metadata = fs::metadata(path).map_err(|error| {
        rsync_error!(
            1,
            format!("failed to access password file '{}': {}", display, error)
        )
        .with_role(Role::Client)
    })?;

    if !metadata.is_file() {
        return Err(rsync_error!(
            1,
            format!("password file '{}' must be a regular file", display)
        )
        .with_role(Role::Client));
    }

    #[cfg(unix)]
    {
        let mode = metadata.permissions().mode();
        if mode & 0o077 != 0 {
            return Err(
                rsync_error!(
                    1,
                    format!(
                        "password file '{}' must not be accessible to group or others (expected permissions 0600)",
                        display
                    )
                )
                .with_role(Role::Client),
            );
        }
    }

    let mut bytes = fs::read(path).map_err(|error| {
        rsync_error!(
            1,
            format!("failed to read password file '{}': {}", display, error)
        )
        .with_role(Role::Client)
    })?;

    trim_trailing_newlines(&mut bytes);

    Ok(bytes)
}

/// Loads operands referenced by `--files-from` arguments.
///
/// When `zero_terminated` is `false`, the reader treats lines beginning with `#`
/// or `;` as comments, matching upstream rsync. Supplying `--from0` disables the
/// comment semantics so entries can legitimately start with those bytes.
fn load_file_list_operands(
    files: &[OsString],
    zero_terminated: bool,
) -> Result<Vec<OsString>, Message> {
    if files.is_empty() {
        return Ok(Vec::new());
    }

    let mut entries = Vec::new();
    let mut stdin_handle: Option<io::Stdin> = None;

    for path in files {
        if path.as_os_str() == OsStr::new("-") {
            let stdin = stdin_handle.get_or_insert_with(io::stdin);
            let mut reader = stdin.lock();
            read_file_list_from_reader(&mut reader, zero_terminated, &mut entries).map_err(
                |error| {
                    rsync_error!(
                        1,
                        format!("failed to read file list from standard input: {error}")
                    )
                    .with_role(Role::Client)
                },
            )?;
            continue;
        }

        let path_buf = PathBuf::from(path);
        let display = path_buf.display().to_string();
        let file = File::open(&path_buf).map_err(|error| {
            rsync_error!(
                1,
                format!("failed to read file list '{}': {}", display, error)
            )
            .with_role(Role::Client)
        })?;
        let mut reader = BufReader::new(file);
        read_file_list_from_reader(&mut reader, zero_terminated, &mut entries).map_err(
            |error| {
                rsync_error!(
                    1,
                    format!("failed to read file list '{}': {}", display, error)
                )
                .with_role(Role::Client)
            },
        )?;
    }

    Ok(entries)
}

fn read_file_list_from_reader<R: BufRead>(
    reader: &mut R,
    zero_terminated: bool,
    entries: &mut Vec<OsString>,
) -> io::Result<()> {
    if zero_terminated {
        let mut buffer = Vec::new();
        loop {
            buffer.clear();
            let read = reader.read_until(b'\0', &mut buffer)?;
            if read == 0 {
                break;
            }

            if buffer.last() == Some(&b'\0') {
                buffer.pop();
            }

            push_file_list_entry(&buffer, entries);
        }
        return Ok(());
    }

    let mut buffer = Vec::new();
    loop {
        buffer.clear();
        let bytes_read = reader.read_until(b'\n', &mut buffer)?;
        if bytes_read == 0 {
            break;
        }

        if buffer.last() == Some(&b'\n') {
            buffer.pop();
        }
        if buffer.last() == Some(&b'\r') {
            buffer.pop();
        }

        if buffer
            .first()
            .is_some_and(|byte| matches!(byte, b'#' | b';'))
        {
            continue;
        }

        push_file_list_entry(&buffer, entries);
    }

    Ok(())
}

fn transfer_requires_remote(remainder: &[OsString], file_list_operands: &[OsString]) -> bool {
    remainder
        .iter()
        .chain(file_list_operands.iter())
        .any(|operand| operand_is_remote(operand.as_os_str()))
}

fn operand_is_remote(path: &OsStr) -> bool {
    let text = path.to_string_lossy();

    if text.starts_with("rsync://") {
        return true;
    }

    if text.contains("::") {
        return true;
    }

    if let Some(colon_index) = text.find(':') {
        let after = &text[colon_index + 1..];
        if after.starts_with(':') {
            return true;
        }

        let before = &text[..colon_index];
        if before.contains('/') || before.contains('\\') {
            return false;
        }

        if colon_index == 1 && before.chars().all(|ch| ch.is_ascii_alphabetic()) {
            return false;
        }

        return true;
    }

    false
}

fn push_file_list_entry(bytes: &[u8], entries: &mut Vec<OsString>) {
    if bytes.is_empty() {
        return;
    }

    let mut end = bytes.len();
    while end > 0 && bytes[end - 1] == b'\r' {
        end -= 1;
    }

    if end > 0 {
        let trimmed = &bytes[..end];

        #[cfg(unix)]
        {
            if !trimmed.is_empty() {
                entries.push(OsString::from_vec(trimmed.to_vec()));
            }
        }

        #[cfg(not(unix))]
        {
            let text = String::from_utf8_lossy(trimmed).into_owned();
            if !text.is_empty() {
                entries.push(OsString::from(text));
            }
        }
    }
}

fn read_password_from_stdin() -> io::Result<Vec<u8>> {
    #[cfg(test)]
    if let Some(bytes) = take_password_stdin_input() {
        let mut cursor = std::io::Cursor::new(bytes);
        return read_password_from_reader(&mut cursor);
    }

    let mut stdin = io::stdin().lock();
    read_password_from_reader(&mut stdin)
}

fn read_password_from_reader<R: Read>(reader: &mut R) -> io::Result<Vec<u8>> {
    let mut bytes = Vec::new();
    reader.read_to_end(&mut bytes)?;
    trim_trailing_newlines(&mut bytes);
    Ok(bytes)
}

fn trim_trailing_newlines(bytes: &mut Vec<u8>) {
    while matches!(bytes.last(), Some(b'\n' | b'\r')) {
        bytes.pop();
    }
}

#[derive(Clone, Copy, Debug, Eq, PartialEq)]
enum CompressLevelArg {
    Disable,
    Level(NonZeroU8),
}

fn parse_compress_level(argument: &OsStr) -> Result<CompressLevelArg, Message> {
    let text = argument.to_string_lossy();
    let trimmed = text.trim();

    if trimmed.is_empty() {
        return Err(rsync_error!(1, "--compress-level={} is invalid", text).with_role(Role::Client));
    }

    match trimmed.parse::<i32>() {
        Ok(0) => Ok(CompressLevelArg::Disable),
        Ok(value @ 1..=9) => Ok(CompressLevelArg::Level(
            NonZeroU8::new(value as u8).expect("range guarantees non-zero"),
        )),
        Ok(_) => Err(
            rsync_error!(1, "--compress-level={} must be between 0 and 9", trimmed)
                .with_role(Role::Client),
        ),
        Err(_) => {
            Err(rsync_error!(1, "--compress-level={} is invalid", text).with_role(Role::Client))
        }
    }
}

fn parse_bandwidth_limit(argument: &OsStr) -> Result<Option<BandwidthLimit>, Message> {
    let text = argument.to_string_lossy();
    match BandwidthLimit::parse(&text) {
        Ok(Some(limit)) => Ok(Some(limit)),
        Ok(None) => Ok(None),
        Err(BandwidthParseError::Invalid) => {
            Err(rsync_error!(1, "--bwlimit={} is invalid", text).with_role(Role::Client))
        }
        Err(BandwidthParseError::TooSmall) => Err(rsync_error!(
            1,
            "--bwlimit={} is too small (min: 512 or 0 for unlimited)",
            text
        )
        .with_role(Role::Client)),
        Err(BandwidthParseError::TooLarge) => {
            Err(rsync_error!(1, "--bwlimit={} is too large", text).with_role(Role::Client))
        }
    }
}

fn parse_compress_level_argument(value: &OsStr) -> Result<CompressionSetting, Message> {
    let text = value.to_string_lossy();
    let trimmed = text.trim();
    if trimmed.is_empty() {
        return Err(
            rsync_error!(1, "compression level value must not be empty").with_role(Role::Client)
        );
    }

    if !trimmed.chars().all(|ch| ch.is_ascii_digit()) {
        return Err(
            rsync_error!(
                1,
                format!(
                    "invalid compression level '{trimmed}': compression level must be an integer between 0 and 9"
                )
            )
            .with_role(Role::Client),
        );
    }

    let level: u32 = trimmed.parse().map_err(|_| {
        rsync_error!(
            1,
            format!(
                "invalid compression level '{trimmed}': compression level must be an integer between 0 and 9"
            )
        )
        .with_role(Role::Client)
    })?;

    CompressionSetting::try_from_numeric(level).map_err(|error| {
        rsync_error!(
            1,
            format!(
                "invalid compression level '{trimmed}': compression level {} is outside the supported range 0-9",
                error.level()
            )
        )
        .with_role(Role::Client)
    })
}

fn render_module_list<W: Write, E: Write>(
    stdout: &mut W,
    stderr: &mut E,
    list: &rsync_core::client::ModuleList,
    suppress_motd: bool,
) -> io::Result<()> {
    for warning in list.warnings() {
        writeln!(stderr, "@WARNING: {}", warning)?;
    }

    if !suppress_motd {
        for line in list.motd_lines() {
            writeln!(stdout, "{}", line)?;
        }
    }

    for entry in list.entries() {
        if let Some(comment) = entry.comment() {
            writeln!(stdout, "{}\t{}", entry.name(), comment)?;
        } else {
            writeln!(stdout, "{}", entry.name())?;
        }
    }
    Ok(())
}

#[cfg(test)]
mod tests {
    use super::*;
    use rsync_core::client::FilterRuleKind;
    use rsync_daemon as daemon_cli;
    use rsync_filters::{FilterRule as EngineFilterRule, FilterSet};
    use std::ffi::{OsStr, OsString};
    use std::io::{BufRead, BufReader, Seek, SeekFrom, Write};
    use std::net::{TcpListener, TcpStream};
    use std::path::Path;
    use std::sync::Mutex;
    use std::thread;
    use std::time::Duration;

    #[cfg(unix)]
    use std::os::unix::{ffi::OsStrExt, fs::PermissionsExt};

    #[cfg(feature = "xattr")]
    use xattr;

    const LEGACY_DAEMON_GREETING: &str = "@RSYNCD: 32.0 sha512 sha256 sha1 md5 md4\n";
    static ENV_LOCK: Mutex<()> = Mutex::new(());

    fn run_with_args<I, S>(args: I) -> (i32, Vec<u8>, Vec<u8>)
    where
        I: IntoIterator<Item = S>,
        S: Into<OsString>,
    {
        let mut stdout = Vec::new();
        let mut stderr = Vec::new();
        let code = run(args, &mut stdout, &mut stderr);
        (code, stdout, stderr)
    }

    struct EnvGuard {
        key: &'static str,
        previous: Option<OsString>,
    }

    #[allow(unsafe_code)]
    impl EnvGuard {
        fn set(key: &'static str, value: &OsStr) -> Self {
            let previous = std::env::var_os(key);
            unsafe {
                std::env::set_var(key, value);
            }
            Self { key, previous }
        }
    }

    #[allow(unsafe_code)]
    impl Drop for EnvGuard {
        fn drop(&mut self) {
            if let Some(value) = self.previous.take() {
                unsafe {
                    std::env::set_var(self.key, value);
                }
            } else {
                unsafe {
                    std::env::remove_var(self.key);
                }
            }
        }
    }

    fn clear_rsync_rsh() -> EnvGuard {
        EnvGuard::set("RSYNC_RSH", OsStr::new(""))
    }

    #[cfg(unix)]
    fn write_executable_script(path: &Path, contents: &str) {
        std::fs::write(path, contents).expect("write script");
        let mut permissions = std::fs::metadata(path)
            .expect("script metadata")
            .permissions();
        permissions.set_mode(0o755);
        std::fs::set_permissions(path, permissions).expect("set script permissions");
    }

    #[test]
    fn version_flag_renders_report() {
        let (code, stdout, stderr) =
            run_with_args([OsStr::new("oc-rsync"), OsStr::new("--version")]);

        assert_eq!(code, 0);
        assert!(stderr.is_empty());

        let expected = VersionInfoReport::default().human_readable();
        assert_eq!(stdout, expected.into_bytes());
    }

    #[test]
    fn short_version_flag_renders_report() {
        let (code, stdout, stderr) = run_with_args([OsStr::new("oc-rsync"), OsStr::new("-V")]);

        assert_eq!(code, 0);
        assert!(stderr.is_empty());

        let expected = VersionInfoReport::default().human_readable();
        assert_eq!(stdout, expected.into_bytes());
    }

    #[test]
    fn version_flag_ignores_additional_operands() {
        let (code, stdout, stderr) = run_with_args([
            OsStr::new("oc-rsync"),
            OsStr::new("--version"),
            OsStr::new("source"),
        ]);

        assert_eq!(code, 0);
        assert!(stderr.is_empty());

        let expected = VersionInfoReport::default().human_readable();
        assert_eq!(stdout, expected.into_bytes());
    }

    #[test]
    fn short_version_flag_ignores_additional_operands() {
        let (code, stdout, stderr) = run_with_args([
            OsStr::new("oc-rsync"),
            OsStr::new("-V"),
            OsStr::new("source"),
            OsStr::new("dest"),
        ]);

        assert_eq!(code, 0);
        assert!(stderr.is_empty());

        let expected = VersionInfoReport::default().human_readable();
        assert_eq!(stdout, expected.into_bytes());
    }

    #[test]
    fn daemon_flag_delegates_to_daemon_help() {
        let mut expected_stdout = Vec::new();
        let mut expected_stderr = Vec::new();
        let expected_code = daemon_cli::run(
            [OsStr::new("oc-rsyncd"), OsStr::new("--help")],
            &mut expected_stdout,
            &mut expected_stderr,
        );

        assert_eq!(expected_code, 0);
        assert!(expected_stderr.is_empty());

        let (code, stdout, stderr) = run_with_args([
            OsStr::new("oc-rsync"),
            OsStr::new("--daemon"),
            OsStr::new("--help"),
        ]);

        assert_eq!(code, expected_code);
        assert_eq!(stdout, expected_stdout);
        assert_eq!(stderr, expected_stderr);
    }

    #[test]
    fn daemon_flag_delegates_to_daemon_version() {
        let mut expected_stdout = Vec::new();
        let mut expected_stderr = Vec::new();
        let expected_code = daemon_cli::run(
            [OsStr::new("oc-rsyncd"), OsStr::new("--version")],
            &mut expected_stdout,
            &mut expected_stderr,
        );

        assert_eq!(expected_code, 0);
        assert!(expected_stderr.is_empty());

        let (code, stdout, stderr) = run_with_args([
            OsStr::new("oc-rsync"),
            OsStr::new("--daemon"),
            OsStr::new("--version"),
        ]);

        assert_eq!(code, expected_code);
        assert_eq!(stdout, expected_stdout);
        assert_eq!(stderr, expected_stderr);
    }

    #[test]
    fn daemon_mode_arguments_ignore_operands_after_double_dash() {
        let args = vec![
            OsString::from("oc-rsync"),
            OsString::from("--"),
            OsString::from("--daemon"),
            OsString::from("dest"),
        ];

        assert!(daemon_mode_arguments(&args).is_none());
    }

    #[test]
    fn help_flag_renders_static_help_snapshot() {
        let (code, stdout, stderr) = run_with_args([OsStr::new("oc-rsync"), OsStr::new("--help")]);

        assert_eq!(code, 0);
        assert!(stderr.is_empty());

        let expected = render_help();
        assert_eq!(stdout, expected.into_bytes());
    }

    #[test]
    fn short_help_flag_renders_static_help_snapshot() {
        let (code, stdout, stderr) = run_with_args([OsStr::new("oc-rsync"), OsStr::new("-h")]);

        assert_eq!(code, 0);
        assert!(stderr.is_empty());

        let expected = render_help();
        assert_eq!(stdout, expected.into_bytes());
    }

    #[test]
    fn transfer_request_reports_missing_operands() {
        let (code, stdout, stderr) = run_with_args([OsString::from("oc-rsync")]);

        assert_eq!(code, 1);
        assert!(stdout.is_empty());

        let rendered = String::from_utf8(stderr).expect("diagnostic is valid UTF-8");
        assert!(rendered.contains("missing source operands"));
        assert!(rendered.contains("[client=3.4.1-rust]"));
    }

    #[test]
    fn transfer_request_copies_file() {
        use tempfile::tempdir;

        let tmp = tempdir().expect("tempdir");
        let source = tmp.path().join("source.txt");
        let destination = tmp.path().join("destination.txt");
        std::fs::write(&source, b"cli copy").expect("write source");

        let (code, stdout, stderr) = run_with_args([
            OsString::from("oc-rsync"),
            source.clone().into_os_string(),
            destination.clone().into_os_string(),
        ]);

        assert_eq!(code, 0);
        assert!(stdout.is_empty());
        assert!(stderr.is_empty());
        assert_eq!(
            std::fs::read(destination).expect("read destination"),
            b"cli copy"
        );
    }

    #[test]
    fn verbose_transfer_emits_event_lines() {
        use tempfile::tempdir;

        let tmp = tempdir().expect("tempdir");
        let source = tmp.path().join("file.txt");
        let destination = tmp.path().join("out.txt");
        std::fs::write(&source, b"verbose").expect("write source");

        let (code, stdout, stderr) = run_with_args([
            OsString::from("oc-rsync"),
            OsString::from("-v"),
            source.clone().into_os_string(),
            destination.clone().into_os_string(),
        ]);

        assert_eq!(code, 0);
        assert!(stderr.is_empty());

        let rendered = String::from_utf8(stdout).expect("verbose output is UTF-8");
        assert!(rendered.contains("file.txt"));
        assert!(!rendered.contains("Total transferred"));
        assert!(rendered.contains("sent 7 bytes  received 0 bytes"));
        assert!(rendered.contains("total size is 7  speedup is 1.00"));
        assert_eq!(
            std::fs::read(destination).expect("read destination"),
            b"verbose"
        );
    }

    #[cfg(unix)]
    #[test]
    fn verbose_transfer_reports_skipped_specials() {
        use rustix::fs::{CWD, FileType, Mode, makedev, mknodat};
        use tempfile::tempdir;

        let tmp = tempdir().expect("tempdir");
        let source_fifo = tmp.path().join("skip.pipe");
        mknodat(
            CWD,
            &source_fifo,
            FileType::Fifo,
            Mode::from_bits_truncate(0o600),
            makedev(0, 0),
        )
        .expect("mkfifo");

        let destination = tmp.path().join("dest.pipe");
        let (code, stdout, stderr) = run_with_args([
            OsString::from("oc-rsync"),
            OsString::from("-v"),
            source_fifo.clone().into_os_string(),
            destination.clone().into_os_string(),
        ]);

        assert_eq!(code, 0);
        assert!(stderr.is_empty());
        assert!(std::fs::symlink_metadata(&destination).is_err());

        let rendered = String::from_utf8(stdout).expect("verbose output is UTF-8");
        assert!(rendered.contains("skipping non-regular file \"skip.pipe\""));
    }

    #[test]
    fn progress_transfer_renders_progress_lines() {
        use tempfile::tempdir;

        let tmp = tempdir().expect("tempdir");
        let source = tmp.path().join("progress.txt");
        let destination = tmp.path().join("progress.out");
        std::fs::write(&source, b"progress").expect("write source");

        let (code, stdout, stderr) = run_with_args([
            OsString::from("oc-rsync"),
            OsString::from("--progress"),
            source.clone().into_os_string(),
            destination.clone().into_os_string(),
        ]);

        assert_eq!(code, 0);
        assert!(stderr.is_empty());

        let rendered = String::from_utf8(stdout).expect("progress output is UTF-8");
        assert!(rendered.contains("progress.txt"));
        assert!(rendered.contains("(xfr#1, to-chk=0/1)"));
        assert!(!rendered.contains("Total transferred"));
        assert_eq!(
            std::fs::read(destination).expect("read destination"),
            b"progress"
        );
    }

    #[test]
    fn progress_transfer_routes_messages_to_stderr_when_requested() {
        use tempfile::tempdir;

        let tmp = tempdir().expect("tempdir");
        let source = tmp.path().join("stderr-progress.txt");
        let destination = tmp.path().join("stderr-progress.out");
        std::fs::write(&source, b"stderr-progress").expect("write source");

        let (code, stdout, stderr) = run_with_args([
            OsString::from("oc-rsync"),
            OsString::from("--progress"),
            OsString::from("--msgs2stderr"),
            source.clone().into_os_string(),
            destination.clone().into_os_string(),
        ]);

        assert_eq!(code, 0);
        let rendered_out = String::from_utf8(stdout).expect("stdout utf8");
        assert!(rendered_out.trim().is_empty());

        let rendered_err = String::from_utf8(stderr).expect("stderr utf8");
        assert!(rendered_err.contains("stderr-progress.txt"));
        assert!(rendered_err.contains("(xfr#1, to-chk=0/1)"));

        assert_eq!(
            std::fs::read(destination).expect("read destination"),
            b"stderr-progress"
        );
    }

    #[test]
    fn progress_percent_placeholder_used_for_unknown_totals() {
        assert_eq!(format_progress_percent(42, None), "??%");
        assert_eq!(format_progress_percent(0, Some(0)), "100%");
        assert_eq!(format_progress_percent(50, Some(200)), "25%");
    }

    #[test]
    fn progress_reports_intermediate_updates() {
        use tempfile::tempdir;

        let tmp = tempdir().expect("tempdir");
        let source = tmp.path().join("large.bin");
        let destination = tmp.path().join("large.out");
        let payload = vec![0xA5u8; 256 * 1024];
        std::fs::write(&source, &payload).expect("write large source");

        let (code, stdout, stderr) = run_with_args([
            OsString::from("oc-rsync"),
            OsString::from("--progress"),
            source.clone().into_os_string(),
            destination.clone().into_os_string(),
        ]);

        assert_eq!(code, 0);
        assert!(stderr.is_empty());

        let rendered = String::from_utf8(stdout).expect("progress output is UTF-8");
        assert!(rendered.contains("large.bin"));
        assert!(rendered.contains("(xfr#1, to-chk=0/1)"));
        assert!(rendered.contains("\r"));
        assert!(rendered.contains(" 50%"));
        assert!(rendered.contains("100%"));
        assert_eq!(
            std::fs::read(destination).expect("read destination"),
            payload
        );
    }

    #[cfg(unix)]
    #[test]
    fn progress_reports_unknown_totals_with_placeholder() {
        use rustix::fs::{CWD, FileType, Mode, makedev, mknodat};
        use std::os::unix::fs::FileTypeExt;
        use tempfile::tempdir;

        let tmp = tempdir().expect("tempdir");
        let source = tmp.path().join("fifo.in");
        mknodat(
            CWD,
            &source,
            FileType::Fifo,
            Mode::from_bits_truncate(0o600),
            makedev(0, 0),
        )
        .expect("mkfifo");

        let destination = tmp.path().join("fifo.out");
        let (code, stdout, stderr) = run_with_args([
            OsString::from("oc-rsync"),
            OsString::from("--progress"),
            OsString::from("--specials"),
            source.clone().into_os_string(),
            destination.clone().into_os_string(),
        ]);

        assert_eq!(code, 0);
        assert!(stderr.is_empty());
        let rendered = String::from_utf8(stdout).expect("progress output is UTF-8");
        assert!(rendered.contains("fifo.in"));
        assert!(rendered.contains("??%"));
        assert!(rendered.contains("to-chk=0/1"));

        let metadata = std::fs::symlink_metadata(&destination).expect("stat destination");
        assert!(metadata.file_type().is_fifo());
    }

    #[cfg(unix)]
    #[test]
    fn info_progress2_enables_progress_output() {
        use rustix::fs::{CWD, FileType, Mode, makedev, mknodat};
        use std::os::unix::fs::FileTypeExt;
        use tempfile::tempdir;

        let tmp = tempdir().expect("tempdir");
        let source = tmp.path().join("info-fifo.in");
        mknodat(
            CWD,
            &source,
            FileType::Fifo,
            Mode::from_bits_truncate(0o600),
            makedev(0, 0),
        )
        .expect("mkfifo");

        let destination = tmp.path().join("info-fifo.out");
        let (code, stdout, stderr) = run_with_args([
            OsString::from("oc-rsync"),
            OsString::from("--info=progress2"),
            OsString::from("--specials"),
            source.clone().into_os_string(),
            destination.clone().into_os_string(),
        ]);

        assert_eq!(code, 0);
        assert!(stderr.is_empty());
        let rendered = String::from_utf8(stdout).expect("progress output is UTF-8");
        assert!(!rendered.contains("info-fifo.in"));
        assert!(rendered.contains("to-chk=0/1"));
        assert!(rendered.contains("0.00kB/s"));

        let metadata = std::fs::symlink_metadata(&destination).expect("stat destination");
        assert!(metadata.file_type().is_fifo());
    }

    #[test]
    fn progress_with_verbose_inserts_separator_before_totals() {
        use tempfile::tempdir;

        let tmp = tempdir().expect("tempdir");
        let source = tmp.path().join("progress.txt");
        let destination = tmp.path().join("progress.out");
        std::fs::write(&source, b"progress").expect("write source");

        let (code, stdout, stderr) = run_with_args([
            OsString::from("oc-rsync"),
            OsString::from("--progress"),
            OsString::from("-v"),
            source.clone().into_os_string(),
            destination.clone().into_os_string(),
        ]);

        assert_eq!(code, 0);
        assert!(stderr.is_empty());

        let rendered = String::from_utf8(stdout).expect("progress output is UTF-8");
        assert!(rendered.contains("(xfr#1, to-chk=0/1)"));
        assert!(rendered.contains("\n\nsent"));
        assert!(rendered.contains("sent"));
        assert!(rendered.contains("total size is"));
    }

    #[test]
    fn stats_transfer_renders_summary_block() {
        use tempfile::tempdir;

        let tmp = tempdir().expect("tempdir");
        let source = tmp.path().join("stats.txt");
        let destination = tmp.path().join("stats.out");
        let payload = b"statistics";
        std::fs::write(&source, payload).expect("write source");

        let (code, stdout, stderr) = run_with_args([
            OsString::from("oc-rsync"),
            OsString::from("--stats"),
            source.clone().into_os_string(),
            destination.clone().into_os_string(),
        ]);

        assert_eq!(code, 0);
        assert!(stderr.is_empty());

        let rendered = String::from_utf8(stdout).expect("stats output is UTF-8");
        let expected_size = payload.len();
        assert!(rendered.contains("Number of files: 1 (reg: 1)"));
        assert!(rendered.contains("Number of created files: 1 (reg: 1)"));
        assert!(rendered.contains("Number of regular files transferred: 1"));
        assert!(!rendered.contains("Number of regular files matched"));
        assert!(rendered.contains("Number of hard links: 0"));
        assert!(rendered.contains(&format!("Total file size: {expected_size} bytes")));
        assert!(rendered.contains(&format!("Literal data: {expected_size} bytes")));
        assert!(rendered.contains("Matched data: 0 bytes"));
        assert!(rendered.contains("File list size: 0"));
        assert!(rendered.contains("File list generation time:"));
        assert!(rendered.contains("File list transfer time:"));
        assert!(rendered.contains("Total bytes received: 0"));
        assert!(rendered.contains("\n\nsent"));
        assert!(rendered.contains("total size is"));
        assert_eq!(
            std::fs::read(destination).expect("read destination"),
            payload
        );
    }

    #[test]
    fn info_stats_enables_summary_block() {
        use tempfile::tempdir;

        let tmp = tempdir().expect("tempdir");
        let source = tmp.path().join("info-stats.txt");
        let destination = tmp.path().join("info-stats.out");
        let payload = b"statistics";
        std::fs::write(&source, payload).expect("write source");

        let (code, stdout, stderr) = run_with_args([
            OsString::from("oc-rsync"),
            OsString::from("--info=stats"),
            source.clone().into_os_string(),
            destination.clone().into_os_string(),
        ]);

        assert_eq!(code, 0);
        assert!(stderr.is_empty());

        let rendered = String::from_utf8(stdout).expect("stats output is UTF-8");
        let expected_size = payload.len();
        assert!(rendered.contains("Number of files: 1 (reg: 1)"));
        assert!(rendered.contains(&format!("Total file size: {expected_size} bytes")));
        assert!(rendered.contains("Literal data:"));
        assert!(rendered.contains("\n\nsent"));
        assert!(rendered.contains("total size is"));
        assert_eq!(
            std::fs::read(destination).expect("read destination"),
            payload
        );
    }

    #[test]
    fn info_none_disables_progress_output() {
        use tempfile::tempdir;

        let tmp = tempdir().expect("tempdir");
        let source = tmp.path().join("info-none.txt");
        let destination = tmp.path().join("info-none.out");
        std::fs::write(&source, b"payload").expect("write source");

        let (code, stdout, stderr) = run_with_args([
            OsString::from("oc-rsync"),
            OsString::from("--progress"),
            OsString::from("--info=none"),
            source.clone().into_os_string(),
            destination.clone().into_os_string(),
        ]);

        assert_eq!(code, 0);
        assert!(stderr.is_empty());
        let rendered = String::from_utf8(stdout).expect("stdout utf8");
        assert!(!rendered.contains("to-chk"));
        assert!(rendered.trim().is_empty());
    }

    #[test]
    fn info_help_lists_supported_flags() {
        let (code, stdout, stderr) =
            run_with_args([OsStr::new("oc-rsync"), OsStr::new("--info=help")]);

        assert_eq!(code, 0);
        assert!(stderr.is_empty());
        assert_eq!(stdout, INFO_HELP_TEXT.as_bytes());
    }

    #[test]
    fn info_rejects_unknown_flag() {
        let (code, stdout, stderr) =
            run_with_args([OsStr::new("oc-rsync"), OsStr::new("--info=unknown")]);

        assert_eq!(code, 1);
        assert!(stdout.is_empty());
        let rendered = String::from_utf8(stderr).expect("stderr utf8");
        assert!(rendered.contains("invalid --info flag"));
    }

    #[test]
    fn info_name_emits_filenames_without_verbose() {
        use tempfile::tempdir;

        let tmp = tempdir().expect("tempdir");
        let source = tmp.path().join("name.txt");
        let destination = tmp.path().join("name.out");
        std::fs::write(&source, b"name-info").expect("write source");

        let (code, stdout, stderr) = run_with_args([
            OsString::from("oc-rsync"),
            OsString::from("--info=name"),
            source.clone().into_os_string(),
            destination.clone().into_os_string(),
        ]);

        assert_eq!(code, 0);
        assert!(stderr.is_empty());
        let rendered = String::from_utf8(stdout).expect("stdout utf8");
        assert!(rendered.contains("name.txt"));
        assert!(rendered.contains("sent"));
        assert_eq!(
            std::fs::read(destination).expect("read destination"),
            b"name-info"
        );
    }

    #[test]
    fn info_name0_suppresses_verbose_output() {
        use tempfile::tempdir;

        let tmp = tempdir().expect("tempdir");
        let source = tmp.path().join("quiet.txt");
        let destination = tmp.path().join("quiet.out");
        std::fs::write(&source, b"quiet").expect("write source");

        let (code, stdout, stderr) = run_with_args([
            OsString::from("oc-rsync"),
            OsString::from("-v"),
            OsString::from("--info=name0"),
            source.clone().into_os_string(),
            destination.clone().into_os_string(),
        ]);

        assert_eq!(code, 0);
        assert!(stderr.is_empty());
        let rendered = String::from_utf8(stdout).expect("stdout utf8");
        assert!(!rendered.contains("quiet.txt"));
        assert!(rendered.contains("sent"));
    }

    #[test]
    fn info_name2_reports_unchanged_entries() {
        use tempfile::tempdir;

        let tmp = tempdir().expect("tempdir");
        let source = tmp.path().join("unchanged.txt");
        let destination = tmp.path().join("unchanged.out");
        std::fs::write(&source, b"unchanged").expect("write source");

        let initial = run_with_args([
            OsString::from("oc-rsync"),
            source.clone().into_os_string(),
            destination.clone().into_os_string(),
        ]);
        assert_eq!(initial.0, 0);
        assert!(initial.1.is_empty());
        assert!(initial.2.is_empty());

        let (code, stdout, stderr) = run_with_args([
            OsString::from("oc-rsync"),
            OsString::from("--info=name2"),
            source.into_os_string(),
            destination.into_os_string(),
        ]);

        assert_eq!(code, 0);
        assert!(stderr.is_empty());
        let rendered = String::from_utf8(stdout).expect("stdout utf8");
        assert!(rendered.contains("unchanged.txt"));
    }

    #[test]
    fn transfer_request_with_archive_copies_file() {
        use tempfile::tempdir;

        let tmp = tempdir().expect("tempdir");
        let source = tmp.path().join("source.txt");
        let destination = tmp.path().join("destination.txt");
        std::fs::write(&source, b"archive").expect("write source");

        let (code, stdout, stderr) = run_with_args([
            OsString::from("oc-rsync"),
            OsString::from("-a"),
            source.clone().into_os_string(),
            destination.clone().into_os_string(),
        ]);

        assert_eq!(code, 0);
        assert!(stdout.is_empty());
        assert!(stderr.is_empty());
        assert_eq!(
            std::fs::read(destination).expect("read destination"),
            b"archive"
        );
    }

    #[test]
    fn transfer_request_with_remove_source_files_deletes_source() {
        use tempfile::tempdir;

        let tmp = tempdir().expect("tempdir");
        let source = tmp.path().join("source.txt");
        let destination = tmp.path().join("destination.txt");
        std::fs::write(&source, b"move me").expect("write source");

        let (code, stdout, stderr) = run_with_args([
            OsString::from("oc-rsync"),
            OsString::from("--remove-source-files"),
            source.clone().into_os_string(),
            destination.clone().into_os_string(),
        ]);

        assert_eq!(code, 0);
        assert!(stdout.is_empty());
        assert!(stderr.is_empty());
        assert!(!source.exists(), "source should be removed");
        assert_eq!(
            std::fs::read(destination).expect("read destination"),
            b"move me"
        );
    }

    #[test]
    fn transfer_request_with_remove_sent_files_alias_deletes_source() {
        use tempfile::tempdir;

        let tmp = tempdir().expect("tempdir");
        let source = tmp.path().join("source.txt");
        let destination = tmp.path().join("destination.txt");
        std::fs::write(&source, b"alias move").expect("write source");

        let (code, stdout, stderr) = run_with_args([
            OsString::from("oc-rsync"),
            OsString::from("--remove-sent-files"),
            source.clone().into_os_string(),
            destination.clone().into_os_string(),
        ]);

        assert_eq!(code, 0);
        assert!(stdout.is_empty());
        assert!(stderr.is_empty());
        assert!(!source.exists(), "source should be removed");
        assert_eq!(
            std::fs::read(destination).expect("read destination"),
            b"alias move"
        );
    }

    #[test]
    fn transfer_request_with_bwlimit_copies_file() {
        use tempfile::tempdir;

        let tmp = tempdir().expect("tempdir");
        let source = tmp.path().join("source.txt");
        let destination = tmp.path().join("destination.txt");
        std::fs::write(&source, b"limited").expect("write source");

        let (code, stdout, stderr) = run_with_args([
            OsString::from("oc-rsync"),
            OsString::from("--bwlimit=2048"),
            source.clone().into_os_string(),
            destination.clone().into_os_string(),
        ]);

        assert_eq!(code, 0);
        assert!(stdout.is_empty());
        assert!(stderr.is_empty());
        assert_eq!(
            std::fs::read(destination).expect("read destination"),
            b"limited"
        );
    }

    #[test]
    fn transfer_request_with_out_format_renders_entries() {
        use tempfile::tempdir;

        let tmp = tempdir().expect("tempdir");
        let source = tmp.path().join("source.txt");
        let dest_dir = tmp.path().join("dest");
        std::fs::create_dir(&dest_dir).expect("create dest dir");
        std::fs::write(&source, b"format").expect("write source");

        let (code, stdout, stderr) = run_with_args([
            OsString::from("oc-rsync"),
            OsString::from("--out-format=%f %b"),
            source.clone().into_os_string(),
            dest_dir.clone().into_os_string(),
        ]);

        assert_eq!(code, 0);
        assert!(stderr.is_empty());
        assert_eq!(String::from_utf8(stdout).expect("utf8"), "source.txt 6\n");

        let destination = dest_dir.join("source.txt");
        assert_eq!(
            std::fs::read(destination).expect("read destination"),
            b"format"
        );
    }

    #[test]
    fn transfer_request_with_ignore_existing_leaves_destination_unchanged() {
        use tempfile::tempdir;

        let tmp = tempdir().expect("tempdir");
        let source = tmp.path().join("source.txt");
        let destination = tmp.path().join("destination.txt");
        std::fs::write(&source, b"updated").expect("write source");
        std::fs::write(&destination, b"original").expect("write destination");

        let (code, stdout, stderr) = run_with_args([
            OsString::from("oc-rsync"),
            OsString::from("--ignore-existing"),
            source.clone().into_os_string(),
            destination.clone().into_os_string(),
        ]);

        assert_eq!(code, 0);
        assert!(stdout.is_empty());
        assert!(stderr.is_empty());
        assert_eq!(
            std::fs::read(destination).expect("read destination"),
            b"original"
        );
    }

    #[test]
    fn transfer_request_with_relative_preserves_parent_directories() {
        use tempfile::tempdir;

        let tmp = tempdir().expect("tempdir");
        let source_root = tmp.path().join("src");
        let destination_root = tmp.path().join("dest");
        std::fs::create_dir_all(source_root.join("foo/bar")).expect("create source tree");
        std::fs::create_dir_all(&destination_root).expect("create destination");
        let source_file = source_root.join("foo").join("bar").join("relative.txt");
        std::fs::write(&source_file, b"relative").expect("write source");

        let operand = source_root
            .join(".")
            .join("foo")
            .join("bar")
            .join("relative.txt");

        let (code, stdout, stderr) = run_with_args([
            OsString::from("oc-rsync"),
            OsString::from("--relative"),
            operand.into_os_string(),
            destination_root.clone().into_os_string(),
        ]);

        assert_eq!(code, 0);
        assert!(stdout.is_empty());
        assert!(stderr.is_empty());
        let copied = destination_root
            .join("foo")
            .join("bar")
            .join("relative.txt");
        assert_eq!(
            std::fs::read(copied).expect("read copied file"),
            b"relative"
        );
    }

    #[cfg(unix)]
    #[test]
    fn transfer_request_with_sparse_preserves_holes() {
        use std::os::unix::fs::MetadataExt;
        use tempfile::tempdir;

        let tmp = tempdir().expect("tempdir");
        let source = tmp.path().join("source.bin");
        let mut source_file = std::fs::File::create(&source).expect("create source");
        source_file.write_all(&[0x10]).expect("write leading byte");
        source_file
            .seek(SeekFrom::Start(1 * 1024 * 1024))
            .expect("seek to hole");
        source_file.write_all(&[0x20]).expect("write trailing byte");
        source_file.set_len(3 * 1024 * 1024).expect("extend source");

        let dense_dest = tmp.path().join("dense.bin");
        let sparse_dest = tmp.path().join("sparse.bin");

        let (code, stdout, stderr) = run_with_args([
            OsString::from("oc-rsync"),
            source.clone().into_os_string(),
            dense_dest.clone().into_os_string(),
        ]);
        assert_eq!(code, 0);
        assert!(stdout.is_empty());
        assert!(stderr.is_empty());

        let (code, stdout, stderr) = run_with_args([
            OsString::from("oc-rsync"),
            OsString::from("--sparse"),
            source.into_os_string(),
            sparse_dest.clone().into_os_string(),
        ]);
        assert_eq!(code, 0);
        assert!(stdout.is_empty());
        assert!(stderr.is_empty());

        let dense_meta = std::fs::metadata(&dense_dest).expect("dense metadata");
        let sparse_meta = std::fs::metadata(&sparse_dest).expect("sparse metadata");

        assert_eq!(dense_meta.len(), sparse_meta.len());
        assert!(sparse_meta.blocks() < dense_meta.blocks());
    }

    #[test]
    fn transfer_request_with_files_from_copies_listed_sources() {
        use tempfile::tempdir;

        let tmp = tempdir().expect("tempdir");
        let source_a = tmp.path().join("files-from-a.txt");
        let source_b = tmp.path().join("files-from-b.txt");
        std::fs::write(&source_a, b"files-from-a").expect("write source a");
        std::fs::write(&source_b, b"files-from-b").expect("write source b");

        let list_path = tmp.path().join("files-from.list");
        let list_contents = format!("{}\n{}\n", source_a.display(), source_b.display());
        std::fs::write(&list_path, list_contents).expect("write list");

        let dest_dir = tmp.path().join("files-from-dest");
        std::fs::create_dir(&dest_dir).expect("create dest");

        let (code, stdout, stderr) = run_with_args([
            OsString::from("oc-rsync"),
            OsString::from(format!("--files-from={}", list_path.display())),
            dest_dir.clone().into_os_string(),
        ]);

        assert_eq!(code, 0);
        assert!(stdout.is_empty());
        assert!(stderr.is_empty());

        let copied_a = dest_dir.join(source_a.file_name().expect("file name a"));
        let copied_b = dest_dir.join(source_b.file_name().expect("file name b"));
        assert_eq!(
            std::fs::read(&copied_a).expect("read copied a"),
            b"files-from-a"
        );
        assert_eq!(
            std::fs::read(&copied_b).expect("read copied b"),
            b"files-from-b"
        );
    }

    #[test]
    fn transfer_request_with_files_from_skips_comment_lines() {
        use tempfile::tempdir;

        let tmp = tempdir().expect("tempdir");
        let source_a = tmp.path().join("comment-a.txt");
        let source_b = tmp.path().join("comment-b.txt");
        std::fs::write(&source_a, b"comment-a").expect("write source a");
        std::fs::write(&source_b, b"comment-b").expect("write source b");

        let list_path = tmp.path().join("files-from.list");
        let contents = format!(
            "# leading comment\n; alt comment\n{}\n{}\n",
            source_a.display(),
            source_b.display()
        );
        std::fs::write(&list_path, contents).expect("write list");

        let dest_dir = tmp.path().join("files-from-dest");
        std::fs::create_dir(&dest_dir).expect("create dest");

        let (code, stdout, stderr) = run_with_args([
            OsString::from("oc-rsync"),
            OsString::from(format!("--files-from={}", list_path.display())),
            dest_dir.clone().into_os_string(),
        ]);

        assert_eq!(code, 0);
        assert!(stdout.is_empty());
        assert!(stderr.is_empty());

        let copied_a = dest_dir.join(source_a.file_name().expect("file name a"));
        let copied_b = dest_dir.join(source_b.file_name().expect("file name b"));
        assert_eq!(std::fs::read(&copied_a).expect("read a"), b"comment-a");
        assert_eq!(std::fs::read(&copied_b).expect("read b"), b"comment-b");
    }

    #[test]
    fn transfer_request_with_from0_reads_null_separated_list() {
        use tempfile::tempdir;

        let tmp = tempdir().expect("tempdir");
        let source_a = tmp.path().join("from0-a.txt");
        let source_b = tmp.path().join("from0-b.txt");
        std::fs::write(&source_a, b"from0-a").expect("write source a");
        std::fs::write(&source_b, b"from0-b").expect("write source b");

        let mut bytes = Vec::new();
        bytes.extend_from_slice(source_a.display().to_string().as_bytes());
        bytes.push(0);
        bytes.extend_from_slice(source_b.display().to_string().as_bytes());
        bytes.push(0);
        let list_path = tmp.path().join("files-from0.list");
        std::fs::write(&list_path, bytes).expect("write list");

        let dest_dir = tmp.path().join("files-from0-dest");
        std::fs::create_dir(&dest_dir).expect("create dest");

        let (code, stdout, stderr) = run_with_args([
            OsString::from("oc-rsync"),
            OsString::from("--from0"),
            OsString::from(format!("--files-from={}", list_path.display())),
            dest_dir.clone().into_os_string(),
        ]);

        assert_eq!(code, 0);
        assert!(stdout.is_empty());
        assert!(stderr.is_empty());

        let copied_a = dest_dir.join(source_a.file_name().expect("file name a"));
        let copied_b = dest_dir.join(source_b.file_name().expect("file name b"));
        assert_eq!(std::fs::read(&copied_a).expect("read copied a"), b"from0-a");
        assert_eq!(std::fs::read(&copied_b).expect("read copied b"), b"from0-b");
    }

    #[test]
    fn transfer_request_with_from0_preserves_comment_prefix_entries() {
        use tempfile::tempdir;

        let tmp = tempdir().expect("tempdir");
        let comment_named = tmp.path().join("#commented.txt");
        std::fs::write(&comment_named, b"from0-comment").expect("write comment source");

        let mut bytes = Vec::new();
        bytes.extend_from_slice(comment_named.display().to_string().as_bytes());
        bytes.push(0);
        let list_path = tmp.path().join("files-from0-comments.list");
        std::fs::write(&list_path, bytes).expect("write list");

        let dest_dir = tmp.path().join("files-from0-comments-dest");
        std::fs::create_dir(&dest_dir).expect("create dest");

        let (code, stdout, stderr) = run_with_args([
            OsString::from("oc-rsync"),
            OsString::from("--from0"),
            OsString::from(format!("--files-from={}", list_path.display())),
            dest_dir.clone().into_os_string(),
        ]);

        assert_eq!(code, 0);
        assert!(stdout.is_empty());
        assert!(stderr.is_empty());

        let copied = dest_dir.join(comment_named.file_name().expect("file name"));
        assert_eq!(
            std::fs::read(&copied).expect("read copied"),
            b"from0-comment"
        );
    }

    #[test]
    fn files_from_reports_read_failures() {
        use tempfile::tempdir;

        let tmp = tempdir().expect("tempdir");
        let missing = tmp.path().join("missing.list");
        let dest_dir = tmp.path().join("files-from-error-dest");
        std::fs::create_dir(&dest_dir).expect("create dest");

        let (code, stdout, stderr) = run_with_args([
            OsString::from("oc-rsync"),
            OsString::from(format!("--files-from={}", missing.display())),
            dest_dir.into_os_string(),
        ]);

        assert_eq!(code, 1);
        assert!(stdout.is_empty());
        let rendered = String::from_utf8(stderr).expect("utf8");
        assert!(rendered.contains("failed to read file list"));
    }

    #[cfg(unix)]
    #[test]
    fn files_from_preserves_non_utf8_entries() {
        use tempfile::tempdir;

        let tmp = tempdir().expect("tempdir");
        let list_path = tmp.path().join("binary.list");
        std::fs::write(&list_path, [b'f', b'o', 0x80, b'\n']).expect("write binary list");

        let entries =
            load_file_list_operands(&[list_path.into_os_string()], false).expect("load entries");

        assert_eq!(entries.len(), 1);
        assert_eq!(entries[0].as_os_str().as_bytes(), b"fo\x80");
    }

    #[test]
    fn from0_reader_accepts_missing_trailing_separator() {
        let data = b"alpha\0beta\0gamma";
        let mut reader = BufReader::new(&data[..]);
        let mut entries = Vec::new();

        read_file_list_from_reader(&mut reader, true, &mut entries).expect("read list");

        assert_eq!(
            entries,
            vec![
                OsString::from("alpha"),
                OsString::from("beta"),
                OsString::from("gamma"),
            ]
        );
    }

    #[cfg(unix)]
    #[test]
    fn transfer_request_with_owner_group_preserves_flags() {
        use tempfile::tempdir;

        let tmp = tempdir().expect("tempdir");
        let source = tmp.path().join("source.txt");
        let destination = tmp.path().join("destination.txt");
        std::fs::write(&source, b"metadata").expect("write source");

        let (code, stdout, stderr) = run_with_args([
            OsString::from("oc-rsync"),
            OsString::from("--owner"),
            OsString::from("--group"),
            source.clone().into_os_string(),
            destination.clone().into_os_string(),
        ]);

        assert_eq!(code, 0);
        assert!(stdout.is_empty());
        assert!(stderr.is_empty());
        assert_eq!(
            std::fs::read(destination).expect("read destination"),
            b"metadata"
        );
    }

    #[cfg(unix)]
    #[test]
    fn transfer_request_with_perms_preserves_mode() {
        use filetime::{FileTime, set_file_times};
        use std::os::unix::fs::PermissionsExt;
        use tempfile::tempdir;

        let tmp = tempdir().expect("tempdir");
        let source = tmp.path().join("source-perms.txt");
        let destination = tmp.path().join("dest-perms.txt");
        std::fs::write(&source, b"data").expect("write source");
        let atime = FileTime::from_unix_time(1_700_070_000, 0);
        let mtime = FileTime::from_unix_time(1_700_080_000, 0);
        set_file_times(&source, atime, mtime).expect("set times");
        std::fs::set_permissions(&source, PermissionsExt::from_mode(0o640)).expect("set perms");

        let (code, stdout, stderr) = run_with_args([
            OsString::from("oc-rsync"),
            OsString::from("--perms"),
            OsString::from("--times"),
            source.clone().into_os_string(),
            destination.clone().into_os_string(),
        ]);

        assert_eq!(code, 0);
        assert!(stdout.is_empty());
        assert!(stderr.is_empty());

        let metadata = std::fs::metadata(&destination).expect("dest metadata");
        assert_eq!(metadata.permissions().mode() & 0o777, 0o640);
        let dest_mtime = FileTime::from_last_modification_time(&metadata);
        assert_eq!(dest_mtime, mtime);
    }

    #[cfg(unix)]
    #[test]
    fn transfer_request_with_no_perms_overrides_archive() {
        use std::os::unix::fs::PermissionsExt;
        use tempfile::tempdir;

        let tmp = tempdir().expect("tempdir");
        let source = tmp.path().join("source-no-perms.txt");
        let destination = tmp.path().join("dest-no-perms.txt");
        std::fs::write(&source, b"data").expect("write source");
        std::fs::set_permissions(&source, PermissionsExt::from_mode(0o600)).expect("set perms");

        let (code, stdout, stderr) = run_with_args([
            OsString::from("oc-rsync"),
            OsString::from("-a"),
            OsString::from("--no-perms"),
            source.clone().into_os_string(),
            destination.clone().into_os_string(),
        ]);

        assert_eq!(code, 0);
        assert!(stdout.is_empty());
        assert!(stderr.is_empty());

        let metadata = std::fs::metadata(&destination).expect("dest metadata");
        assert_ne!(metadata.permissions().mode() & 0o777, 0o600);
    }

    #[test]
    fn parse_args_recognises_perms_and_times_flags() {
        let parsed = parse_args([
            OsString::from("oc-rsync"),
            OsString::from("--perms"),
            OsString::from("--times"),
            OsString::from("--omit-dir-times"),
            OsString::from("source"),
            OsString::from("dest"),
        ])
        .expect("parse");

        assert_eq!(parsed.perms, Some(true));
        assert_eq!(parsed.times, Some(true));
        assert_eq!(parsed.omit_dir_times, Some(true));

        let parsed = parse_args([
            OsString::from("oc-rsync"),
            OsString::from("-a"),
            OsString::from("--no-perms"),
            OsString::from("--no-times"),
            OsString::from("--no-omit-dir-times"),
            OsString::from("source"),
            OsString::from("dest"),
        ])
        .expect("parse");

        assert_eq!(parsed.perms, Some(false));
        assert_eq!(parsed.times, Some(false));
        assert_eq!(parsed.omit_dir_times, Some(false));
    }

    #[test]
    fn parse_args_recognises_update_flag() {
        let parsed = parse_args([
            OsString::from("oc-rsync"),
            OsString::from("--update"),
            OsString::from("source"),
            OsString::from("dest"),
        ])
        .expect("parse");

        assert!(parsed.update);
    }

    #[test]
    fn parse_args_recognises_owner_overrides() {
        let parsed = parse_args([
            OsString::from("oc-rsync"),
            OsString::from("--owner"),
            OsString::from("source"),
            OsString::from("dest"),
        ])
        .expect("parse");

        assert_eq!(parsed.owner, Some(true));
        assert_eq!(parsed.group, None);

        let parsed = parse_args([
            OsString::from("oc-rsync"),
            OsString::from("-a"),
            OsString::from("--no-owner"),
            OsString::from("source"),
            OsString::from("dest"),
        ])
        .expect("parse");

        assert_eq!(parsed.owner, Some(false));
        assert!(parsed.archive);
    }

    #[test]
    fn parse_args_sets_protect_args_flag() {
        let parsed = parse_args([OsString::from("oc-rsync"), OsString::from("--protect-args")])
            .expect("parse");

        assert_eq!(parsed.protect_args, Some(true));
    }

    #[test]
    fn parse_args_sets_protect_args_alias() {
        let parsed = parse_args([
            OsString::from("oc-rsync"),
            OsString::from("--secluded-args"),
        ])
        .expect("parse");

        assert_eq!(parsed.protect_args, Some(true));
    }

    #[test]
    fn parse_args_sets_no_protect_args_flag() {
        let parsed = parse_args([
            OsString::from("oc-rsync"),
            OsString::from("--no-protect-args"),
        ])
        .expect("parse");

        assert_eq!(parsed.protect_args, Some(false));
    }

    #[test]
    fn parse_args_sets_no_protect_args_alias() {
        let parsed = parse_args([
            OsString::from("oc-rsync"),
            OsString::from("--no-secluded-args"),
        ])
        .expect("parse");

        assert_eq!(parsed.protect_args, Some(false));
    }

    #[test]
    fn parse_args_recognises_group_overrides() {
        let parsed = parse_args([
            OsString::from("oc-rsync"),
            OsString::from("--group"),
            OsString::from("source"),
            OsString::from("dest"),
        ])
        .expect("parse");

        assert_eq!(parsed.group, Some(true));
        assert_eq!(parsed.owner, None);

        let parsed = parse_args([
            OsString::from("oc-rsync"),
            OsString::from("-a"),
            OsString::from("--no-group"),
            OsString::from("source"),
            OsString::from("dest"),
        ])
        .expect("parse");

        assert_eq!(parsed.group, Some(false));
        assert!(parsed.archive);
    }

    #[test]
    fn parse_args_reads_env_protect_args_default() {
        let _env_lock = ENV_LOCK.lock().expect("env lock");
        let _guard = EnvGuard::set("RSYNC_PROTECT_ARGS", OsStr::new("1"));

        let parsed = parse_args([OsString::from("oc-rsync")]).expect("parse");

        assert_eq!(parsed.protect_args, Some(true));
    }

    #[test]
    fn parse_args_respects_env_protect_args_disabled() {
        let _env_lock = ENV_LOCK.lock().expect("env lock");
        let _guard = EnvGuard::set("RSYNC_PROTECT_ARGS", OsStr::new("0"));

        let parsed = parse_args([OsString::from("oc-rsync")]).expect("parse");

        assert_eq!(parsed.protect_args, Some(false));
    }

    #[test]
    fn parse_args_recognises_numeric_ids_flags() {
        let parsed = parse_args([
            OsString::from("oc-rsync"),
            OsString::from("--numeric-ids"),
            OsString::from("source"),
            OsString::from("dest"),
        ])
        .expect("parse");

        assert_eq!(parsed.numeric_ids, Some(true));

        let parsed = parse_args([
            OsString::from("oc-rsync"),
            OsString::from("--no-numeric-ids"),
            OsString::from("source"),
            OsString::from("dest"),
        ])
        .expect("parse");

        assert_eq!(parsed.numeric_ids, Some(false));
    }

    #[test]
    fn parse_args_recognises_sparse_flags() {
        let parsed = parse_args([
            OsString::from("oc-rsync"),
            OsString::from("--sparse"),
            OsString::from("source"),
            OsString::from("dest"),
        ])
        .expect("parse");

        assert_eq!(parsed.sparse, Some(true));

        let parsed = parse_args([
            OsString::from("oc-rsync"),
            OsString::from("--no-sparse"),
            OsString::from("source"),
            OsString::from("dest"),
        ])
        .expect("parse");

        assert_eq!(parsed.sparse, Some(false));
    }

    #[test]
    fn parse_args_recognises_copy_links_flags() {
        let parsed = parse_args([
            OsString::from("oc-rsync"),
            OsString::from("--copy-links"),
            OsString::from("source"),
            OsString::from("dest"),
        ])
        .expect("parse");

        assert_eq!(parsed.copy_links, Some(true));

        let parsed = parse_args([
            OsString::from("oc-rsync"),
            OsString::from("--no-copy-links"),
            OsString::from("source"),
            OsString::from("dest"),
        ])
        .expect("parse");

        assert_eq!(parsed.copy_links, Some(false));

        let parsed = parse_args([
            OsString::from("oc-rsync"),
            OsString::from("-L"),
            OsString::from("source"),
            OsString::from("dest"),
        ])
        .expect("parse");

        assert_eq!(parsed.copy_links, Some(true));
    }

    #[test]
    fn parse_args_recognises_copy_dirlinks_flag() {
        let parsed = parse_args([
            OsString::from("oc-rsync"),
            OsString::from("--copy-dirlinks"),
            OsString::from("source"),
            OsString::from("dest"),
        ])
        .expect("parse");

        assert!(parsed.copy_dirlinks);

        let parsed = parse_args([
            OsString::from("oc-rsync"),
            OsString::from("-k"),
            OsString::from("source"),
            OsString::from("dest"),
        ])
        .expect("parse");

        assert!(parsed.copy_dirlinks);
    }

    #[test]
    fn parse_args_recognises_partial_dir_and_enables_partial() {
        let parsed = parse_args([
            OsString::from("oc-rsync"),
            OsString::from("--partial-dir=.rsync-partial"),
            OsString::from("source"),
            OsString::from("dest"),
        ])
        .expect("parse");

        assert!(parsed.partial);
        assert_eq!(
            parsed.partial_dir.as_deref(),
            Some(Path::new(".rsync-partial"))
        );
    }

    #[test]
    fn parse_args_allows_no_partial_to_clear_partial_dir() {
        let parsed = parse_args([
            OsString::from("oc-rsync"),
            OsString::from("--partial-dir=.rsync-partial"),
            OsString::from("--no-partial"),
            OsString::from("source"),
            OsString::from("dest"),
        ])
        .expect("parse");

        assert!(!parsed.partial);
        assert!(parsed.partial_dir.is_none());
    }

    #[test]
    fn parse_args_recognises_devices_flags() {
        let parsed = parse_args([
            OsString::from("oc-rsync"),
            OsString::from("--devices"),
            OsString::from("source"),
            OsString::from("dest"),
        ])
        .expect("parse");

        assert_eq!(parsed.devices, Some(true));

        let parsed = parse_args([
            OsString::from("oc-rsync"),
            OsString::from("--no-devices"),
            OsString::from("source"),
            OsString::from("dest"),
        ])
        .expect("parse");

        assert_eq!(parsed.devices, Some(false));
    }

    #[test]
    fn parse_args_recognises_remove_sent_files_alias() {
        let parsed = parse_args([
            OsString::from("oc-rsync"),
            OsString::from("--remove-sent-files"),
            OsString::from("source"),
            OsString::from("dest"),
        ])
        .expect("parse");

        assert!(parsed.remove_source_files);
    }

    #[test]
    fn parse_args_recognises_specials_flags() {
        let parsed = parse_args([
            OsString::from("oc-rsync"),
            OsString::from("--specials"),
            OsString::from("source"),
            OsString::from("dest"),
        ])
        .expect("parse");

        assert_eq!(parsed.specials, Some(true));

        let parsed = parse_args([
            OsString::from("oc-rsync"),
            OsString::from("--no-specials"),
            OsString::from("source"),
            OsString::from("dest"),
        ])
        .expect("parse");

        assert_eq!(parsed.specials, Some(false));
    }

    #[test]
    fn parse_args_recognises_archive_devices_combo() {
        let parsed = parse_args([
            OsString::from("oc-rsync"),
            OsString::from("-D"),
            OsString::from("source"),
            OsString::from("dest"),
        ])
        .expect("parse");

        assert_eq!(parsed.devices, Some(true));
        assert_eq!(parsed.specials, Some(true));
    }

    #[test]
    fn parse_args_recognises_relative_flags() {
        let parsed = parse_args([
            OsString::from("oc-rsync"),
            OsString::from("--relative"),
            OsString::from("source"),
            OsString::from("dest"),
        ])
        .expect("parse");

        assert_eq!(parsed.relative, Some(true));

        let parsed = parse_args([
            OsString::from("oc-rsync"),
            OsString::from("--no-relative"),
            OsString::from("source"),
            OsString::from("dest"),
        ])
        .expect("parse");

        assert_eq!(parsed.relative, Some(false));
    }

    #[test]
    fn parse_args_recognises_implied_dirs_flags() {
        let parsed = parse_args([
            OsString::from("oc-rsync"),
            OsString::from("--implied-dirs"),
            OsString::from("source"),
            OsString::from("dest"),
        ])
        .expect("parse");

        assert_eq!(parsed.implied_dirs, Some(true));

        let parsed = parse_args([
            OsString::from("oc-rsync"),
            OsString::from("--no-implied-dirs"),
            OsString::from("source"),
            OsString::from("dest"),
        ])
        .expect("parse");

        assert_eq!(parsed.implied_dirs, Some(false));
    }

    #[test]
    fn parse_args_recognises_inplace_flags() {
        let parsed = parse_args([
            OsString::from("oc-rsync"),
            OsString::from("--inplace"),
            OsString::from("source"),
            OsString::from("dest"),
        ])
        .expect("parse");

        assert_eq!(parsed.inplace, Some(true));

        let parsed = parse_args([
            OsString::from("oc-rsync"),
            OsString::from("--no-inplace"),
            OsString::from("source"),
            OsString::from("dest"),
        ])
        .expect("parse");

        assert_eq!(parsed.inplace, Some(false));
    }

    #[test]
    fn parse_args_recognises_whole_file_flags() {
        let parsed = parse_args([
            OsString::from("oc-rsync"),
            OsString::from("-W"),
            OsString::from("source"),
            OsString::from("dest"),
        ])
        .expect("parse");

        assert_eq!(parsed.whole_file, Some(true));

        let parsed = parse_args([
            OsString::from("oc-rsync"),
            OsString::from("--no-whole-file"),
            OsString::from("source"),
            OsString::from("dest"),
        ])
        .expect("parse");

        assert_eq!(parsed.whole_file, Some(false));
    }

    #[test]
    fn parse_args_recognises_stats_flag() {
        let parsed = parse_args([
            OsString::from("oc-rsync"),
            OsString::from("--stats"),
            OsString::from("source"),
            OsString::from("dest"),
        ])
        .expect("parse");

        assert!(parsed.stats);
    }

    #[test]
    fn parse_args_recognises_msgs2stderr_flag() {
        let parsed = parse_args([
            OsString::from("oc-rsync"),
            OsString::from("--msgs2stderr"),
            OsString::from("source"),
            OsString::from("dest"),
        ])
        .expect("parse");

        assert!(parsed.msgs_to_stderr);
    }

    #[test]
    fn parse_args_collects_out_format_value() {
        let parsed = parse_args([
            OsString::from("oc-rsync"),
            OsString::from("--out-format=%f %b"),
            OsString::from("source"),
            OsString::from("dest"),
        ])
        .expect("parse");

        assert_eq!(parsed.out_format, Some(OsString::from("%f %b")));
    }

    #[test]
    fn parse_args_recognises_list_only_flag() {
        let parsed = parse_args([
            OsString::from("oc-rsync"),
            OsString::from("--list-only"),
            OsString::from("source"),
            OsString::from("dest"),
        ])
        .expect("parse");

        assert!(parsed.list_only);
        assert!(parsed.dry_run);
    }

    #[test]
    fn parse_args_collects_filter_patterns() {
        let parsed = parse_args([
            OsString::from("oc-rsync"),
            OsString::from("--exclude"),
            OsString::from("*.tmp"),
            OsString::from("--include"),
            OsString::from("important/**"),
            OsString::from("--filter"),
            OsString::from("+ staging/**"),
            OsString::from("source"),
            OsString::from("dest"),
        ])
        .expect("parse");

        assert_eq!(parsed.excludes, vec![OsString::from("*.tmp")]);
        assert_eq!(parsed.includes, vec![OsString::from("important/**")]);
        assert_eq!(parsed.filters, vec![OsString::from("+ staging/**")]);
    }

    #[test]
    fn parse_args_collects_filter_files() {
        let parsed = parse_args([
            OsString::from("oc-rsync"),
            OsString::from("--exclude-from"),
            OsString::from("excludes.txt"),
            OsString::from("--include-from"),
            OsString::from("includes.txt"),
            OsString::from("source"),
            OsString::from("dest"),
        ])
        .expect("parse");

        assert_eq!(parsed.exclude_from, vec![OsString::from("excludes.txt")]);
        assert_eq!(parsed.include_from, vec![OsString::from("includes.txt")]);
    }

    #[test]
    fn parse_args_collects_files_from_paths() {
        let parsed = parse_args([
            OsString::from("oc-rsync"),
            OsString::from("--files-from"),
            OsString::from("list-a"),
            OsString::from("--files-from"),
            OsString::from("list-b"),
            OsString::from("source"),
            OsString::from("dest"),
        ])
        .expect("parse");

        assert_eq!(
            parsed.files_from,
            vec![OsString::from("list-a"), OsString::from("list-b")]
        );
    }

    #[test]
    fn parse_args_sets_from0_flag() {
        let parsed = parse_args([
            OsString::from("oc-rsync"),
            OsString::from("--from0"),
            OsString::from("source"),
            OsString::from("dest"),
        ])
        .expect("parse");

        assert!(parsed.from0);
    }

    #[test]
    fn parse_args_recognises_password_file() {
        let parsed = parse_args([
            OsString::from("oc-rsync"),
            OsString::from("--password-file"),
            OsString::from("secret.txt"),
            OsString::from("source"),
            OsString::from("dest"),
        ])
        .expect("parse");

        assert_eq!(parsed.password_file, Some(OsString::from("secret.txt")));

        let parsed = parse_args([
            OsString::from("oc-rsync"),
            OsString::from("--password-file=secrets.d"),
            OsString::from("source"),
            OsString::from("dest"),
        ])
        .expect("parse");

        assert_eq!(parsed.password_file, Some(OsString::from("secrets.d")));
    }

    #[test]
    fn parse_args_recognises_no_motd_flag() {
        let parsed = parse_args([
            OsString::from("oc-rsync"),
            OsString::from("--no-motd"),
            OsString::from("rsync://example/"),
        ])
        .expect("parse");

        assert!(parsed.no_motd);
    }

    #[test]
    fn parse_args_collects_protocol_value() {
        let parsed = parse_args([
            OsString::from("oc-rsync"),
            OsString::from("--protocol=30"),
            OsString::from("source"),
            OsString::from("dest"),
        ])
        .expect("parse");

        assert_eq!(parsed.protocol, Some(OsString::from("30")));
    }

    #[test]
    fn parse_args_collects_timeout_value() {
        let parsed = parse_args([
            OsString::from("oc-rsync"),
            OsString::from("--timeout=90"),
            OsString::from("source"),
            OsString::from("dest"),
        ])
        .expect("parse");

        assert_eq!(parsed.timeout, Some(OsString::from("90")));
    }

    #[test]
    fn timeout_argument_zero_disables_timeout() {
        let timeout = parse_timeout_argument(OsStr::new("0")).expect("parse timeout");
        assert_eq!(timeout, TransferTimeout::Disabled);
    }

    #[test]
    fn timeout_argument_positive_sets_seconds() {
        let timeout = parse_timeout_argument(OsStr::new("15")).expect("parse timeout");
        assert_eq!(timeout.as_seconds(), NonZeroU64::new(15));
    }

    #[test]
    fn timeout_argument_negative_reports_error() {
        let error = parse_timeout_argument(OsStr::new("-1")).unwrap_err();
        assert!(error.to_string().contains("timeout must be non-negative"));
    }

    #[test]
    fn out_format_argument_accepts_supported_placeholders() {
        let format = parse_out_format(OsStr::new(
            "%f %b %c %l %o %M %B %L %N %p %u %g %U %G %t %i %h %a %m %P %C %%",
        ))
        .expect("parse out-format");
        assert!(!format.tokens.is_empty());
    }

    #[test]
    fn out_format_argument_rejects_unknown_placeholders() {
        let error = parse_out_format(OsStr::new("%z")).unwrap_err();
        assert!(error.to_string().contains("unsupported --out-format"));
    }

    #[cfg(unix)]
    #[test]
    fn out_format_renders_permission_and_identity_placeholders() {
        use std::fs;
        use std::os::unix::fs::MetadataExt;
        use std::os::unix::fs::PermissionsExt;
        use tempfile::tempdir;
        use users::{get_group_by_gid, get_user_by_uid, gid_t, uid_t};

        let temp = tempdir().expect("tempdir");
        let src_dir = temp.path().join("src");
        let dst_dir = temp.path().join("dst");
        fs::create_dir(&src_dir).expect("create src");
        fs::create_dir(&dst_dir).expect("create dst");
        let source = src_dir.join("script.sh");
        fs::write(&source, b"echo ok\n").expect("write source");

        let expected_uid = fs::metadata(&source).expect("source metadata").uid();
        let expected_gid = fs::metadata(&source).expect("source metadata").gid();
        let expected_user = get_user_by_uid(expected_uid as uid_t)
            .map(|user| user.name().to_string_lossy().into_owned())
            .unwrap_or_else(|| expected_uid.to_string());
        let expected_group = get_group_by_gid(expected_gid as gid_t)
            .map(|group| group.name().to_string_lossy().into_owned())
            .unwrap_or_else(|| expected_gid.to_string());

        let mut permissions = fs::metadata(&source)
            .expect("source metadata")
            .permissions();
        permissions.set_mode(0o755);
        fs::set_permissions(&source, permissions).expect("set permissions");

        let config = ClientConfig::builder()
            .transfer_args([
                source.as_os_str().to_os_string(),
                dst_dir.as_os_str().to_os_string(),
            ])
            .permissions(true)
            .force_event_collection(true)
            .build();

        let outcome =
            run_client_or_fallback::<io::Sink, io::Sink>(config, None, None).expect("run client");
        let summary = match outcome {
            ClientOutcome::Local(summary) => *summary,
            ClientOutcome::Fallback(_) => panic!("unexpected fallback outcome"),
        };
        let event = summary
            .events()
            .iter()
            .find(|event| {
                event
                    .relative_path()
                    .to_string_lossy()
                    .contains("script.sh")
            })
            .expect("event present");

        let mut output = Vec::new();
        parse_out_format(OsStr::new("%B"))
            .expect("parse out-format")
            .render(event, &mut output)
            .expect("render %B");
        assert_eq!(output, b"rwxr-xr-x\n");

        output.clear();
        parse_out_format(OsStr::new("%p"))
            .expect("parse %p")
            .render(event, &mut output)
            .expect("render %p");
        let expected_pid = format!("{}\n", std::process::id());
        assert_eq!(output, expected_pid.as_bytes());

        output.clear();
        parse_out_format(OsStr::new("%U"))
            .expect("parse %U")
            .render(event, &mut output)
            .expect("render %U");
        assert_eq!(output, format!("{expected_uid}\n").as_bytes());

        output.clear();
        parse_out_format(OsStr::new("%G"))
            .expect("parse %G")
            .render(event, &mut output)
            .expect("render %G");
        assert_eq!(output, format!("{expected_gid}\n").as_bytes());

        output.clear();
        parse_out_format(OsStr::new("%u"))
            .expect("parse %u")
            .render(event, &mut output)
            .expect("render %u");
        assert_eq!(output, format!("{expected_user}\n").as_bytes());

        output.clear();
        parse_out_format(OsStr::new("%g"))
            .expect("parse %g")
            .render(event, &mut output)
            .expect("render %g");
        assert_eq!(output, format!("{expected_group}\n").as_bytes());
    }

    #[test]
    fn out_format_renders_modify_time_placeholder() {
        let temp = tempfile::tempdir().expect("tempdir");
        let source = temp.path().join("file.txt");
        std::fs::write(&source, b"data").expect("write source");
        let destination = temp.path().join("dest");

        let config = ClientConfig::builder()
            .transfer_args([
                source.as_os_str().to_os_string(),
                destination.as_os_str().to_os_string(),
            ])
            .force_event_collection(true)
            .build();

        let outcome =
            run_client_or_fallback::<io::Sink, io::Sink>(config, None, None).expect("run client");
        let summary = match outcome {
            ClientOutcome::Local(summary) => *summary,
            ClientOutcome::Fallback(_) => panic!("unexpected fallback outcome"),
        };
        let event = summary
            .events()
            .iter()
            .find(|event| event.relative_path().to_string_lossy().contains("file.txt"))
            .expect("event present");

        let format = parse_out_format(OsStr::new("%M")).expect("parse out-format");
        let mut output = Vec::new();
        format
            .render(event, &mut output)
            .expect("render out-format");

        assert!(String::from_utf8_lossy(&output).trim().contains('-'));
    }

    #[test]
    fn out_format_renders_itemized_placeholder_for_new_file() {
        let temp = tempfile::tempdir().expect("tempdir");
        let src_dir = temp.path().join("src");
        let dst_dir = temp.path().join("dst");
        std::fs::create_dir(&src_dir).expect("create src dir");
        std::fs::create_dir(&dst_dir).expect("create dst dir");

        let source = src_dir.join("file.txt");
        std::fs::write(&source, b"content").expect("write source");
        let destination = dst_dir.join("file.txt");

        let config = ClientConfig::builder()
            .transfer_args([
                source.as_os_str().to_os_string(),
                destination.as_os_str().to_os_string(),
            ])
            .force_event_collection(true)
            .build();

        let outcome =
            run_client_or_fallback::<io::Sink, io::Sink>(config, None, None).expect("run client");
        let summary = match outcome {
            ClientOutcome::Local(summary) => *summary,
            ClientOutcome::Fallback(_) => panic!("unexpected fallback outcome"),
        };

        let event = summary
            .events()
            .iter()
            .find(|event| event.relative_path().to_string_lossy() == "file.txt")
            .expect("event present");

        let mut output = Vec::new();
        parse_out_format(OsStr::new("%i"))
            .expect("parse %i")
            .render(event, &mut output)
            .expect("render %i");

        assert_eq!(output, b">fcst......\n");
    }

    #[test]
    fn out_format_itemized_placeholder_reports_deletion() {
        let temp = tempfile::tempdir().expect("tempdir");
        let src_dir = temp.path().join("src");
        let dst_dir = temp.path().join("dst");
        std::fs::create_dir(&src_dir).expect("create src dir");
        std::fs::create_dir(&dst_dir).expect("create dst dir");

        let destination_file = dst_dir.join("obsolete.txt");
        std::fs::write(&destination_file, b"old").expect("write obsolete");

        let source_operand = OsString::from(format!("{}/", src_dir.display()));
        let dest_operand = OsString::from(format!("{}/", dst_dir.display()));

        let config = ClientConfig::builder()
            .transfer_args([source_operand, dest_operand])
            .delete(true)
            .force_event_collection(true)
            .build();

        let outcome =
            run_client_or_fallback::<io::Sink, io::Sink>(config, None, None).expect("run client");
        let summary = match outcome {
            ClientOutcome::Local(summary) => *summary,
            ClientOutcome::Fallback(_) => panic!("unexpected fallback outcome"),
        };

        let mut events = summary.events().iter();
        let event = events
            .find(|event| event.relative_path().to_string_lossy() == "obsolete.txt")
            .unwrap_or_else(|| {
                let recorded: Vec<_> = summary
                    .events()
                    .iter()
                    .map(|event| event.relative_path().to_string_lossy().into_owned())
                    .collect();
                panic!("deletion event missing, recorded events: {recorded:?}");
            });

        let mut output = Vec::new();
        parse_out_format(OsStr::new("%i"))
            .expect("parse %i")
            .render(event, &mut output)
            .expect("render %i");

        assert_eq!(output, b"*deleting\n");
    }

    #[test]
    fn parse_args_sets_compress_flag() {
        let parsed = parse_args([
            OsString::from("oc-rsync"),
            OsString::from("-z"),
            OsString::from("source"),
            OsString::from("dest"),
        ])
        .expect("parse");

        assert!(parsed.compress);
    }

    #[test]
    fn parse_args_no_compress_overrides_compress_flag() {
        let parsed = parse_args([
            OsString::from("oc-rsync"),
            OsString::from("-z"),
            OsString::from("--no-compress"),
            OsString::from("source"),
            OsString::from("dest"),
        ])
        .expect("parse");

        assert!(!parsed.compress);
        assert!(parsed.no_compress);
    }

    #[test]
    fn parse_args_records_compress_level_value() {
        let parsed = parse_args([
            OsString::from("oc-rsync"),
            OsString::from("--compress-level=5"),
            OsString::from("source"),
            OsString::from("dest"),
        ])
        .expect("parse");

        assert_eq!(parsed.compress_level, Some(OsString::from("5")));
    }

    #[test]
    fn parse_args_compress_level_zero_records_disable() {
        let parsed = parse_args([
            OsString::from("oc-rsync"),
            OsString::from("--compress-level=0"),
            OsString::from("source"),
            OsString::from("dest"),
        ])
        .expect("parse");

        assert_eq!(parsed.compress_level, Some(OsString::from("0")));
    }

    #[test]
    fn parse_args_recognises_compress_level_flag() {
        let parsed = parse_args([
            OsString::from("oc-rsync"),
            OsString::from("--compress-level=5"),
            OsString::from("source"),
            OsString::from("dest"),
        ])
        .expect("parse");

        assert!(parsed.compress);
        assert_eq!(parsed.compress_level, Some(OsString::from("5")));
    }

    #[test]
    fn parse_args_compress_level_zero_disables_compress() {
        let parsed = parse_args([
            OsString::from("oc-rsync"),
            OsString::from("--compress-level=0"),
            OsString::from("source"),
            OsString::from("dest"),
        ])
        .expect("parse");

        assert!(!parsed.compress);
        assert_eq!(parsed.compress_level, Some(OsString::from("0")));
    }

    #[test]
    fn parse_compress_level_argument_rejects_invalid_value() {
        let error = parse_compress_level_argument(OsStr::new("fast")).unwrap_err();
        let rendered = error.to_string();
        assert!(rendered.contains("invalid compression level"));
        assert!(rendered.contains("integer"));

        let range_error = parse_compress_level_argument(OsStr::new("12")).unwrap_err();
        let rendered_range = range_error.to_string();
        assert!(rendered_range.contains("outside the supported range"));
    }

    #[test]
    fn parse_filter_directive_accepts_include_and_exclude() {
        let include =
            parse_filter_directive(OsStr::new("+ assets/**")).expect("include rule parses");
        assert_eq!(
            include,
            FilterDirective::Rule(FilterRuleSpec::include("assets/**".to_string()))
        );

        let exclude = parse_filter_directive(OsStr::new("- *.bak")).expect("exclude rule parses");
        assert_eq!(
            exclude,
            FilterDirective::Rule(FilterRuleSpec::exclude("*.bak".to_string()))
        );

        let include_keyword =
            parse_filter_directive(OsStr::new("include logs/**")).expect("keyword include parses");
        assert_eq!(
            include_keyword,
            FilterDirective::Rule(FilterRuleSpec::include("logs/**".to_string()))
        );

        let exclude_keyword =
            parse_filter_directive(OsStr::new("exclude *.tmp")).expect("keyword exclude parses");
        assert_eq!(
            exclude_keyword,
            FilterDirective::Rule(FilterRuleSpec::exclude("*.tmp".to_string()))
        );

        let protect_keyword = parse_filter_directive(OsStr::new("protect backups/**"))
            .expect("keyword protect parses");
        assert_eq!(
            protect_keyword,
            FilterDirective::Rule(FilterRuleSpec::protect("backups/**".to_string()))
        );
    }

    #[test]
    fn parse_filter_directive_accepts_hide_and_show_keywords() {
        let show_keyword =
            parse_filter_directive(OsStr::new("show images/**")).expect("keyword show parses");
        assert_eq!(
            show_keyword,
            FilterDirective::Rule(FilterRuleSpec::show("images/**".to_string()))
        );

        let hide_keyword =
            parse_filter_directive(OsStr::new("hide *.swp")).expect("keyword hide parses");
        assert_eq!(
            hide_keyword,
            FilterDirective::Rule(FilterRuleSpec::hide("*.swp".to_string()))
        );
    }

    #[test]
    fn parse_filter_directive_accepts_shorthand_hide_show_and_protect() {
        let protect =
            parse_filter_directive(OsStr::new("P backups/**")).expect("shorthand protect parses");
        assert_eq!(
            protect,
            FilterDirective::Rule(FilterRuleSpec::protect("backups/**".to_string()))
        );

        let hide = parse_filter_directive(OsStr::new("H *.tmp")).expect("shorthand hide parses");
        assert_eq!(
            hide,
            FilterDirective::Rule(FilterRuleSpec::hide("*.tmp".to_string()))
        );

        let show =
            parse_filter_directive(OsStr::new("S public/**")).expect("shorthand show parses");
        assert_eq!(
            show,
            FilterDirective::Rule(FilterRuleSpec::show("public/**".to_string()))
        );
    }

    #[test]
    fn parse_filter_directive_accepts_exclude_if_present() {
        let directive = parse_filter_directive(OsStr::new("exclude-if-present marker"))
            .expect("exclude-if-present with whitespace parses");
        assert_eq!(
            directive,
            FilterDirective::Rule(FilterRuleSpec::exclude_if_present("marker".to_string()))
        );

        let equals_variant = parse_filter_directive(OsStr::new("exclude-if-present=.skip"))
            .expect("exclude-if-present with equals parses");
        assert_eq!(
            equals_variant,
            FilterDirective::Rule(FilterRuleSpec::exclude_if_present(".skip".to_string()))
        );
    }

    #[test]
    fn parse_filter_directive_rejects_exclude_if_present_without_marker() {
        let error = parse_filter_directive(OsStr::new("exclude-if-present   "))
            .expect_err("missing marker should error");
        let rendered = error.to_string();
        assert!(rendered.contains("missing a marker file"));
    }

    #[test]
    fn parse_filter_directive_accepts_clear_directive() {
        let clear = parse_filter_directive(OsStr::new("!")).expect("clear directive parses");
        assert_eq!(clear, FilterDirective::Clear);

        let clear_with_whitespace =
            parse_filter_directive(OsStr::new("  !   ")).expect("clear with whitespace parses");
        assert_eq!(clear_with_whitespace, FilterDirective::Clear);
    }

    #[test]
    fn parse_filter_directive_rejects_clear_with_trailing_characters() {
        let error = parse_filter_directive(OsStr::new("! comment"))
            .expect_err("trailing text should error");
        let rendered = error.to_string();
        assert!(rendered.contains("'!' rule has trailing characters: ! comment"));

        let error = parse_filter_directive(OsStr::new("!extra")).expect_err("suffix should error");
        let rendered = error.to_string();
        assert!(rendered.contains("'!' rule has trailing characters: !extra"));
    }

    #[test]
    fn parse_filter_directive_rejects_missing_pattern() {
        let error =
            parse_filter_directive(OsStr::new("+   ")).expect_err("missing pattern should error");
        let rendered = error.to_string();
        assert!(rendered.contains("missing a pattern"));

        let shorthand_error = parse_filter_directive(OsStr::new("P   "))
            .expect_err("shorthand protect requires pattern");
        let rendered = shorthand_error.to_string();
        assert!(rendered.contains("missing a pattern"));
    }

    #[test]
    fn parse_filter_directive_accepts_merge() {
        let directive =
            parse_filter_directive(OsStr::new("merge filters.txt")).expect("merge directive");
        let (options, _) =
            parse_merge_modifiers("", "merge filters.txt", false).expect("modifiers");
        let expected =
            MergeDirective::new(OsString::from("filters.txt"), None).with_options(options);
        assert_eq!(directive, FilterDirective::Merge(expected));
    }

    #[test]
    fn parse_filter_directive_rejects_merge_without_path() {
        let error = parse_filter_directive(OsStr::new("merge "))
            .expect_err("missing merge path should error");
        let rendered = error.to_string();
        assert!(rendered.contains("missing a file path"));
    }

    #[test]
    fn parse_filter_directive_accepts_merge_with_forced_include() {
        let directive =
            parse_filter_directive(OsStr::new("merge,+ rules")).expect("merge,+ should parse");
        let (options, _) = parse_merge_modifiers("+", "merge,+ rules", false).expect("modifiers");
        let expected = MergeDirective::new(OsString::from("rules"), Some(FilterRuleKind::Include))
            .with_options(options);
        assert_eq!(directive, FilterDirective::Merge(expected));
    }

    #[test]
    fn parse_filter_directive_accepts_merge_with_forced_exclude() {
        let directive =
            parse_filter_directive(OsStr::new("merge,- rules")).expect("merge,- should parse");
        let (options, _) = parse_merge_modifiers("-", "merge,- rules", false).expect("modifiers");
        let expected = MergeDirective::new(OsString::from("rules"), Some(FilterRuleKind::Exclude))
            .with_options(options);
        assert_eq!(directive, FilterDirective::Merge(expected));
    }

    #[test]
    fn parse_filter_directive_accepts_merge_with_cvs_alias() {
        let directive =
            parse_filter_directive(OsStr::new("merge,C")).expect("merge,C should parse");
        let (options, _) = parse_merge_modifiers("C", "merge,C", false).expect("modifiers");
        let expected =
            MergeDirective::new(OsString::from(".cvsignore"), Some(FilterRuleKind::Exclude))
                .with_options(options);
        assert_eq!(directive, FilterDirective::Merge(expected));
    }

    #[test]
    fn parse_filter_directive_rejects_merge_with_unknown_modifier() {
        let error = parse_filter_directive(OsStr::new("merge,x rules"))
            .expect_err("merge with unsupported modifier should error");
        let rendered = error.to_string();
        assert!(rendered.contains("uses unsupported modifier"));
    }

    #[test]
    fn parse_filter_directive_accepts_dir_merge_without_modifiers() {
        let directive = parse_filter_directive(OsStr::new("dir-merge .rsync-filter"))
            .expect("dir-merge without modifiers parses");
        assert_eq!(
            directive,
            FilterDirective::Rule(FilterRuleSpec::dir_merge(
                ".rsync-filter".to_string(),
                DirMergeOptions::default(),
            )),
        );
    }

    #[test]
    fn parse_filter_directive_accepts_dir_merge_with_remove_modifier() {
        let directive = parse_filter_directive(OsStr::new("dir-merge,- .rsync-filter"))
            .expect("dir-merge with '-' modifier parses");
        assert_eq!(
            directive,
            FilterDirective::Rule(FilterRuleSpec::dir_merge(
                ".rsync-filter".to_string(),
                DirMergeOptions::default().with_enforced_kind(Some(DirMergeEnforcedKind::Exclude)),
            ))
        );
    }

    #[test]
    fn parse_filter_directive_accepts_dir_merge_with_include_modifier() {
        let directive = parse_filter_directive(OsStr::new("dir-merge,+ .rsync-filter"))
            .expect("dir-merge with '+' modifier parses");

        let FilterDirective::Rule(rule) = directive else {
            panic!("expected dir-merge rule");
        };

        assert_eq!(rule.pattern(), ".rsync-filter");
        let options = rule
            .dir_merge_options()
            .expect("dir-merge rule returns options");
        assert_eq!(options.enforced_kind(), Some(DirMergeEnforcedKind::Include));
        assert!(options.inherit_rules());
        assert!(!options.excludes_self());
    }

    #[test]
    fn parse_filter_directive_accepts_dir_merge_with_no_inherit_modifier() {
        let directive = parse_filter_directive(OsStr::new("dir-merge,n per-dir"))
            .expect("dir-merge with 'n' modifier parses");

        let FilterDirective::Rule(rule) = directive else {
            panic!("expected dir-merge rule");
        };

        assert_eq!(rule.pattern(), "per-dir");
        let options = rule
            .dir_merge_options()
            .expect("dir-merge rule returns options");
        assert!(!options.inherit_rules());
        assert!(options.allows_comments());
        assert!(!options.uses_whitespace());
    }

    #[test]
    fn parse_filter_directive_accepts_dir_merge_with_exclude_self_modifier() {
        let directive = parse_filter_directive(OsStr::new("dir-merge,e per-dir"))
            .expect("dir-merge with 'e' modifier parses");

        let FilterDirective::Rule(rule) = directive else {
            panic!("expected dir-merge rule");
        };

        let options = rule
            .dir_merge_options()
            .expect("dir-merge rule returns options");
        assert!(options.excludes_self());
        assert!(options.inherit_rules());
        assert!(!options.uses_whitespace());
    }

    #[test]
    fn parse_filter_directive_accepts_dir_merge_with_whitespace_modifier() {
        let directive = parse_filter_directive(OsStr::new("dir-merge,w per-dir"))
            .expect("dir-merge with 'w' modifier parses");

        let FilterDirective::Rule(rule) = directive else {
            panic!("expected dir-merge rule");
        };

        let options = rule
            .dir_merge_options()
            .expect("dir-merge rule returns options");
        assert!(options.uses_whitespace());
        assert!(!options.allows_comments());
    }

    #[test]
    fn parse_filter_directive_accepts_dir_merge_with_cvs_modifier() {
        let directive = parse_filter_directive(OsStr::new("dir-merge,C"))
            .expect("dir-merge with 'C' modifier parses");

        let FilterDirective::Rule(rule) = directive else {
            panic!("expected dir-merge rule");
        };

        assert_eq!(rule.pattern(), ".cvsignore");
        let options = rule
            .dir_merge_options()
            .expect("dir-merge rule returns options");
        assert_eq!(options.enforced_kind(), Some(DirMergeEnforcedKind::Exclude));
        assert!(options.uses_whitespace());
        assert!(!options.allows_comments());
        assert!(!options.inherit_rules());
        assert!(options.list_clear_allowed());
    }

    #[test]
    fn parse_filter_directive_rejects_dir_merge_with_conflicting_modifiers() {
        let error = parse_filter_directive(OsStr::new("dir-merge,+- per-dir"))
            .expect_err("conflicting modifiers should error");
        let rendered = error.to_string();
        assert!(rendered.contains("cannot combine '+' and '-'"));
    }

    #[test]
    fn parse_filter_directive_accepts_dir_merge_with_sender_modifier() {
        let directive = parse_filter_directive(OsStr::new("dir-merge,s per-dir"))
            .expect("dir-merge with 's' modifier parses");
        let FilterDirective::Rule(rule) = directive else {
            panic!("expected dir-merge rule");
        };
        let options = rule
            .dir_merge_options()
            .expect("dir-merge rule returns options");
        assert!(options.applies_to_sender());
        assert!(!options.applies_to_receiver());
    }

    #[test]
    fn parse_filter_directive_accepts_dir_merge_with_receiver_modifier() {
        let directive = parse_filter_directive(OsStr::new("dir-merge,r per-dir"))
            .expect("dir-merge with 'r' modifier parses");
        let FilterDirective::Rule(rule) = directive else {
            panic!("expected dir-merge rule");
        };
        let options = rule
            .dir_merge_options()
            .expect("dir-merge rule returns options");
        assert!(!options.applies_to_sender());
        assert!(options.applies_to_receiver());
    }

    #[test]
    fn parse_filter_directive_accepts_dir_merge_with_anchor_modifier() {
        let directive = parse_filter_directive(OsStr::new("dir-merge,/ .rules"))
            .expect("dir-merge with '/' modifier parses");
        let FilterDirective::Rule(rule) = directive else {
            panic!("expected dir-merge rule");
        };
        let options = rule
            .dir_merge_options()
            .expect("dir-merge rule returns options");
        assert!(options.anchor_root_enabled());
    }

    #[test]
    fn transfer_request_with_times_preserves_timestamp() {
        use filetime::{FileTime, set_file_times};
        use tempfile::tempdir;

        let tmp = tempdir().expect("tempdir");
        let source = tmp.path().join("source-times.txt");
        let destination = tmp.path().join("dest-times.txt");
        std::fs::write(&source, b"data").expect("write source");
        let mtime = FileTime::from_unix_time(1_700_090_000, 500_000_000);
        set_file_times(&source, mtime, mtime).expect("set times");

        let (code, stdout, stderr) = run_with_args([
            OsString::from("oc-rsync"),
            OsString::from("--times"),
            source.clone().into_os_string(),
            destination.clone().into_os_string(),
        ]);

        assert_eq!(code, 0);
        assert!(stdout.is_empty());
        assert!(stderr.is_empty());

        let metadata = std::fs::metadata(&destination).expect("dest metadata");
        let dest_mtime = FileTime::from_last_modification_time(&metadata);
        assert_eq!(dest_mtime, mtime);
    }

    #[test]
    fn transfer_request_with_filter_excludes_patterns() {
        use tempfile::tempdir;

        let tmp = tempdir().expect("tempdir");
        let source_root = tmp.path().join("source");
        let dest_root = tmp.path().join("dest");
        std::fs::create_dir_all(&source_root).expect("create source root");
        std::fs::create_dir_all(&dest_root).expect("create dest root");
        std::fs::write(source_root.join("keep.txt"), b"keep").expect("write keep");
        std::fs::write(source_root.join("skip.tmp"), b"skip").expect("write skip");

        let (code, stdout, stderr) = run_with_args([
            OsString::from("oc-rsync"),
            OsString::from("--filter"),
            OsString::from("- *.tmp"),
            source_root.clone().into_os_string(),
            dest_root.clone().into_os_string(),
        ]);

        assert_eq!(code, 0);
        assert!(stdout.is_empty());
        assert!(stderr.is_empty());

        let copied_root = dest_root.join("source");
        assert!(copied_root.join("keep.txt").exists());
        assert!(!copied_root.join("skip.tmp").exists());
    }

    #[test]
    fn transfer_request_with_filter_clear_resets_rules() {
        use tempfile::tempdir;

        let tmp = tempdir().expect("tempdir");
        let source_root = tmp.path().join("source");
        let dest_root = tmp.path().join("dest");
        std::fs::create_dir_all(&source_root).expect("create source root");
        std::fs::create_dir_all(&dest_root).expect("create dest root");
        std::fs::write(source_root.join("keep.txt"), b"keep").expect("write keep");
        std::fs::write(source_root.join("skip.tmp"), b"skip").expect("write skip");

        let (code, stdout, stderr) = run_with_args([
            OsString::from("oc-rsync"),
            OsString::from("--filter"),
            OsString::from("- *.tmp"),
            OsString::from("--filter"),
            OsString::from("!"),
            source_root.clone().into_os_string(),
            dest_root.clone().into_os_string(),
        ]);

        assert_eq!(code, 0);
        assert!(stdout.is_empty());
        assert!(stderr.is_empty());

        let copied_root = dest_root.join("source");
        assert!(copied_root.join("keep.txt").exists());
        assert!(copied_root.join("skip.tmp").exists());
    }

    #[test]
    fn transfer_request_with_filter_merge_applies_rules() {
        use tempfile::tempdir;

        let tmp = tempdir().expect("tempdir");
        let source_root = tmp.path().join("source");
        let dest_root = tmp.path().join("dest");
        std::fs::create_dir_all(&source_root).expect("create source root");
        std::fs::create_dir_all(&dest_root).expect("create dest root");
        std::fs::write(source_root.join("keep.txt"), b"keep").expect("write keep");
        std::fs::write(source_root.join("skip.tmp"), b"skip").expect("write skip");

        let filter_file = tmp.path().join("filters.txt");
        std::fs::write(&filter_file, "- *.tmp\n").expect("write filter file");

        let filter_arg = OsString::from(format!("merge {}", filter_file.display()));

        let (code, stdout, stderr) = run_with_args([
            OsString::from("oc-rsync"),
            OsString::from("--filter"),
            filter_arg,
            source_root.clone().into_os_string(),
            dest_root.clone().into_os_string(),
        ]);

        assert_eq!(code, 0);
        assert!(stdout.is_empty());
        assert!(stderr.is_empty());

        let copied_root = dest_root.join("source");
        assert!(copied_root.join("keep.txt").exists());
        assert!(!copied_root.join("skip.tmp").exists());
    }

    #[test]
    fn transfer_request_with_filter_merge_clear_resets_rules() {
        use tempfile::tempdir;

        let tmp = tempdir().expect("tempdir");
        let source_root = tmp.path().join("source");
        let dest_root = tmp.path().join("dest");
        std::fs::create_dir_all(&source_root).expect("create source root");
        std::fs::create_dir_all(&dest_root).expect("create dest root");
        std::fs::write(source_root.join("keep.txt"), b"keep").expect("write keep");
        std::fs::write(source_root.join("skip.tmp"), b"skip").expect("write tmp");
        std::fs::write(source_root.join("skip.log"), b"log").expect("write log");

        let filter_file = tmp.path().join("filters.txt");
        std::fs::write(&filter_file, "- *.tmp\n!\n- *.log\n").expect("write filter file");

        let filter_arg = OsString::from(format!("merge {}", filter_file.display()));

        let (code, stdout, stderr) = run_with_args([
            OsString::from("oc-rsync"),
            OsString::from("--filter"),
            filter_arg,
            source_root.clone().into_os_string(),
            dest_root.clone().into_os_string(),
        ]);

        assert_eq!(code, 0);
        assert!(stdout.is_empty());
        assert!(stderr.is_empty());

        let copied_root = dest_root.join("source");
        assert!(copied_root.join("keep.txt").exists());
        assert!(copied_root.join("skip.tmp").exists());
        assert!(!copied_root.join("skip.log").exists());
    }

    #[test]
    fn transfer_request_with_filter_protect_preserves_destination_entry() {
        use tempfile::tempdir;

        let tmp = tempdir().expect("tempdir");
        let source_root = tmp.path().join("source");
        let dest_root = tmp.path().join("dest");
        std::fs::create_dir_all(&source_root).expect("create source root");
        std::fs::create_dir_all(&dest_root).expect("create dest root");

        let dest_subdir = dest_root.join("source");
        std::fs::create_dir_all(&dest_subdir).expect("create destination contents");
        std::fs::write(dest_subdir.join("keep.txt"), b"keep").expect("write dest keep");

        let (code, stdout, stderr) = run_with_args([
            OsString::from("oc-rsync"),
            OsString::from("--delete"),
            OsString::from("--filter"),
            OsString::from("protect keep.txt"),
            source_root.clone().into_os_string(),
            dest_root.clone().into_os_string(),
        ]);

        assert_eq!(code, 0);
        assert!(stdout.is_empty());
        assert!(stderr.is_empty());

        let copied_root = dest_root.join("source");
        assert!(copied_root.join("keep.txt").exists());
    }

    #[test]
    fn transfer_request_with_delete_excluded_prunes_filtered_entries() {
        use tempfile::tempdir;

        let tmp = tempdir().expect("tempdir");
        let source_root = tmp.path().join("source");
        let dest_root = tmp.path().join("dest");
        std::fs::create_dir_all(&source_root).expect("create source root");
        std::fs::create_dir_all(&dest_root).expect("create dest root");
        std::fs::write(source_root.join("keep.txt"), b"keep").expect("write keep");

        let dest_subdir = dest_root.join("source");
        std::fs::create_dir_all(&dest_subdir).expect("create destination contents");
        std::fs::write(dest_subdir.join("skip.log"), b"skip").expect("write excluded file");

        let (code, stdout, stderr) = run_with_args([
            OsString::from("oc-rsync"),
            OsString::from("--delete-excluded"),
            OsString::from("--exclude=*.log"),
            source_root.clone().into_os_string(),
            dest_root.clone().into_os_string(),
        ]);

        assert_eq!(code, 0);
        assert!(stdout.is_empty());
        assert!(stderr.is_empty());

        let copied_root = dest_root.join("source");
        assert!(copied_root.join("keep.txt").exists());
        assert!(!copied_root.join("skip.log").exists());
    }

    #[test]
    fn transfer_request_with_filter_merge_detects_recursion() {
        use tempfile::tempdir;

        let tmp = tempdir().expect("tempdir");
        let source_root = tmp.path().join("source");
        let dest_root = tmp.path().join("dest");
        std::fs::create_dir_all(&source_root).expect("create source root");
        std::fs::create_dir_all(&dest_root).expect("create dest root");

        let filter_file = tmp.path().join("filters.txt");
        std::fs::write(&filter_file, format!("merge {}\n", filter_file.display()))
            .expect("write recursive filter");

        let filter_arg = OsString::from(format!("merge {}", filter_file.display()));

        let (code, stdout, stderr) = run_with_args([
            OsString::from("oc-rsync"),
            OsString::from("--filter"),
            filter_arg,
            source_root.into_os_string(),
            dest_root.into_os_string(),
        ]);

        assert_eq!(code, 1);
        assert!(stdout.is_empty());
        let rendered = String::from_utf8_lossy(&stderr);
        assert!(rendered.contains("recursive filter merge"));
    }

    #[test]
    fn transfer_request_with_exclude_from_skips_patterns() {
        use tempfile::tempdir;

        let tmp = tempdir().expect("tempdir");
        let source_root = tmp.path().join("source");
        let dest_root = tmp.path().join("dest");
        std::fs::create_dir_all(&source_root).expect("create source root");
        std::fs::create_dir_all(&dest_root).expect("create dest root");
        std::fs::write(source_root.join("keep.txt"), b"keep").expect("write keep");
        std::fs::write(source_root.join("skip.tmp"), b"skip").expect("write skip");

        let exclude_file = tmp.path().join("filters.txt");
        std::fs::write(&exclude_file, "# comment\n\n*.tmp\n").expect("write filters");

        let (code, stdout, stderr) = run_with_args([
            OsString::from("oc-rsync"),
            OsString::from("--exclude-from"),
            exclude_file.as_os_str().to_os_string(),
            source_root.clone().into_os_string(),
            dest_root.clone().into_os_string(),
        ]);

        assert_eq!(code, 0);
        assert!(stdout.is_empty());
        assert!(stderr.is_empty());

        let copied_root = dest_root.join("source");
        assert!(copied_root.join("keep.txt").exists());
        assert!(!copied_root.join("skip.tmp").exists());
    }

    #[test]
    fn transfer_request_with_include_from_reinstate_patterns() {
        use tempfile::tempdir;

        let tmp = tempdir().expect("tempdir");
        let source_root = tmp.path().join("source");
        let dest_root = tmp.path().join("dest");
        let keep_dir = source_root.join("keep");
        std::fs::create_dir_all(&keep_dir).expect("create keep dir");
        std::fs::create_dir_all(&dest_root).expect("create dest root");
        std::fs::write(keep_dir.join("file.txt"), b"keep").expect("write keep");
        std::fs::write(source_root.join("skip.tmp"), b"skip").expect("write skip");

        let include_file = tmp.path().join("includes.txt");
        std::fs::write(&include_file, "keep/\nkeep/**\n").expect("write include file");

        let mut expected_rules = Vec::new();
        expected_rules.push(FilterRuleSpec::exclude("*".to_string()));
        append_filter_rules_from_files(
            &mut expected_rules,
            &[include_file.as_os_str().to_os_string()],
            FilterRuleKind::Include,
        )
        .expect("load include patterns");

        let engine_rules = expected_rules.iter().filter_map(|rule| match rule.kind() {
            FilterRuleKind::Include => Some(EngineFilterRule::include(rule.pattern())),
            FilterRuleKind::Exclude => Some(EngineFilterRule::exclude(rule.pattern())),
            FilterRuleKind::Protect => Some(EngineFilterRule::protect(rule.pattern())),
            FilterRuleKind::ExcludeIfPresent => None,
            FilterRuleKind::DirMerge => None,
        });
        let filter_set = FilterSet::from_rules(engine_rules).expect("filters");
        assert!(filter_set.allows(std::path::Path::new("keep"), true));
        assert!(filter_set.allows(std::path::Path::new("keep/file.txt"), false));
        assert!(!filter_set.allows(std::path::Path::new("skip.tmp"), false));

        let mut source_operand = source_root.clone().into_os_string();
        source_operand.push(std::path::MAIN_SEPARATOR.to_string());

        let (code, stdout, stderr) = run_with_args([
            OsString::from("oc-rsync"),
            OsString::from("--exclude"),
            OsString::from("*"),
            OsString::from("--include-from"),
            include_file.as_os_str().to_os_string(),
            source_operand,
            dest_root.clone().into_os_string(),
        ]);

        assert_eq!(code, 0);
        assert!(stdout.is_empty());
        assert!(stderr.is_empty());

        assert!(dest_root.join("keep/file.txt").exists());
        assert!(!dest_root.join("skip.tmp").exists());
    }

    #[test]
    fn transfer_request_reports_filter_file_errors() {
        let (code, stdout, stderr) = run_with_args([
            OsString::from("oc-rsync"),
            OsString::from("--exclude-from"),
            OsString::from("missing.txt"),
            OsString::from("src"),
            OsString::from("dst"),
        ]);

        assert_eq!(code, 1);
        assert!(stdout.is_empty());
        let rendered = String::from_utf8(stderr).expect("diagnostic utf8");
        assert!(rendered.contains("failed to read filter file 'missing.txt'"));
        assert!(rendered.contains("[client=3.4.1-rust]"));
    }

    #[test]
    fn load_filter_file_patterns_skips_comments_and_trims_crlf() {
        use tempfile::tempdir;

        let tmp = tempdir().expect("tempdir");
        let path = tmp.path().join("filters.txt");
        std::fs::write(&path, b"# comment\r\n\r\n include \r\npattern\r\n").expect("write filters");

        let patterns =
            load_filter_file_patterns(path.as_path()).expect("load filter patterns succeeds");

        assert_eq!(
            patterns,
            vec![" include ".to_string(), "pattern".to_string()]
        );
    }

    #[test]
    fn load_filter_file_patterns_skip_semicolon_comments() {
        use tempfile::tempdir;

        let tmp = tempdir().expect("tempdir");
        let path = tmp.path().join("filters-semicolon.txt");
        std::fs::write(&path, b"; leading comment\n  ; spaced comment\nkeep\n")
            .expect("write filters");

        let patterns =
            load_filter_file_patterns(path.as_path()).expect("load filter patterns succeeds");

        assert_eq!(patterns, vec!["keep".to_string()]);
    }

    #[test]
    fn load_filter_file_patterns_handles_invalid_utf8() {
        use tempfile::tempdir;

        let tmp = tempdir().expect("tempdir");
        let path = tmp.path().join("filters.bin");
        std::fs::write(&path, [0xFFu8, b'\n']).expect("write invalid bytes");

        let patterns =
            load_filter_file_patterns(path.as_path()).expect("load filter patterns succeeds");

        assert_eq!(patterns, vec!["\u{fffd}".to_string()]);
    }

    #[test]
    fn load_filter_file_patterns_reads_from_stdin() {
        super::set_filter_stdin_input(b"keep\n# comment\n\ninclude\n".to_vec());
        let patterns =
            super::load_filter_file_patterns(Path::new("-")).expect("load stdin patterns");

        assert_eq!(patterns, vec!["keep".to_string(), "include".to_string()]);
    }

    #[test]
    fn apply_merge_directive_resolves_relative_paths() {
        use tempfile::tempdir;

        let temp = tempdir().expect("tempdir");
        let outer = temp.path().join("outer.rules");
        let subdir = temp.path().join("nested");
        std::fs::create_dir(&subdir).expect("create nested dir");
        let child = subdir.join("child.rules");
        let grand = subdir.join("grand.rules");

        std::fs::write(&outer, b"+ outer\nmerge nested/child.rules\n").expect("write outer");
        std::fs::write(&child, b"+ child\nmerge grand.rules\n").expect("write child");
        std::fs::write(&grand, b"+ grand\n").expect("write grand");

        let mut rules = Vec::new();
        let mut visited = Vec::new();
        let directive = MergeDirective::new(OsString::from("outer.rules"), None)
            .with_options(DirMergeOptions::default().allow_list_clearing(true));
        super::apply_merge_directive(directive, temp.path(), &mut rules, &mut visited)
            .expect("merge succeeds");

        assert!(visited.is_empty());
        let patterns: Vec<_> = rules
            .iter()
            .map(|rule| rule.pattern().to_string())
            .collect();
        assert_eq!(patterns, vec!["outer", "child", "grand"]);
    }

    #[test]
    fn apply_merge_directive_respects_forced_include() {
        use tempfile::tempdir;

        let temp = tempdir().expect("tempdir");
        let path = temp.path().join("filters.rules");
        std::fs::write(&path, b"alpha\n!\nbeta\n").expect("write filters");

        let mut rules = vec![FilterRuleSpec::exclude("existing".to_string())];
        let mut visited = Vec::new();
        let directive = MergeDirective::new(path.into_os_string(), Some(FilterRuleKind::Include))
            .with_options(
                DirMergeOptions::default()
                    .with_enforced_kind(Some(DirMergeEnforcedKind::Include))
                    .allow_list_clearing(true),
            );
        super::apply_merge_directive(directive, temp.path(), &mut rules, &mut visited)
            .expect("merge succeeds");

        assert!(visited.is_empty());
        let patterns: Vec<_> = rules
            .iter()
            .map(|rule| rule.pattern().to_string())
            .collect();
        assert_eq!(patterns, vec!["beta"]);
    }

    #[test]
    fn transfer_request_with_no_times_overrides_archive() {
        use filetime::{FileTime, set_file_times};
        use tempfile::tempdir;

        let tmp = tempdir().expect("tempdir");
        let source = tmp.path().join("source-no-times.txt");
        let destination = tmp.path().join("dest-no-times.txt");
        std::fs::write(&source, b"data").expect("write source");
        let mtime = FileTime::from_unix_time(1_700_100_000, 0);
        set_file_times(&source, mtime, mtime).expect("set times");

        let (code, stdout, stderr) = run_with_args([
            OsString::from("oc-rsync"),
            OsString::from("-a"),
            OsString::from("--no-times"),
            source.clone().into_os_string(),
            destination.clone().into_os_string(),
        ]);

        assert_eq!(code, 0);
        assert!(stdout.is_empty());
        assert!(stderr.is_empty());

        let metadata = std::fs::metadata(&destination).expect("dest metadata");
        let dest_mtime = FileTime::from_last_modification_time(&metadata);
        assert_ne!(dest_mtime, mtime);
    }

    #[test]
    fn transfer_request_with_omit_dir_times_skips_directory_timestamp() {
        use filetime::{FileTime, set_file_times};
        use tempfile::tempdir;

        let tmp = tempdir().expect("tempdir");
        let source_root = tmp.path().join("source");
        let dest_root = tmp.path().join("dest");
        let source_dir = source_root.join("nested");
        let source_file = source_dir.join("file.txt");

        std::fs::create_dir_all(&source_dir).expect("create source dir");
        std::fs::write(&source_file, b"payload").expect("write file");

        let dir_mtime = FileTime::from_unix_time(1_700_200_000, 0);
        set_file_times(&source_dir, dir_mtime, dir_mtime).expect("set dir times");
        set_file_times(&source_file, dir_mtime, dir_mtime).expect("set file times");

        let (code, stdout, stderr) = run_with_args([
            OsString::from("oc-rsync"),
            OsString::from("-a"),
            OsString::from("--omit-dir-times"),
            source_root.clone().into_os_string(),
            dest_root.clone().into_os_string(),
        ]);

        assert_eq!(code, 0);
        assert!(stdout.is_empty());
        assert!(stderr.is_empty());

        let dest_dir = dest_root.join("nested");
        let dest_file = dest_dir.join("file.txt");

        let dir_metadata = std::fs::metadata(&dest_dir).expect("dest dir metadata");
        let file_metadata = std::fs::metadata(&dest_file).expect("dest file metadata");
        let dest_dir_mtime = FileTime::from_last_modification_time(&dir_metadata);
        let dest_file_mtime = FileTime::from_last_modification_time(&file_metadata);

        assert_ne!(dest_dir_mtime, dir_mtime);
        assert_eq!(dest_file_mtime, dir_mtime);
    }

    #[test]
    fn checksum_with_no_times_preserves_existing_destination() {
        use filetime::{FileTime, set_file_mtime};
        use tempfile::tempdir;

        let tmp = tempdir().expect("tempdir");
        let source = tmp.path().join("source-checksum.txt");
        let destination = tmp.path().join("dest-checksum.txt");
        std::fs::write(&source, b"payload").expect("write source");

        let (code, stdout, stderr) = run_with_args([
            OsString::from("oc-rsync"),
            OsString::from("--no-times"),
            source.clone().into_os_string(),
            destination.clone().into_os_string(),
        ]);

        assert_eq!(code, 0);
        assert!(stdout.is_empty());
        assert!(stderr.is_empty());

        let preserved = FileTime::from_unix_time(1_700_200_000, 0);
        set_file_mtime(&destination, preserved).expect("set destination mtime");

        let (code, stdout, stderr) = run_with_args([
            OsString::from("oc-rsync"),
            OsString::from("--checksum"),
            OsString::from("--no-times"),
            source.into_os_string(),
            destination.clone().into_os_string(),
        ]);

        assert_eq!(code, 0);
        assert!(stdout.is_empty());
        assert!(stderr.is_empty());

        let metadata = std::fs::metadata(&destination).expect("dest metadata");
        let final_mtime = FileTime::from_last_modification_time(&metadata);
        assert_eq!(final_mtime, preserved);
        assert_eq!(
            std::fs::read(destination).expect("read destination"),
            b"payload"
        );
    }

    #[test]
    fn transfer_request_with_exclude_from_stdin_skips_patterns() {
        use tempfile::tempdir;

        let tmp = tempdir().expect("tempdir");
        let source_root = tmp.path().join("source");
        let dest_root = tmp.path().join("dest");
        std::fs::create_dir_all(&source_root).expect("create source root");
        std::fs::create_dir_all(&dest_root).expect("create dest root");
        std::fs::write(source_root.join("keep.txt"), b"keep").expect("write keep");
        std::fs::write(source_root.join("skip.tmp"), b"skip").expect("write skip");

        super::set_filter_stdin_input(b"*.tmp\n".to_vec());
        let (code, stdout, stderr) = run_with_args([
            OsString::from("oc-rsync"),
            OsString::from("--exclude-from"),
            OsString::from("-"),
            source_root.clone().into_os_string(),
            dest_root.clone().into_os_string(),
        ]);

        assert_eq!(code, 0);
        assert!(stdout.is_empty());
        assert!(stderr.is_empty());

        let copied_root = dest_root.join("source");
        assert!(copied_root.join("keep.txt").exists());
        assert!(!copied_root.join("skip.tmp").exists());
    }

    #[test]
    fn bwlimit_invalid_value_reports_error() {
        let (code, stdout, stderr) =
            run_with_args([OsString::from("oc-rsync"), OsString::from("--bwlimit=oops")]);

        assert_eq!(code, 1);
        assert!(stdout.is_empty());
        let rendered = String::from_utf8(stderr).expect("diagnostic is valid UTF-8");
        assert!(rendered.contains("--bwlimit=oops is invalid"));
        assert!(rendered.contains("[client=3.4.1-rust]"));
    }

    #[test]
    fn bwlimit_rejects_small_fractional_values() {
        let (code, stdout, stderr) =
            run_with_args([OsString::from("oc-rsync"), OsString::from("--bwlimit=0.4")]);

        assert_eq!(code, 1);
        assert!(stdout.is_empty());
        let rendered = String::from_utf8(stderr).expect("diagnostic is valid UTF-8");
        assert!(rendered.contains("--bwlimit=0.4 is too small (min: 512 or 0 for unlimited)",));
    }

    #[test]
    fn bwlimit_accepts_decimal_suffixes() {
        let limit = parse_bandwidth_limit(OsStr::new("1.5M"))
            .expect("parse succeeds")
            .expect("limit available");
        assert_eq!(limit.bytes_per_second().get(), 1_572_864);
    }

    #[test]
    fn bwlimit_accepts_decimal_base_specifier() {
        let limit = parse_bandwidth_limit(OsStr::new("10KB"))
            .expect("parse succeeds")
            .expect("limit available");
        assert_eq!(limit.bytes_per_second().get(), 10_240);
    }

    #[test]
    fn bwlimit_zero_disables_limit() {
        let limit = parse_bandwidth_limit(OsStr::new("0")).expect("parse succeeds");
        assert!(limit.is_none());
    }

    #[test]
    fn compress_level_invalid_value_reports_error() {
        let (code, stdout, stderr) = run_with_args([
            OsString::from("oc-rsync"),
            OsString::from("--compress-level=fast"),
        ]);

        assert_eq!(code, 1);
        assert!(stdout.is_empty());
        let rendered = String::from_utf8(stderr).expect("diagnostic is valid UTF-8");
        assert!(rendered.contains("--compress-level=fast is invalid"));
    }

    #[test]
    fn compress_level_out_of_range_reports_error() {
        let (code, stdout, stderr) = run_with_args([
            OsString::from("oc-rsync"),
            OsString::from("--compress-level=12"),
        ]);

        assert_eq!(code, 1);
        assert!(stdout.is_empty());
        let rendered = String::from_utf8(stderr).expect("diagnostic is valid UTF-8");
        assert!(rendered.contains("--compress-level=12 must be between 0 and 9"));
    }

    #[test]
    fn remote_operand_reports_launch_failure_when_fallback_missing() {
        let _env_lock = ENV_LOCK.lock().expect("env lock");
        let _rsh_guard = clear_rsync_rsh();
        let missing = OsString::from("rsync-missing-binary");
        let _fallback_guard = EnvGuard::set("OC_RSYNC_FALLBACK", missing.as_os_str());

        let (code, stdout, stderr) = run_with_args([
            OsString::from("oc-rsync"),
            OsString::from("remote::module"),
            OsString::from("dest"),
        ]);

        assert_eq!(code, 1);
        assert!(stdout.is_empty());

        let rendered = String::from_utf8(stderr).expect("diagnostic is valid UTF-8");
        assert!(rendered.contains("failed to launch fallback rsync binary"));
        assert!(rendered.contains("[client=3.4.1-rust]"));
    }

    #[test]
    fn remote_daemon_listing_prints_modules() {
        let (addr, handle) = spawn_stub_daemon(vec![
            "@RSYNCD: MOTD Welcome to the test daemon\n",
            "@RSYNCD: OK\n",
            "first\tFirst module\n",
            "second\n",
            "@RSYNCD: EXIT\n",
        ]);

        let url = format!("rsync://{}:{}/", addr.ip(), addr.port());
        let (code, stdout, stderr) =
            run_with_args([OsString::from("oc-rsync"), OsString::from(url)]);

        assert_eq!(code, 0);
        assert!(stderr.is_empty());

        let rendered = String::from_utf8(stdout).expect("output is UTF-8");
        assert!(rendered.contains("Welcome to the test daemon"));
        assert!(rendered.contains("first\tFirst module"));
        assert!(rendered.contains("second"));

        handle.join().expect("server thread");
    }

    #[test]
    fn remote_daemon_listing_suppresses_motd_with_flag() {
        let (addr, handle) = spawn_stub_daemon(vec![
            "@RSYNCD: MOTD Welcome to the test daemon\n",
            "@RSYNCD: OK\n",
            "module\n",
            "@RSYNCD: EXIT\n",
        ]);

        let url = format!("rsync://{}:{}/", addr.ip(), addr.port());
        let (code, stdout, stderr) = run_with_args([
            OsString::from("oc-rsync"),
            OsString::from("--no-motd"),
            OsString::from(url),
        ]);

        assert_eq!(code, 0);
        assert!(stderr.is_empty());

        let rendered = String::from_utf8(stdout).expect("output is UTF-8");
        assert!(!rendered.contains("Welcome to the test daemon"));
        assert!(rendered.contains("module"));

        handle.join().expect("server thread");
    }

    #[test]
    fn remote_daemon_listing_respects_protocol_cap() {
        let (addr, handle) = spawn_stub_daemon_with_protocol(
            vec!["@RSYNCD: OK\n", "module\n", "@RSYNCD: EXIT\n"],
            "29.0",
        );

        let url = format!("rsync://{}:{}/", addr.ip(), addr.port());
        let (code, stdout, stderr) = run_with_args([
            OsString::from("oc-rsync"),
            OsString::from("--protocol=29"),
            OsString::from(url),
        ]);

        assert_eq!(code, 0);
        assert!(stderr.is_empty());

        let rendered = String::from_utf8(stdout).expect("output is UTF-8");
        assert!(rendered.contains("module"));

        handle.join().expect("server thread");
    }

    #[test]
    fn remote_daemon_listing_renders_warnings() {
        let (addr, handle) = spawn_stub_daemon(vec![
            "@WARNING: Maintenance\n",
            "@RSYNCD: OK\n",
            "module\n",
            "@RSYNCD: EXIT\n",
        ]);

        let url = format!("rsync://{}:{}/", addr.ip(), addr.port());
        let (code, stdout, stderr) =
            run_with_args([OsString::from("oc-rsync"), OsString::from(url)]);

        assert_eq!(code, 0);
        assert!(
            String::from_utf8(stdout)
                .expect("modules")
                .contains("module")
        );

        let rendered_err = String::from_utf8(stderr).expect("warnings are UTF-8");
        assert!(rendered_err.contains("@WARNING: Maintenance"));

        handle.join().expect("server thread");
    }

    #[test]
    fn remote_daemon_error_is_reported() {
        let (addr, handle) = spawn_stub_daemon(vec!["@ERROR: unavailable\n", "@RSYNCD: EXIT\n"]);

        let url = format!("rsync://{}:{}/", addr.ip(), addr.port());
        let (code, stdout, stderr) =
            run_with_args([OsString::from("oc-rsync"), OsString::from(url)]);

        assert_eq!(code, 23);
        assert!(stdout.is_empty());

        let rendered = String::from_utf8(stderr).expect("diagnostic is valid UTF-8");
        assert!(rendered.contains("unavailable"));

        handle.join().expect("server thread");
    }

    #[test]
    fn module_list_username_prefix_is_accepted() {
        let (addr, handle) = spawn_stub_daemon(vec![
            "@RSYNCD: OK\n",
            "module\tWith comment\n",
            "@RSYNCD: EXIT\n",
        ]);

        let url = format!("rsync://user@{}:{}/", addr.ip(), addr.port());
        let (code, stdout, stderr) =
            run_with_args([OsString::from("oc-rsync"), OsString::from(url)]);

        assert_eq!(code, 0);
        assert!(stderr.is_empty());

        let rendered = String::from_utf8(stdout).expect("output is UTF-8");
        assert!(rendered.contains("module\tWith comment"));

        handle.join().expect("server thread");
    }

    #[test]
    fn module_list_username_prefix_legacy_syntax_is_accepted() {
        let (addr, handle) =
            spawn_stub_daemon(vec!["@RSYNCD: OK\n", "module\n", "@RSYNCD: EXIT\n"]);

        let url = format!("user@[{}]:{}::", addr.ip(), addr.port());
        let (code, stdout, stderr) =
            run_with_args([OsString::from("oc-rsync"), OsString::from(url)]);

        assert_eq!(code, 0);
        assert!(stderr.is_empty());

        let rendered = String::from_utf8(stdout).expect("output is UTF-8");
        assert!(rendered.contains("module"));

        handle.join().expect("server thread");
    }

    #[test]
    fn module_list_uses_password_file_for_authentication() {
        use base64::Engine as _;
        use base64::engine::general_purpose::STANDARD_NO_PAD;
        use rsync_checksums::strong::Md5;
        use tempfile::tempdir;

        let challenge = "pw-test";
        let secret = b"cli-secret";
        let expected_digest = {
            let mut hasher = Md5::new();
            hasher.update(secret);
            hasher.update(challenge.as_bytes());
            let digest = hasher.finalize();
            STANDARD_NO_PAD.encode(digest)
        };

        let expected_credentials = format!("user {expected_digest}");
        let (addr, handle) = spawn_auth_stub_daemon(
            challenge,
            expected_credentials,
            vec!["@RSYNCD: OK\n", "secure\n", "@RSYNCD: EXIT\n"],
        );

        let temp = tempdir().expect("tempdir");
        let password_path = temp.path().join("daemon.pw");
        std::fs::write(&password_path, b"cli-secret\n").expect("write password");
        #[cfg(unix)]
        {
            use std::os::unix::fs::PermissionsExt;

            let mut permissions = std::fs::metadata(&password_path)
                .expect("metadata")
                .permissions();
            permissions.set_mode(0o600);
            std::fs::set_permissions(&password_path, permissions).expect("set permissions");
        }

        let url = format!("rsync://user@{}:{}/", addr.ip(), addr.port());
        let (code, stdout, stderr) = run_with_args([
            OsString::from("oc-rsync"),
            OsString::from(format!("--password-file={}", password_path.display())),
            OsString::from(url),
        ]);

        assert_eq!(code, 0);
        assert!(stderr.is_empty());
        let rendered = String::from_utf8(stdout).expect("module listing is UTF-8");
        assert!(rendered.contains("secure"));

        handle.join().expect("server thread");
    }

    #[test]
    fn module_list_reads_password_from_stdin() {
        use base64::Engine as _;
        use base64::engine::general_purpose::STANDARD_NO_PAD;
        use rsync_checksums::strong::Md5;

        let challenge = "stdin-test";
        let secret = b"stdin-secret";
        let expected_digest = {
            let mut hasher = Md5::new();
            hasher.update(secret);
            hasher.update(challenge.as_bytes());
            let digest = hasher.finalize();
            STANDARD_NO_PAD.encode(digest)
        };

        let expected_credentials = format!("user {expected_digest}");
        let (addr, handle) = spawn_auth_stub_daemon(
            challenge,
            expected_credentials,
            vec!["@RSYNCD: OK\n", "secure\n", "@RSYNCD: EXIT\n"],
        );

        set_password_stdin_input(b"stdin-secret\n".to_vec());

        let url = format!("rsync://user@{}:{}/", addr.ip(), addr.port());
        let (code, stdout, stderr) = run_with_args([
            OsString::from("oc-rsync"),
            OsString::from("--password-file=-"),
            OsString::from(url),
        ]);

        assert_eq!(code, 0);
        assert!(stderr.is_empty());
        let rendered = String::from_utf8(stdout).expect("module listing is UTF-8");
        assert!(rendered.contains("secure"));

        handle.join().expect("server thread");
    }

    #[cfg(unix)]
    #[test]
    fn module_list_rejects_world_readable_password_file() {
        use tempfile::tempdir;

        let temp = tempdir().expect("tempdir");
        let password_path = temp.path().join("insecure.pw");
        std::fs::write(&password_path, b"secret\n").expect("write password");
        {
            use std::os::unix::fs::PermissionsExt;

            let mut permissions = std::fs::metadata(&password_path)
                .expect("metadata")
                .permissions();
            permissions.set_mode(0o644);
            std::fs::set_permissions(&password_path, permissions).expect("set perms");
        }

        let url = String::from("rsync://user@127.0.0.1:873/");
        let (code, stdout, stderr) = run_with_args([
            OsString::from("oc-rsync"),
            OsString::from(format!("--password-file={}", password_path.display())),
            OsString::from(url),
        ]);

        assert_eq!(code, 1);
        assert!(stdout.is_empty());
        let rendered = String::from_utf8(stderr).expect("diagnostic is UTF-8");
        assert!(rendered.contains("password file"));
        assert!(rendered.contains("0600"));

        // No server was contacted: the permission error occurs before negotiation.
    }

    #[test]
    fn password_file_requires_daemon_operands() {
        use tempfile::tempdir;

        let temp = tempdir().expect("tempdir");
        let password_path = temp.path().join("local.pw");
        std::fs::write(&password_path, b"secret\n").expect("write password");
        #[cfg(unix)]
        {
            use std::os::unix::fs::PermissionsExt;

            let mut permissions = std::fs::metadata(&password_path)
                .expect("metadata")
                .permissions();
            permissions.set_mode(0o600);
            std::fs::set_permissions(&password_path, permissions).expect("set permissions");
        }

        let source = temp.path().join("source.txt");
        let destination = temp.path().join("dest.txt");
        std::fs::write(&source, b"data").expect("write source");

        let (code, stdout, stderr) = run_with_args([
            OsString::from("oc-rsync"),
            OsString::from(format!("--password-file={}", password_path.display())),
            source.clone().into_os_string(),
            destination.clone().into_os_string(),
        ]);

        assert_eq!(code, 1);
        assert!(stdout.is_empty());
        let rendered = String::from_utf8(stderr).expect("diagnostic is UTF-8");
        assert!(rendered.contains("--password-file"));
        assert!(rendered.contains("rsync daemon"));
        assert!(!destination.exists());
    }

    #[test]
    fn protocol_option_requires_daemon_operands() {
        use tempfile::tempdir;

        let temp = tempdir().expect("tempdir");
        let source = temp.path().join("source.txt");
        let destination = temp.path().join("dest.txt");
        std::fs::write(&source, b"data").expect("write source");

        let (code, stdout, stderr) = run_with_args([
            OsString::from("oc-rsync"),
            OsString::from("--protocol=30"),
            source.clone().into_os_string(),
            destination.clone().into_os_string(),
        ]);

        assert_eq!(code, 1);
        assert!(stdout.is_empty());
        let rendered = String::from_utf8(stderr).expect("diagnostic is UTF-8");
        assert!(rendered.contains("--protocol"));
        assert!(rendered.contains("rsync daemon"));
        assert!(!destination.exists());
    }

    #[test]
    fn invalid_protocol_value_reports_error() {
        let (code, stdout, stderr) = run_with_args([
            OsString::from("oc-rsync"),
            OsString::from("--protocol=27"),
            OsString::from("source"),
            OsString::from("dest"),
        ]);

        assert_eq!(code, 1);
        assert!(stdout.is_empty());
        let rendered = String::from_utf8(stderr).expect("diagnostic is UTF-8");
        assert!(rendered.contains("invalid protocol version '27'"));
        assert!(rendered.contains("outside the supported range"));
    }

    #[test]
    fn non_numeric_protocol_value_reports_error() {
        let (code, stdout, stderr) = run_with_args([
            OsString::from("oc-rsync"),
            OsString::from("--protocol=abc"),
            OsString::from("source"),
            OsString::from("dest"),
        ]);

        assert_eq!(code, 1);
        assert!(stdout.is_empty());
        let rendered = String::from_utf8(stderr).expect("diagnostic is UTF-8");
        assert!(rendered.contains("invalid protocol version 'abc'"));
        assert!(rendered.contains("unsigned integer"));
    }

    #[test]
    fn protocol_value_with_whitespace_and_plus_is_accepted() {
        let version = parse_protocol_version_arg(OsStr::new(" +31 \n"))
            .expect("whitespace-wrapped value should parse");
        assert_eq!(version.as_u8(), 31);
    }

    #[test]
    fn protocol_value_negative_reports_specific_diagnostic() {
        let message = parse_protocol_version_arg(OsStr::new("-30"))
            .expect_err("negative protocol should be rejected");
        let rendered = message.to_string();
        assert!(rendered.contains("invalid protocol version '-30'"));
        assert!(rendered.contains("cannot be negative"));
    }

    #[test]
    fn protocol_value_empty_reports_specific_diagnostic() {
        let message = parse_protocol_version_arg(OsStr::new("   "))
            .expect_err("empty protocol value should be rejected");
        let rendered = message.to_string();
        assert!(rendered.contains("invalid protocol version '   '"));
        assert!(rendered.contains("must not be empty"));
    }

    #[test]
    fn clap_parse_error_is_reported_via_message() {
        let command = clap_command();
        let error = command
            .try_get_matches_from(vec!["oc-rsync", "--version=extra"])
            .unwrap_err();

        let mut stdout = Vec::new();
        let mut stderr = Vec::new();
        let status = run(
            [
                OsString::from("oc-rsync"),
                OsString::from("--version=extra"),
            ],
            &mut stdout,
            &mut stderr,
        );

        assert_eq!(status, 1);
        assert!(stdout.is_empty());

        let rendered = String::from_utf8(stderr).expect("diagnostic is valid UTF-8");
        assert!(rendered.contains(error.to_string().trim()));
    }

    #[test]
    fn delete_flag_is_parsed() {
        let parsed = super::parse_args([
            OsString::from("oc-rsync"),
            OsString::from("--delete"),
            OsString::from("source"),
            OsString::from("dest"),
        ])
        .expect("parse succeeds");

        assert_eq!(parsed.delete_mode, DeleteMode::During);
        assert!(!parsed.delete_excluded);
    }

    #[test]
    fn delete_after_flag_is_parsed() {
        let parsed = super::parse_args([
            OsString::from("oc-rsync"),
            OsString::from("--delete-after"),
            OsString::from("source"),
            OsString::from("dest"),
        ])
        .expect("parse succeeds");

        assert_eq!(parsed.delete_mode, DeleteMode::After);
        assert!(!parsed.delete_excluded);
    }

    #[test]
    fn delete_before_flag_is_parsed() {
        let parsed = super::parse_args([
            OsString::from("oc-rsync"),
            OsString::from("--delete-before"),
            OsString::from("source"),
            OsString::from("dest"),
        ])
        .expect("parse succeeds");

        assert_eq!(parsed.delete_mode, DeleteMode::Before);
        assert!(!parsed.delete_excluded);
    }

    #[test]
    fn delete_during_flag_is_parsed() {
        let parsed = super::parse_args([
            OsString::from("oc-rsync"),
            OsString::from("--delete-during"),
            OsString::from("source"),
            OsString::from("dest"),
        ])
        .expect("parse succeeds");

        assert_eq!(parsed.delete_mode, DeleteMode::During);
        assert!(!parsed.delete_excluded);
    }

    #[test]
    fn delete_delay_flag_is_parsed() {
        let parsed = super::parse_args([
            OsString::from("oc-rsync"),
            OsString::from("--delete-delay"),
            OsString::from("source"),
            OsString::from("dest"),
        ])
        .expect("parse succeeds");

        assert_eq!(parsed.delete_mode, DeleteMode::Delay);
        assert!(!parsed.delete_excluded);
    }

    #[test]
    fn delete_excluded_flag_implies_delete() {
        let parsed = super::parse_args([
            OsString::from("oc-rsync"),
            OsString::from("--delete-excluded"),
            OsString::from("source"),
            OsString::from("dest"),
        ])
        .expect("parse succeeds");

        assert!(parsed.delete_mode.is_enabled());
        assert!(parsed.delete_excluded);
    }

    #[test]
    fn archive_flag_is_parsed() {
        let parsed = super::parse_args([
            OsString::from("oc-rsync"),
            OsString::from("-a"),
            OsString::from("source"),
            OsString::from("dest"),
        ])
        .expect("parse succeeds");

        assert!(parsed.archive);
        assert_eq!(parsed.owner, None);
        assert_eq!(parsed.group, None);
    }

    #[test]
    fn long_archive_flag_is_parsed() {
        let parsed = super::parse_args([
            OsString::from("oc-rsync"),
            OsString::from("--archive"),
            OsString::from("source"),
            OsString::from("dest"),
        ])
        .expect("parse succeeds");

        assert!(parsed.archive);
    }

    #[test]
    fn checksum_flag_is_parsed() {
        let parsed = super::parse_args([
            OsString::from("oc-rsync"),
            OsString::from("--checksum"),
            OsString::from("source"),
            OsString::from("dest"),
        ])
        .expect("parse succeeds");

        assert!(parsed.checksum);
    }

    #[test]
    fn size_only_flag_is_parsed() {
        let parsed = super::parse_args([
            OsString::from("oc-rsync"),
            OsString::from("--size-only"),
            OsString::from("source"),
            OsString::from("dest"),
        ])
        .expect("parse succeeds");

        assert!(parsed.size_only);
    }

    #[test]
    fn combined_archive_and_verbose_flags_are_supported() {
        use tempfile::tempdir;

        let tmp = tempdir().expect("tempdir");
        let source = tmp.path().join("combo.txt");
        let destination = tmp.path().join("combo.out");
        std::fs::write(&source, b"combo").expect("write source");

        let (code, stdout, stderr) = run_with_args([
            OsString::from("oc-rsync"),
            OsString::from("-av"),
            source.clone().into_os_string(),
            destination.clone().into_os_string(),
        ]);

        assert_eq!(code, 0);
        assert!(stderr.is_empty());

        let rendered = String::from_utf8(stdout).expect("verbose output is UTF-8");
        assert!(rendered.contains("combo.txt"));
        assert_eq!(
            std::fs::read(destination).expect("read destination"),
            b"combo"
        );
    }

    #[test]
    fn compress_flag_is_accepted_for_local_copies() {
        use tempfile::tempdir;

        let tmp = tempdir().expect("tempdir");
        let source = tmp.path().join("compress.txt");
        let destination = tmp.path().join("compress.out");
        std::fs::write(&source, b"compressed").expect("write source");

        let (code, stdout, stderr) = run_with_args([
            OsString::from("oc-rsync"),
            OsString::from("-z"),
            source.clone().into_os_string(),
            destination.clone().into_os_string(),
        ]);

        assert_eq!(code, 0);
        assert!(stdout.is_empty());
        assert!(stderr.is_empty());
        assert_eq!(
            std::fs::read(destination).expect("read destination"),
            b"compressed"
        );
    }

    #[test]
    fn compress_level_flag_is_accepted_for_local_copies() {
        use tempfile::tempdir;

        let tmp = tempdir().expect("tempdir");
        let source = tmp.path().join("compress.txt");
        let destination = tmp.path().join("compress.out");
        std::fs::write(&source, b"payload").expect("write source");

        let (code, stdout, stderr) = run_with_args([
            OsString::from("oc-rsync"),
            OsString::from("--compress-level=6"),
            source.clone().into_os_string(),
            destination.clone().into_os_string(),
        ]);

        assert_eq!(code, 0);
        assert!(stdout.is_empty());
        assert!(stderr.is_empty());
        assert_eq!(
            std::fs::read(destination).expect("read destination"),
            b"payload"
        );
    }

    #[test]
    fn compress_level_zero_disables_local_compression() {
        use tempfile::tempdir;

        let tmp = tempdir().expect("tempdir");
        let source = tmp.path().join("compress.txt");
        let destination = tmp.path().join("compress.out");
        std::fs::write(&source, b"payload").expect("write source");

        let (code, stdout, stderr) = run_with_args([
            OsString::from("oc-rsync"),
            OsString::from("--compress-level=0"),
            OsString::from("-z"),
            source.clone().into_os_string(),
            destination.clone().into_os_string(),
        ]);

        assert_eq!(code, 0);
        assert!(stdout.is_empty());
        assert!(stderr.is_empty());
        assert_eq!(
            std::fs::read(destination).expect("read destination"),
            b"payload"
        );
    }

    #[cfg(unix)]
    #[test]
    fn server_mode_invokes_fallback_binary() {
        use std::fs;
        use std::io;
        use std::os::unix::fs::PermissionsExt;
        use tempfile::tempdir;

        let _env_lock = ENV_LOCK.lock().expect("env lock");

        let temp = tempdir().expect("tempdir");
        let script_path = temp.path().join("server.sh");
        let marker_path = temp.path().join("marker.txt");

        fs::write(
            &script_path,
            r#"#!/bin/sh
set -eu
: "${SERVER_MARKER:?}"
printf 'invoked' > "$SERVER_MARKER"
exit 37
"#,
        )
        .expect("write script");

        let mut perms = fs::metadata(&script_path)
            .expect("script metadata")
            .permissions();
        perms.set_mode(0o755);
        fs::set_permissions(&script_path, perms).expect("set script perms");

        let _fallback_guard = EnvGuard::set("OC_RSYNC_FALLBACK", script_path.as_os_str());
        let _marker_guard = EnvGuard::set("SERVER_MARKER", marker_path.as_os_str());

        let mut stdout = io::sink();
        let mut stderr = io::sink();
        let exit_code = run(
            [
                OsString::from("oc-rsync"),
                OsString::from("--server"),
                OsString::from("--sender"),
                OsString::from("."),
                OsString::from("dest"),
            ],
            &mut stdout,
            &mut stderr,
        );

        assert_eq!(exit_code, 37);
        assert_eq!(fs::read(&marker_path).expect("read marker"), b"invoked");
    }

    #[cfg(unix)]
    #[test]
    fn remote_operands_invoke_fallback_binary() {
        use tempfile::tempdir;

        let _env_lock = ENV_LOCK.lock().expect("env lock");
        let _rsh_guard = clear_rsync_rsh();
        let temp = tempdir().expect("tempdir");
        let script_path = temp.path().join("fallback.sh");
        let args_path = temp.path().join("args.txt");
        std::fs::File::create(&args_path).expect("create args file");

        let script = r#"#!/bin/sh
printf "%s\n" "$@" > "$ARGS_FILE"
echo fallback-stdout
echo fallback-stderr >&2
exit 7
"#;
        write_executable_script(&script_path, script);

        let _fallback_guard = EnvGuard::set("OC_RSYNC_FALLBACK", script_path.as_os_str());
        let _args_guard = EnvGuard::set("ARGS_FILE", args_path.as_os_str());

        let (code, stdout, stderr) = run_with_args([
            OsString::from("oc-rsync"),
            OsString::from("--dry-run"),
            OsString::from("remote::module/path"),
            OsString::from("dest"),
        ]);

        assert_eq!(code, 7);
        assert_eq!(
            String::from_utf8(stdout).expect("stdout UTF-8"),
            "fallback-stdout\n"
        );
        assert_eq!(
            String::from_utf8(stderr).expect("stderr UTF-8"),
            "fallback-stderr\n"
        );

        let recorded = std::fs::read_to_string(&args_path).expect("read args file");
        assert!(recorded.contains("--dry-run"));
        assert!(recorded.contains("remote::module/path"));
        assert!(recorded.contains("dest"));
    }

    #[cfg(unix)]
    #[test]
    fn remote_rsync_url_invokes_fallback_binary() {
        use tempfile::tempdir;

        let _env_lock = ENV_LOCK.lock().expect("env lock");
        let _rsh_guard = clear_rsync_rsh();
        let temp = tempdir().expect("tempdir");
        let script_path = temp.path().join("fallback.sh");
        let args_path = temp.path().join("args.txt");
        std::fs::File::create(&args_path).expect("create args file");

        let script = r#"#!/bin/sh
printf "%s\n" "$@" > "$ARGS_FILE"
exit 0
"#;
        write_executable_script(&script_path, script);

        let _fallback_guard = EnvGuard::set("OC_RSYNC_FALLBACK", script_path.as_os_str());
        let _args_guard = EnvGuard::set("ARGS_FILE", args_path.as_os_str());

        let (code, stdout, stderr) = run_with_args([
            OsString::from("oc-rsync"),
            OsString::from("--list-only"),
            OsString::from("rsync://example.com/module"),
        ]);

        assert_eq!(code, 0);
        assert!(stdout.is_empty());
        assert!(stderr.is_empty());

        let recorded = std::fs::read_to_string(&args_path).expect("read args file");
        assert!(recorded.contains("--list-only"));
        assert!(recorded.contains("rsync://example.com/module"));
    }

    #[cfg(unix)]
    #[test]
    fn remote_fallback_forwards_files_from_entries() {
        use tempfile::tempdir;

        let _env_lock = ENV_LOCK.lock().expect("env lock");
        let _rsh_guard = clear_rsync_rsh();
        let temp = tempdir().expect("tempdir");
        let list_path = temp.path().join("file-list.txt");
        std::fs::write(&list_path, b"alpha\nbeta\n").expect("write list");

        let script_path = temp.path().join("fallback.sh");
        let args_path = temp.path().join("args.txt");
        let files_copy_path = temp.path().join("files.bin");
        let dest_path = temp.path().join("dest");

        let script = r#"#!/bin/sh
printf "%s\n" "$@" > "$ARGS_FILE"
files_from=""
while [ "$#" -gt 0 ]; do
  if [ "$1" = "--files-from" ]; then
    files_from="$2"
    break
  fi
  shift
done
if [ -n "$files_from" ]; then
  cat "$files_from" > "$FILES_COPY"
fi
exit 0
"#;
        write_executable_script(&script_path, script);

        let _fallback_guard = EnvGuard::set("OC_RSYNC_FALLBACK", script_path.as_os_str());
        let _args_guard = EnvGuard::set("ARGS_FILE", args_path.as_os_str());
        let _files_guard = EnvGuard::set("FILES_COPY", files_copy_path.as_os_str());

        let (code, stdout, stderr) = run_with_args([
            OsString::from("oc-rsync"),
            OsString::from(format!("--files-from={}", list_path.display())),
            OsString::from("remote::module"),
            dest_path.clone().into_os_string(),
        ]);

        assert_eq!(code, 0);
        assert!(stdout.is_empty());
        assert!(stderr.is_empty());

        let dest_display = dest_path.display().to_string();
        let recorded = std::fs::read_to_string(&args_path).expect("read args file");
        assert!(recorded.contains("--files-from"));
        assert!(recorded.contains("remote::module"));
        assert!(recorded.contains(&dest_display));

        let copied = std::fs::read(&files_copy_path).expect("read copied file list");
        assert_eq!(copied, b"alpha\nbeta\n");
    }

    #[cfg(unix)]
    #[test]
    fn remote_fallback_forwards_partial_dir_argument() {
        use tempfile::tempdir;

        let _env_lock = ENV_LOCK.lock().expect("env lock");
        let _rsh_guard = clear_rsync_rsh();
        let temp = tempdir().expect("tempdir");
        let script_path = temp.path().join("fallback.sh");
        let args_path = temp.path().join("args.txt");

        let script = r#"#!/bin/sh
printf "%s\n" "$@" > "$ARGS_FILE"
exit 0
"#;
        write_executable_script(&script_path, script);

        let _fallback_guard = EnvGuard::set("OC_RSYNC_FALLBACK", script_path.as_os_str());
        let _args_guard = EnvGuard::set("ARGS_FILE", args_path.as_os_str());

        let partial_dir = temp.path().join("partials");
        let dest_path = temp.path().join("dest");

        let (code, stdout, stderr) = run_with_args([
            OsString::from("oc-rsync"),
            OsString::from(format!("--partial-dir={}", partial_dir.display())),
            OsString::from("remote::module"),
            dest_path.clone().into_os_string(),
        ]);

        assert_eq!(code, 0);
        assert!(stdout.is_empty());
        assert!(stderr.is_empty());

        let recorded = std::fs::read_to_string(&args_path).expect("read args file");
        assert!(recorded.lines().any(|line| line == "--partial"));
        assert!(recorded.lines().any(|line| line == "--partial-dir"));
        assert!(
            recorded
                .lines()
                .any(|line| line == partial_dir.display().to_string())
        );

        // Ensure destination operand still forwarded correctly alongside partial dir args.
        assert!(
            recorded
                .lines()
                .any(|line| line == dest_path.display().to_string())
        );
    }

    #[cfg(unix)]
    #[test]
    fn remote_fallback_forwards_compress_level() {
        use tempfile::tempdir;

        let _env_lock = ENV_LOCK.lock().expect("env lock");
        let _rsh_guard = clear_rsync_rsh();
        let temp = tempdir().expect("tempdir");
        let script_path = temp.path().join("fallback.sh");
        let args_path = temp.path().join("args.txt");

        let script = r#"#!/bin/sh
printf "%s\n" "$@" > "$ARGS_FILE"
exit 0
"#;
        write_executable_script(&script_path, script);

        let _fallback_guard = EnvGuard::set("OC_RSYNC_FALLBACK", script_path.as_os_str());
        let _args_guard = EnvGuard::set("ARGS_FILE", args_path.as_os_str());

        let (code, stdout, stderr) = run_with_args([
            OsString::from("oc-rsync"),
            OsString::from("--compress-level=7"),
            OsString::from("remote::module"),
            OsString::from("dest"),
        ]);

        assert_eq!(code, 0);
        assert!(stdout.is_empty());
        assert!(stderr.is_empty());

        let recorded = std::fs::read_to_string(&args_path).expect("read args file");
        assert!(recorded.contains("--compress"));
        assert!(recorded.contains("--compress-level"));
        assert!(recorded.contains("7"));
    }

    #[cfg(unix)]
    #[test]
    fn remote_fallback_forwards_no_compress_when_level_zero() {
        use tempfile::tempdir;

        let _env_lock = ENV_LOCK.lock().expect("env lock");
        let _rsh_guard = clear_rsync_rsh();
        let temp = tempdir().expect("tempdir");
        let script_path = temp.path().join("fallback.sh");
        let args_path = temp.path().join("args.txt");

        let script = r#"#!/bin/sh
printf "%s\n" "$@" > "$ARGS_FILE"
exit 0
"#;
        write_executable_script(&script_path, script);

        let _fallback_guard = EnvGuard::set("OC_RSYNC_FALLBACK", script_path.as_os_str());
        let _args_guard = EnvGuard::set("ARGS_FILE", args_path.as_os_str());

        let (code, stdout, stderr) = run_with_args([
            OsString::from("oc-rsync"),
            OsString::from("--compress-level=0"),
            OsString::from("remote::module"),
            OsString::from("dest"),
        ]);

        assert_eq!(code, 0);
        assert!(stdout.is_empty());
        assert!(stderr.is_empty());

        let recorded = std::fs::read_to_string(&args_path).expect("read args file");
        assert!(recorded.contains("--no-compress"));
        assert!(recorded.contains("--compress-level"));
        assert!(recorded.contains("0"));
    }

    #[cfg(unix)]
    #[test]
    fn remote_fallback_streams_process_output() {
        use tempfile::tempdir;

        let _env_lock = ENV_LOCK.lock().expect("env lock");
        let _rsh_guard = clear_rsync_rsh();
        let temp = tempdir().expect("tempdir");
        let script_path = temp.path().join("fallback.sh");

        let script = r#"#!/bin/sh
echo "fallback stdout"
echo "fallback stderr" 1>&2
exit 0
"#;
        write_executable_script(&script_path, script);

        let _fallback_guard = EnvGuard::set("OC_RSYNC_FALLBACK", script_path.as_os_str());

        let (code, stdout, stderr) = run_with_args([
            OsString::from("oc-rsync"),
            OsString::from("remote::module"),
            OsString::from("dest"),
        ]);

        assert_eq!(code, 0);
        assert_eq!(stdout, b"fallback stdout\n");
        assert_eq!(stderr, b"fallback stderr\n");
    }

    #[cfg(unix)]
    #[test]
    fn remote_fallback_preserves_from0_entries() {
        use tempfile::tempdir;

        let _env_lock = ENV_LOCK.lock().expect("env lock");
        let _rsh_guard = clear_rsync_rsh();
        let temp = tempdir().expect("tempdir");
        let list_path = temp.path().join("file-list.bin");
        std::fs::write(&list_path, b"first\0second\0").expect("write list");

        let script_path = temp.path().join("fallback.sh");
        let args_path = temp.path().join("args.txt");
        let files_copy_path = temp.path().join("files.bin");
        let dest_path = temp.path().join("dest");

        let script = r#"#!/bin/sh
printf "%s\n" "$@" > "$ARGS_FILE"
files_from=""
while [ "$#" -gt 0 ]; do
  if [ "$1" = "--files-from" ]; then
    files_from="$2"
    break
  fi
  shift
done
if [ -n "$files_from" ]; then
  cat "$files_from" > "$FILES_COPY"
fi
exit 0
"#;
        write_executable_script(&script_path, script);

        let _fallback_guard = EnvGuard::set("OC_RSYNC_FALLBACK", script_path.as_os_str());
        let _args_guard = EnvGuard::set("ARGS_FILE", args_path.as_os_str());
        let _files_guard = EnvGuard::set("FILES_COPY", files_copy_path.as_os_str());

        let (code, stdout, stderr) = run_with_args([
            OsString::from("oc-rsync"),
            OsString::from("--from0"),
            OsString::from(format!("--files-from={}", list_path.display())),
            OsString::from("remote::module"),
            dest_path.clone().into_os_string(),
        ]);

        assert_eq!(code, 0);
        assert!(stdout.is_empty());
        assert!(stderr.is_empty());

        let dest_display = dest_path.display().to_string();
        let recorded = std::fs::read_to_string(&args_path).expect("read args file");
        assert!(recorded.contains("--files-from"));
        assert!(recorded.contains("--from0"));
        assert!(recorded.contains(&dest_display));

        let copied = std::fs::read(&files_copy_path).expect("read copied file list");
        assert_eq!(copied, b"first\0second\0");
    }

    #[cfg(unix)]
    #[test]
    fn remote_fallback_forwards_whole_file_flags() {
        use tempfile::tempdir;

        let _env_lock = ENV_LOCK.lock().expect("env lock");
        let _rsh_guard = clear_rsync_rsh();
        let temp = tempdir().expect("tempdir");
        let script_path = temp.path().join("fallback.sh");
        let args_path = temp.path().join("args.txt");

        let script = r#"#!/bin/sh
printf "%s\n" "$@" > "$ARGS_FILE"
exit 0
"#;
        write_executable_script(&script_path, script);

        let _fallback_guard = EnvGuard::set("OC_RSYNC_FALLBACK", script_path.as_os_str());
        let _args_guard = EnvGuard::set("ARGS_FILE", args_path.as_os_str());

        let dest_path = temp.path().join("dest");

        let (code, stdout, stderr) = run_with_args([
            OsString::from("oc-rsync"),
            OsString::from("-W"),
            OsString::from("remote::module"),
            dest_path.clone().into_os_string(),
        ]);

        assert_eq!(code, 0);
        assert!(stdout.is_empty());
        assert!(stderr.is_empty());

        let recorded = std::fs::read_to_string(&args_path).expect("read args file");
        let args: Vec<&str> = recorded.lines().collect();
        assert!(args.contains(&"--whole-file"));
        assert!(!args.iter().any(|arg| *arg == "--no-whole-file"));
        let dest_string = dest_path.display().to_string();
        assert!(args.contains(&"--whole-file"));
        assert!(!args.contains(&"--no-whole-file"));
        assert!(args.iter().any(|arg| *arg == dest_string.as_str()));

        std::fs::write(&args_path, b"").expect("truncate args file");

        let (code, stdout, stderr) = run_with_args([
            OsString::from("oc-rsync"),
            OsString::from("--no-whole-file"),
            OsString::from("remote::module"),
            dest_path.into_os_string(),
        ]);

        assert_eq!(code, 0);
        assert!(stdout.is_empty());
        assert!(stderr.is_empty());

        let recorded = std::fs::read_to_string(&args_path).expect("read args file");
        let args: Vec<&str> = recorded.lines().collect();
        assert!(args.contains(&"--no-whole-file"));
        assert!(!args.iter().any(|arg| *arg == "--whole-file"));
    }

    #[cfg(unix)]
    #[test]
    fn remote_fallback_forwards_implied_dirs_flags() {
        use tempfile::tempdir;

        let _env_lock = ENV_LOCK.lock().expect("env lock");
        let _rsh_guard = clear_rsync_rsh();
        let temp = tempdir().expect("tempdir");
        let script_path = temp.path().join("fallback.sh");
        let args_path = temp.path().join("args.txt");

        let script = r#"#!/bin/sh
printf "%s\n" "$@" > "$ARGS_FILE"
exit 0
"#;
        write_executable_script(&script_path, script);

        let _fallback_guard = EnvGuard::set("OC_RSYNC_FALLBACK", script_path.as_os_str());
        let _args_guard = EnvGuard::set("ARGS_FILE", args_path.as_os_str());

        let destination = temp.path().join("dest");
        let (code, stdout, stderr) = run_with_args([
            OsString::from("oc-rsync"),
            OsString::from("--no-implied-dirs"),
            OsString::from("remote::module"),
            destination.clone().into_os_string(),
        ]);

        assert_eq!(code, 0);
        assert!(stdout.is_empty());
        assert!(stderr.is_empty());

        let recorded = std::fs::read_to_string(&args_path).expect("read args file");
        let args: Vec<&str> = recorded.lines().collect();
        assert!(args.contains(&"--no-implied-dirs"));
        assert!(!args.contains(&"--implied-dirs"));

        std::fs::write(&args_path, b"").expect("truncate args file");

        let (code, stdout, stderr) = run_with_args([
            OsString::from("oc-rsync"),
            OsString::from("--implied-dirs"),
            OsString::from("remote::module"),
            destination.into_os_string(),
        ]);

        assert_eq!(code, 0);
        assert!(stdout.is_empty());
        assert!(stderr.is_empty());

        let recorded = std::fs::read_to_string(&args_path).expect("read args file");
        let args: Vec<&str> = recorded.lines().collect();
        assert!(args.contains(&"--implied-dirs"));
        assert!(!args.contains(&"--no-implied-dirs"));
    }

    #[cfg(unix)]
    #[test]
    fn remote_fallback_forwards_delete_after_flag() {
        use tempfile::tempdir;

        let _env_lock = ENV_LOCK.lock().expect("env lock");
        let _rsh_guard = clear_rsync_rsh();
        let temp = tempdir().expect("tempdir");
        let script_path = temp.path().join("fallback.sh");
        let args_path = temp.path().join("args.txt");

        let script = r#"#!/bin/sh
printf "%s\n" "$@" > "$ARGS_FILE"
exit 0
"#;
        write_executable_script(&script_path, script);

        let _fallback_guard = EnvGuard::set("OC_RSYNC_FALLBACK", script_path.as_os_str());
        let _args_guard = EnvGuard::set("ARGS_FILE", args_path.as_os_str());

        let destination = temp.path().join("dest");
        let (code, stdout, stderr) = run_with_args([
            OsString::from("oc-rsync"),
            OsString::from("--delete-after"),
            OsString::from("remote::module"),
            destination.into_os_string(),
        ]);

        assert_eq!(code, 0);
        assert!(stdout.is_empty());
        assert!(stderr.is_empty());

        let recorded = std::fs::read_to_string(&args_path).expect("read args file");
        let args: Vec<&str> = recorded.lines().collect();
        assert!(args.contains(&"--delete"));
        assert!(args.contains(&"--delete-after"));
        assert!(!args.contains(&"--delete-delay"));
    }

    #[cfg(unix)]
    #[test]
    fn remote_fallback_forwards_delete_before_flag() {
        use tempfile::tempdir;

        let _env_lock = ENV_LOCK.lock().expect("env lock");
        let _rsh_guard = clear_rsync_rsh();
        let temp = tempdir().expect("tempdir");
        let script_path = temp.path().join("fallback.sh");
        let args_path = temp.path().join("args.txt");

        let script = r#"#!/bin/sh
printf "%s\n" "$@" > "$ARGS_FILE"
exit 0
"#;
        write_executable_script(&script_path, script);

        let _fallback_guard = EnvGuard::set("OC_RSYNC_FALLBACK", script_path.as_os_str());
        let _args_guard = EnvGuard::set("ARGS_FILE", args_path.as_os_str());

        let destination = temp.path().join("dest");
        let (code, stdout, stderr) = run_with_args([
            OsString::from("oc-rsync"),
            OsString::from("--delete-before"),
            OsString::from("remote::module"),
            destination.into_os_string(),
        ]);

        assert_eq!(code, 0);
        assert!(stdout.is_empty());
        assert!(stderr.is_empty());

        let recorded = std::fs::read_to_string(&args_path).expect("read args file");
        let args: Vec<&str> = recorded.lines().collect();
        assert!(args.contains(&"--delete"));
        assert!(args.contains(&"--delete-before"));
        assert!(!args.contains(&"--delete-after"));
    }

    #[cfg(unix)]
    #[test]
    fn remote_fallback_forwards_delete_during_flag() {
        use tempfile::tempdir;

        let _env_lock = ENV_LOCK.lock().expect("env lock");
        let _rsh_guard = clear_rsync_rsh();
        let temp = tempdir().expect("tempdir");
        let script_path = temp.path().join("fallback.sh");
        let args_path = temp.path().join("args.txt");

        let script = r#"#!/bin/sh
printf "%s\n" "$@" > "$ARGS_FILE"
exit 0
"#;
        write_executable_script(&script_path, script);

        let _fallback_guard = EnvGuard::set("OC_RSYNC_FALLBACK", script_path.as_os_str());
        let _args_guard = EnvGuard::set("ARGS_FILE", args_path.as_os_str());

        let destination = temp.path().join("dest");
        let (code, stdout, stderr) = run_with_args([
            OsString::from("oc-rsync"),
            OsString::from("--delete-during"),
            OsString::from("remote::module"),
            destination.into_os_string(),
        ]);

        assert_eq!(code, 0);
        assert!(stdout.is_empty());
        assert!(stderr.is_empty());

        let recorded = std::fs::read_to_string(&args_path).expect("read args file");
        let args: Vec<&str> = recorded.lines().collect();
        assert!(args.contains(&"--delete"));
        assert!(args.contains(&"--delete-during"));
        assert!(!args.contains(&"--delete-delay"));
        assert!(!args.contains(&"--delete-before"));
        assert!(!args.contains(&"--delete-after"));
    }

    #[cfg(unix)]
    #[test]
    fn remote_fallback_forwards_delete_delay_flag() {
        use tempfile::tempdir;

        let _env_lock = ENV_LOCK.lock().expect("env lock");
        let _rsh_guard = clear_rsync_rsh();
        let temp = tempdir().expect("tempdir");
        let script_path = temp.path().join("fallback.sh");
        let args_path = temp.path().join("args.txt");

        let script = r#"#!/bin/sh
printf "%s\n" "$@" > "$ARGS_FILE"
exit 0
"#;
        write_executable_script(&script_path, script);

        let _fallback_guard = EnvGuard::set("OC_RSYNC_FALLBACK", script_path.as_os_str());
        let _args_guard = EnvGuard::set("ARGS_FILE", args_path.as_os_str());

        let destination = temp.path().join("dest");
        let (code, stdout, stderr) = run_with_args([
            OsString::from("oc-rsync"),
            OsString::from("--delete-delay"),
            OsString::from("remote::module"),
            destination.into_os_string(),
        ]);

        assert_eq!(code, 0);
        assert!(stdout.is_empty());
        assert!(stderr.is_empty());

        let recorded = std::fs::read_to_string(&args_path).expect("read args file");
        let args: Vec<&str> = recorded.lines().collect();
        assert!(args.contains(&"--delete"));
        assert!(args.contains(&"--delete-delay"));
        assert!(!args.contains(&"--delete-before"));
        assert!(!args.contains(&"--delete-after"));
        assert!(!args.contains(&"--delete-during"));
    }

    #[cfg(unix)]
    #[test]
    fn remote_fallback_forwards_update_flag() {
        use tempfile::tempdir;

        let _env_lock = ENV_LOCK.lock().expect("env lock");
        let _rsh_guard = clear_rsync_rsh();
        let temp = tempdir().expect("tempdir");
        let script_path = temp.path().join("fallback.sh");
        let args_path = temp.path().join("args.txt");

        let script = r#"#!/bin/sh
printf "%s\n" "$@" > "$ARGS_FILE"
exit 0
"#;
        write_executable_script(&script_path, script);

        let _fallback_guard = EnvGuard::set("OC_RSYNC_FALLBACK", script_path.as_os_str());
        let _args_guard = EnvGuard::set("ARGS_FILE", args_path.as_os_str());

        let destination = temp.path().join("dest");
        let (code, stdout, stderr) = run_with_args([
            OsString::from("oc-rsync"),
            OsString::from("--update"),
            OsString::from("remote::module"),
            destination.into_os_string(),
        ]);

        assert_eq!(code, 0);
        assert!(stdout.is_empty());
        assert!(stderr.is_empty());

        let recorded = std::fs::read_to_string(&args_path).expect("read args file");
        let args: Vec<&str> = recorded.lines().collect();
        assert!(args.contains(&"--update"));
    }

    #[cfg(unix)]
    #[test]
    fn remote_fallback_forwards_protect_args_flag() {
        use tempfile::tempdir;

        let _env_lock = ENV_LOCK.lock().expect("env lock");
        let _rsh_guard = clear_rsync_rsh();
        let temp = tempdir().expect("tempdir");
        let script_path = temp.path().join("fallback.sh");
        let args_path = temp.path().join("args.txt");

        let script = r#"#!/bin/sh
printf "%s\n" "$@" > "$ARGS_FILE"
exit 0
"#;
        write_executable_script(&script_path, script);

        let _fallback_guard = EnvGuard::set("OC_RSYNC_FALLBACK", script_path.as_os_str());
        let _args_guard = EnvGuard::set("ARGS_FILE", args_path.as_os_str());

        let destination = temp.path().join("dest");
        let (code, stdout, stderr) = run_with_args([
            OsString::from("oc-rsync"),
            OsString::from("--protect-args"),
            OsString::from("remote::module"),
            destination.into_os_string(),
        ]);

        assert_eq!(code, 0);
        assert!(stdout.is_empty());
        assert!(stderr.is_empty());

        let recorded = std::fs::read_to_string(&args_path).expect("read args file");
        let args: Vec<&str> = recorded.lines().collect();
        assert!(args.contains(&"--protect-args"));
        assert!(!args.contains(&"--no-protect-args"));
    }

    #[cfg(unix)]
    #[test]
    fn remote_fallback_forwards_info_flags() {
        use tempfile::tempdir;

        let _env_lock = ENV_LOCK.lock().expect("env lock");
        let _rsh_guard = clear_rsync_rsh();
        let temp = tempdir().expect("tempdir");
        let script_path = temp.path().join("fallback.sh");
        let args_path = temp.path().join("args.txt");

        let script = r#"#!/bin/sh
printf "%s\n" "$@" > "$ARGS_FILE"
exit 0
"#;
        write_executable_script(&script_path, script);

        let _fallback_guard = EnvGuard::set("OC_RSYNC_FALLBACK", script_path.as_os_str());
        let _args_guard = EnvGuard::set("ARGS_FILE", args_path.as_os_str());

        let destination = temp.path().join("dest");
        let (code, stdout, stderr) = run_with_args([
            OsString::from("oc-rsync"),
            OsString::from("--info=progress2"),
            OsString::from("remote::module"),
            destination.into_os_string(),
        ]);

        assert_eq!(code, 0);
        assert!(stdout.is_empty());
        assert!(stderr.is_empty());

        let recorded = std::fs::read_to_string(&args_path).expect("read args file");
        let args: Vec<&str> = recorded.lines().collect();
        assert!(args.contains(&"--info=progress2"));
    }

    #[cfg(unix)]
    #[test]
    fn remote_fallback_forwards_no_protect_args_alias() {
        use tempfile::tempdir;

        let _env_lock = ENV_LOCK.lock().expect("env lock");
        let _rsh_guard = clear_rsync_rsh();
        let temp = tempdir().expect("tempdir");
        let script_path = temp.path().join("fallback.sh");
        let args_path = temp.path().join("args.txt");

        let script = r#"#!/bin/sh
printf "%s\n" "$@" > "$ARGS_FILE"
exit 0
"#;
        write_executable_script(&script_path, script);

        let _fallback_guard = EnvGuard::set("OC_RSYNC_FALLBACK", script_path.as_os_str());
        let _args_guard = EnvGuard::set("ARGS_FILE", args_path.as_os_str());

        let destination = temp.path().join("dest");
        let (code, stdout, stderr) = run_with_args([
            OsString::from("oc-rsync"),
            OsString::from("--no-secluded-args"),
            OsString::from("remote::module"),
            destination.into_os_string(),
        ]);

        assert_eq!(code, 0);
        assert!(stdout.is_empty());
        assert!(stderr.is_empty());

        let recorded = std::fs::read_to_string(&args_path).expect("read args file");
        let args: Vec<&str> = recorded.lines().collect();
        assert!(args.contains(&"--no-protect-args"));
        assert!(!args.contains(&"--protect-args"));
    }

    #[cfg(unix)]
    #[test]
    fn remote_fallback_respects_env_protect_args() {
        use tempfile::tempdir;

        let _env_lock = ENV_LOCK.lock().expect("env lock");
        let _rsh_guard = clear_rsync_rsh();
        let temp = tempdir().expect("tempdir");
        let script_path = temp.path().join("fallback.sh");
        let args_path = temp.path().join("args.txt");

        let script = r#"#!/bin/sh
printf "%s\n" "$@" > "$ARGS_FILE"
exit 0
"#;
        write_executable_script(&script_path, script);

        let _fallback_guard = EnvGuard::set("OC_RSYNC_FALLBACK", script_path.as_os_str());
        let _args_guard = EnvGuard::set("ARGS_FILE", args_path.as_os_str());
        let _protect_guard = EnvGuard::set("RSYNC_PROTECT_ARGS", OsStr::new("1"));

        let destination = temp.path().join("dest");
        let (code, stdout, stderr) = run_with_args([
            OsString::from("oc-rsync"),
            OsString::from("remote::module"),
            destination.into_os_string(),
        ]);

        assert_eq!(code, 0);
        assert!(stdout.is_empty());
        assert!(stderr.is_empty());

        let recorded = std::fs::read_to_string(&args_path).expect("read args file");
        let args: Vec<&str> = recorded.lines().collect();
        assert!(args.contains(&"--protect-args"));
        assert!(args.contains(&"--info=progress2"));
    }

    #[cfg(unix)]
    #[test]
    fn remote_fallback_respects_zero_compress_level() {
        use tempfile::tempdir;

        let _env_lock = ENV_LOCK.lock().expect("env lock");
        let _rsh_guard = clear_rsync_rsh();
        let temp = tempdir().expect("tempdir");
        let script_path = temp.path().join("fallback.sh");
        let args_path = temp.path().join("args.txt");

        let script = r#"#!/bin/sh
printf "%s\n" "$@" > "$ARGS_FILE"
exit 0
"#;
        write_executable_script(&script_path, script);

        let _fallback_guard = EnvGuard::set("OC_RSYNC_FALLBACK", script_path.as_os_str());
        let _args_guard = EnvGuard::set("ARGS_FILE", args_path.as_os_str());

        let (code, stdout, stderr) = run_with_args([
            OsString::from("oc-rsync"),
            OsString::from("--compress-level=0"),
            OsString::from("remote::module"),
            OsString::from("dest"),
        ]);

        assert_eq!(code, 0);
        assert!(stdout.is_empty());
        assert!(stderr.is_empty());

        let recorded = std::fs::read_to_string(&args_path).expect("read args file");
        let args: Vec<&str> = recorded.lines().collect();
        assert!(!args.iter().any(|arg| *arg == "--compress"));
        assert!(args.contains(&"--compress-level"));
        assert!(args.contains(&"0"));
        assert!(!args.contains(&"--whole-file"));
        assert!(args.contains(&"--no-whole-file"));
    }

    #[cfg(unix)]
    #[test]
    fn local_delta_transfer_executes_locally() {
        use tempfile::tempdir;

        let _env_lock = ENV_LOCK.lock().expect("env lock");
        let _rsh_guard = clear_rsync_rsh();
        let temp = tempdir().expect("tempdir");
        let script_path = temp.path().join("fallback.sh");
        let args_path = temp.path().join("args.txt");

        let script = r#"#!/bin/sh
printf "%s\n" "$@" > "$ARGS_FILE"
exit 0
"#;
        write_executable_script(&script_path, script);

        let _fallback_guard = EnvGuard::set("OC_RSYNC_FALLBACK", script_path.as_os_str());
        let _args_guard = EnvGuard::set("ARGS_FILE", args_path.as_os_str());

        std::fs::write(&args_path, b"untouched").expect("seed args file");

        let source = temp.path().join("source.txt");
        let destination = temp.path().join("dest.txt");
        std::fs::write(&source, b"contents").expect("write source");

        let (code, stdout, stderr) = run_with_args([
            OsString::from("oc-rsync"),
            OsString::from("--no-whole-file"),
            source.clone().into_os_string(),
            destination.clone().into_os_string(),
        ]);

        assert_eq!(code, 0);
        assert!(stdout.is_empty());
        assert!(stderr.is_empty());
        assert_eq!(
            std::fs::read(&destination).expect("read destination"),
            b"contents"
        );

        let recorded = std::fs::read_to_string(&args_path).expect("read args file");
        assert_eq!(recorded, "untouched");
    }

    #[cfg(unix)]
    #[test]
    fn remote_fallback_forwards_connection_options() {
        use tempfile::tempdir;

        let _env_lock = ENV_LOCK.lock().expect("env lock");
        let _rsh_guard = clear_rsync_rsh();
        let temp = tempdir().expect("tempdir");
        let script_path = temp.path().join("fallback.sh");
        let args_path = temp.path().join("args.txt");
        let password_path = temp.path().join("password.txt");
        std::fs::write(&password_path, b"secret\n").expect("write password");
        let mut permissions = std::fs::metadata(&password_path)
            .expect("password metadata")
            .permissions();
        permissions.set_mode(0o600);
        std::fs::set_permissions(&password_path, permissions).expect("set password perms");

        let script = r#"#!/bin/sh
printf "%s\n" "$@" > "$ARGS_FILE"
exit 0
"#;
        write_executable_script(&script_path, script);

        let _fallback_guard = EnvGuard::set("OC_RSYNC_FALLBACK", script_path.as_os_str());
        let _args_guard = EnvGuard::set("ARGS_FILE", args_path.as_os_str());

        let dest_path = temp.path().join("dest");
        let (code, stdout, stderr) = run_with_args([
            OsString::from("oc-rsync"),
            OsString::from(format!("--password-file={}", password_path.display())),
            OsString::from("--protocol=30"),
            OsString::from("--timeout=120"),
            OsString::from("rsync://remote/module"),
            dest_path.clone().into_os_string(),
        ]);

        assert_eq!(code, 0);
        assert!(stdout.is_empty());
        assert!(stderr.is_empty());

        let password_display = password_path.display().to_string();
        let dest_display = dest_path.display().to_string();
        let recorded = std::fs::read_to_string(&args_path).expect("read args file");
        assert!(recorded.contains("--password-file"));
        assert!(recorded.contains(&password_display));
        assert!(recorded.contains("--protocol"));
        assert!(recorded.contains("30"));
        assert!(recorded.contains("--timeout"));
        assert!(recorded.contains("120"));
        assert!(recorded.contains("rsync://remote/module"));
        assert!(recorded.contains(&dest_display));
    }

    #[test]
    fn remote_fallback_forwards_rsh_option() {
        use tempfile::tempdir;

        let _env_lock = ENV_LOCK.lock().expect("env lock");
        let _rsh_guard = clear_rsync_rsh();
        let temp = tempdir().expect("tempdir");
        let script_path = temp.path().join("fallback.sh");
        let args_path = temp.path().join("args.txt");

        let script = r#"#!/bin/sh
printf "%s\n" "$@" > "$ARGS_FILE"
exit 0
"#;
        write_executable_script(&script_path, script);

        let _fallback_guard = EnvGuard::set("OC_RSYNC_FALLBACK", script_path.as_os_str());
        let _args_guard = EnvGuard::set("ARGS_FILE", args_path.as_os_str());

        let dest_path = temp.path().join("dest");
        let (code, stdout, stderr) = run_with_args([
            OsString::from("oc-rsync"),
            OsString::from("-e"),
            OsString::from("ssh -p 2222"),
            OsString::from("remote::module"),
            dest_path.clone().into_os_string(),
        ]);

        assert_eq!(code, 0);
        assert!(stdout.is_empty());
        assert!(stderr.is_empty());

        let recorded = std::fs::read_to_string(&args_path).expect("read args file");
        assert!(recorded.lines().any(|line| line == "-e"));
        assert!(recorded.lines().any(|line| line == "ssh -p 2222"));
    }

    #[test]
    fn remote_fallback_reads_rsync_rsh_env() {
        use tempfile::tempdir;

        let _env_lock = ENV_LOCK.lock().expect("env lock");
        let _clear_guard = clear_rsync_rsh();
        let _env_guard = EnvGuard::set("RSYNC_RSH", OsStr::new("ssh -p 2200"));
        let temp = tempdir().expect("tempdir");
        let script_path = temp.path().join("fallback.sh");
        let args_path = temp.path().join("args.txt");

        let script = r#"#!/bin/sh
printf "%s\n" "$@" > "$ARGS_FILE"
exit 0
"#;
        write_executable_script(&script_path, script);

        let _fallback_guard = EnvGuard::set("OC_RSYNC_FALLBACK", script_path.as_os_str());
        let _args_guard = EnvGuard::set("ARGS_FILE", args_path.as_os_str());

        let dest_path = temp.path().join("dest");
        let (code, stdout, stderr) = run_with_args([
            OsString::from("oc-rsync"),
            OsString::from("remote::module"),
            dest_path.clone().into_os_string(),
        ]);

        assert_eq!(code, 0);
        assert!(stdout.is_empty());
        assert!(stderr.is_empty());

        let recorded = std::fs::read_to_string(&args_path).expect("read args file");
        assert!(recorded.lines().any(|line| line == "-e"));
        assert!(recorded.lines().any(|line| line == "ssh -p 2200"));
    }

    #[test]
    fn remote_fallback_cli_rsh_overrides_env() {
        use tempfile::tempdir;

        let _env_lock = ENV_LOCK.lock().expect("env lock");
        let _clear_guard = clear_rsync_rsh();
        let _env_guard = EnvGuard::set("RSYNC_RSH", OsStr::new("ssh -p 2200"));
        let temp = tempdir().expect("tempdir");
        let script_path = temp.path().join("fallback.sh");
        let args_path = temp.path().join("args.txt");

        let script = r#"#!/bin/sh
printf "%s\n" "$@" > "$ARGS_FILE"
exit 0
"#;
        write_executable_script(&script_path, script);

        let _fallback_guard = EnvGuard::set("OC_RSYNC_FALLBACK", script_path.as_os_str());
        let _args_guard = EnvGuard::set("ARGS_FILE", args_path.as_os_str());

        let dest_path = temp.path().join("dest");
        let (code, stdout, stderr) = run_with_args([
            OsString::from("oc-rsync"),
            OsString::from("-e"),
            OsString::from("ssh -p 2222"),
            OsString::from("remote::module"),
            dest_path.clone().into_os_string(),
        ]);

        assert_eq!(code, 0);
        assert!(stdout.is_empty());
        assert!(stderr.is_empty());

        let recorded = std::fs::read_to_string(&args_path).expect("read args file");
        assert!(recorded.lines().any(|line| line == "ssh -p 2222"));
        assert!(!recorded.lines().any(|line| line == "ssh -p 2200"));
    }

    #[cfg(all(unix, feature = "acl"))]
    #[test]
    fn remote_fallback_forwards_acls_toggle() {
        use tempfile::tempdir;

        let _env_lock = ENV_LOCK.lock().expect("env lock");
        let _rsh_guard = clear_rsync_rsh();
        let temp = tempdir().expect("tempdir");
        let script_path = temp.path().join("fallback.sh");
        let args_path = temp.path().join("args.txt");

        let script = r#"#!/bin/sh
printf "%s\n" "$@" > "$ARGS_FILE"
exit 0
"#;
        write_executable_script(&script_path, script);

        let _fallback_guard = EnvGuard::set("OC_RSYNC_FALLBACK", script_path.as_os_str());
        let _args_guard = EnvGuard::set("ARGS_FILE", args_path.as_os_str());

        let dest_path = temp.path().join("dest");
        let (code, stdout, stderr) = run_with_args([
            OsString::from("oc-rsync"),
            OsString::from("--acls"),
            OsString::from("remote::module"),
            dest_path.clone().into_os_string(),
        ]);

        assert_eq!(code, 0);
        assert!(stdout.is_empty());
        assert!(stderr.is_empty());

        let recorded = std::fs::read_to_string(&args_path).expect("read args file");
        assert!(recorded.contains("--acls"));
        assert!(!recorded.contains("--no-acls"));
    }

    #[test]
    fn remote_fallback_forwards_omit_dir_times_toggle() {
        use tempfile::tempdir;

        let _env_lock = ENV_LOCK.lock().expect("env lock");
        let _rsh_guard = clear_rsync_rsh();
        let temp = tempdir().expect("tempdir");
        let script_path = temp.path().join("fallback.sh");
        let args_path = temp.path().join("args.txt");

        let script = r#"#!/bin/sh
printf "%s\n" "$@" > "$ARGS_FILE"
exit 0
"#;
        write_executable_script(&script_path, script);

        let _fallback_guard = EnvGuard::set("OC_RSYNC_FALLBACK", script_path.as_os_str());
        let _args_guard = EnvGuard::set("ARGS_FILE", args_path.as_os_str());

        let dest_path = temp.path().join("dest");
        let (code, stdout, stderr) = run_with_args([
            OsString::from("oc-rsync"),
            OsString::from("--omit-dir-times"),
            OsString::from("remote::module"),
            dest_path.clone().into_os_string(),
        ]);

        assert_eq!(code, 0);
        assert!(stdout.is_empty());
        assert!(stderr.is_empty());

        let recorded = std::fs::read_to_string(&args_path).expect("read args file");
        assert!(recorded.contains("--omit-dir-times"));
        assert!(!recorded.contains("--no-omit-dir-times"));
    }

    #[cfg(all(unix, feature = "acl"))]
    #[test]
    fn remote_fallback_forwards_no_acls_toggle() {
        use tempfile::tempdir;

        let _env_lock = ENV_LOCK.lock().expect("env lock");
        let _rsh_guard = clear_rsync_rsh();
        let temp = tempdir().expect("tempdir");
        let script_path = temp.path().join("fallback.sh");
        let args_path = temp.path().join("args.txt");

        let script = r#"#!/bin/sh
printf "%s\n" "$@" > "$ARGS_FILE"
exit 0
"#;
        write_executable_script(&script_path, script);

        let _fallback_guard = EnvGuard::set("OC_RSYNC_FALLBACK", script_path.as_os_str());
        let _args_guard = EnvGuard::set("ARGS_FILE", args_path.as_os_str());

        let dest_path = temp.path().join("dest");
        let (code, stdout, stderr) = run_with_args([
            OsString::from("oc-rsync"),
            OsString::from("--no-acls"),
            OsString::from("remote::module"),
            dest_path.clone().into_os_string(),
        ]);

        assert_eq!(code, 0);
        assert!(stdout.is_empty());
        assert!(stderr.is_empty());

        let recorded = std::fs::read_to_string(&args_path).expect("read args file");
        assert!(recorded.contains("--no-acls"));
    }

    #[test]
    fn remote_fallback_forwards_no_omit_dir_times_toggle() {
        use tempfile::tempdir;

        let _env_lock = ENV_LOCK.lock().expect("env lock");
        let _rsh_guard = clear_rsync_rsh();
        let temp = tempdir().expect("tempdir");
        let script_path = temp.path().join("fallback.sh");
        let args_path = temp.path().join("args.txt");

        let script = r#"#!/bin/sh
printf "%s\n" "$@" > "$ARGS_FILE"
exit 0
"#;
        write_executable_script(&script_path, script);

        let _fallback_guard = EnvGuard::set("OC_RSYNC_FALLBACK", script_path.as_os_str());
        let _args_guard = EnvGuard::set("ARGS_FILE", args_path.as_os_str());

        let dest_path = temp.path().join("dest");
        let (code, stdout, stderr) = run_with_args([
            OsString::from("oc-rsync"),
            OsString::from("--no-omit-dir-times"),
            OsString::from("remote::module"),
            dest_path.clone().into_os_string(),
        ]);

        assert_eq!(code, 0);
        assert!(stdout.is_empty());
        assert!(stderr.is_empty());

        let recorded = std::fs::read_to_string(&args_path).expect("read args file");
        assert!(recorded.contains("--no-omit-dir-times"));
    }

    #[test]
    fn dry_run_flag_skips_destination_mutation() {
        use std::fs;
        use tempfile::tempdir;

        let tmp = tempdir().expect("tempdir");
        let source = tmp.path().join("source.txt");
        fs::write(&source, b"contents").expect("write source");
        let destination = tmp.path().join("dest.txt");

        let (code, stdout, stderr) = run_with_args([
            OsString::from("oc-rsync"),
            OsString::from("--dry-run"),
            source.clone().into_os_string(),
            destination.clone().into_os_string(),
        ]);

        assert_eq!(code, 0);
        assert!(stdout.is_empty());
        assert!(stderr.is_empty());
        assert!(!destination.exists());
    }

    #[test]
    fn list_only_lists_entries_without_copying() {
        use std::fs;
        use tempfile::tempdir;

        let tmp = tempdir().expect("tempdir");
        let source_dir = tmp.path().join("src");
        fs::create_dir(&source_dir).expect("create src dir");
        let source_file = source_dir.join("file.txt");
        fs::write(&source_file, b"contents").expect("write source file");
        #[cfg(unix)]
        {
            use std::os::unix::fs::symlink;

            let link_path = source_dir.join("link.txt");
            symlink("file.txt", &link_path).expect("create symlink");
        }
        let destination_dir = tmp.path().join("dest");
        fs::create_dir(&destination_dir).expect("create dest dir");

        let (code, stdout, stderr) = run_with_args([
            OsString::from("oc-rsync"),
            OsString::from("--list-only"),
            source_dir.clone().into_os_string(),
            destination_dir.clone().into_os_string(),
        ]);

        assert_eq!(code, 0);
        assert!(stderr.is_empty());
        let rendered = String::from_utf8(stdout).expect("utf8 stdout");
        assert!(rendered.contains("file.txt"));
        #[cfg(unix)]
        {
            assert!(rendered.contains("link.txt -> file.txt"));
        }
        assert!(!destination_dir.join("file.txt").exists());
    }

    #[test]
    fn list_only_formats_directory_without_trailing_slash() {
        use std::fs;
        use tempfile::tempdir;

        let tmp = tempdir().expect("tempdir");
        let source_dir = tmp.path().join("src");
        let dest_dir = tmp.path().join("dst");
        fs::create_dir(&source_dir).expect("create src dir");
        fs::create_dir(&dest_dir).expect("create dest dir");

        let (code, stdout, stderr) = run_with_args([
            OsString::from("oc-rsync"),
            OsString::from("--list-only"),
            source_dir.clone().into_os_string(),
            dest_dir.into_os_string(),
        ]);

        assert_eq!(code, 0);
        assert!(stderr.is_empty());
        let rendered = String::from_utf8(stdout).expect("utf8 stdout");

        let mut directory_line = None;
        for line in rendered.lines() {
            if line.ends_with("src") {
                directory_line = Some(line.to_string());
                break;
            }
        }

        let directory_line = directory_line.expect("directory entry present");
        assert!(directory_line.starts_with('d'));
        assert!(!directory_line.ends_with('/'));
    }

    #[test]
    fn list_only_matches_rsync_format_for_regular_file() {
        use filetime::{FileTime, set_file_times};
        use std::fs;
        use std::os::unix::fs::PermissionsExt;
        use tempfile::tempdir;

        let tmp = tempdir().expect("tempdir");
        let source_dir = tmp.path().join("src");
        let dest_dir = tmp.path().join("dst");
        fs::create_dir(&source_dir).expect("create src dir");
        fs::create_dir(&dest_dir).expect("create dest dir");

        let file_path = source_dir.join("data.bin");
        fs::write(&file_path, vec![0u8; 1_234]).expect("write source file");
        fs::set_permissions(&file_path, fs::Permissions::from_mode(0o644))
            .expect("set file permissions");

        let timestamp = FileTime::from_unix_time(1_700_000_000, 0);
        set_file_times(&file_path, timestamp, timestamp).expect("set file times");

        let mut source_arg = source_dir.clone().into_os_string();
        source_arg.push(std::path::MAIN_SEPARATOR.to_string());

        let (code, stdout, stderr) = run_with_args([
            OsString::from("oc-rsync"),
            OsString::from("--list-only"),
            source_arg,
            dest_dir.clone().into_os_string(),
        ]);

        assert_eq!(code, 0);
        assert!(stderr.is_empty());

        let rendered = String::from_utf8(stdout).expect("utf8 stdout");
        let file_line = rendered
            .lines()
            .find(|line| line.ends_with("data.bin"))
            .expect("file entry present");

        let expected_permissions = "-rw-r--r--";
        let expected_size = format_list_size(1_234);
        let system_time = SystemTime::UNIX_EPOCH
            + Duration::from_secs(
                u64::try_from(timestamp.unix_seconds()).expect("positive timestamp"),
            )
            + Duration::from_nanos(u64::from(timestamp.nanoseconds()));
        let expected_timestamp = format_list_timestamp(Some(system_time));
        let expected =
            format!("{expected_permissions} {expected_size} {expected_timestamp} data.bin");

        assert_eq!(file_line, expected);
    }

    #[test]
    fn list_only_formats_special_permission_bits_like_rsync() {
        use filetime::{FileTime, set_file_times};
        use std::fs;
        use std::os::unix::fs::PermissionsExt;
        use tempfile::tempdir;

        let tmp = tempdir().expect("tempdir");
        let source_dir = tmp.path().join("src");
        let dest_dir = tmp.path().join("dst");
        fs::create_dir(&source_dir).expect("create src dir");
        fs::create_dir(&dest_dir).expect("create dest dir");

        let sticky_exec = source_dir.join("exec-special");
        let sticky_plain = source_dir.join("plain-special");

        fs::write(&sticky_exec, b"exec").expect("write exec file");
        fs::write(&sticky_plain, b"plain").expect("write plain file");

        fs::set_permissions(&sticky_exec, fs::Permissions::from_mode(0o7777))
            .expect("set permissions with execute bits");
        fs::set_permissions(&sticky_plain, fs::Permissions::from_mode(0o7666))
            .expect("set permissions without execute bits");

        let timestamp = FileTime::from_unix_time(1_700_000_000, 0);
        set_file_times(&sticky_exec, timestamp, timestamp).expect("set exec times");
        set_file_times(&sticky_plain, timestamp, timestamp).expect("set plain times");

        let mut source_arg = source_dir.clone().into_os_string();
        source_arg.push(std::path::MAIN_SEPARATOR.to_string());

        let (code, stdout, stderr) = run_with_args([
            OsString::from("oc-rsync"),
            OsString::from("--list-only"),
            source_arg,
            dest_dir.clone().into_os_string(),
        ]);

        assert_eq!(code, 0);
        assert!(stderr.is_empty());

        let rendered = String::from_utf8(stdout).expect("utf8 stdout");
        let system_time = SystemTime::UNIX_EPOCH
            + Duration::from_secs(
                u64::try_from(timestamp.unix_seconds()).expect("positive timestamp"),
            )
            + Duration::from_nanos(u64::from(timestamp.nanoseconds()));
        let expected_timestamp = format_list_timestamp(Some(system_time));

        let expected_exec = format!(
            "-rwsrwsrwt {} {expected_timestamp} exec-special",
            format_list_size(4)
        );
        let expected_plain = format!(
            "-rwSrwSrwT {} {expected_timestamp} plain-special",
            format_list_size(5)
        );

        let mut exec_line = None;
        let mut plain_line = None;
        for line in rendered.lines() {
            if line.ends_with("exec-special") {
                exec_line = Some(line.to_string());
            } else if line.ends_with("plain-special") {
                plain_line = Some(line.to_string());
            }
        }

        assert_eq!(exec_line.expect("exec entry"), expected_exec);
        assert_eq!(plain_line.expect("plain entry"), expected_plain);
    }

    #[test]
    fn short_dry_run_flag_skips_destination_mutation() {
        use std::fs;
        use tempfile::tempdir;

        let tmp = tempdir().expect("tempdir");
        let source = tmp.path().join("source.txt");
        fs::write(&source, b"contents").expect("write source");
        let destination = tmp.path().join("dest.txt");

        let (code, stdout, stderr) = run_with_args([
            OsString::from("oc-rsync"),
            OsString::from("-n"),
            source.clone().into_os_string(),
            destination.clone().into_os_string(),
        ]);

        assert_eq!(code, 0);
        assert!(stdout.is_empty());
        assert!(stderr.is_empty());
        assert!(!destination.exists());
    }

    #[cfg(unix)]
    #[test]
    fn verbose_output_includes_symlink_target() {
        use std::fs;
        use std::os::unix::fs::symlink;
        use tempfile::tempdir;

        let tmp = tempdir().expect("tempdir");
        let source_dir = tmp.path().join("src");
        fs::create_dir(&source_dir).expect("create src dir");
        let source_file = source_dir.join("file.txt");
        fs::write(&source_file, b"contents").expect("write source file");
        let link_path = source_dir.join("link.txt");
        symlink("file.txt", &link_path).expect("create symlink");

        let destination_dir = tmp.path().join("dest");
        fs::create_dir(&destination_dir).expect("create dest dir");

        let (code, stdout, stderr) = run_with_args([
            OsString::from("oc-rsync"),
            OsString::from("-av"),
            source_dir.clone().into_os_string(),
            destination_dir.clone().into_os_string(),
        ]);

        assert_eq!(code, 0);
        assert!(stderr.is_empty());
        let rendered = String::from_utf8(stdout).expect("utf8 stdout");
        assert!(rendered.contains("link.txt -> file.txt"));
    }

    #[cfg(unix)]
    #[test]
    fn out_format_renders_symlink_target_placeholder() {
        use std::fs;
        use std::os::unix::fs::symlink;
        use tempfile::tempdir;

        let tmp = tempdir().expect("tempdir");
        let source_dir = tmp.path().join("src");
        fs::create_dir(&source_dir).expect("create src dir");
        let file = source_dir.join("file.txt");
        fs::write(&file, b"data").expect("write file");
        let link_path = source_dir.join("link.txt");
        symlink("file.txt", &link_path).expect("create symlink");

        let dest_dir = tmp.path().join("dst");
        fs::create_dir(&dest_dir).expect("create dst dir");

        let config = ClientConfig::builder()
            .transfer_args([
                source_dir.as_os_str().to_os_string(),
                dest_dir.as_os_str().to_os_string(),
            ])
            .force_event_collection(true)
            .build();

        let outcome =
            run_client_or_fallback::<io::Sink, io::Sink>(config, None, None).expect("run client");
        let summary = match outcome {
            ClientOutcome::Local(summary) => *summary,
            ClientOutcome::Fallback(_) => panic!("unexpected fallback outcome"),
        };
        let event = summary
            .events()
            .iter()
            .find(|event| event.relative_path().to_string_lossy().contains("link.txt"))
            .expect("symlink event present");

        let mut output = Vec::new();
        parse_out_format(OsStr::new("%L"))
            .expect("parse %L")
            .render(event, &mut output)
            .expect("render %L");

        assert_eq!(output, b" -> file.txt\n");
    }

    #[cfg(unix)]
    #[test]
    fn out_format_renders_combined_name_and_target_placeholder() {
        use std::fs;
        use std::os::unix::fs::symlink;
        use tempfile::tempdir;

        let tmp = tempdir().expect("tempdir");
        let source_dir = tmp.path().join("src");
        fs::create_dir(&source_dir).expect("create src dir");
        let file = source_dir.join("file.txt");
        fs::write(&file, b"data").expect("write file");
        let link_path = source_dir.join("link.txt");
        symlink("file.txt", &link_path).expect("create symlink");

        let dest_dir = tmp.path().join("dst");
        fs::create_dir(&dest_dir).expect("create dst dir");

        let config = ClientConfig::builder()
            .transfer_args([
                source_dir.as_os_str().to_os_string(),
                dest_dir.as_os_str().to_os_string(),
            ])
            .force_event_collection(true)
            .build();

        let outcome =
            run_client_or_fallback::<io::Sink, io::Sink>(config, None, None).expect("run client");
        let summary = match outcome {
            ClientOutcome::Local(summary) => *summary,
            ClientOutcome::Fallback(_) => panic!("unexpected fallback outcome"),
        };
        let event = summary
            .events()
            .iter()
            .find(|event| event.relative_path().to_string_lossy().contains("link.txt"))
            .expect("symlink event present");

        let mut output = Vec::new();
        parse_out_format(OsStr::new("%N"))
            .expect("parse %N")
            .render(event, &mut output)
            .expect("render %N");

        assert_eq!(output, b"src/link.txt -> file.txt\n");
    }

    #[test]
    fn operands_after_end_of_options_are_preserved() {
        use std::fs;
        use tempfile::tempdir;

        let tmp = tempdir().expect("tempdir");
        let source = tmp.path().join("-source");
        let destination = tmp.path().join("dest.txt");
        fs::write(&source, b"dash source").expect("write source");

        let (code, stdout, stderr) = run_with_args([
            OsString::from("oc-rsync"),
            OsString::from("--"),
            source.clone().into_os_string(),
            destination.clone().into_os_string(),
        ]);

        assert_eq!(code, 0);
        assert!(stdout.is_empty());
        assert!(stderr.is_empty());
        assert_eq!(
            fs::read(destination).expect("read destination"),
            b"dash source"
        );
    }

    fn spawn_stub_daemon(
        responses: Vec<&'static str>,
    ) -> (std::net::SocketAddr, thread::JoinHandle<()>) {
        spawn_stub_daemon_with_protocol(responses, "32.0")
    }

    fn spawn_stub_daemon_with_protocol(
        responses: Vec<&'static str>,
        expected_protocol: &'static str,
    ) -> (std::net::SocketAddr, thread::JoinHandle<()>) {
        let listener = TcpListener::bind("127.0.0.1:0").expect("bind stub daemon");
        let addr = listener.local_addr().expect("local addr");

        let handle = thread::spawn(move || {
            if let Ok((stream, _)) = listener.accept() {
                handle_connection(stream, responses, expected_protocol);
            }
        });

        (addr, handle)
    }

    fn spawn_auth_stub_daemon(
        challenge: &'static str,
        expected_credentials: String,
        responses: Vec<&'static str>,
    ) -> (std::net::SocketAddr, thread::JoinHandle<()>) {
        let listener = TcpListener::bind("127.0.0.1:0").expect("bind auth daemon");
        let addr = listener.local_addr().expect("local addr");

        let handle = thread::spawn(move || {
            if let Ok((stream, _)) = listener.accept() {
                handle_auth_connection(
                    stream,
                    challenge,
                    &expected_credentials,
                    &responses,
                    "32.0",
                );
            }
        });

        (addr, handle)
    }

    fn handle_connection(
        mut stream: TcpStream,
        responses: Vec<&'static str>,
        expected_protocol: &str,
    ) {
        stream
            .set_read_timeout(Some(Duration::from_secs(5)))
            .expect("set read timeout");
        stream
            .set_write_timeout(Some(Duration::from_secs(5)))
            .expect("set write timeout");

        stream
            .write_all(LEGACY_DAEMON_GREETING.as_bytes())
            .expect("write greeting");
        stream.flush().expect("flush greeting");

        let mut reader = BufReader::new(stream);
        let mut line = String::new();
        reader.read_line(&mut line).expect("read client greeting");
        let trimmed = line.trim_end_matches(['\r', '\n']);
        let expected_prefix = ["@RSYNCD: ", expected_protocol].concat();
        assert!(
            trimmed.starts_with(&expected_prefix),
            "client greeting {trimmed:?} did not begin with {expected_prefix:?}"
        );

        line.clear();
        reader.read_line(&mut line).expect("read request");
        assert_eq!(line, "#list\n");

        for response in responses {
            reader
                .get_mut()
                .write_all(response.as_bytes())
                .expect("write response");
        }
        reader.get_mut().flush().expect("flush response");
    }

    fn handle_auth_connection(
        mut stream: TcpStream,
        challenge: &'static str,
        expected_credentials: &str,
        responses: &[&'static str],
        expected_protocol: &str,
    ) {
        stream
            .set_read_timeout(Some(Duration::from_secs(5)))
            .expect("set read timeout");
        stream
            .set_write_timeout(Some(Duration::from_secs(5)))
            .expect("set write timeout");

        stream
            .write_all(LEGACY_DAEMON_GREETING.as_bytes())
            .expect("write greeting");
        stream.flush().expect("flush greeting");

        let mut reader = BufReader::new(stream);
        let mut line = String::new();
        reader.read_line(&mut line).expect("read client greeting");
        let trimmed = line.trim_end_matches(['\r', '\n']);
        let expected_prefix = ["@RSYNCD: ", expected_protocol].concat();
        assert!(
            trimmed.starts_with(&expected_prefix),
            "client greeting {trimmed:?} did not begin with {expected_prefix:?}"
        );

        line.clear();
        reader.read_line(&mut line).expect("read request");
        assert_eq!(line, "#list\n");

        reader
            .get_mut()
            .write_all(format!("@RSYNCD: AUTHREQD {challenge}\n").as_bytes())
            .expect("write challenge");
        reader.get_mut().flush().expect("flush challenge");

        line.clear();
        reader.read_line(&mut line).expect("read credentials");
        let received = line.trim_end_matches(['\n', '\r']);
        assert_eq!(received, expected_credentials);

        for response in responses {
            reader
                .get_mut()
                .write_all(response.as_bytes())
                .expect("write response");
        }
        reader.get_mut().flush().expect("flush response");
    }

    #[cfg(not(feature = "acl"))]
    #[test]
    fn acls_option_reports_unsupported_when_feature_disabled() {
        use tempfile::tempdir;

        let temp = tempdir().expect("tempdir");
        let source = temp.path().join("source.txt");
        let destination = temp.path().join("dest.txt");
        std::fs::write(&source, b"data").expect("write source");

        let (code, stdout, stderr) = run_with_args([
            OsString::from("oc-rsync"),
            OsString::from("--acls"),
            source.into_os_string(),
            destination.into_os_string(),
        ]);

        assert_eq!(code, 1);
        assert!(stdout.is_empty());
        let rendered = String::from_utf8(stderr).expect("UTF-8 error");
        assert!(rendered.contains("POSIX ACLs are not supported on this client"));
        assert!(rendered.contains("[client=3.4.1-rust]"));
    }

    #[cfg(not(feature = "xattr"))]
    #[test]
    fn xattrs_option_reports_unsupported_when_feature_disabled() {
        use tempfile::tempdir;

        let temp = tempdir().expect("tempdir");
        let source = temp.path().join("source.txt");
        let destination = temp.path().join("dest.txt");
        std::fs::write(&source, b"data").expect("write source");

        let (code, stdout, stderr) = run_with_args([
            OsString::from("oc-rsync"),
            OsString::from("--xattrs"),
            source.into_os_string(),
            destination.into_os_string(),
        ]);

        assert_eq!(code, 1);
        assert!(stdout.is_empty());
        let rendered = String::from_utf8(stderr).expect("UTF-8 error");
        assert!(rendered.contains("extended attributes are not supported on this client"));
        assert!(rendered.contains("[client=3.4.1-rust]"));
    }

    #[cfg(feature = "xattr")]
    #[test]
    fn xattrs_option_preserves_attributes() {
        use tempfile::tempdir;

        let temp = tempdir().expect("tempdir");
        let source = temp.path().join("source.txt");
        let destination = temp.path().join("dest.txt");
        std::fs::write(&source, b"attr data").expect("write source");
        xattr::set(&source, "user.test", b"value").expect("set xattr");

        let (code, stdout, stderr) = run_with_args([
            OsString::from("oc-rsync"),
            OsString::from("--xattrs"),
            source.clone().into_os_string(),
            destination.clone().into_os_string(),
        ]);

        assert_eq!(code, 0);
        assert!(stdout.is_empty());
        assert!(stderr.is_empty());

        let copied = xattr::get(&destination, "user.test")
            .expect("read dest xattr")
            .expect("xattr present");
        assert_eq!(copied, b"value");
    }
}<|MERGE_RESOLUTION|>--- conflicted
+++ resolved
@@ -3811,18 +3811,11 @@
     directive: &str,
     allow_extended: bool,
 ) -> Result<(DirMergeOptions, bool), Message> {
-<<<<<<< HEAD
-    let mut options = DirMergeOptions::default();
-    if !allow_extended {
-        options = options.allow_list_clearing(true);
-    }
-=======
     let mut options = if allow_extended {
         DirMergeOptions::default()
     } else {
         DirMergeOptions::default().allow_list_clearing(true)
     };
->>>>>>> cd421fad
     let mut enforced: Option<DirMergeEnforcedKind> = None;
     let mut saw_include = false;
     let mut saw_exclude = false;
