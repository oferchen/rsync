#![deny(unsafe_code)]
#![deny(missing_docs)]
#![deny(rustdoc::broken_intra_doc_links)]

//! # Overview
//!
//! `rsync_cli` implements the thin command-line front-end for the Rust `oc-rsync`
//! workspace. The crate is intentionally small: it recognises the subset of
//! command-line switches that are currently supported (`--help`/`-h`,
//! `--version`/`-V`, `--daemon`, `--server`, `--dry-run`/`-n`, `--list-only`,
//! `--delete`/`--delete-excluded`, `--filter` (supporting `+`/`-` actions, the
//! `!` clear directive, and `merge FILE` directives), `--files-from`, `--from0`,
//! `--bwlimit`, and `--sparse`) and delegates local copy operations to
//! [`rsync_core::client::run_client`]. Daemon invocations are forwarded to
//! [`rsync_daemon::run`], while `--server` sessions immediately spawn the
//! system `rsync` binary (controlled by the `OC_RSYNC_FALLBACK` environment
//! variable) so remote-shell transports keep functioning while the native
//! server implementation is completed. Higher layers will eventually extend the
//! parser to cover the full upstream surface (remote modules, incremental
//! recursion, filters, etc.), but providing these entry points today allows
//! downstream tooling to depend on a stable binary path (`oc-rsync`) while
//! development continues.
//!
//! # Design
//!
//! The crate exposes [`run`] as the primary entry point. The function accepts an
//! iterator of arguments together with handles for standard output and error,
//! mirroring the approach used by upstream rsync. Internally a
//! [`clap`](https://docs.rs/clap/) command definition performs a light-weight
//! parse that recognises `--help`, `--version`, `--dry-run`, `--delete`,
//! `--delete-excluded`,
//! `--filter`, `--files-from`, `--from0`, and `--bwlimit` flags while treating all other
//! tokens as transfer arguments. When a transfer is requested, the function
//! delegates to [`rsync_core::client::run_client`], which currently implements a
//! deterministic local copy pipeline with optional bandwidth pacing.
//!
//! # Invariants
//!
//! - `run` never panics; unexpected I/O failures surface as non-zero exit codes.
//! - Version output is delegated to [`rsync_core::version::VersionInfoReport`]
//!   so the CLI remains byte-identical with the canonical banner used by other
//!   workspace components.
//! - Help output is rendered by [`render_help`] using a static snapshot that
//!   documents the currently supported subset. This keeps the wording stable
//!   while the full upstream-compatible renderer is implemented.
//! - Transfer attempts are forwarded to [`rsync_core::client::run_client`] so
//!   diagnostics and success cases remain centralised while higher-fidelity
//!   engines are developed.
//!
//! # Errors
//!
//! The parser returns a diagnostic message with exit code `1` when argument
//! processing fails. Transfer attempts surface their exit codes from
//! [`rsync_core::client::run_client`], preserving the structured diagnostics
//! emitted by the core crate.
//!
//! # Examples
//!
//! ```
//! use rsync_cli::run;
//!
//! let mut stdout = Vec::new();
//! let mut stderr = Vec::new();
//! let exit_code = run(["oc-rsync", "--version"], &mut stdout, &mut stderr);
//!
//! assert_eq!(exit_code, 0);
//! assert!(!stdout.is_empty());
//! assert!(stderr.is_empty());
//! ```
//!
//! # See also
//!
//! - [`rsync_core::version`] for the underlying banner rendering helpers.
//! - `bin/oc-rsync` for the binary crate that wires [`run`] into `main`.

use std::env;
use std::ffi::{OsStr, OsString};
use std::fs::{self, File};
use std::io::{self, BufRead, BufReader, Read, Write};
use std::num::{IntErrorKind, NonZeroU8, NonZeroU64};
use std::path::{Path, PathBuf};
use std::process::{Command, Stdio};
use std::str::FromStr;
use std::time::{Duration, SystemTime};

#[cfg(unix)]
use std::os::unix::{ffi::OsStringExt, fs::PermissionsExt};

use clap::{Arg, ArgAction, Command as ClapCommand, builder::OsStringValueParser};
use rsync_compress::zlib::CompressionLevel;
use rsync_core::{
    bandwidth::BandwidthParseError,
    client::{
        BandwidthLimit, ClientConfig, ClientEntryKind, ClientEntryMetadata, ClientEvent,
        ClientEventKind, ClientOutcome, ClientProgressObserver, ClientProgressUpdate,
        ClientSummary, CompressionSetting, DeleteMode, DirMergeEnforcedKind, DirMergeOptions,
        FilterRuleKind, FilterRuleSpec, ModuleListOptions, ModuleListRequest, RemoteFallbackArgs,
        RemoteFallbackContext, TransferTimeout, run_client_or_fallback,
        run_module_list_with_password_and_options,
    },
    message::{Message, Role},
    rsync_error,
    version::VersionInfoReport,
};
use rsync_logging::MessageSink;
use rsync_protocol::{ParseProtocolVersionErrorKind, ProtocolVersion};
use time::{OffsetDateTime, format_description::FormatItem, macros::format_description};
use users::{get_group_by_gid, get_user_by_uid, gid_t, uid_t};

/// Maximum exit code representable by a Unix process.
const MAX_EXIT_CODE: i32 = u8::MAX as i32;

/// Deterministic help text describing the CLI surface supported by this build.
const HELP_TEXT: &str = concat!(
    "oc-rsync 3.4.1-rust\n",
    "https://github.com/oferchen/rsync\n",
    "\n",
    "Usage: oc-rsync [-h] [-V] [--daemon] [-n] [-a] [-S] [-z] [-e COMMAND] [--delete] [--bwlimit=RATE] SOURCE... DEST\n",
    "\n",
    "This development snapshot implements deterministic local filesystem\n",
    "copies for regular files, directories, and symbolic links. The\n",
    "following options are recognised:\n",
    "  -h, --help       Show this help message and exit.\n",
    "  -V, --version    Output version information and exit.\n",
    "  -e, --rsh=COMMAND  Use remote shell COMMAND for remote transfers.\n",
    "  -s, --protect-args  Protect remote shell arguments from expansion.\n",
    "      --no-protect-args  Allow the remote shell to expand wildcard arguments.\n",
    "      --secluded-args  Alias of --protect-args.\n",
    "      --no-secluded-args  Alias of --no-protect-args.\n",
    "      --daemon    Run as an rsync daemon (delegates to oc-rsyncd).\n",
    "  -n, --dry-run    Validate transfers without modifying the destination.\n",
    "      --list-only  List files without performing a transfer.\n",
    "  -a, --archive    Enable archive mode (implies --owner, --group, --perms, --times, --devices, and --specials).\n",
    "      --delete     Remove destination files that are absent from the source.\n",
    "      --delete-before  Remove destination files that are absent from the source before transfers start.\n",
    "      --delete-during  Remove destination files while processing directories.\n",
    "      --delete-delay  Defer deletions until after transfers while computing them during the run.\n",
    "      --delete-after  Remove destination files after transfers complete.\n",
    "      --delete-excluded  Remove excluded destination files during deletion sweeps.\n",
    "  -c, --checksum   Skip updates for files that already match by checksum.\n",
    "      --size-only  Skip files whose size matches the destination, ignoring timestamps.\n",
    "      --ignore-existing  Skip updating files that already exist at the destination.\n",
    "  -u, --update    Skip files that are newer on the destination.\n",
    "      --exclude=PATTERN  Skip files matching PATTERN.\n",
    "      --exclude-from=FILE  Read exclude patterns from FILE.\n",
    "      --include=PATTERN  Re-include files matching PATTERN after exclusions.\n",
    "      --include-from=FILE  Read include patterns from FILE.\n",
    "      --filter=RULE  Apply filter RULE (supports '+' include, '-' exclude, '!' clear, 'include PATTERN', 'exclude PATTERN', 'show PATTERN'/'S PATTERN', 'hide PATTERN'/'H PATTERN', 'protect PATTERN'/'P PATTERN', 'exclude-if-present=FILE', 'merge[,MODS] FILE' with MODS drawn from '+', '-', 'C', 'e', 'n', 'w', 's', 'r', '/', and 'dir-merge[,MODS] FILE' with MODS drawn from '+', '-', 'n', 'e', 'w', 's', 'r', '/', and 'C').\n",
    "      --files-from=FILE  Read additional source operands from FILE.\n",
    "      --password-file=FILE  Read daemon passwords from FILE when contacting rsync:// daemons.\n",
    "      --no-motd    Suppress daemon MOTD lines when listing rsync:// modules.\n",
    "      --from0      Treat file list entries as NUL-terminated records.\n",
    "      --bwlimit    Limit I/O bandwidth in KiB/s (0 disables the limit).\n",
    "      --timeout=SECS  Set I/O timeout to SECS seconds (0 disables the timeout).\n",
    "      --protocol=NUM  Force protocol version NUM when accessing rsync daemons.\n",
    "  -z, --compress  Enable compression during transfers (no effect for local copies).\n",
    "      --no-compress  Disable compression.\n",
    "      --compress-level=NUM  Set compression level NUM (0 disables compression).\n",
    "      --info=FLAGS  Adjust informational messages; use --info=help for details.\n",
    "  -v, --verbose    Increase verbosity; repeat for more detail.\n",
    "  -R, --relative   Preserve source path components relative to the current directory.\n",
    "      --no-relative  Disable preservation of source path components.\n",
    "      --implied-dirs  Create parent directories implied by source paths.\n",
    "      --no-implied-dirs  Disable creation of parent directories implied by source paths.\n",
    "      --progress   Show progress information during transfers.\n",
    "      --no-progress  Disable progress reporting.\n",
    "      --msgs2stderr  Route informational messages to standard error.\n",
    "      --out-format=FORMAT  Customise transfer output using FORMAT.\n",
    "      --stats      Output transfer statistics after completion.\n",
    "      --partial    Keep partially transferred files on errors.\n",
    "      --no-partial Discard partially transferred files on errors.\n",
    "      --partial-dir=DIR  Store partially transferred files in DIR.\n",
    "  -W, --whole-file  Copy files without using the delta-transfer algorithm.\n",
    "      --no-whole-file  Enable the delta-transfer algorithm (disable whole-file copies).\n",
    "      --remove-source-files  Remove source files after a successful transfer.\n",
    "      --remove-sent-files   Alias of --remove-source-files.\n",
    "      --inplace    Write updated data directly to destination files.\n",
    "      --no-inplace Use temporary files when updating regular files.\n",
    "  -P              Equivalent to --partial --progress.\n",
    "  -S, --sparse    Preserve sparse files by creating holes in the destination.\n",
    "      --no-sparse Disable sparse file handling.\n",
    "  -L, --copy-links     Transform symlinks into referent files/directories.\n",
    "  -k, --copy-dirlinks  Transform symlinked directories into referent directories.\n",
    "      --no-copy-links  Preserve symlinks instead of following them.\n",
    "  -D              Equivalent to --devices --specials.\n",
    "      --devices   Preserve device files.\n",
    "      --no-devices  Disable device file preservation.\n",
    "      --specials  Preserve special files such as FIFOs.\n",
    "      --no-specials  Disable preservation of special files.\n",
    "      --owner      Preserve file ownership (requires super-user).\n",
    "      --no-owner   Disable ownership preservation.\n",
    "      --group      Preserve file group (requires suitable privileges).\n",
    "      --no-group   Disable group preservation.\n",
    "  -p, --perms      Preserve file permissions.\n",
    "      --no-perms   Disable permission preservation.\n",
    "  -t, --times      Preserve modification times.\n",
    "      --no-times   Disable modification time preservation.\n",
    "      --omit-dir-times  Skip preserving directory modification times.\n",
    "      --no-omit-dir-times  Preserve directory modification times.\n",
    "  -A, --acls      Preserve POSIX ACLs when supported.\n",
    "      --no-acls   Disable POSIX ACL preservation.\n",
    "  -X, --xattrs     Preserve extended attributes when supported.\n",
    "      --no-xattrs  Disable extended attribute preservation.\n",
    "      --numeric-ids      Preserve numeric UID/GID values.\n",
    "      --no-numeric-ids   Map UID/GID values to names when possible.\n",
    "\n",
    "All SOURCE operands must reside on the local filesystem. When multiple\n",
    "sources are supplied, DEST must name a directory. Metadata preservation\n",
    "covers permissions, timestamps, and optional ownership metadata.\n",
);

const SUPPORTED_OPTIONS_LIST: &str = "--help/-h, --version/-V, --daemon, --dry-run/-n, --list-only, --archive/-a, --delete, --delete-before, --delete-during, --delete-delay, --delete-after, --checksum/-c, --size-only, --ignore-existing, --exclude, --exclude-from, --include, --include-from, --filter (including exclude-if-present=FILE), --files-from, --password-file, --no-motd, --from0, --bwlimit, --timeout, --protocol, --compress/-z, --no-compress, --compress-level, --info, --verbose/-v, --progress, --no-progress, --msgs2stderr, --out-format, --stats, --partial, --partial-dir, --no-partial, --remove-source-files, --remove-sent-files, --inplace, --no-inplace, --whole-file/-W, --no-whole-file, -P, --sparse/-S, --no-sparse, --copy-links/-L, --copy-dirlinks/-k, --no-copy-links, -D, --devices, --no-devices, --specials, --no-specials, --owner, --no-owner, --group, --no-group, --perms/-p, --no-perms, --times/-t, --no-times, --acls/-A, --no-acls, --xattrs/-X, --no-xattrs, --numeric-ids, and --no-numeric-ids";

/// Timestamp format used for `--list-only` output.
const LIST_TIMESTAMP_FORMAT: &[FormatItem<'static>] = format_description!(
    "[year]/[month padding:zero]/[day padding:zero] [hour padding:zero]:[minute padding:zero]:[second padding:zero]"
);

#[derive(Clone, Debug)]
struct OutFormat {
    tokens: Vec<OutFormatToken>,
}

#[derive(Clone, Debug)]
enum OutFormatToken {
    Literal(String),
    Placeholder(OutFormatPlaceholder),
}

#[derive(Clone, Copy, Debug)]
enum OutFormatPlaceholder {
    FileName,
    FileNameWithSymlinkTarget,
    FullPath,
    ItemizedChanges,
    FileLength,
    BytesTransferred,
    ChecksumBytes,
    Operation,
    ModifyTime,
    PermissionString,
    CurrentTime,
    SymlinkTarget,
    OwnerName,
    GroupName,
    OwnerUid,
    OwnerGid,
    ProcessId,
    RemoteHost,
    RemoteAddress,
    ModuleName,
    ModulePath,
    FullChecksum,
}

fn parse_out_format(value: &OsStr) -> Result<OutFormat, Message> {
    let text = value.to_string_lossy();
    if text.is_empty() {
        return Err(rsync_error!(1, "--out-format value must not be empty").with_role(Role::Client));
    }

    let mut tokens = Vec::new();
    let mut literal = String::new();
    let mut chars = text.chars();
    while let Some(ch) = chars.next() {
        match ch {
            '%' => {
                let Some(next) = chars.next() else {
                    return Err(rsync_error!(1, "--out-format value may not end with '%'")
                        .with_role(Role::Client));
                };
                match next {
                    '%' => literal.push('%'),
                    'n' => {
                        if !literal.is_empty() {
                            tokens.push(OutFormatToken::Literal(std::mem::take(&mut literal)));
                        }
                        tokens.push(OutFormatToken::Placeholder(OutFormatPlaceholder::FileName));
                    }
                    'N' => {
                        if !literal.is_empty() {
                            tokens.push(OutFormatToken::Literal(std::mem::take(&mut literal)));
                        }
                        tokens.push(OutFormatToken::Placeholder(
                            OutFormatPlaceholder::FileNameWithSymlinkTarget,
                        ));
                    }
                    'f' => {
                        if !literal.is_empty() {
                            tokens.push(OutFormatToken::Literal(std::mem::take(&mut literal)));
                        }
                        tokens.push(OutFormatToken::Placeholder(OutFormatPlaceholder::FullPath));
                    }
                    'i' => {
                        if !literal.is_empty() {
                            tokens.push(OutFormatToken::Literal(std::mem::take(&mut literal)));
                        }
                        tokens.push(OutFormatToken::Placeholder(
                            OutFormatPlaceholder::ItemizedChanges,
                        ));
                    }
                    'l' => {
                        if !literal.is_empty() {
                            tokens.push(OutFormatToken::Literal(std::mem::take(&mut literal)));
                        }
                        tokens.push(OutFormatToken::Placeholder(
                            OutFormatPlaceholder::FileLength,
                        ));
                    }
                    'b' => {
                        if !literal.is_empty() {
                            tokens.push(OutFormatToken::Literal(std::mem::take(&mut literal)));
                        }
                        tokens.push(OutFormatToken::Placeholder(
                            OutFormatPlaceholder::BytesTransferred,
                        ));
                    }
                    'c' => {
                        if !literal.is_empty() {
                            tokens.push(OutFormatToken::Literal(std::mem::take(&mut literal)));
                        }
                        tokens.push(OutFormatToken::Placeholder(
                            OutFormatPlaceholder::ChecksumBytes,
                        ));
                    }
                    'o' => {
                        if !literal.is_empty() {
                            tokens.push(OutFormatToken::Literal(std::mem::take(&mut literal)));
                        }
                        tokens.push(OutFormatToken::Placeholder(OutFormatPlaceholder::Operation));
                    }
                    'M' => {
                        if !literal.is_empty() {
                            tokens.push(OutFormatToken::Literal(std::mem::take(&mut literal)));
                        }
                        tokens.push(OutFormatToken::Placeholder(
                            OutFormatPlaceholder::ModifyTime,
                        ));
                    }
                    'B' => {
                        if !literal.is_empty() {
                            tokens.push(OutFormatToken::Literal(std::mem::take(&mut literal)));
                        }
                        tokens.push(OutFormatToken::Placeholder(
                            OutFormatPlaceholder::PermissionString,
                        ));
                    }
                    'L' => {
                        if !literal.is_empty() {
                            tokens.push(OutFormatToken::Literal(std::mem::take(&mut literal)));
                        }
                        tokens.push(OutFormatToken::Placeholder(
                            OutFormatPlaceholder::SymlinkTarget,
                        ));
                    }
                    't' => {
                        if !literal.is_empty() {
                            tokens.push(OutFormatToken::Literal(std::mem::take(&mut literal)));
                        }
                        tokens.push(OutFormatToken::Placeholder(
                            OutFormatPlaceholder::CurrentTime,
                        ));
                    }
                    'u' => {
                        if !literal.is_empty() {
                            tokens.push(OutFormatToken::Literal(std::mem::take(&mut literal)));
                        }
                        tokens.push(OutFormatToken::Placeholder(OutFormatPlaceholder::OwnerName));
                    }
                    'g' => {
                        if !literal.is_empty() {
                            tokens.push(OutFormatToken::Literal(std::mem::take(&mut literal)));
                        }
                        tokens.push(OutFormatToken::Placeholder(OutFormatPlaceholder::GroupName));
                    }
                    'U' => {
                        if !literal.is_empty() {
                            tokens.push(OutFormatToken::Literal(std::mem::take(&mut literal)));
                        }
                        tokens.push(OutFormatToken::Placeholder(OutFormatPlaceholder::OwnerUid));
                    }
                    'G' => {
                        if !literal.is_empty() {
                            tokens.push(OutFormatToken::Literal(std::mem::take(&mut literal)));
                        }
                        tokens.push(OutFormatToken::Placeholder(OutFormatPlaceholder::OwnerGid));
                    }
                    'p' => {
                        if !literal.is_empty() {
                            tokens.push(OutFormatToken::Literal(std::mem::take(&mut literal)));
                        }
                        tokens.push(OutFormatToken::Placeholder(OutFormatPlaceholder::ProcessId));
                    }
                    'h' => {
                        if !literal.is_empty() {
                            tokens.push(OutFormatToken::Literal(std::mem::take(&mut literal)));
                        }
                        tokens.push(OutFormatToken::Placeholder(
                            OutFormatPlaceholder::RemoteHost,
                        ));
                    }
                    'a' => {
                        if !literal.is_empty() {
                            tokens.push(OutFormatToken::Literal(std::mem::take(&mut literal)));
                        }
                        tokens.push(OutFormatToken::Placeholder(
                            OutFormatPlaceholder::RemoteAddress,
                        ));
                    }
                    'm' => {
                        if !literal.is_empty() {
                            tokens.push(OutFormatToken::Literal(std::mem::take(&mut literal)));
                        }
                        tokens.push(OutFormatToken::Placeholder(
                            OutFormatPlaceholder::ModuleName,
                        ));
                    }
                    'P' => {
                        if !literal.is_empty() {
                            tokens.push(OutFormatToken::Literal(std::mem::take(&mut literal)));
                        }
                        tokens.push(OutFormatToken::Placeholder(
                            OutFormatPlaceholder::ModulePath,
                        ));
                    }
                    'C' => {
                        if !literal.is_empty() {
                            tokens.push(OutFormatToken::Literal(std::mem::take(&mut literal)));
                        }
                        tokens.push(OutFormatToken::Placeholder(
                            OutFormatPlaceholder::FullChecksum,
                        ));
                    }
                    other => {
                        return Err(rsync_error!(
                            1,
                            format!("unsupported --out-format placeholder '%{other}'"),
                        )
                        .with_role(Role::Client));
                    }
                }
            }
            '\\' => {
                let Some(next) = chars.next() else {
                    literal.push('\\');
                    break;
                };
                match next {
                    'n' => literal.push('\n'),
                    'r' => literal.push('\r'),
                    't' => literal.push('\t'),
                    '\\' => literal.push('\\'),
                    other => {
                        literal.push('\\');
                        literal.push(other);
                    }
                }
            }
            other => literal.push(other),
        }
    }

    if !literal.is_empty() {
        tokens.push(OutFormatToken::Literal(literal));
    }

    Ok(OutFormat { tokens })
}

impl OutFormat {
    fn render<W: Write + ?Sized>(&self, event: &ClientEvent, writer: &mut W) -> io::Result<()> {
        use std::fmt::Write as _;
        let mut buffer = String::new();
        for token in &self.tokens {
            match token {
                OutFormatToken::Literal(text) => buffer.push_str(text),
                OutFormatToken::Placeholder(placeholder) => match placeholder {
                    OutFormatPlaceholder::FileName
                    | OutFormatPlaceholder::FileNameWithSymlinkTarget
                    | OutFormatPlaceholder::FullPath => {
                        append_rendered_path(
                            &mut buffer,
                            event,
                            matches!(
                                placeholder,
                                OutFormatPlaceholder::FileName
                                    | OutFormatPlaceholder::FileNameWithSymlinkTarget
                            ),
                        );
                        if matches!(placeholder, OutFormatPlaceholder::FileNameWithSymlinkTarget)
                            && let Some(target) = event
                                .metadata()
                                .and_then(ClientEntryMetadata::symlink_target)
                        {
                            buffer.push_str(" -> ");
                            buffer.push_str(&target.to_string_lossy());
                        }
                    }
                    OutFormatPlaceholder::ItemizedChanges => {
                        buffer.push_str(&format_itemized_changes(event));
                    }
                    OutFormatPlaceholder::FileLength => {
                        let length = event
                            .metadata()
                            .map(ClientEntryMetadata::length)
                            .unwrap_or(0);
                        let _ = write!(&mut buffer, "{length}");
                    }
                    OutFormatPlaceholder::BytesTransferred => {
                        let bytes = event.bytes_transferred();
                        let _ = write!(&mut buffer, "{bytes}");
                    }
                    OutFormatPlaceholder::ChecksumBytes => {
                        buffer.push('0');
                    }
                    OutFormatPlaceholder::Operation => {
                        buffer.push_str(describe_event_kind(event.kind()));
                    }
                    OutFormatPlaceholder::ModifyTime => {
                        buffer.push_str(&format_out_format_mtime(event.metadata()));
                    }
                    OutFormatPlaceholder::PermissionString => {
                        buffer.push_str(&format_out_format_permissions(event.metadata()));
                    }
                    OutFormatPlaceholder::SymlinkTarget => {
                        if let Some(target) = event
                            .metadata()
                            .and_then(ClientEntryMetadata::symlink_target)
                        {
                            buffer.push_str(" -> ");
                            buffer.push_str(&target.to_string_lossy());
                        }
                    }
                    OutFormatPlaceholder::CurrentTime => {
                        buffer.push_str(&format_current_timestamp());
                    }
                    OutFormatPlaceholder::OwnerName => {
                        buffer.push_str(&format_owner_name(event.metadata()));
                    }
                    OutFormatPlaceholder::GroupName => {
                        buffer.push_str(&format_group_name(event.metadata()));
                    }
                    OutFormatPlaceholder::OwnerUid => {
                        let uid = event
                            .metadata()
                            .and_then(ClientEntryMetadata::uid)
                            .map(|value| value.to_string())
                            .unwrap_or_else(|| "0".to_string());
                        buffer.push_str(&uid);
                    }
                    OutFormatPlaceholder::OwnerGid => {
                        let gid = event
                            .metadata()
                            .and_then(ClientEntryMetadata::gid)
                            .map(|value| value.to_string())
                            .unwrap_or_else(|| "0".to_string());
                        buffer.push_str(&gid);
                    }
                    OutFormatPlaceholder::ProcessId => {
                        let pid = std::process::id();
                        let _ = write!(&mut buffer, "{pid}");
                    }
                    OutFormatPlaceholder::RemoteHost
                    | OutFormatPlaceholder::RemoteAddress
                    | OutFormatPlaceholder::ModuleName
                    | OutFormatPlaceholder::ModulePath
                    | OutFormatPlaceholder::FullChecksum => {}
                },
            }
        }

        if buffer.ends_with('\n') {
            writer.write_all(buffer.as_bytes())
        } else {
            writer.write_all(buffer.as_bytes())?;
            writer.write_all(b"\n")
        }
    }
}

fn emit_out_format<W: Write + ?Sized>(
    events: &[ClientEvent],
    format: &OutFormat,
    writer: &mut W,
) -> io::Result<()> {
    for event in events {
        format.render(event, writer)?;
    }
    Ok(())
}

fn append_rendered_path(buffer: &mut String, event: &ClientEvent, ensure_trailing_slash: bool) {
    let mut rendered = event.relative_path().to_string_lossy().into_owned();
    if ensure_trailing_slash
        && !rendered.ends_with('/')
        && event
            .metadata()
            .map(ClientEntryMetadata::kind)
            .map(ClientEntryKind::is_directory)
            .unwrap_or_else(|| matches!(event.kind(), ClientEventKind::DirectoryCreated))
    {
        rendered.push('/');
    }
    buffer.push_str(&rendered);
}

fn format_out_format_mtime(metadata: Option<&ClientEntryMetadata>) -> String {
    metadata
        .and_then(|meta| meta.modified())
        .and_then(|time| {
            OffsetDateTime::from(time)
                .format(LIST_TIMESTAMP_FORMAT)
                .ok()
        })
        .map(|formatted| formatted.replace(' ', "-"))
        .unwrap_or_else(|| "1970/01/01-00:00:00".to_string())
}

fn format_out_format_permissions(metadata: Option<&ClientEntryMetadata>) -> String {
    metadata
        .map(format_list_permissions)
        .map(|mut perms| {
            if !perms.is_empty() {
                perms.remove(0);
            }
            perms
        })
        .unwrap_or_else(|| "---------".to_string())
}

fn format_owner_name(metadata: Option<&ClientEntryMetadata>) -> String {
    metadata
        .and_then(ClientEntryMetadata::uid)
        .map(resolve_user_name)
        .unwrap_or_else(|| "0".to_string())
}

fn format_group_name(metadata: Option<&ClientEntryMetadata>) -> String {
    metadata
        .and_then(ClientEntryMetadata::gid)
        .map(resolve_group_name)
        .unwrap_or_else(|| "0".to_string())
}

fn resolve_user_name(uid: u32) -> String {
    get_user_by_uid(uid as uid_t)
        .map(|user| user.name().to_string_lossy().into_owned())
        .filter(|name| !name.is_empty())
        .unwrap_or_else(|| uid.to_string())
}

fn resolve_group_name(gid: u32) -> String {
    get_group_by_gid(gid as gid_t)
        .map(|group| group.name().to_string_lossy().into_owned())
        .filter(|name| !name.is_empty())
        .unwrap_or_else(|| gid.to_string())
}

fn format_current_timestamp() -> String {
    let now = OffsetDateTime::from(SystemTime::now());
    now.format(LIST_TIMESTAMP_FORMAT)
        .map(|text| text.replace(' ', "-"))
        .unwrap_or_else(|_| "1970/01/01-00:00:00".to_string())
}

fn format_itemized_changes(event: &ClientEvent) -> String {
    use ClientEventKind::*;

    if matches!(event.kind(), ClientEventKind::EntryDeleted) {
        return "*deleting".to_string();
    }

    let mut fields = ['.'; 11];

    fields[0] = match event.kind() {
        DataCopied => '>',
        MetadataReused | SkippedExisting | SkippedNewerDestination | SkippedNonRegular => '.',
        HardLink => 'h',
        DirectoryCreated | SymlinkCopied | FifoCopied | DeviceCopied | SourceRemoved => 'c',
        _ => '.',
    };

    fields[1] = match event
        .metadata()
        .map(ClientEntryMetadata::kind)
        .unwrap_or_else(|| match event.kind() {
            DirectoryCreated => ClientEntryKind::Directory,
            SymlinkCopied => ClientEntryKind::Symlink,
            FifoCopied => ClientEntryKind::Fifo,
            DeviceCopied => ClientEntryKind::CharDevice,
            HardLink | DataCopied | MetadataReused | SkippedExisting | SkippedNewerDestination => {
                ClientEntryKind::File
            }
            _ => ClientEntryKind::Other,
        }) {
        ClientEntryKind::File => 'f',
        ClientEntryKind::Directory => 'd',
        ClientEntryKind::Symlink => 'L',
        ClientEntryKind::Fifo | ClientEntryKind::Socket | ClientEntryKind::Other => 'S',
        ClientEntryKind::CharDevice | ClientEntryKind::BlockDevice => 'D',
    };

    let attr = &mut fields[2..];

    match event.kind() {
        DirectoryCreated | SymlinkCopied | FifoCopied | DeviceCopied | HardLink => {
            attr.fill('+');
        }
        DataCopied => {
            attr[0] = 'c';
            attr[1] = 's';
            attr[2] = 't';
        }
        SourceRemoved => {
            attr[0] = 'c';
        }
        _ => {}
    }

    fields.iter().collect()
}

/// Parsed command produced by [`parse_args`].
#[derive(Clone, Copy, Debug, Eq, PartialEq)]
enum ProgressMode {
    PerFile,
    Overall,
}

#[derive(Clone, Copy, Debug, Eq, PartialEq)]
enum ProgressSetting {
    Unspecified,
    Disabled,
    PerFile,
    Overall,
}

#[derive(Clone, Copy, Debug, Eq, PartialEq)]
enum NameOutputLevel {
    Disabled,
    UpdatedOnly,
    UpdatedAndUnchanged,
}

impl ProgressSetting {
    fn resolved(self) -> Option<ProgressMode> {
        match self {
            Self::PerFile => Some(ProgressMode::PerFile),
            Self::Overall => Some(ProgressMode::Overall),
            Self::Disabled | Self::Unspecified => None,
        }
    }
}

struct ParsedArgs {
    show_help: bool,
    show_version: bool,
    dry_run: bool,
    list_only: bool,
    remote_shell: Option<OsString>,
    protect_args: Option<bool>,
    archive: bool,
    delete_mode: DeleteMode,
    delete_excluded: bool,
    checksum: bool,
    size_only: bool,
    ignore_existing: bool,
    update: bool,
    remainder: Vec<OsString>,
    bwlimit: Option<OsString>,
    compress: bool,
    no_compress: bool,
    compress_level: Option<OsString>,
    owner: Option<bool>,
    group: Option<bool>,
    perms: Option<bool>,
    times: Option<bool>,
    omit_dir_times: Option<bool>,
    acls: Option<bool>,
    numeric_ids: Option<bool>,
    sparse: Option<bool>,
    copy_links: Option<bool>,
    copy_dirlinks: bool,
    devices: Option<bool>,
    specials: Option<bool>,
    relative: Option<bool>,
    implied_dirs: Option<bool>,
    verbosity: u8,
    progress: ProgressSetting,
    name_level: NameOutputLevel,
    name_overridden: bool,
    stats: bool,
    partial: bool,
    partial_dir: Option<PathBuf>,
    remove_source_files: bool,
    inplace: Option<bool>,
    msgs_to_stderr: bool,
    whole_file: Option<bool>,
    excludes: Vec<OsString>,
    includes: Vec<OsString>,
    exclude_from: Vec<OsString>,
    include_from: Vec<OsString>,
    filters: Vec<OsString>,
    files_from: Vec<OsString>,
    from0: bool,
    info: Vec<OsString>,
    xattrs: Option<bool>,
    no_motd: bool,
    password_file: Option<OsString>,
    protocol: Option<OsString>,
    timeout: Option<OsString>,
    out_format: Option<OsString>,
}

fn env_protect_args_default() -> Option<bool> {
    let value = env::var_os("RSYNC_PROTECT_ARGS")?;
    if value.is_empty() {
        return Some(true);
    }

    let normalized = value.to_string_lossy();
    let trimmed = normalized.trim();

    if trimmed.is_empty() {
        Some(true)
    } else if trimmed.eq_ignore_ascii_case("0")
        || trimmed.eq_ignore_ascii_case("no")
        || trimmed.eq_ignore_ascii_case("false")
        || trimmed.eq_ignore_ascii_case("off")
    {
        Some(false)
    } else {
        Some(true)
    }
}

/// Builds the `clap` command used for parsing.
fn clap_command() -> ClapCommand {
    ClapCommand::new("oc-rsync")
        .disable_help_flag(true)
        .disable_version_flag(true)
        .arg_required_else_help(false)
        .arg(
            Arg::new("help")
                .long("help")
                .short('h')
                .help("Show this help message and exit.")
                .action(ArgAction::SetTrue),
        )
        .arg(
            Arg::new("msgs2stderr")
                .long("msgs2stderr")
                .help("Route informational messages to standard error.")
                .action(ArgAction::SetTrue),
        )
        .arg(
            Arg::new("out-format")
                .long("out-format")
                .value_name("FORMAT")
                .help("Customise transfer output using FORMAT for each processed entry.")
                .num_args(1)
                .value_parser(OsStringValueParser::new()),
        )
        .arg(
            Arg::new("version")
                .long("version")
                .short('V')
                .help("Output version information and exit.")
                .action(ArgAction::SetTrue),
        )
        .arg(
            Arg::new("rsh")
                .long("rsh")
                .short('e')
                .value_name("COMMAND")
                .help("Use remote shell COMMAND for remote transfers.")
                .num_args(1)
                .action(ArgAction::Set)
                .value_parser(OsStringValueParser::new()),
        )
        .arg(
            Arg::new("protect-args")
                .long("protect-args")
                .short('s')
                .alias("secluded-args")
                .help("Protect remote shell arguments from expansion.")
                .action(ArgAction::SetTrue)
                .overrides_with("no-protect-args"),
        )
        .arg(
            Arg::new("no-protect-args")
                .long("no-protect-args")
                .alias("no-secluded-args")
                .help("Allow the remote shell to expand wildcard arguments.")
                .action(ArgAction::SetTrue)
                .overrides_with("protect-args"),
        )
        .arg(
            Arg::new("dry-run")
                .long("dry-run")
                .short('n')
                .help("Validate transfers without modifying the destination.")
                .action(ArgAction::SetTrue),
        )
        .arg(
            Arg::new("list-only")
                .long("list-only")
                .help("List files without performing a transfer.")
                .action(ArgAction::SetTrue),
        )
        .arg(
            Arg::new("archive")
                .long("archive")
                .short('a')
                .help("Enable archive mode (implies --owner, --group, --perms, and --times).")
                .action(ArgAction::SetTrue),
        )
        .arg(
            Arg::new("checksum")
                .long("checksum")
                .short('c')
                .help("Skip files whose contents already match by checksum.")
                .action(ArgAction::SetTrue),
        )
        .arg(
            Arg::new("size-only")
                .long("size-only")
                .help("Skip files whose size already matches the destination.")
                .action(ArgAction::SetTrue),
        )
        .arg(
            Arg::new("ignore-existing")
                .long("ignore-existing")
                .help("Skip updating files that already exist at the destination.")
                .action(ArgAction::SetTrue),
        )
        .arg(
            Arg::new("update")
                .long("update")
                .short('u')
                .help("Skip files that are newer on the destination.")
                .action(ArgAction::SetTrue),
        )
        .arg(
            Arg::new("sparse")
                .long("sparse")
                .short('S')
                .help("Preserve sparse files by creating holes in the destination.")
                .action(ArgAction::SetTrue)
                .conflicts_with("no-sparse"),
        )
        .arg(
            Arg::new("no-sparse")
                .long("no-sparse")
                .help("Disable sparse file handling.")
                .action(ArgAction::SetTrue)
                .conflicts_with("sparse"),
        )
        .arg(
            Arg::new("copy-links")
                .long("copy-links")
                .short('L')
                .help("Transform symlinks into referent files/directories.")
                .action(ArgAction::SetTrue)
                .conflicts_with("no-copy-links"),
        )
        .arg(
            Arg::new("copy-dirlinks")
                .long("copy-dirlinks")
                .short('k')
                .help("Transform symlinked directories into referent directories.")
                .action(ArgAction::SetTrue),
        )
        .arg(
            Arg::new("no-copy-links")
                .long("no-copy-links")
                .help("Preserve symlinks instead of following them.")
                .action(ArgAction::SetTrue)
                .conflicts_with("copy-links"),
        )
        .arg(
            Arg::new("archive-devices")
                .short('D')
                .help("Preserve device and special files (equivalent to --devices --specials).")
                .action(ArgAction::SetTrue),
        )
        .arg(
            Arg::new("devices")
                .long("devices")
                .help("Preserve device files.")
                .action(ArgAction::SetTrue)
                .conflicts_with("no-devices"),
        )
        .arg(
            Arg::new("no-devices")
                .long("no-devices")
                .help("Disable device file preservation.")
                .action(ArgAction::SetTrue)
                .conflicts_with("devices"),
        )
        .arg(
            Arg::new("specials")
                .long("specials")
                .help("Preserve special files such as FIFOs.")
                .action(ArgAction::SetTrue)
                .conflicts_with("no-specials"),
        )
        .arg(
            Arg::new("no-specials")
                .long("no-specials")
                .help("Disable preservation of special files such as FIFOs.")
                .action(ArgAction::SetTrue)
                .conflicts_with("specials"),
        )
        .arg(
            Arg::new("verbose")
                .long("verbose")
                .short('v')
                .help("Increase verbosity; may be supplied multiple times.")
                .action(ArgAction::Count),
        )
        .arg(
            Arg::new("relative")
                .long("relative")
                .short('R')
                .help("Preserve source path components relative to the current directory.")
                .action(ArgAction::SetTrue)
                .overrides_with("no-relative"),
        )
        .arg(
            Arg::new("no-relative")
                .long("no-relative")
                .help("Disable preservation of source path components.")
                .action(ArgAction::SetTrue)
                .overrides_with("relative"),
        )
        .arg(
            Arg::new("implied-dirs")
                .long("implied-dirs")
                .help("Create parent directories implied by source paths.")
                .action(ArgAction::SetTrue)
                .overrides_with("no-implied-dirs"),
        )
        .arg(
            Arg::new("no-implied-dirs")
                .long("no-implied-dirs")
                .help("Disable creation of parent directories implied by source paths.")
                .action(ArgAction::SetTrue)
                .overrides_with("implied-dirs"),
        )
        .arg(
            Arg::new("progress")
                .long("progress")
                .help("Show progress information during transfers.")
                .action(ArgAction::SetTrue)
                .overrides_with("no-progress"),
        )
        .arg(
            Arg::new("no-progress")
                .long("no-progress")
                .help("Disable progress reporting.")
                .action(ArgAction::SetTrue)
                .overrides_with("progress"),
        )
        .arg(
            Arg::new("stats")
                .long("stats")
                .help("Output transfer statistics after completion.")
                .action(ArgAction::SetTrue),
        )
        .arg(
            Arg::new("partial")
                .long("partial")
                .help("Keep partially transferred files on error.")
                .action(ArgAction::SetTrue)
                .overrides_with("no-partial"),
        )
        .arg(
            Arg::new("no-partial")
                .long("no-partial")
                .help("Discard partially transferred files on error.")
                .action(ArgAction::SetTrue)
                .overrides_with("partial"),
        )
        .arg(
            Arg::new("partial-dir")
                .long("partial-dir")
                .value_name("DIR")
                .help("Store partially transferred files in DIR.")
                .value_parser(OsStringValueParser::new())
                .overrides_with("no-partial"),
        )
        .arg(
            Arg::new("whole-file")
                .long("whole-file")
                .short('W')
                .help("Copy files without using the delta-transfer algorithm.")
                .action(ArgAction::SetTrue)
                .overrides_with("no-whole-file"),
        )
        .arg(
            Arg::new("no-whole-file")
                .long("no-whole-file")
                .help("Enable the delta-transfer algorithm (disable whole-file copies).")
                .action(ArgAction::SetTrue)
                .overrides_with("whole-file"),
        )
        .arg(
            Arg::new("remove-source-files")
                .long("remove-source-files")
                .help("Remove source files after a successful transfer.")
                .action(ArgAction::SetTrue)
                .overrides_with("remove-sent-files"),
        )
        .arg(
            Arg::new("remove-sent-files")
                .long("remove-sent-files")
                .help("Alias of --remove-source-files.")
                .action(ArgAction::SetTrue)
                .overrides_with("remove-source-files"),
        )
        .arg(
            Arg::new("inplace")
                .long("inplace")
                .help("Write updated data directly to destination files.")
                .action(ArgAction::SetTrue)
                .overrides_with("no-inplace"),
        )
        .arg(
            Arg::new("no-inplace")
                .long("no-inplace")
                .help("Use temporary files when updating regular files.")
                .action(ArgAction::SetTrue)
                .overrides_with("inplace"),
        )
        .arg(
            Arg::new("partial-progress")
                .short('P')
                .help("Equivalent to --partial --progress.")
                .action(ArgAction::Count)
                .overrides_with("no-partial")
                .overrides_with("no-progress"),
        )
        .arg(
            Arg::new("delete")
                .long("delete")
                .help("Remove destination files that are absent from the source.")
                .action(ArgAction::SetTrue),
        )
        .arg(
            Arg::new("delete-before")
                .long("delete-before")
                .help("Remove destination files that are absent from the source before transfers start.")
                .action(ArgAction::SetTrue),
        )
        .arg(
            Arg::new("delete-during")
                .long("delete-during")
                .help("Remove destination files that are absent from the source during directory traversal.")
                .action(ArgAction::SetTrue),
        )
        .arg(
            Arg::new("delete-delay")
                .long("delete-delay")
                .help("Compute deletions during the transfer and prune them once the run completes.")
                .action(ArgAction::SetTrue),
        )
        .arg(
            Arg::new("delete-after")
                .long("delete-after")
                .help("Remove destination files after transfers complete.")
                .action(ArgAction::SetTrue),
        )
        .arg(
            Arg::new("delete-excluded")
                .long("delete-excluded")
                .help("Remove excluded destination files during deletion sweeps.")
                .action(ArgAction::SetTrue),
        )
        .arg(
            Arg::new("exclude")
                .long("exclude")
                .value_name("PATTERN")
                .help("Skip files matching PATTERN.")
                .value_parser(OsStringValueParser::new())
                .action(ArgAction::Append),
        )
        .arg(
            Arg::new("exclude-from")
                .long("exclude-from")
                .value_name("FILE")
                .help("Read exclude patterns from FILE.")
                .value_parser(OsStringValueParser::new())
                .action(ArgAction::Append),
        )
        .arg(
            Arg::new("include")
                .long("include")
                .value_name("PATTERN")
                .help("Re-include files matching PATTERN after exclusions.")
                .value_parser(OsStringValueParser::new())
                .action(ArgAction::Append),
        )
        .arg(
            Arg::new("include-from")
                .long("include-from")
                .value_name("FILE")
                .help("Read include patterns from FILE.")
                .value_parser(OsStringValueParser::new())
                .action(ArgAction::Append),
        )
        .arg(
            Arg::new("filter")
                .long("filter")
                .value_name("RULE")
                .help("Apply filter RULE (supports '+' include, '-' exclude, '!' clear, 'protect PATTERN', 'merge[,MODS] FILE', and 'dir-merge[,MODS] FILE').")
                .value_parser(OsStringValueParser::new())
                .action(ArgAction::Append),
        )
        .arg(
            Arg::new("files-from")
                .long("files-from")
                .value_name("FILE")
                .help("Read additional source operands from FILE.")
                .value_parser(OsStringValueParser::new())
                .action(ArgAction::Append),
        )
        .arg(
            Arg::new("password-file")
                .long("password-file")
                .value_name("FILE")
                .help("Read daemon passwords from FILE when contacting rsync:// daemons.")
                .value_parser(OsStringValueParser::new())
                .action(ArgAction::Set),
        )
        .arg(
            Arg::new("no-motd")
                .long("no-motd")
                .help("Suppress daemon MOTD lines when listing rsync:// modules.")
                .action(ArgAction::SetTrue),
        )
        .arg(
            Arg::new("from0")
                .long("from0")
                .help("Treat file list entries as NUL-terminated records.")
                .action(ArgAction::SetTrue),
        )
        .arg(
            Arg::new("owner")
                .long("owner")
                .short('o')
                .help("Preserve file ownership (requires super-user).")
                .action(ArgAction::SetTrue)
                .overrides_with("no-owner"),
        )
        .arg(
            Arg::new("no-owner")
                .long("no-owner")
                .help("Disable ownership preservation.")
                .action(ArgAction::SetTrue)
                .overrides_with("owner"),
        )
        .arg(
            Arg::new("group")
                .long("group")
                .short('g')
                .help("Preserve file group (requires suitable privileges).")
                .action(ArgAction::SetTrue)
                .overrides_with("no-group"),
        )
        .arg(
            Arg::new("no-group")
                .long("no-group")
                .help("Disable group preservation.")
                .action(ArgAction::SetTrue)
                .overrides_with("group"),
        )
        .arg(
            Arg::new("perms")
                .long("perms")
                .short('p')
                .help("Preserve file permissions.")
                .action(ArgAction::SetTrue)
                .overrides_with("no-perms"),
        )
        .arg(
            Arg::new("no-perms")
                .long("no-perms")
                .help("Disable permission preservation.")
                .action(ArgAction::SetTrue)
                .overrides_with("perms"),
        )
        .arg(
            Arg::new("times")
                .long("times")
                .short('t')
                .help("Preserve modification times.")
                .action(ArgAction::SetTrue)
                .overrides_with("no-times"),
        )
        .arg(
            Arg::new("no-times")
                .long("no-times")
                .help("Disable modification time preservation.")
                .action(ArgAction::SetTrue)
                .overrides_with("times"),
        )
        .arg(
            Arg::new("omit-dir-times")
                .long("omit-dir-times")
                .short('O')
                .help("Skip preserving directory modification times.")
                .action(ArgAction::SetTrue)
                .overrides_with("no-omit-dir-times"),
        )
        .arg(
            Arg::new("no-omit-dir-times")
                .long("no-omit-dir-times")
                .help("Preserve directory modification times.")
                .action(ArgAction::SetTrue)
                .overrides_with("omit-dir-times"),
        )
        .arg(
            Arg::new("acls")
                .long("acls")
                .short('A')
                .help("Preserve POSIX ACLs when supported.")
                .action(ArgAction::SetTrue)
                .overrides_with("no-acls"),
        )
        .arg(
            Arg::new("no-acls")
                .long("no-acls")
                .help("Disable POSIX ACL preservation.")
                .action(ArgAction::SetTrue)
                .overrides_with("acls"),
        )
        .arg(
            Arg::new("xattrs")
                .long("xattrs")
                .short('X')
                .help("Preserve extended attributes when supported.")
                .action(ArgAction::SetTrue)
                .overrides_with("no-xattrs"),
        )
        .arg(
            Arg::new("no-xattrs")
                .long("no-xattrs")
                .help("Disable extended attribute preservation.")
                .action(ArgAction::SetTrue)
                .overrides_with("xattrs"),
        )
        .arg(
            Arg::new("numeric-ids")
                .long("numeric-ids")
                .help("Preserve numeric UID/GID values.")
                .action(ArgAction::SetTrue)
                .overrides_with("no-numeric-ids"),
        )
        .arg(
            Arg::new("no-numeric-ids")
                .long("no-numeric-ids")
                .help("Map UID/GID values to names when possible.")
                .action(ArgAction::SetTrue)
                .overrides_with("numeric-ids"),
        )
        .arg(
            Arg::new("bwlimit")
                .long("bwlimit")
                .value_name("RATE")
                .help("Limit I/O bandwidth in KiB/s (0 disables the limit).")
                .num_args(1)
                .action(ArgAction::Set)
                .value_parser(OsStringValueParser::new()),
        )
        .arg(
            Arg::new("timeout")
                .long("timeout")
                .value_name("SECS")
                .help("Set I/O timeout in seconds (0 disables the timeout).")
                .num_args(1)
                .action(ArgAction::Set)
                .value_parser(OsStringValueParser::new()),
        )
        .arg(
            Arg::new("protocol")
                .long("protocol")
                .value_name("NUM")
                .help("Force protocol version NUM when accessing rsync daemons.")
                .num_args(1)
                .action(ArgAction::Set)
                .value_parser(OsStringValueParser::new()),
        )
        .arg(
            Arg::new("compress")
                .long("compress")
                .short('z')
                .help("Enable compression during transfers.")
                .action(ArgAction::SetTrue)
                .overrides_with("no-compress"),
        )
        .arg(
            Arg::new("no-compress")
                .long("no-compress")
                .help("Disable compression.")
                .action(ArgAction::SetTrue)
                .overrides_with("compress"),
        )
        .arg(
            Arg::new("compress-level")
                .long("compress-level")
                .value_name("LEVEL")
                .help("Set compression level (0 disables compression).")
                .help("Set compression level (0-9). 0 disables compression.")
                .value_parser(OsStringValueParser::new()),
        )
        .arg(
            Arg::new("info")
                .long("info")
                .value_name("FLAGS")
                .help("Adjust informational messages; use --info=help for details.")
                .action(ArgAction::Append)
                .value_parser(OsStringValueParser::new())
                .value_delimiter(','),
        )
        .arg(
            Arg::new("args")
                .action(ArgAction::Append)
                .num_args(0..)
                .allow_hyphen_values(true)
                .trailing_var_arg(true)
                .value_parser(OsStringValueParser::new()),
        )
}

/// Parses command-line arguments into a [`ParsedArgs`] structure.
fn parse_args<I, S>(arguments: I) -> Result<ParsedArgs, clap::Error>
where
    I: IntoIterator<Item = S>,
    S: Into<OsString>,
{
    let mut args: Vec<OsString> = arguments.into_iter().map(Into::into).collect();

    if args.is_empty() {
        args.push(OsString::from("oc-rsync"));
    }

    let mut matches = clap_command().try_get_matches_from(args)?;

    let show_help = matches.get_flag("help");
    let show_version = matches.get_flag("version");
    let mut dry_run = matches.get_flag("dry-run");
    let list_only = matches.get_flag("list-only");
    if list_only {
        dry_run = true;
    }
    let remote_shell = matches
        .remove_one::<OsString>("rsh")
        .filter(|value| !value.is_empty())
        .or_else(|| env::var_os("RSYNC_RSH").filter(|value| !value.is_empty()));
    let protect_args = if matches.get_flag("no-protect-args") {
        Some(false)
    } else if matches.get_flag("protect-args") {
        Some(true)
    } else {
        env_protect_args_default()
    };
    let archive = matches.get_flag("archive");
    let delete_flag = matches.get_flag("delete");
    let delete_before_flag = matches.get_flag("delete-before");
    let delete_during_flag = matches.get_flag("delete-during");
    let delete_delay_flag = matches.get_flag("delete-delay");
    let delete_after_flag = matches.get_flag("delete-after");
    let delete_excluded = matches.get_flag("delete-excluded");

    let delete_mode_conflicts = [
        delete_before_flag,
        delete_during_flag,
        delete_delay_flag,
        delete_after_flag,
    ]
    .into_iter()
    .filter(|flag| *flag)
    .count();

    if delete_mode_conflicts > 1 {
        return Err(clap::Error::raw(
            clap::error::ErrorKind::ArgumentConflict,
            "--delete-before, --delete-during, --delete-delay, and --delete-after are mutually exclusive",
        ));
    }

    let mut delete_mode = if delete_before_flag {
        DeleteMode::Before
    } else if delete_delay_flag {
        DeleteMode::Delay
    } else if delete_after_flag {
        DeleteMode::After
    } else if delete_during_flag || delete_flag {
        DeleteMode::During
    } else {
        DeleteMode::Disabled
    };

    if delete_excluded && !delete_mode.is_enabled() {
        delete_mode = DeleteMode::During;
    }
    let compress_flag = matches.get_flag("compress");
    let no_compress = matches.get_flag("no-compress");
    let mut compress = if no_compress { false } else { compress_flag };
    let compress_level_opt = matches.get_one::<OsString>("compress-level").cloned();
    if let Some(ref value) = compress_level_opt {
        if let Ok(setting) = parse_compress_level_argument(value.as_os_str()) {
            compress = !setting.is_disabled();
        }
    }
    let owner = if matches.get_flag("owner") {
        Some(true)
    } else if matches.get_flag("no-owner") {
        Some(false)
    } else {
        None
    };
    let group = if matches.get_flag("group") {
        Some(true)
    } else if matches.get_flag("no-group") {
        Some(false)
    } else {
        None
    };
    let perms = if matches.get_flag("perms") {
        Some(true)
    } else if matches.get_flag("no-perms") {
        Some(false)
    } else {
        None
    };
    let times = if matches.get_flag("times") {
        Some(true)
    } else if matches.get_flag("no-times") {
        Some(false)
    } else {
        None
    };
    let omit_dir_times = if matches.get_flag("omit-dir-times") {
        Some(true)
    } else if matches.get_flag("no-omit-dir-times") {
        Some(false)
    } else {
        None
    };
    let acls = if matches.get_flag("acls") {
        Some(true)
    } else if matches.get_flag("no-acls") {
        Some(false)
    } else {
        None
    };
    let xattrs = if matches.get_flag("xattrs") {
        Some(true)
    } else if matches.get_flag("no-xattrs") {
        Some(false)
    } else {
        None
    };
    let numeric_ids = if matches.get_flag("numeric-ids") {
        Some(true)
    } else if matches.get_flag("no-numeric-ids") {
        Some(false)
    } else {
        None
    };
    let sparse = if matches.get_flag("sparse") {
        Some(true)
    } else if matches.get_flag("no-sparse") {
        Some(false)
    } else {
        None
    };
    let copy_links = if matches.get_flag("no-copy-links") {
        Some(false)
    } else if matches.get_flag("copy-links") {
        Some(true)
    } else {
        None
    };
    let copy_dirlinks = matches.get_flag("copy-dirlinks");
    let archive_devices = matches.get_flag("archive-devices");
    let devices = if matches.get_flag("no-devices") {
        Some(false)
    } else if matches.get_flag("devices") || archive_devices {
        Some(true)
    } else {
        None
    };
    let specials = if matches.get_flag("no-specials") {
        Some(false)
    } else if matches.get_flag("specials") || archive_devices {
        Some(true)
    } else {
        None
    };
    let relative = if matches.get_flag("relative") {
        Some(true)
    } else if matches.get_flag("no-relative") {
        Some(false)
    } else {
        None
    };
    let implied_dirs = if matches.get_flag("implied-dirs") {
        Some(true)
    } else if matches.get_flag("no-implied-dirs") {
        Some(false)
    } else {
        None
    };
    let verbosity = matches.get_count("verbose") as u8;
    let name_level = match verbosity {
        0 => NameOutputLevel::Disabled,
        1 => NameOutputLevel::UpdatedOnly,
        _ => NameOutputLevel::UpdatedAndUnchanged,
    };
    let name_overridden = false;
    let progress_flag = matches.get_flag("progress");
    let no_progress_flag = matches.get_flag("no-progress");
    let mut progress_setting = if progress_flag {
        ProgressSetting::PerFile
    } else {
        ProgressSetting::Unspecified
    };
    let stats = matches.get_flag("stats");
    let mut partial = matches.get_flag("partial");
    let mut partial_dir = matches
        .get_one::<OsString>("partial-dir")
        .map(|value| PathBuf::from(value));
    if partial_dir.is_some() {
        partial = true;
    }
    if no_progress_flag {
        progress_setting = ProgressSetting::Disabled;
    }
    if matches.get_flag("no-partial") {
        partial = false;
        partial_dir = None;
    }
    if matches.get_count("partial-progress") > 0 {
        partial = true;
        if !no_progress_flag {
            progress_setting = ProgressSetting::PerFile;
        }
    }
    let remove_source_files =
        matches.get_flag("remove-source-files") || matches.get_flag("remove-sent-files");
    let inplace = if matches.get_flag("no-inplace") {
        Some(false)
    } else if matches.get_flag("inplace") {
        Some(true)
    } else {
        None
    };
    let msgs_to_stderr = matches.get_flag("msgs2stderr");
    let whole_file = if matches.get_flag("whole-file") {
        Some(true)
    } else if matches.get_flag("no-whole-file") {
        Some(false)
    } else {
        None
    };
    let remainder = matches
        .remove_many::<OsString>("args")
        .map(|values| values.collect())
        .unwrap_or_default();
    let checksum = matches.get_flag("checksum");
    let size_only = matches.get_flag("size-only");

    let compress_level = matches.remove_one::<OsString>("compress-level");
    let bwlimit = matches.remove_one::<OsString>("bwlimit");
    let excludes = matches
        .remove_many::<OsString>("exclude")
        .map(|values| values.collect())
        .unwrap_or_default();
    let includes = matches
        .remove_many::<OsString>("include")
        .map(|values| values.collect())
        .unwrap_or_default();
    let exclude_from = matches
        .remove_many::<OsString>("exclude-from")
        .map(|values| values.collect())
        .unwrap_or_default();
    let include_from = matches
        .remove_many::<OsString>("include-from")
        .map(|values| values.collect())
        .unwrap_or_default();
    let filters = matches
        .remove_many::<OsString>("filter")
        .map(|values| values.collect())
        .unwrap_or_default();
    let files_from = matches
        .remove_many::<OsString>("files-from")
        .map(|values| values.collect())
        .unwrap_or_default();
    let from0 = matches.get_flag("from0");
    let info = matches
        .remove_many::<OsString>("info")
        .map(|values| values.collect())
        .unwrap_or_default();
    let ignore_existing = matches.get_flag("ignore-existing");
    let update = matches.get_flag("update");
    let password_file = matches.remove_one::<OsString>("password-file");
    let protocol = matches.remove_one::<OsString>("protocol");
    let timeout = matches.remove_one::<OsString>("timeout");
    let out_format = matches.remove_one::<OsString>("out-format");
    let no_motd = matches.get_flag("no-motd");

    Ok(ParsedArgs {
        show_help,
        show_version,
        dry_run,
        list_only,
        remote_shell,
        protect_args,
        archive,
        delete_mode,
        delete_excluded,
        checksum,
        size_only,
        ignore_existing,
        update,
        remainder,
        bwlimit,
        compress,
        no_compress,
        compress_level,
        owner,
        group,
        perms,
        times,
        omit_dir_times,
        numeric_ids,
        sparse,
        copy_links,
        copy_dirlinks,
        devices,
        specials,
        relative,
        implied_dirs,
        verbosity,
        progress: progress_setting,
        name_level,
        name_overridden,
        stats,
        partial,
        partial_dir,
        remove_source_files,
        inplace,
        msgs_to_stderr,
        whole_file,
        excludes,
        includes,
        exclude_from,
        include_from,
        filters,
        files_from,
        from0,
        info,
        acls,
        xattrs,
        no_motd,
        password_file,
        protocol,
        timeout,
        out_format,
    })
}

/// Renders the help text describing the currently supported options.
fn render_help() -> String {
    HELP_TEXT.to_string()
}

/// Writes a [`Message`] to the supplied sink, appending a newline.
fn write_message<W: Write>(message: &Message, sink: &mut MessageSink<W>) -> io::Result<()> {
    sink.write(message)
}

/// Runs the CLI using the provided argument iterator and output handles.
///
/// The function returns the process exit code that should be used by the caller.
/// On success, `0` is returned. All diagnostics are rendered using the central
/// [`rsync_core::message`] utilities to preserve formatting and trailers.
#[allow(clippy::module_name_repetitions)]
pub fn run<I, S, Out, Err>(arguments: I, stdout: &mut Out, stderr: &mut Err) -> i32
where
    I: IntoIterator<Item = S>,
    S: Into<OsString>,
    Out: Write,
    Err: Write,
{
    let mut args: Vec<OsString> = arguments.into_iter().map(Into::into).collect();
    if args.is_empty() {
        args.push(OsString::from("oc-rsync"));
    }

    if server_mode_requested(&args) {
        return run_server_mode(&args, stdout, stderr);
    }

    if let Some(daemon_args) = daemon_mode_arguments(&args) {
        return run_daemon_mode(daemon_args, stdout, stderr);
    }

    let mut stderr_sink = MessageSink::new(stderr);
    match parse_args(args) {
        Ok(parsed) => execute(parsed, stdout, &mut stderr_sink),
        Err(error) => {
            let mut message = rsync_error!(1, "{}", error);
            message = message.with_role(Role::Client);
            if write_message(&message, &mut stderr_sink).is_err() {
                let _ = writeln!(stderr_sink.writer_mut(), "{}", error);
            }
            1
        }
    }
}

/// Returns the daemon argument vector when `--daemon` is present.
fn daemon_mode_arguments(args: &[OsString]) -> Option<Vec<OsString>> {
    if args.is_empty() {
        return None;
    }

    let mut daemon_args = Vec::with_capacity(args.len());
    daemon_args.push(OsString::from("oc-rsyncd"));

    let mut found = false;
    let mut reached_double_dash = false;

    for arg in args.iter().skip(1) {
        if !reached_double_dash && arg == "--" {
            reached_double_dash = true;
            daemon_args.push(arg.clone());
            continue;
        }

        if !reached_double_dash && arg == "--daemon" {
            found = true;
            continue;
        }

        daemon_args.push(arg.clone());
    }

    if found { Some(daemon_args) } else { None }
}

/// Returns `true` when the invocation requests server mode.
fn server_mode_requested(args: &[OsString]) -> bool {
    args.iter().skip(1).any(|arg| arg == "--server")
}

/// Delegates execution to the system rsync binary when `--server` is requested.
fn run_server_mode<Out, Err>(args: &[OsString], stdout: &mut Out, stderr: &mut Err) -> i32
where
    Out: Write,
    Err: Write,
{
    let _ = stdout.flush();
    let _ = stderr.flush();

    let fallback = env::var_os("OC_RSYNC_FALLBACK")
        .filter(|value| !value.is_empty())
        .unwrap_or_else(|| OsString::from("rsync"));

    let mut command = Command::new(&fallback);
    command.args(args.iter().skip(1));
    command.stdin(Stdio::inherit());
    command.stdout(Stdio::inherit());
    command.stderr(Stdio::inherit());

    match command.status() {
        Ok(status) => status
            .code()
            .map(|code| code.clamp(0, MAX_EXIT_CODE))
            .unwrap_or(1),
        Err(error) => {
            let mut sink = MessageSink::new(stderr);
            let text = format!(
                "failed to launch fallback rsync binary '{}': {error}",
                Path::new(&fallback).display()
            );
            let mut message = rsync_error!(1, "{}", text);
            message = message.with_role(Role::Client);
            if write_message(&message, &mut sink).is_err() {
                let _ = writeln!(sink.writer_mut(), "{}", text);
            }
            1
        }
    }
}

/// Delegates execution to the daemon front-end.
fn run_daemon_mode<Out, Err>(args: Vec<OsString>, stdout: &mut Out, stderr: &mut Err) -> i32
where
    Out: Write,
    Err: Write,
{
    rsync_daemon::run(args, stdout, stderr)
}

fn with_output_writer<'a, Out, Err, R>(
    stdout: &'a mut Out,
    stderr: &'a mut MessageSink<Err>,
    use_stderr: bool,
    f: impl FnOnce(&'a mut dyn Write) -> R,
) -> R
where
    Out: Write + 'a,
    Err: Write + 'a,
{
    if use_stderr {
        let writer: &mut Err = stderr.writer_mut();
        f(writer)
    } else {
        f(stdout)
    }
}

fn execute<Out, Err>(parsed: ParsedArgs, stdout: &mut Out, stderr: &mut MessageSink<Err>) -> i32
where
    Out: Write,
    Err: Write,
{
    let ParsedArgs {
        show_help,
        show_version,
        dry_run,
        list_only,
        remote_shell,
        protect_args,
        archive,
        delete_mode,
        delete_excluded,
        checksum,
        size_only,
        ignore_existing,
        update,
        remainder: raw_remainder,
        bwlimit,
        compress: compress_flag,
        no_compress,
        compress_level,
        owner,
        group,
        perms,
        times,
        omit_dir_times,
        acls,
        excludes,
        includes,
        exclude_from,
        include_from,
        filters,
        files_from,
        from0,
        info,
        numeric_ids,
        sparse,
        copy_links,
        copy_dirlinks,
        devices,
        specials,
        relative,
        implied_dirs,
        verbosity,
        progress: initial_progress,
        name_level: initial_name_level,
        name_overridden: initial_name_overridden,
        stats,
        partial,
        partial_dir,
        remove_source_files,
        inplace,
        msgs_to_stderr,
        whole_file,
        xattrs,
        no_motd,
        password_file,
        protocol,
        timeout,
        out_format,
    } = parsed;

    let password_file = password_file.map(PathBuf::from);
    let desired_protocol = match protocol {
        Some(value) => match parse_protocol_version_arg(value.as_os_str()) {
            Ok(version) => Some(version),
            Err(message) => {
                if write_message(&message, stderr).is_err() {
                    let fallback = message.to_string();
                    let _ = writeln!(stderr.writer_mut(), "{fallback}");
                }
                return 1;
            }
        },
        None => None,
    };

    let timeout_setting = match timeout {
        Some(value) => match parse_timeout_argument(value.as_os_str()) {
            Ok(setting) => setting,
            Err(message) => {
                if write_message(&message, stderr).is_err() {
                    let fallback = message.to_string();
                    let _ = writeln!(stderr.writer_mut(), "{fallback}");
                }
                return 1;
            }
        },
        None => TransferTimeout::Default,
    };

    let out_format_template = match out_format.as_ref() {
        Some(value) => match parse_out_format(value.as_os_str()) {
            Ok(template) => Some(template),
            Err(message) => {
                if write_message(&message, stderr).is_err() {
                    let fallback = message.to_string();
                    let _ = writeln!(stderr.writer_mut(), "{fallback}");
                }
                return 1;
            }
        },
        None => None,
    };

    if show_help {
        let help = render_help();
        if stdout.write_all(help.as_bytes()).is_err() {
            let _ = writeln!(stdout, "{help}");
            return 1;
        }
        return 0;
    }

    if show_version {
        let report = VersionInfoReport::default();
        let banner = report.human_readable();
        if stdout.write_all(banner.as_bytes()).is_err() {
            return 1;
        }
        return 0;
    }

    let remainder = match extract_operands(raw_remainder) {
        Ok(operands) => operands,
        Err(unsupported) => {
            let message = unsupported.to_message();
            let fallback = unsupported.fallback_text();
            if write_message(&message, stderr).is_err() {
                let _ = writeln!(stderr.writer_mut(), "{fallback}");
            }
            return 1;
        }
    };

    let mut compress = compress_flag;
    let mut progress_setting = initial_progress;
    let mut stats = stats;
    let mut name_level = initial_name_level;
    let mut name_overridden = initial_name_overridden;

    if !info.is_empty() {
        match parse_info_flags(&info) {
            Ok(settings) => {
                if settings.help_requested {
                    if stdout.write_all(INFO_HELP_TEXT.as_bytes()).is_err() {
                        let _ = write!(stderr.writer_mut(), "{INFO_HELP_TEXT}");
                        return 1;
                    }
                    return 0;
                }

                match settings.progress {
                    ProgressSetting::Unspecified => {}
                    value => progress_setting = value,
                }
                if let Some(value) = settings.stats {
                    stats = value;
                }
                if let Some(level) = settings.name {
                    name_level = level;
                    name_overridden = true;
                }
            }
            Err(message) => {
                if write_message(&message, stderr).is_err() {
                    let fallback = message.to_string();
                    let _ = writeln!(stderr.writer_mut(), "{fallback}");
                }
                return 1;
            }
        }
    }

    let progress_mode = progress_setting.resolved();

    let bandwidth_limit = match bwlimit {
        Some(ref value) => match parse_bandwidth_limit(value.as_os_str()) {
            Ok(limit) => limit,
            Err(message) => {
                if write_message(&message, stderr).is_err() {
                    let _ = writeln!(stderr.writer_mut(), "{}", message);
                }
                return 1;
            }
        },
        None => None,
    };

    let compress_level_setting = match compress_level {
        Some(ref value) => match parse_compress_level(value.as_os_str()) {
            Ok(setting) => Some(setting),
            Err(message) => {
                if write_message(&message, stderr).is_err() {
                    let _ = writeln!(stderr.writer_mut(), "{}", message);
                }
                return 1;
            }
        },
        None => None,
    };

    let mut compression_level_override = None;
    if let Some(setting) = compress_level_setting {
        match setting {
            CompressLevelArg::Disable => {
                compress = false;
            }
            CompressLevelArg::Level(level) => {
                if !no_compress {
                    compress = true;
                    compression_level_override = Some(CompressionLevel::precise(level));
                }
            }
        }
    }

    let compress_disabled =
        no_compress || matches!(compress_level_setting, Some(CompressLevelArg::Disable));
    let compress_level_cli = match (compress_level_setting, compress_disabled) {
        (Some(CompressLevelArg::Level(level)), false) => {
            Some(OsString::from(level.get().to_string()))
        }
        (Some(CompressLevelArg::Disable), _) => Some(OsString::from("0")),
        _ => None,
    };

    let mut compression_setting = CompressionSetting::default();
    if let Some(ref value) = compress_level {
        match parse_compress_level_argument(value.as_os_str()) {
            Ok(setting) => {
                compression_setting = setting;
                compress = !setting.is_disabled();
            }
            Err(message) => {
                if write_message(&message, stderr).is_err() {
                    let fallback = message.to_string();
                    let _ = writeln!(stderr.writer_mut(), "{}", fallback);
                }
                return 1;
            }
        }
    }

    let numeric_ids_option = numeric_ids;
    let whole_file_option = whole_file;

    #[allow(unused_variables)]
    let preserve_acls = acls.unwrap_or(false);

    #[cfg(not(feature = "acl"))]
    if preserve_acls {
        let message =
            rsync_error!(1, "POSIX ACLs are not supported on this client").with_role(Role::Client);
        if write_message(&message, stderr).is_err() {
            let _ = writeln!(
                stderr.writer_mut(),
                "POSIX ACLs are not supported on this client"
            );
        }
        return 1;
    }

    #[cfg(not(feature = "xattr"))]
    if xattrs.unwrap_or(false) {
        let message = rsync_error!(1, "extended attributes are not supported on this client")
            .with_role(Role::Client);
        if write_message(&message, stderr).is_err() {
            let _ = writeln!(
                stderr.writer_mut(),
                "extended attributes are not supported on this client"
            );
        }
        return 1;
    }

    let mut file_list_operands = match load_file_list_operands(&files_from, from0) {
        Ok(operands) => operands,
        Err(message) => {
            if write_message(&message, stderr).is_err() {
                let fallback = message.to_string();
                let _ = writeln!(stderr.writer_mut(), "{}", fallback);
            }
            return 1;
        }
    };

    if file_list_operands.is_empty() {
        match ModuleListRequest::from_operands(&remainder) {
            Ok(Some(request)) => {
                let request = if let Some(protocol) = desired_protocol {
                    request.with_protocol(protocol)
                } else {
                    request
                };
                let password_override = match load_optional_password(password_file.as_deref()) {
                    Ok(secret) => secret,
                    Err(message) => {
                        if write_message(&message, stderr).is_err() {
                            let fallback = message.to_string();
                            let _ = writeln!(stderr.writer_mut(), "{}", fallback);
                        }
                        return 1;
                    }
                };

                let list_options = ModuleListOptions::default().suppress_motd(no_motd);
                return match run_module_list_with_password_and_options(
                    request,
                    list_options,
                    password_override,
                    timeout_setting,
                ) {
                    Ok(list) => {
                        if render_module_list(stdout, stderr.writer_mut(), &list, no_motd).is_err()
                        {
                            1
                        } else {
                            0
                        }
                    }
                    Err(error) => {
                        if write_message(error.message(), stderr).is_err() {
                            let _ = writeln!(
                                stderr.writer_mut(),
                                "rsync error: daemon functionality is unavailable in this build (code {})",
                                error.exit_code()
                            );
                        }
                        error.exit_code()
                    }
                };
            }
            Ok(None) => {}
            Err(error) => {
                if write_message(error.message(), stderr).is_err() {
                    let _ = writeln!(stderr.writer_mut(), "{}", error);
                }
                return error.exit_code();
            }
        }
    }

    let files_from_used = !files_from.is_empty();
    let implied_dirs_option = implied_dirs;
    let implied_dirs = implied_dirs_option.unwrap_or(true);
    let requires_remote_fallback = transfer_requires_remote(&remainder, &file_list_operands);
    let fallback_required = requires_remote_fallback;

    let fallback_args = if fallback_required {
        let mut fallback_info_flags = info.clone();
        if protect_args.unwrap_or(false)
            && matches!(progress_setting, ProgressSetting::Unspecified)
            && !info_flags_include_progress(&fallback_info_flags)
        {
            fallback_info_flags.push(OsString::from("progress2"));
        }
        let delete_for_fallback = delete_mode.is_enabled() || delete_excluded;
        let daemon_password = match password_file.as_deref() {
            Some(path) if path == Path::new("-") => match load_password_file(path) {
                Ok(bytes) => Some(bytes),
                Err(message) => {
                    if write_message(&message, stderr).is_err() {
                        let fallback = message.to_string();
                        let _ = writeln!(stderr.writer_mut(), "{fallback}");
                    }
                    return 1;
                }
            },
            _ => None,
        };
        Some(RemoteFallbackArgs {
            dry_run,
            list_only,
            remote_shell: remote_shell.clone(),
            protect_args,
            archive,
            delete: delete_for_fallback,
            delete_mode,
            delete_excluded,
            checksum,
            size_only,
            ignore_existing,
            update,
            compress,
            compress_disabled,
            compress_level: compress_level_cli.clone(),
            owner,
            group,
            perms,
            times,
            omit_dir_times,
            numeric_ids: numeric_ids_option,
            copy_links,
            copy_dirlinks,
            sparse,
            devices,
            specials,
            relative,
            implied_dirs: implied_dirs_option,
            verbosity,
            progress: progress_mode.is_some(),
            stats,
            partial,
            partial_dir: partial_dir.clone(),
            remove_source_files,
            inplace,
            msgs_to_stderr,
            whole_file: whole_file_option,
            bwlimit: bwlimit.clone(),
            excludes: excludes.clone(),
            includes: includes.clone(),
            exclude_from: exclude_from.clone(),
            include_from: include_from.clone(),
            filters: filters.clone(),
            info_flags: fallback_info_flags,
            files_from_used,
            file_list_entries: file_list_operands.clone(),
            from0,
            password_file: password_file.clone(),
            daemon_password,
            protocol: desired_protocol,
            timeout: timeout_setting,
            out_format: out_format.clone(),
            no_motd,
            fallback_binary: None,
            remainder: remainder.clone(),
            #[cfg(feature = "acl")]
            acls,
            #[cfg(feature = "xattr")]
            xattrs,
        })
    } else {
        None
    };

    let numeric_ids = numeric_ids_option.unwrap_or(false);

    if !fallback_required {
        if desired_protocol.is_some() {
            let message = rsync_error!(
                1,
                "the --protocol option may only be used when accessing an rsync daemon"
            )
            .with_role(Role::Client);
            if write_message(&message, stderr).is_err() {
                let _ = writeln!(
                    stderr.writer_mut(),
                    "the --protocol option may only be used when accessing an rsync daemon"
                );
            }
            return 1;
        }

        if password_file.is_some() {
            let message = rsync_error!(
                1,
                "the --password-file option may only be used when accessing an rsync daemon"
            )
            .with_role(Role::Client);
            if write_message(&message, stderr).is_err() {
                let _ = writeln!(
                    stderr.writer_mut(),
                    "the --password-file option may only be used when accessing an rsync daemon"
                );
            }
            return 1;
        }
    }

    let mut transfer_operands = Vec::with_capacity(file_list_operands.len() + remainder.len());
    transfer_operands.append(&mut file_list_operands);
    transfer_operands.extend(remainder);

    let preserve_owner = owner.unwrap_or(archive);
    let preserve_group = group.unwrap_or(archive);
    let preserve_permissions = perms.unwrap_or(archive);
    let preserve_times = times.unwrap_or(archive);
    let omit_dir_times_setting = omit_dir_times.unwrap_or(false);
    let preserve_devices = devices.unwrap_or(archive);
    let preserve_specials = specials.unwrap_or(archive);
    let sparse = sparse.unwrap_or(false);
    let copy_links = copy_links.unwrap_or(false);
    let relative = relative.unwrap_or(false);

    let mut builder = ClientConfig::builder()
        .transfer_args(transfer_operands)
        .dry_run(dry_run)
        .list_only(list_only)
        .delete(delete_mode.is_enabled() || delete_excluded)
        .delete_excluded(delete_excluded)
        .bandwidth_limit(bandwidth_limit)
        .compression_setting(compression_setting)
        .compress(compress)
        .compression_level(compression_level_override)
        .owner(preserve_owner)
        .group(preserve_group)
        .permissions(preserve_permissions)
        .times(preserve_times)
        .omit_dir_times(omit_dir_times_setting)
        .devices(preserve_devices)
        .specials(preserve_specials)
        .checksum(checksum)
        .size_only(size_only)
        .ignore_existing(ignore_existing)
        .update(update)
        .numeric_ids(numeric_ids)
        .sparse(sparse)
        .copy_links(copy_links)
        .copy_dirlinks(copy_dirlinks)
        .relative_paths(relative)
        .implied_dirs(implied_dirs)
        .verbosity(verbosity)
        .progress(progress_mode.is_some())
        .stats(stats)
        .partial(partial)
        .partial_directory(partial_dir.clone())
        .remove_source_files(remove_source_files)
        .inplace(inplace.unwrap_or(false))
        .whole_file(whole_file_option.unwrap_or(true))
        .timeout(timeout_setting);
    #[cfg(feature = "acl")]
    {
        builder = builder.acls(preserve_acls);
    }
    #[cfg(feature = "xattr")]
    {
        builder = builder.xattrs(xattrs.unwrap_or(false));
    }

    builder = match delete_mode {
        DeleteMode::Before => builder.delete_before(true),
        DeleteMode::After => builder.delete_after(true),
        DeleteMode::Delay => builder.delete_delay(true),
        DeleteMode::During | DeleteMode::Disabled => builder,
    };

    let force_event_collection =
        out_format_template.is_some() || !matches!(name_level, NameOutputLevel::Disabled);
    builder = builder.force_event_collection(force_event_collection);

    let mut filter_rules = Vec::new();
    if let Err(message) =
        append_filter_rules_from_files(&mut filter_rules, &exclude_from, FilterRuleKind::Exclude)
    {
        if write_message(&message, stderr).is_err() {
            let fallback = message.to_string();
            let _ = writeln!(stderr.writer_mut(), "{}", fallback);
        }
        return 1;
    }
    filter_rules.extend(
        excludes
            .into_iter()
            .map(|pattern| FilterRuleSpec::exclude(os_string_to_pattern(pattern))),
    );
    if let Err(message) =
        append_filter_rules_from_files(&mut filter_rules, &include_from, FilterRuleKind::Include)
    {
        if write_message(&message, stderr).is_err() {
            let fallback = message.to_string();
            let _ = writeln!(stderr.writer_mut(), "{}", fallback);
        }
        return 1;
    }
    filter_rules.extend(
        includes
            .into_iter()
            .map(|pattern| FilterRuleSpec::include(os_string_to_pattern(pattern))),
    );
    let mut merge_stack = Vec::new();
    let merge_base = env::current_dir().unwrap_or_else(|_| PathBuf::from("."));
    for filter in filters {
        match parse_filter_directive(filter.as_os_str()) {
            Ok(FilterDirective::Rule(spec)) => filter_rules.push(spec),
            Ok(FilterDirective::Merge(directive)) => {
                let effective_options =
                    merge_directive_options(&DirMergeOptions::default(), &directive);
                if let Err(message) = apply_merge_directive(
                    directive,
                    merge_base.as_path(),
                    &mut filter_rules,
                    &mut merge_stack,
                ) {
                    if write_message(&message, stderr).is_err() {
                        let _ = writeln!(stderr.writer_mut(), "{}", message);
                    }
                    return 1;
                }
            }
            Ok(FilterDirective::Clear) => filter_rules.clear(),
            Err(message) => {
                if write_message(&message, stderr).is_err() {
                    let _ = writeln!(stderr.writer_mut(), "{}", message);
                }
                return 1;
            }
        }
    }
    if !filter_rules.is_empty() {
        builder = builder.extend_filter_rules(filter_rules);
    }

    let config = builder.build();

    if let Some(args) = fallback_args {
        let outcome = {
            let mut stderr_writer = stderr.writer_mut();
            run_client_or_fallback(
                config,
                None,
                Some(RemoteFallbackContext::new(stdout, &mut stderr_writer, args)),
            )
        };

        return match outcome {
            Ok(ClientOutcome::Fallback(summary)) => summary.exit_code(),
            Ok(ClientOutcome::Local(_)) => {
                unreachable!("local outcome returned without fallback context")
            }
            Err(error) => {
                if write_message(error.message(), stderr).is_err() {
                    let fallback = error.message().to_string();
                    let _ = writeln!(stderr.writer_mut(), "{}", fallback);
                }
                error.exit_code()
            }
        };
    }

    let mut live_progress = if let Some(mode) = progress_mode {
        Some(with_output_writer(
            stdout,
            stderr,
            msgs_to_stderr,
            |writer| LiveProgress::new(writer, mode),
        ))
    } else {
        None
    };

    let result = {
        let observer = live_progress
            .as_mut()
            .map(|observer| observer as &mut dyn ClientProgressObserver);
        run_client_or_fallback::<io::Sink, io::Sink>(config, observer, None)
    };

    match result {
        Ok(ClientOutcome::Local(summary)) => {
            let summary = *summary;
            let progress_rendered_live = live_progress.as_ref().is_some_and(LiveProgress::rendered);

            if let Some(observer) = live_progress {
                if let Err(error) = observer.finish() {
                    let _ = with_output_writer(stdout, stderr, msgs_to_stderr, |writer| {
                        writeln!(writer, "warning: failed to render progress output: {error}")
                    });
                }
            }

            if let Err(error) = with_output_writer(stdout, stderr, msgs_to_stderr, |writer| {
                emit_transfer_summary(
                    &summary,
                    verbosity,
                    progress_mode,
                    stats,
                    progress_rendered_live,
                    list_only,
                    out_format_template.as_ref(),
                    name_level,
                    name_overridden,
                    writer,
                )
            }) {
                let _ = with_output_writer(stdout, stderr, msgs_to_stderr, |writer| {
                    writeln!(
                        writer,
                        "warning: failed to render transfer summary: {error}"
                    )
                });
            }
            0
        }
        Ok(ClientOutcome::Fallback(_)) => {
            unreachable!("fallback outcome returned without fallback args")
        }
        Err(error) => {
            if let Some(observer) = live_progress {
                if let Err(err) = observer.finish() {
                    let _ = with_output_writer(stdout, stderr, msgs_to_stderr, |writer| {
                        writeln!(writer, "warning: failed to render progress output: {err}")
                    });
                }
            }

            if write_message(error.message(), stderr).is_err() {
                let _ = writeln!(
                    stderr.writer_mut(),
                    "rsync error: client functionality is unavailable in this build (code 1)",
                );
            }
            error.exit_code()
        }
    }
}

/// Emits verbose, statistics, and progress-oriented output derived from a [`ClientSummary`].
struct LiveProgress<'a> {
    writer: &'a mut dyn Write,
    rendered: bool,
    error: Option<io::Error>,
    active_path: Option<PathBuf>,
    line_active: bool,
    mode: ProgressMode,
}

impl<'a> LiveProgress<'a> {
    fn new(writer: &'a mut dyn Write, mode: ProgressMode) -> Self {
        Self {
            writer,
            rendered: false,
            error: None,
            active_path: None,
            line_active: false,
            mode,
        }
    }

    fn rendered(&self) -> bool {
        self.rendered
    }

    fn record_error(&mut self, error: io::Error) {
        if self.error.is_none() {
            self.error = Some(error);
        }
    }

    fn finish(self) -> io::Result<()> {
        if let Some(error) = self.error {
            return Err(error);
        }

        if self.line_active {
            writeln!(self.writer)?;
        }

        Ok(())
    }
}

impl<'a> ClientProgressObserver for LiveProgress<'a> {
    fn on_progress(&mut self, update: &ClientProgressUpdate) {
        if self.error.is_some() {
            return;
        }

        let total = update.total().max(update.index());
        let remaining = total.saturating_sub(update.index());

        let write_result = match self.mode {
            ProgressMode::PerFile => (|| -> io::Result<()> {
                let event = update.event();
                let relative = event.relative_path();
                let path_changed = self.active_path.as_deref() != Some(relative);

                if path_changed {
                    if self.line_active {
                        writeln!(self.writer)?;
                        self.line_active = false;
                    }
                    writeln!(self.writer, "{}", relative.display())?;
                    self.active_path = Some(relative.to_path_buf());
                }

                let bytes = event.bytes_transferred();
                let size_field = format!("{:>15}", format_progress_bytes(bytes));
                let percent = format_progress_percent(bytes, update.total_bytes());
                let percent_field = format!("{:>4}", percent);
                let rate_field = format!("{:>12}", format_progress_rate(bytes, event.elapsed()));
                let elapsed_field = format!("{:>11}", format_progress_elapsed(event.elapsed()));
                let xfr_index = update.index();

                if self.line_active {
                    write!(self.writer, "\r")?;
                }

                write!(
                    self.writer,
                    "{size_field} {percent_field} {rate_field} {elapsed_field} (xfr#{xfr_index}, to-chk={remaining}/{total})"
                )?;

                if update.is_final() {
                    writeln!(self.writer)?;
                    self.line_active = false;
                    self.active_path = None;
                } else {
                    self.line_active = true;
                }
                Ok(())
            })(),
            ProgressMode::Overall => (|| -> io::Result<()> {
                let bytes = update.overall_transferred();
                let size_field = format!("{:>15}", format_progress_bytes(bytes));
                let percent_field = format!(
                    "{:>4}",
                    format_progress_percent(bytes, update.overall_total_bytes())
                );
                let rate_field = format!(
                    "{:>12}",
                    format_progress_rate(bytes, update.overall_elapsed())
                );
                let elapsed_field =
                    format!("{:>11}", format_progress_elapsed(update.overall_elapsed()));
                let xfr_index = update.index();

                if self.line_active {
                    write!(self.writer, "\r")?;
                }

                write!(
                    self.writer,
                    "{size_field} {percent_field} {rate_field} {elapsed_field} (xfr#{xfr_index}, to-chk={remaining}/{total})"
                )?;

                if update.remaining() == 0 && update.is_final() {
                    writeln!(self.writer)?;
                    self.line_active = false;
                } else {
                    self.line_active = true;
                }
                self.active_path = None;
                Ok(())
            })(),
        };

        match write_result {
            Ok(()) => {
                self.rendered = true;
            }
            Err(error) => self.record_error(error),
        }
    }
}

#[allow(clippy::too_many_arguments)]
fn emit_transfer_summary(
    summary: &ClientSummary,
    verbosity: u8,
    progress_mode: Option<ProgressMode>,
    stats: bool,
    progress_already_rendered: bool,
    list_only: bool,
    out_format: Option<&OutFormat>,
    name_level: NameOutputLevel,
    name_overridden: bool,
    writer: &mut dyn Write,
) -> io::Result<()> {
    let events = summary.events();

    if list_only {
        let mut wrote_listing = false;
        if !events.is_empty() {
            emit_list_only(events, writer)?;
            wrote_listing = true;
        }

        if stats {
            if wrote_listing {
                writeln!(writer)?;
            }
            emit_stats(summary, writer)?;
        } else if verbosity > 0 {
            if wrote_listing {
                writeln!(writer)?;
            }
            emit_totals(summary, writer)?;
        }

        return Ok(());
    }

    let formatted_rendered = if let Some(format) = out_format {
        if events.is_empty() {
            false
        } else {
            emit_out_format(events, format, writer)?;
            true
        }
    } else {
        false
    };

    let progress_rendered = if progress_already_rendered {
        true
    } else if matches!(progress_mode, Some(ProgressMode::PerFile)) && !events.is_empty() {
        emit_progress(events, writer)?
    } else {
        false
    };

    let name_enabled = !matches!(name_level, NameOutputLevel::Disabled);
    let emit_verbose_listing = out_format.is_none()
        && !events.is_empty()
        && ((verbosity > 0
            && (!name_overridden || name_enabled)
            && (!progress_rendered || verbosity > 1))
            || (verbosity == 0 && name_enabled));

    if formatted_rendered && (emit_verbose_listing || stats || verbosity > 0) {
        writeln!(writer)?;
    }

    if progress_rendered && (emit_verbose_listing || stats || verbosity > 0) {
        writeln!(writer)?;
    }

    if emit_verbose_listing {
        emit_verbose(events, verbosity, name_level, name_overridden, writer)?;
        if stats {
            writeln!(writer)?;
        }
    }

    if stats {
        emit_stats(summary, writer)?;
    } else if verbosity > 0 || (verbosity == 0 && name_enabled) {
        emit_totals(summary, writer)?;
    }

    Ok(())
}

fn emit_list_only<W: Write + ?Sized>(events: &[ClientEvent], stdout: &mut W) -> io::Result<()> {
    for event in events {
        if !list_only_event(event.kind()) {
            continue;
        }

        if let Some(metadata) = event.metadata() {
            let permissions = format_list_permissions(metadata);
            let size = format_list_size(metadata.length());
            let timestamp = format_list_timestamp(metadata.modified());
            let mut rendered = event.relative_path().to_string_lossy().into_owned();
            if metadata.kind().is_symlink() {
                if let Some(target) = metadata.symlink_target() {
                    rendered.push_str(" -> ");
                    rendered.push_str(&target.to_string_lossy());
                }
            }

            writeln!(stdout, "{permissions} {size} {timestamp} {rendered}")?;
        } else {
            let rendered = event.relative_path().to_string_lossy().into_owned();
            writeln!(
                stdout,
                "?????????? {:>15} {} {rendered}",
                "?",
                format_list_timestamp(None),
            )?;
        }
    }

    Ok(())
}

fn list_only_event(kind: &ClientEventKind) -> bool {
    matches!(
        kind,
        ClientEventKind::DataCopied
            | ClientEventKind::MetadataReused
            | ClientEventKind::HardLink
            | ClientEventKind::SymlinkCopied
            | ClientEventKind::FifoCopied
            | ClientEventKind::DeviceCopied
            | ClientEventKind::DirectoryCreated
    )
}

fn format_list_permissions(metadata: &ClientEntryMetadata) -> String {
    let type_char = match metadata.kind() {
        ClientEntryKind::File => '-',
        ClientEntryKind::Directory => 'd',
        ClientEntryKind::Symlink => 'l',
        ClientEntryKind::Fifo => 'p',
        ClientEntryKind::CharDevice => 'c',
        ClientEntryKind::BlockDevice => 'b',
        ClientEntryKind::Socket => 's',
        ClientEntryKind::Other => '?',
    };

    let mut symbols = ['-'; 10];
    symbols[0] = type_char;

    if let Some(mode) = metadata.mode() {
        const PERMISSION_MASKS: [(usize, u32, char); 9] = [
            (1, 0o400, 'r'),
            (2, 0o200, 'w'),
            (3, 0o100, 'x'),
            (4, 0o040, 'r'),
            (5, 0o020, 'w'),
            (6, 0o010, 'x'),
            (7, 0o004, 'r'),
            (8, 0o002, 'w'),
            (9, 0o001, 'x'),
        ];

        for &(index, mask, ch) in &PERMISSION_MASKS {
            if mode & mask != 0 {
                symbols[index] = ch;
            }
        }

        if mode & 0o4000 != 0 {
            symbols[3] = match symbols[3] {
                'x' => 's',
                '-' => 'S',
                other => other,
            };
        }

        if mode & 0o2000 != 0 {
            symbols[6] = match symbols[6] {
                'x' => 's',
                '-' => 'S',
                other => other,
            };
        }

        if mode & 0o1000 != 0 {
            symbols[9] = match symbols[9] {
                'x' => 't',
                '-' => 'T',
                other => other,
            };
        }
    }

    symbols.iter().collect()
}

fn format_list_timestamp(modified: Option<SystemTime>) -> String {
    if let Some(time) = modified {
        if let Ok(datetime) = OffsetDateTime::from(time).format(LIST_TIMESTAMP_FORMAT) {
            return datetime;
        }
    }
    "1970/01/01 00:00:00".to_string()
}

fn format_list_size(size: u64) -> String {
    let mut digits = size.to_string();
    let mut groups = Vec::new();

    while digits.len() > 3 {
        let chunk = digits.split_off(digits.len() - 3);
        groups.push(chunk);
    }

    groups.push(digits);
    groups.reverse();
    let with_commas = groups.join(",");
    format!("{with_commas:>15}")
}

/// Returns whether the provided event kind should be reflected in progress output.
fn is_progress_event(kind: &ClientEventKind) -> bool {
    kind.is_progress()
}

/// Formats a byte count using thousands separators, mirroring upstream rsync progress lines.
fn format_progress_bytes(bytes: u64) -> String {
    if bytes == 0 {
        return "0".to_string();
    }

    let mut value = bytes;
    let mut parts = Vec::new();
    while value > 0 {
        let chunk = value % 1_000;
        value /= 1_000;
        if value == 0 {
            parts.push(chunk.to_string());
        } else {
            parts.push(format!("{chunk:03}"));
        }
    }
    parts.reverse();
    parts.join(",")
}

/// Formats a progress percentage, producing the upstream `??%` placeholder when totals are
/// unavailable.
fn format_progress_percent(bytes: u64, total: Option<u64>) -> String {
    match total {
        Some(total_bytes) if total_bytes > 0 => {
            let capped = bytes.min(total_bytes);
            let percent = (capped.saturating_mul(100)) / total_bytes;
            format!("{percent}%")
        }
        Some(_) => "100%".to_string(),
        None => "??%".to_string(),
    }
}

/// Formats a transfer rate in the `kB/s`, `MB/s`, or `GB/s` ranges.
fn format_progress_rate(bytes: u64, elapsed: Duration) -> String {
    const KIB: f64 = 1024.0;
    const MIB: f64 = KIB * 1024.0;
    const GIB: f64 = MIB * 1024.0;

    if bytes == 0 || elapsed.is_zero() {
        return "0.00kB/s".to_string();
    }

    let seconds = elapsed.as_secs_f64();
    if seconds <= 0.0 {
        return "0.00kB/s".to_string();
    }

    let bytes_per_second = bytes as f64 / seconds;
    let (value, unit) = if bytes_per_second >= GIB {
        (bytes_per_second / GIB, "GB/s")
    } else if bytes_per_second >= MIB {
        (bytes_per_second / MIB, "MB/s")
    } else {
        (bytes_per_second / KIB, "kB/s")
    };

    format!("{value:.2}{unit}")
}

/// Formats an elapsed duration as `H:MM:SS`, matching rsync's progress output.
fn format_progress_elapsed(elapsed: Duration) -> String {
    let total_seconds = elapsed.as_secs();
    let hours = total_seconds / 3_600;
    let minutes = (total_seconds % 3_600) / 60;
    let seconds = total_seconds % 60;
    format!("{hours}:{minutes:02}:{seconds:02}")
}

/// Renders progress lines for the provided transfer events.
fn emit_progress<W: Write + ?Sized>(events: &[ClientEvent], stdout: &mut W) -> io::Result<bool> {
    let progress_events: Vec<_> = events
        .iter()
        .filter(|event| is_progress_event(event.kind()))
        .collect();

    if progress_events.is_empty() {
        return Ok(false);
    }

    let total = progress_events.len();

    for (index, event) in progress_events.into_iter().enumerate() {
        writeln!(stdout, "{}", event.relative_path().display())?;

        let bytes = event.bytes_transferred();
        let size_field = format!("{:>15}", format_progress_bytes(bytes));
        let percent_hint = matches!(event.kind(), ClientEventKind::DataCopied).then_some(bytes);
        let percent_field = format!("{:>4}", format_progress_percent(bytes, percent_hint));
        let rate_field = format!("{:>12}", format_progress_rate(bytes, event.elapsed()));
        let elapsed_field = format!("{:>11}", format_progress_elapsed(event.elapsed()));
        let remaining = total - index - 1;
        let xfr_index = index + 1;

        writeln!(
            stdout,
            "{size_field} {percent_field} {rate_field} {elapsed_field} (xfr#{xfr_index}, to-chk={remaining}/{total})"
        )?;
    }

    Ok(true)
}

/// Emits a statistics summary mirroring the subset of counters supported by the local engine.
fn emit_stats<W: Write + ?Sized>(summary: &ClientSummary, stdout: &mut W) -> io::Result<()> {
    let files = summary.files_copied();
    let files_total = summary.regular_files_total();
    let directories = summary.directories_created();
    let directories_total = summary.directories_total();
    let symlinks = summary.symlinks_copied();
    let symlinks_total = summary.symlinks_total();
    let devices = summary.devices_created();
    let devices_total = summary.devices_total();
    let fifos = summary.fifos_created();
    let fifos_total = summary.fifos_total();
    let hard_links = summary.hard_links_created();
    let deleted = summary.items_deleted();
    let transferred = summary.bytes_copied();
    let compressed = summary.compressed_bytes().unwrap_or(transferred);
    let total_size = summary.total_source_bytes();
    let matched_bytes = total_size.saturating_sub(transferred);
    let file_list_size = summary.file_list_size();
    let file_list_generation = summary.file_list_generation_time().as_secs_f64();
    let file_list_transfer = summary.file_list_transfer_time().as_secs_f64();

    let special_total = devices_total.saturating_add(fifos_total);
    let special_created = devices.saturating_add(fifos);
    let total_entries = files_total
        .saturating_add(directories_total)
        .saturating_add(symlinks_total)
        .saturating_add(special_total);
    let created_total = files
        .saturating_add(directories)
        .saturating_add(symlinks)
        .saturating_add(special_created);

    let files_breakdown = format_stat_categories(&[
        ("reg", files_total),
        ("dir", directories_total),
        ("link", symlinks_total),
        ("special", special_total),
    ]);
    let created_breakdown = format_stat_categories(&[
        ("reg", files),
        ("dir", directories),
        ("link", symlinks),
        ("special", special_created),
    ]);

    writeln!(stdout, "Number of files: {total_entries}{files_breakdown}")?;
    writeln!(
        stdout,
        "Number of created files: {created_total}{created_breakdown}"
    )?;
    writeln!(stdout, "Number of deleted files: {deleted}")?;
    writeln!(stdout, "Number of regular files transferred: {files}")?;
    writeln!(stdout, "Number of hard links: {hard_links}")?;
    writeln!(stdout, "Total file size: {total_size} bytes")?;
    writeln!(stdout, "Total transferred file size: {transferred} bytes")?;
    writeln!(stdout, "Literal data: {transferred} bytes")?;
    writeln!(stdout, "Matched data: {matched_bytes} bytes")?;
    writeln!(stdout, "File list size: {file_list_size}")?;
    writeln!(
        stdout,
        "File list generation time: {file_list_generation:.3} seconds"
    )?;
    writeln!(
        stdout,
        "File list transfer time: {file_list_transfer:.3} seconds"
    )?;
    writeln!(stdout, "Total bytes sent: {compressed}")?;
    writeln!(stdout, "Total bytes received: 0")?;
    writeln!(stdout)?;

    emit_totals(summary, stdout)
}

fn format_stat_categories(categories: &[(&str, u64)]) -> String {
    let parts: Vec<String> = categories
        .iter()
        .filter_map(|(label, count)| (*count > 0).then(|| format!("{label}: {count}")))
        .collect();
    if parts.is_empty() {
        String::new()
    } else {
        format!(" ({})", parts.join(", "))
    }
}

/// Emits the summary lines reported by verbose transfers.
fn emit_totals<W: Write + ?Sized>(summary: &ClientSummary, stdout: &mut W) -> io::Result<()> {
    let sent = summary
        .compressed_bytes()
        .unwrap_or_else(|| summary.bytes_copied());
    let received = 0u64;
    let total_size = summary.total_source_bytes();
    let elapsed = summary.total_elapsed();
    let seconds = elapsed.as_secs_f64();
    let rate = if seconds > 0.0 {
        (sent + received) as f64 / seconds
    } else {
        0.0
    };
    let transmitted = sent.saturating_add(received);
    let speedup = if transmitted > 0 {
        total_size as f64 / transmitted as f64
    } else {
        0.0
    };

    writeln!(
        stdout,
        "sent {sent} bytes  received {received} bytes  {rate:.2} bytes/sec"
    )?;
    writeln!(
        stdout,
        "total size is {total_size}  speedup is {speedup:.2}"
    )
}

/// Renders verbose listings for the provided transfer events.
fn emit_verbose<W: Write + ?Sized>(
    events: &[ClientEvent],
    verbosity: u8,
    name_level: NameOutputLevel,
    name_overridden: bool,
    stdout: &mut W,
) -> io::Result<()> {
    if matches!(name_level, NameOutputLevel::Disabled) && (verbosity == 0 || name_overridden) {
        return Ok(());
    }

    for event in events {
        let kind = event.kind();
        let include_for_name = event_matches_name_level(event, name_level);

        if verbosity == 0 {
            if !include_for_name {
                continue;
            }

            let mut rendered = event.relative_path().to_string_lossy().into_owned();
            if let Some(metadata) = event.metadata()
                && matches!(kind, ClientEventKind::SymlinkCopied)
                && let Some(target) = metadata.symlink_target()
            {
                rendered.push_str(" -> ");
                rendered.push_str(&target.to_string_lossy());
            }
            writeln!(stdout, "{rendered}")?;
            continue;
        }

        if name_overridden && !include_for_name {
            continue;
        }

        match kind {
            ClientEventKind::SkippedExisting => {
                writeln!(
                    stdout,
                    "skipping existing file \"{}\"",
                    event.relative_path().display()
                )?;
                continue;
            }
            ClientEventKind::SkippedNewerDestination => {
                writeln!(
                    stdout,
                    "skipping newer destination file \"{}\"",
                    event.relative_path().display()
                )?;
                continue;
            }
            ClientEventKind::SkippedNonRegular => {
                writeln!(
                    stdout,
                    "skipping non-regular file \"{}\"",
                    event.relative_path().display()
                )?;
                continue;
            }
            _ => {}
        }

        let mut rendered = event.relative_path().to_string_lossy().into_owned();
        if let Some(metadata) = event.metadata()
            && matches!(kind, ClientEventKind::SymlinkCopied)
            && let Some(target) = metadata.symlink_target()
        {
            rendered.push_str(" -> ");
            rendered.push_str(&target.to_string_lossy());
        }

        if verbosity == 1 {
            writeln!(stdout, "{rendered}")?;
            continue;
        }

        let descriptor = describe_event_kind(kind);
        let bytes = event.bytes_transferred();
        if bytes > 0 {
            if let Some(rate) = compute_rate(bytes, event.elapsed()) {
                writeln!(
                    stdout,
                    "{descriptor}: {rendered} ({} bytes, {rate:.1} B/s)",
                    bytes
                )?;
            } else {
                writeln!(stdout, "{descriptor}: {rendered} ({} bytes)", bytes)?;
            }
        } else {
            writeln!(stdout, "{descriptor}: {rendered}")?;
        }
    }
    Ok(())
}

fn event_matches_name_level(event: &ClientEvent, level: NameOutputLevel) -> bool {
    match level {
        NameOutputLevel::Disabled => false,
        NameOutputLevel::UpdatedOnly => matches!(
            event.kind(),
            ClientEventKind::DataCopied
                | ClientEventKind::HardLink
                | ClientEventKind::SymlinkCopied
                | ClientEventKind::FifoCopied
                | ClientEventKind::DeviceCopied
                | ClientEventKind::DirectoryCreated
                | ClientEventKind::SourceRemoved
        ),
        NameOutputLevel::UpdatedAndUnchanged => matches!(
            event.kind(),
            ClientEventKind::DataCopied
                | ClientEventKind::MetadataReused
                | ClientEventKind::HardLink
                | ClientEventKind::SymlinkCopied
                | ClientEventKind::FifoCopied
                | ClientEventKind::DeviceCopied
                | ClientEventKind::DirectoryCreated
                | ClientEventKind::SourceRemoved
        ),
    }
}

/// Maps an event kind to a human-readable description.
fn describe_event_kind(kind: &ClientEventKind) -> &'static str {
    match kind {
        ClientEventKind::DataCopied => "copied",
        ClientEventKind::MetadataReused => "metadata reused",
        ClientEventKind::HardLink => "hard link",
        ClientEventKind::SymlinkCopied => "symlink",
        ClientEventKind::FifoCopied => "fifo",
        ClientEventKind::DeviceCopied => "device",
        ClientEventKind::DirectoryCreated => "directory",
        ClientEventKind::SkippedExisting => "skipped existing file",
        ClientEventKind::SkippedNonRegular => "skipped non-regular file",
        ClientEventKind::SkippedNewerDestination => "skipped newer destination file",
        ClientEventKind::EntryDeleted => "deleted",
        ClientEventKind::SourceRemoved => "source removed",
    }
}

/// Computes the throughput in bytes per second for the provided measurements.
fn compute_rate(bytes: u64, elapsed: Duration) -> Option<f64> {
    if elapsed.is_zero() {
        return None;
    }

    let seconds = elapsed.as_secs_f64();
    if seconds <= 0.0 {
        None
    } else {
        Some(bytes as f64 / seconds)
    }
}

/// Converts a numeric exit code into an [`std::process::ExitCode`].
#[must_use]
pub fn exit_code_from(status: i32) -> std::process::ExitCode {
    let clamped = status.clamp(0, MAX_EXIT_CODE);
    std::process::ExitCode::from(clamped as u8)
}

fn parse_protocol_version_arg(value: &OsStr) -> Result<ProtocolVersion, Message> {
    let text = value.to_string_lossy();
    let trimmed = text.trim_matches(|ch: char| ch.is_ascii_whitespace());
    let display = if trimmed.is_empty() {
        text.as_ref()
    } else {
        trimmed
    };

    match ProtocolVersion::from_str(text.as_ref()) {
        Ok(version) => Ok(version),
        Err(error) => {
            let supported = supported_protocols_list();
            let mut detail = match error.kind() {
                ParseProtocolVersionErrorKind::Empty => {
                    "protocol value must not be empty".to_string()
                }
                ParseProtocolVersionErrorKind::InvalidDigit => {
                    "protocol version must be an unsigned integer".to_string()
                }
                ParseProtocolVersionErrorKind::Negative => {
                    "protocol version cannot be negative".to_string()
                }
                ParseProtocolVersionErrorKind::Overflow => {
                    "protocol version value exceeds 255".to_string()
                }
                ParseProtocolVersionErrorKind::UnsupportedRange(value) => {
                    let (oldest, newest) = ProtocolVersion::supported_range_bounds();
                    format!(
                        "protocol version {} is outside the supported range {}-{}",
                        value, oldest, newest
                    )
                }
            };
            if !detail.is_empty() {
                detail.push_str("; ");
            }
            detail.push_str(&format!("supported protocols are {}", supported));

            Err(rsync_error!(
                1,
                format!("invalid protocol version '{}': {}", display, detail)
            )
            .with_role(Role::Client))
        }
    }
}

fn supported_protocols_list() -> String {
    let values: Vec<String> = ProtocolVersion::supported_protocol_numbers()
        .iter()
        .map(|value| value.to_string())
        .collect();
    values.join(", ")
}

fn parse_timeout_argument(value: &OsStr) -> Result<TransferTimeout, Message> {
    let text = value.to_string_lossy();
    let trimmed = text.trim_matches(|ch: char| ch.is_ascii_whitespace());
    let display = if trimmed.is_empty() {
        text.as_ref()
    } else {
        trimmed
    };

    if trimmed.is_empty() {
        return Err(rsync_error!(1, "timeout value must not be empty").with_role(Role::Client));
    }

    if trimmed.starts_with('-') {
        return Err(rsync_error!(
            1,
            format!(
                "invalid timeout '{}': timeout must be non-negative",
                display
            )
        )
        .with_role(Role::Client));
    }

    let normalized = trimmed.strip_prefix('+').unwrap_or(trimmed);

    match normalized.parse::<u64>() {
        Ok(0) => Ok(TransferTimeout::Disabled),
        Ok(value) => Ok(TransferTimeout::Seconds(
            NonZeroU64::new(value).expect("non-zero ensured"),
        )),
        Err(error) => {
            let detail = match error.kind() {
                IntErrorKind::InvalidDigit => "timeout must be an unsigned integer",
                IntErrorKind::PosOverflow | IntErrorKind::NegOverflow => {
                    "timeout value exceeds the supported range"
                }
                IntErrorKind::Empty => "timeout value must not be empty",
                _ => "timeout value is invalid",
            };
            Err(
                rsync_error!(1, format!("invalid timeout '{}': {}", display, detail))
                    .with_role(Role::Client),
            )
        }
    }
}

impl Default for ProgressSetting {
    fn default() -> Self {
        Self::Unspecified
    }
}

#[derive(Default)]
struct InfoFlagSettings {
    progress: ProgressSetting,
    stats: Option<bool>,
    name: Option<NameOutputLevel>,
    help_requested: bool,
}

impl InfoFlagSettings {
    fn enable_all(&mut self) {
        self.progress = ProgressSetting::PerFile;
        self.stats = Some(true);
        self.name = Some(NameOutputLevel::UpdatedAndUnchanged);
    }

    fn disable_all(&mut self) {
        self.progress = ProgressSetting::Disabled;
        self.stats = Some(false);
        self.name = Some(NameOutputLevel::Disabled);
    }

    fn apply(&mut self, token: &str, display: &str) -> Result<(), Message> {
        let lower = token.to_ascii_lowercase();
        match lower.as_str() {
            "help" => {
                self.help_requested = true;
                Ok(())
            }
            "all" | "1" => {
                self.enable_all();
                Ok(())
            }
            "none" | "0" => {
                self.disable_all();
                Ok(())
            }
            "progress" | "progress1" => {
                self.progress = ProgressSetting::PerFile;
                Ok(())
            }
            "progress2" => {
                self.progress = ProgressSetting::Overall;
                Ok(())
            }
            "progress0" | "noprogress" | "-progress" => {
                self.progress = ProgressSetting::Disabled;
                Ok(())
            }
            "stats" | "stats1" => {
                self.stats = Some(true);
                Ok(())
            }
            "stats0" | "nostats" | "-stats" => {
                self.stats = Some(false);
                Ok(())
            }
            _ if lower.starts_with("name") => {
                let level = &lower[4..];
                let parsed = if level.is_empty() || level == "1" {
                    Some(NameOutputLevel::UpdatedOnly)
                } else if level == "0" {
                    Some(NameOutputLevel::Disabled)
                } else if level.chars().all(|ch| ch.is_ascii_digit()) {
                    Some(NameOutputLevel::UpdatedAndUnchanged)
                } else {
                    None
                };

                match parsed {
                    Some(level) => {
                        self.name = Some(level);
                        Ok(())
                    }
                    None => Err(info_flag_error(display)),
                }
            }
            _ => Err(info_flag_error(display)),
        }
    }
}

fn info_flag_error(display: &str) -> Message {
    rsync_error!(
        1,
        format!(
            "invalid --info flag '{display}': supported flags are all, none, name, name2, name0, progress, progress2, progress0, stats, and stats0"
        )
    )
    .with_role(Role::Client)
}

fn parse_info_flags(values: &[OsString]) -> Result<InfoFlagSettings, Message> {
    let mut settings = InfoFlagSettings::default();
    for value in values {
        let text = value.to_string_lossy();
        let trimmed = text.trim_matches(|ch: char| ch.is_ascii_whitespace());
        let display = if trimmed.is_empty() {
            text.as_ref()
        } else {
            trimmed
        };

        if trimmed.is_empty() {
            return Err(rsync_error!(1, "--info flag must not be empty").with_role(Role::Client));
        }

        settings.apply(trimmed, display)?;
    }

    Ok(settings)
}

fn info_flags_include_progress(flags: &[OsString]) -> bool {
    flags.iter().any(|value| {
        value
            .to_string_lossy()
            .split(',')
            .map(|token| token.trim())
            .filter(|token| !token.is_empty())
            .any(|token| {
                let normalized = token.to_ascii_lowercase();
                let without_dash = normalized.strip_prefix('-').unwrap_or(&normalized);
                let stripped = without_dash
                    .strip_prefix("no-")
                    .or_else(|| without_dash.strip_prefix("no"))
                    .unwrap_or(without_dash);
                stripped.starts_with("progress")
            })
    })
}

const INFO_HELP_TEXT: &str = "The following --info flags are supported:\n\
    all         Enable all informational output currently implemented.\n\
    none        Disable all informational output handled by this build.\n\
    name        Mention updated file and directory names.\n\
    name2       Mention updated and unchanged file and directory names.\n\
    name0       Disable file and directory name output.\n\
    progress    Enable per-file progress updates.\n\
    progress2   Enable overall transfer progress.\n\
    progress0   Disable progress reporting.\n\
    stats       Enable transfer statistics.\n\
    stats0      Disable transfer statistics.\n\
Flags may also be written with 'no' prefixes (for example, --info=noprogress).\n";

#[derive(Debug)]
struct UnsupportedOption {
    option: OsString,
}

impl UnsupportedOption {
    fn new(option: OsString) -> Self {
        Self { option }
    }

    fn to_message(&self) -> Message {
        let option = self.option.to_string_lossy();
        let text = format!(
            "unsupported option '{}': this build currently supports only {}",
            option, SUPPORTED_OPTIONS_LIST
        );
        rsync_error!(1, text).with_role(Role::Client)
    }

    fn fallback_text(&self) -> String {
        format!(
            "unsupported option '{}': this build currently supports only {}",
            self.option.to_string_lossy(),
            SUPPORTED_OPTIONS_LIST
        )
    }
}

fn is_option(argument: &OsStr) -> bool {
    let text = argument.to_string_lossy();
    let mut chars = text.chars();
    matches!(chars.next(), Some('-')) && chars.next().is_some()
}

fn extract_operands(arguments: Vec<OsString>) -> Result<Vec<OsString>, UnsupportedOption> {
    let mut operands = Vec::new();
    let mut accept_everything = false;

    for argument in arguments {
        if !accept_everything {
            if argument == "--" {
                accept_everything = true;
                continue;
            }

            if is_option(argument.as_os_str()) {
                return Err(UnsupportedOption::new(argument));
            }
        }

        operands.push(argument);
    }

    Ok(operands)
}

fn os_string_to_pattern(value: OsString) -> String {
    match value.into_string() {
        Ok(text) => text,
        Err(value) => value.to_string_lossy().into_owned(),
    }
}

#[derive(Clone, Debug, Eq, PartialEq)]
enum FilterDirective {
    Rule(FilterRuleSpec),
    Merge(MergeDirective),
    Clear,
}

#[derive(Clone, Debug, Eq, PartialEq)]
struct MergeDirective {
    source: OsString,
    enforced_kind: Option<FilterRuleKind>,
    options: DirMergeOptions,
}

impl MergeDirective {
    fn new(source: OsString, enforced_kind: Option<FilterRuleKind>) -> Self {
        let mut options = DirMergeOptions::default();
        options = match enforced_kind {
            Some(FilterRuleKind::Include) => {
                options.with_enforced_kind(Some(DirMergeEnforcedKind::Include))
            }
            Some(FilterRuleKind::Exclude) => {
                options.with_enforced_kind(Some(DirMergeEnforcedKind::Exclude))
            }
            _ => options,
        };

        Self {
            source,
            enforced_kind,
            options,
        }
    }

    fn with_options(mut self, options: DirMergeOptions) -> Self {
        self.options = options;
        self
    }

    fn source(&self) -> &OsStr {
        self.source.as_os_str()
    }

    fn options(&self) -> &DirMergeOptions {
        &self.options
    }
}

fn merge_directive_options(base: &DirMergeOptions, directive: &MergeDirective) -> DirMergeOptions {
    let mut options = base.clone();
    options = options.allow_list_clearing(true);
    if let Some(kind) = directive.enforced_kind() {
        if let Some(enforced) = filter_rule_kind_to_enforced_kind(kind) {
            options = options.with_enforced_kind(Some(enforced));
        }
    }
    options
}

fn filter_rule_kind_to_enforced_kind(kind: FilterRuleKind) -> Option<DirMergeEnforcedKind> {
    match kind {
        FilterRuleKind::Include => Some(DirMergeEnforcedKind::Include),
        FilterRuleKind::Exclude => Some(DirMergeEnforcedKind::Exclude),
        _ => None,
    }
}

fn parse_filter_shorthand(
    trimmed: &str,
    short: char,
    label: &str,
    builder: fn(String) -> FilterRuleSpec,
) -> Option<Result<FilterDirective, Message>> {
    let mut chars = trimmed.chars();
    let first = chars.next()?;
    if !first.eq_ignore_ascii_case(&short) {
        return None;
    }

    let remainder = chars.as_str();
    if remainder.is_empty() {
        let text = format!("filter rule '{trimmed}' is missing a pattern after '{label}'");
        let message = rsync_error!(1, text).with_role(Role::Client);
        return Some(Err(message));
    }

    if !remainder
        .chars()
        .next()
        .is_some_and(|ch| ch.is_ascii_whitespace())
    {
        return None;
    }

    let pattern = remainder.trim_start();
    if pattern.is_empty() {
        let text = format!("filter rule '{trimmed}' is missing a pattern after '{label}'");
        let message = rsync_error!(1, text).with_role(Role::Client);
        return Some(Err(message));
    }

    Some(Ok(FilterDirective::Rule(builder(pattern.to_string()))))
}

fn parse_merge_modifiers(
    modifiers: &str,
    directive: &str,
    allow_extended: bool,
) -> Result<(DirMergeOptions, bool), Message> {
    let mut options = if allow_extended {
        DirMergeOptions::default()
    } else {
        DirMergeOptions::default().allow_list_clearing(true)
    };
    let mut enforced: Option<DirMergeEnforcedKind> = None;
    let mut saw_include = false;
    let mut saw_exclude = false;
    let mut assume_cvsignore = false;

    for modifier in modifiers.chars() {
        let lower = modifier.to_ascii_lowercase();
        match lower {
            '-' => {
                if saw_include {
                    let message = rsync_error!(
                        1,
                        format!("filter rule '{directive}' cannot combine '+' and '-' modifiers")
                    )
                    .with_role(Role::Client);
                    return Err(message);
                }
                saw_exclude = true;
                enforced = Some(DirMergeEnforcedKind::Exclude);
            }
            '+' => {
                if saw_exclude {
                    let message = rsync_error!(
                        1,
                        format!("filter rule '{directive}' cannot combine '+' and '-' modifiers")
                    )
                    .with_role(Role::Client);
                    return Err(message);
                }
                saw_include = true;
                enforced = Some(DirMergeEnforcedKind::Include);
            }
            'c' => {
                if saw_include {
                    let message = rsync_error!(
                        1,
                        format!(
                            "filter merge directive '{directive}' cannot combine 'C' with '+' or '-'"
                        )
                    )
                    .with_role(Role::Client);
                    return Err(message);
                }
                saw_exclude = true;
                enforced = Some(DirMergeEnforcedKind::Exclude);
                options = options
                    .use_whitespace()
                    .allow_comments(false)
                    .allow_list_clearing(true)
                    .inherit(false);
                assume_cvsignore = true;
            }
            'e' => {
                if allow_extended {
                    options = options.exclude_filter_file(true);
                } else {
                    let message = rsync_error!(
                        1,
                        format!(
                            "filter merge directive '{directive}' uses unsupported modifier '{}'",
                            modifier
                        )
                    )
                    .with_role(Role::Client);
                    return Err(message);
                }
            }
            'n' => {
                if allow_extended {
                    options = options.inherit(false);
                } else {
                    let message = rsync_error!(
                        1,
                        format!(
                            "filter merge directive '{directive}' uses unsupported modifier '{}'",
                            modifier
                        )
                    )
                    .with_role(Role::Client);
                    return Err(message);
                }
            }
            'w' => {
                if allow_extended {
                    options = options.use_whitespace().allow_comments(false);
                } else {
                    let message = rsync_error!(
                        1,
                        format!(
                            "filter merge directive '{directive}' uses unsupported modifier '{}'",
                            modifier
                        )
                    )
                    .with_role(Role::Client);
                    return Err(message);
                }
            }
            's' => {
                if allow_extended {
                    options = options.sender_modifier();
                } else {
                    let message = rsync_error!(
                        1,
                        format!(
                            "filter merge directive '{directive}' uses unsupported modifier '{}'",
                            modifier
                        )
                    )
                    .with_role(Role::Client);
                    return Err(message);
                }
            }
            'r' => {
                if allow_extended {
                    options = options.receiver_modifier();
                } else {
                    let message = rsync_error!(
                        1,
                        format!(
                            "filter merge directive '{directive}' uses unsupported modifier '{}'",
                            modifier
                        )
                    )
                    .with_role(Role::Client);
                    return Err(message);
                }
            }
            '/' => {
                if allow_extended {
                    options = options.anchor_root(true);
                } else {
                    let message = rsync_error!(
                        1,
                        format!(
                            "filter merge directive '{directive}' uses unsupported modifier '{}'",
                            modifier
                        )
                    )
                    .with_role(Role::Client);
                    return Err(message);
                }
            }
            _ => {
                let message = rsync_error!(
                    1,
                    format!(
                        "filter merge directive '{directive}' uses unsupported modifier '{}'",
                        modifier
                    )
                )
                .with_role(Role::Client);
                return Err(message);
            }
        }
    }

    options = options.with_enforced_kind(enforced);
    Ok((options, assume_cvsignore))
}

fn parse_filter_directive(argument: &OsStr) -> Result<FilterDirective, Message> {
    let text = argument.to_string_lossy();
    let trimmed_leading = text.trim_start();

    if let Some(rest) = trimmed_leading.strip_prefix("merge") {
        let mut remainder = rest.trim_start();
        let mut modifiers = "";
        if let Some(next) = remainder.strip_prefix(',') {
            let mut split = next.splitn(2, char::is_whitespace);
            modifiers = split.next().unwrap_or("");
            remainder = split.next().unwrap_or("").trim_start();
        }
        let (options, assume_cvsignore) = parse_merge_modifiers(modifiers, trimmed_leading, false)?;

        let mut path_text = remainder.trim();
        if path_text.is_empty() {
            if assume_cvsignore {
                path_text = ".cvsignore";
            } else {
                let message = rsync_error!(
                    1,
                    format!("filter merge directive '{trimmed_leading}' is missing a file path")
                )
                .with_role(Role::Client);
                return Err(message);
            }
        }

        let enforced_kind = match options.enforced_kind() {
            Some(DirMergeEnforcedKind::Include) => Some(FilterRuleKind::Include),
            Some(DirMergeEnforcedKind::Exclude) => Some(FilterRuleKind::Exclude),
            None => None,
        };

        let directive =
            MergeDirective::new(OsString::from(path_text), enforced_kind).with_options(options);
        return Ok(FilterDirective::Merge(directive));
    }

    let trimmed = trimmed_leading.trim_end();

    if trimmed.is_empty() {
        let message = rsync_error!(
            1,
            "filter rule is empty: supply '+', '-', '!', or 'merge FILE'"
        )
        .with_role(Role::Client);
        return Err(message);
    }

    if let Some(remainder) = trimmed.strip_prefix('!') {
        if remainder.trim().is_empty() {
            return Ok(FilterDirective::Clear);
        }

        let message = rsync_error!(1, "'!' rule has trailing characters: {}", trimmed)
            .with_role(Role::Client);
        return Err(message);
    }

    const EXCLUDE_IF_PRESENT_PREFIX: &str = "exclude-if-present";

    if let Some(result) = parse_filter_shorthand(trimmed, 'P', "P", FilterRuleSpec::protect) {
        return result;
    }

    if let Some(result) = parse_filter_shorthand(trimmed, 'H', "H", FilterRuleSpec::hide) {
        return result;
    }

    if let Some(result) = parse_filter_shorthand(trimmed, 'S', "S", FilterRuleSpec::show) {
        return result;
    }

    if trimmed.len() >= EXCLUDE_IF_PRESENT_PREFIX.len()
        && trimmed[..EXCLUDE_IF_PRESENT_PREFIX.len()]
            .eq_ignore_ascii_case(EXCLUDE_IF_PRESENT_PREFIX)
    {
        let mut remainder = trimmed[EXCLUDE_IF_PRESENT_PREFIX.len()..].trim_start();
        if let Some(rest) = remainder.strip_prefix('=') {
            remainder = rest.trim_start();
        }

        let pattern_text = remainder.trim();
        if pattern_text.is_empty() {
            let message = rsync_error!(
                1,
                format!(
                    "filter rule '{trimmed}' is missing a marker file after 'exclude-if-present'"
                )
            )
            .with_role(Role::Client);
            return Err(message);
        }

        return Ok(FilterDirective::Rule(FilterRuleSpec::exclude_if_present(
            pattern_text.to_string(),
        )));
    }

    if let Some(remainder) = trimmed.strip_prefix('+') {
        let pattern = remainder.trim_start();
        if pattern.is_empty() {
            let message = rsync_error!(
                1,
                "filter rule '{}' is missing a pattern after '+'",
                trimmed
            )
            .with_role(Role::Client);
            return Err(message);
        }
        return Ok(FilterDirective::Rule(FilterRuleSpec::include(
            pattern.to_string(),
        )));
    }

    if let Some(remainder) = trimmed.strip_prefix('-') {
        let pattern = remainder.trim_start();
        if pattern.is_empty() {
            let message = rsync_error!(
                1,
                "filter rule '{}' is missing a pattern after '-'",
                trimmed
            )
            .with_role(Role::Client);
            return Err(message);
        }
        return Ok(FilterDirective::Rule(FilterRuleSpec::exclude(
            pattern.to_string(),
        )));
    }

    const DIR_MERGE_PREFIX: &str = "dir-merge";

    if trimmed.len() >= DIR_MERGE_PREFIX.len()
        && trimmed[..DIR_MERGE_PREFIX.len()].eq_ignore_ascii_case(DIR_MERGE_PREFIX)
    {
        let mut remainder = trimmed[DIR_MERGE_PREFIX.len()..].trim_start();
        let mut modifiers = "";
        if let Some(rest) = remainder.strip_prefix(',') {
            let mut split = rest.splitn(2, char::is_whitespace);
            modifiers = split.next().unwrap_or("");
            remainder = split.next().unwrap_or("").trim_start();
        }

<<<<<<< HEAD
        let (options, assume_cvsignore) = parse_merge_modifiers(modifiers, trimmed, true)?;
=======
        let (options, assume_cvsignore) =
            parse_merge_modifiers(modifiers, trimmed, true)?;
>>>>>>> 2d330f2e

        let mut path_text = remainder.trim();
        if path_text.is_empty() {
            if assume_cvsignore {
                path_text = ".cvsignore";
            } else {
                let text =
                    format!("filter rule '{trimmed}' is missing a file name after 'dir-merge'");
                return Err(rsync_error!(1, text).with_role(Role::Client));
            }
        }

        return Ok(FilterDirective::Rule(FilterRuleSpec::dir_merge(
            path_text.to_string(),
            options,
        )));
    }

    let mut parts = trimmed.splitn(2, |ch: char| ch.is_ascii_whitespace());
    let keyword = parts.next().expect("split always yields at least one part");
    let remainder = parts.next().unwrap_or("");
    let pattern = remainder.trim_start();

    let handle_keyword = |action_label: &str, builder: fn(String) -> FilterRuleSpec| {
        if pattern.is_empty() {
            let text =
                format!("filter rule '{trimmed}' is missing a pattern after '{action_label}'");
            let message = rsync_error!(1, text).with_role(Role::Client);
            return Err(message);
        }

        Ok(FilterDirective::Rule(builder(pattern.to_string())))
    };

    if keyword.eq_ignore_ascii_case("include") {
        return handle_keyword("include", FilterRuleSpec::include);
    }

    if keyword.eq_ignore_ascii_case("exclude") {
        return handle_keyword("exclude", FilterRuleSpec::exclude);
    }

    if keyword.eq_ignore_ascii_case("show") {
        return handle_keyword("show", FilterRuleSpec::show);
    }

    if keyword.eq_ignore_ascii_case("hide") {
        return handle_keyword("hide", FilterRuleSpec::hide);
    }

    if keyword.eq_ignore_ascii_case("protect") {
        return handle_keyword("protect", FilterRuleSpec::protect);
    }

    let message = rsync_error!(
        1,
        "unsupported filter rule '{}': this build currently supports only '+' (include), '-' (exclude), '!' (clear), 'include PATTERN', 'exclude PATTERN', 'show PATTERN', 'hide PATTERN', 'protect PATTERN', 'merge FILE', and 'dir-merge[,MODS] FILE' directives",
        trimmed
    )
    .with_role(Role::Client);
    Err(message)
}

fn append_filter_rules_from_files(
    destination: &mut Vec<FilterRuleSpec>,
    files: &[OsString],
    kind: FilterRuleKind,
) -> Result<(), Message> {
    if matches!(kind, FilterRuleKind::DirMerge) {
        let message = rsync_error!(
            1,
            "dir-merge directives cannot be loaded via --include-from/--exclude-from in this build"
        )
        .with_role(Role::Client);
        return Err(message);
    }

    for path in files {
        let patterns = load_filter_file_patterns(Path::new(path.as_os_str()))?;
        destination.extend(patterns.into_iter().map(|pattern| match kind {
            FilterRuleKind::Include => FilterRuleSpec::include(pattern),
            FilterRuleKind::Exclude => FilterRuleSpec::exclude(pattern),
            FilterRuleKind::ExcludeIfPresent => FilterRuleSpec::exclude_if_present(pattern),
            FilterRuleKind::Protect => FilterRuleSpec::protect(pattern),
            FilterRuleKind::DirMerge => unreachable!("dir-merge handled above"),
        }));
    }
    Ok(())
}

fn load_filter_file_patterns(path: &Path) -> Result<Vec<String>, Message> {
    if path == Path::new("-") {
        return read_filter_patterns_from_standard_input();
    }

    let path_display = path.display().to_string();
    let file = File::open(path).map_err(|error| {
        let text = format!("failed to read filter file '{}': {}", path_display, error);
        rsync_error!(1, text).with_role(Role::Client)
    })?;

    let mut reader = BufReader::new(file);
    read_filter_patterns(&mut reader).map_err(|error| {
        let text = format!("failed to read filter file '{}': {}", path_display, error);
        rsync_error!(1, text).with_role(Role::Client)
    })
}

fn apply_merge_directive(
    directive: MergeDirective,
    base_dir: &Path,
    destination: &mut Vec<FilterRuleSpec>,
    visited: &mut Vec<PathBuf>,
) -> Result<(), Message> {
    let options = directive.options().clone();
    let is_stdin = directive.source() == OsStr::new("-");
    let (resolved_path, display, canonical_path) = if is_stdin {
        (PathBuf::from("-"), String::from("-"), None)
    } else {
        let raw_path = PathBuf::from(directive.source());
        let resolved = if raw_path.is_absolute() {
            raw_path
        } else {
            base_dir.join(raw_path)
        };
        let display = resolved.display().to_string();
        let canonical = fs::canonicalize(&resolved).ok();
        (resolved, display, canonical)
    };

    let guard_key = if is_stdin {
        PathBuf::from("-")
    } else if let Some(canonical) = &canonical_path {
        canonical.clone()
    } else {
        resolved_path.clone()
    };

    if visited.contains(&guard_key) {
        let text = format!("recursive filter merge detected for '{display}'");
        return Err(rsync_error!(1, text).with_role(Role::Client));
    }

    visited.push(guard_key);
    let next_base_storage = if is_stdin {
        None
    } else {
        let resolved_for_base = canonical_path.as_ref().unwrap_or(&resolved_path);
        Some(
            resolved_for_base
                .parent()
                .map(|parent| parent.to_path_buf())
                .unwrap_or_else(|| base_dir.to_path_buf()),
        )
    };
    let next_base = next_base_storage.as_deref().unwrap_or(base_dir);
    let options = directive.options().clone();
    let result = (|| -> Result<(), Message> {
        let contents = if is_stdin {
            read_merge_from_standard_input()?
        } else {
            read_merge_file(&resolved_path)?
        };

        parse_merge_contents(
            &contents,
            &options,
            next_base,
            &display,
            destination,
            visited,
        )
    })();
    visited.pop();
    if result.is_ok() && options.excludes_self() && !is_stdin {
        let mut rule = FilterRuleSpec::exclude(original_source_text);
        rule.apply_dir_merge_overrides(&options);
        destination.push(rule);
    }
    result
}

fn read_merge_file(path: &Path) -> Result<String, Message> {
    fs::read_to_string(path).map_err(|error| {
        let text = format!("failed to read filter file '{}': {}", path.display(), error);
        rsync_error!(1, text).with_role(Role::Client)
    })
}

fn read_merge_from_standard_input() -> Result<String, Message> {
    #[cfg(test)]
    if let Some(data) = take_filter_stdin_input() {
        return String::from_utf8(data).map_err(|error| {
            let text = format!(
                "failed to read filter patterns from standard input: {}",
                error
            );
            rsync_error!(1, text).with_role(Role::Client)
        });
    }

    let mut buffer = String::new();
    io::stdin().read_to_string(&mut buffer).map_err(|error| {
        let text = format!(
            "failed to read filter patterns from standard input: {}",
            error
        );
        rsync_error!(1, text).with_role(Role::Client)
    })?;
    Ok(buffer)
}

fn parse_merge_contents(
    contents: &str,
    options: &DirMergeOptions,
    base_dir: &Path,
    display: &str,
    destination: &mut Vec<FilterRuleSpec>,
    visited: &mut Vec<PathBuf>,
) -> Result<(), Message> {
    if options.uses_whitespace() {
        let mut tokens = contents.split_whitespace();
        while let Some(token) = tokens.next() {
            if token.is_empty() {
                continue;
            }

            if token == "!" {
                if options.list_clear_allowed() {
                    destination.clear();
                    continue;
                }
                let message = rsync_error!(
                    1,
                    format!("list-clearing '!' is not permitted in merge file '{display}'")
                )
                .with_role(Role::Client);
                return Err(message);
            }

            if let Some(kind) = options.enforced_kind() {
                let mut rule = match kind {
                    DirMergeEnforcedKind::Include => FilterRuleSpec::include(token.to_string()),
                    DirMergeEnforcedKind::Exclude => FilterRuleSpec::exclude(token.to_string()),
                };
                rule.apply_dir_merge_overrides(options);
                destination.push(rule);
                continue;
            }

            let lower = token.to_ascii_lowercase();
            let directive = if merge_directive_requires_argument(&lower) {
                let Some(arg) = tokens.next() else {
                    let message = rsync_error!(
                        1,
                        format!(
                            "filter merge directive '{}' in '{}' is missing a pattern",
                            token, display
                        )
                    )
                    .with_role(Role::Client);
                    return Err(message);
                };
                format!("{token} {arg}")
            } else {
                token.to_string()
            };

            process_merge_directive(&directive, options, base_dir, display, destination, visited)?;
        }
        return Ok(());
    }

    for line in contents.lines() {
        let trimmed = line.trim();
        if trimmed.is_empty() {
            continue;
        }
        if options.allows_comments() && trimmed.starts_with('#') {
            continue;
        }
        if trimmed.starts_with(';') && options.allows_comments() {
            continue;
        }

        if trimmed == "!" {
            if options.list_clear_allowed() {
                destination.clear();
                continue;
            }
            let message = rsync_error!(
                1,
                format!("list-clearing '!' is not permitted in merge file '{display}'")
            )
            .with_role(Role::Client);
            return Err(message);
        }

        if let Some(kind) = options.enforced_kind() {
            let mut rule = match kind {
                DirMergeEnforcedKind::Include => FilterRuleSpec::include(trimmed.to_string()),
                DirMergeEnforcedKind::Exclude => FilterRuleSpec::exclude(trimmed.to_string()),
            };
            rule.apply_dir_merge_overrides(options);
            destination.push(rule);
            continue;
        }

        process_merge_directive(trimmed, options, base_dir, display, destination, visited)?;
    }

    Ok(())
}

fn process_merge_directive(
    directive: &str,
    options: &DirMergeOptions,
    base_dir: &Path,
    display: &str,
    destination: &mut Vec<FilterRuleSpec>,
    visited: &mut Vec<PathBuf>,
) -> Result<(), Message> {
    match parse_filter_directive(OsStr::new(directive)) {
        Ok(FilterDirective::Rule(mut rule)) => {
            rule.apply_dir_merge_overrides(options);
            destination.push(rule);
        }
        Ok(FilterDirective::Merge(nested)) => {
            apply_merge_directive(nested, base_dir, destination, visited).map_err(|error| {
                let detail = error.to_string();
                rsync_error!(
                    1,
                    format!("failed to process merge file '{display}': {detail}")
                )
                .with_role(Role::Client)
            })?;
        }
        Ok(FilterDirective::Clear) => destination.clear(),
        Err(error) => {
            let detail = error.to_string();
            let message = rsync_error!(
                1,
                format!(
                    "failed to parse filter rule '{}' from merge file '{}': {}",
                    directive, display, detail
                )
            )
            .with_role(Role::Client);
            return Err(message);
        }
    }

    Ok(())
}

fn merge_directive_requires_argument(keyword: &str) -> bool {
    matches!(
        keyword,
        "merge" | "include" | "exclude" | "show" | "hide" | "protect"
    ) || keyword.starts_with("dir-merge")
}

fn read_filter_patterns_from_standard_input() -> Result<Vec<String>, Message> {
    #[cfg(test)]
    if let Some(data) = take_filter_stdin_input() {
        let mut cursor = io::Cursor::new(data);
        return read_filter_patterns(&mut cursor).map_err(|error| {
            let text = format!(
                "failed to read filter patterns from standard input: {}",
                error
            );
            rsync_error!(1, text).with_role(Role::Client)
        });
    }

    let stdin = io::stdin();
    let mut reader = stdin.lock();
    read_filter_patterns(&mut reader).map_err(|error| {
        let text = format!(
            "failed to read filter patterns from standard input: {}",
            error
        );
        rsync_error!(1, text).with_role(Role::Client)
    })
}

fn read_filter_patterns<R: BufRead>(reader: &mut R) -> io::Result<Vec<String>> {
    let mut buffer = Vec::new();
    let mut patterns = Vec::new();

    loop {
        buffer.clear();
        let bytes_read = reader.read_until(b'\n', &mut buffer)?;

        if bytes_read == 0 {
            break;
        }

        if buffer.last() == Some(&b'\n') {
            buffer.pop();
        }
        if buffer.last() == Some(&b'\r') {
            buffer.pop();
        }

        let line = String::from_utf8_lossy(&buffer);
        let trimmed = line.trim();
        if trimmed.is_empty() || trimmed.starts_with('#') || trimmed.starts_with(';') {
            continue;
        }

        patterns.push(line.into_owned());
    }

    Ok(patterns)
}

#[cfg(test)]
thread_local! {
    static FILTER_STDIN_INPUT: std::cell::RefCell<Option<Vec<u8>>> = const {
        std::cell::RefCell::new(None)
    };
}

#[cfg(test)]
fn take_filter_stdin_input() -> Option<Vec<u8>> {
    FILTER_STDIN_INPUT.with(|slot| slot.borrow_mut().take())
}

#[cfg(test)]
fn set_filter_stdin_input(data: Vec<u8>) {
    FILTER_STDIN_INPUT.with(|slot| *slot.borrow_mut() = Some(data));
}

#[cfg(test)]
thread_local! {
    static PASSWORD_STDIN_INPUT: std::cell::RefCell<Option<Vec<u8>>> = const {
        std::cell::RefCell::new(None)
    };
}

#[cfg(test)]
fn take_password_stdin_input() -> Option<Vec<u8>> {
    PASSWORD_STDIN_INPUT.with(|slot| slot.borrow_mut().take())
}

#[cfg(test)]
fn set_password_stdin_input(data: Vec<u8>) {
    PASSWORD_STDIN_INPUT.with(|slot| *slot.borrow_mut() = Some(data));
}

fn load_optional_password(path: Option<&Path>) -> Result<Option<Vec<u8>>, Message> {
    match path {
        Some(path) => load_password_file(path).map(Some),
        None => Ok(None),
    }
}

fn load_password_file(path: &Path) -> Result<Vec<u8>, Message> {
    if path == Path::new("-") {
        return read_password_from_stdin().map_err(|error| {
            rsync_error!(
                1,
                format!("failed to read password from standard input: {}", error)
            )
            .with_role(Role::Client)
        });
    }

    let display = path.display();
    let metadata = fs::metadata(path).map_err(|error| {
        rsync_error!(
            1,
            format!("failed to access password file '{}': {}", display, error)
        )
        .with_role(Role::Client)
    })?;

    if !metadata.is_file() {
        return Err(rsync_error!(
            1,
            format!("password file '{}' must be a regular file", display)
        )
        .with_role(Role::Client));
    }

    #[cfg(unix)]
    {
        let mode = metadata.permissions().mode();
        if mode & 0o077 != 0 {
            return Err(
                rsync_error!(
                    1,
                    format!(
                        "password file '{}' must not be accessible to group or others (expected permissions 0600)",
                        display
                    )
                )
                .with_role(Role::Client),
            );
        }
    }

    let mut bytes = fs::read(path).map_err(|error| {
        rsync_error!(
            1,
            format!("failed to read password file '{}': {}", display, error)
        )
        .with_role(Role::Client)
    })?;

    trim_trailing_newlines(&mut bytes);

    Ok(bytes)
}

/// Loads operands referenced by `--files-from` arguments.
///
/// When `zero_terminated` is `false`, the reader treats lines beginning with `#`
/// or `;` as comments, matching upstream rsync. Supplying `--from0` disables the
/// comment semantics so entries can legitimately start with those bytes.
fn load_file_list_operands(
    files: &[OsString],
    zero_terminated: bool,
) -> Result<Vec<OsString>, Message> {
    if files.is_empty() {
        return Ok(Vec::new());
    }

    let mut entries = Vec::new();
    let mut stdin_handle: Option<io::Stdin> = None;

    for path in files {
        if path.as_os_str() == OsStr::new("-") {
            let stdin = stdin_handle.get_or_insert_with(io::stdin);
            let mut reader = stdin.lock();
            read_file_list_from_reader(&mut reader, zero_terminated, &mut entries).map_err(
                |error| {
                    rsync_error!(
                        1,
                        format!("failed to read file list from standard input: {error}")
                    )
                    .with_role(Role::Client)
                },
            )?;
            continue;
        }

        let path_buf = PathBuf::from(path);
        let display = path_buf.display().to_string();
        let file = File::open(&path_buf).map_err(|error| {
            rsync_error!(
                1,
                format!("failed to read file list '{}': {}", display, error)
            )
            .with_role(Role::Client)
        })?;
        let mut reader = BufReader::new(file);
        read_file_list_from_reader(&mut reader, zero_terminated, &mut entries).map_err(
            |error| {
                rsync_error!(
                    1,
                    format!("failed to read file list '{}': {}", display, error)
                )
                .with_role(Role::Client)
            },
        )?;
    }

    Ok(entries)
}

fn read_file_list_from_reader<R: BufRead>(
    reader: &mut R,
    zero_terminated: bool,
    entries: &mut Vec<OsString>,
) -> io::Result<()> {
    if zero_terminated {
        let mut buffer = Vec::new();
        loop {
            buffer.clear();
            let read = reader.read_until(b'\0', &mut buffer)?;
            if read == 0 {
                break;
            }

            if buffer.last() == Some(&b'\0') {
                buffer.pop();
            }

            push_file_list_entry(&buffer, entries);
        }
        return Ok(());
    }

    let mut buffer = Vec::new();
    loop {
        buffer.clear();
        let bytes_read = reader.read_until(b'\n', &mut buffer)?;
        if bytes_read == 0 {
            break;
        }

        if buffer.last() == Some(&b'\n') {
            buffer.pop();
        }
        if buffer.last() == Some(&b'\r') {
            buffer.pop();
        }

        if buffer
            .first()
            .is_some_and(|byte| matches!(byte, b'#' | b';'))
        {
            continue;
        }

        push_file_list_entry(&buffer, entries);
    }

    Ok(())
}

fn transfer_requires_remote(remainder: &[OsString], file_list_operands: &[OsString]) -> bool {
    remainder
        .iter()
        .chain(file_list_operands.iter())
        .any(|operand| operand_is_remote(operand.as_os_str()))
}

fn operand_is_remote(path: &OsStr) -> bool {
    let text = path.to_string_lossy();

    if text.starts_with("rsync://") {
        return true;
    }

    if text.contains("::") {
        return true;
    }

    if let Some(colon_index) = text.find(':') {
        let after = &text[colon_index + 1..];
        if after.starts_with(':') {
            return true;
        }

        let before = &text[..colon_index];
        if before.contains('/') || before.contains('\\') {
            return false;
        }

        if colon_index == 1 && before.chars().all(|ch| ch.is_ascii_alphabetic()) {
            return false;
        }

        return true;
    }

    false
}

fn push_file_list_entry(bytes: &[u8], entries: &mut Vec<OsString>) {
    if bytes.is_empty() {
        return;
    }

    let mut end = bytes.len();
    while end > 0 && bytes[end - 1] == b'\r' {
        end -= 1;
    }

    if end > 0 {
        let trimmed = &bytes[..end];

        #[cfg(unix)]
        {
            if !trimmed.is_empty() {
                entries.push(OsString::from_vec(trimmed.to_vec()));
            }
        }

        #[cfg(not(unix))]
        {
            let text = String::from_utf8_lossy(trimmed).into_owned();
            if !text.is_empty() {
                entries.push(OsString::from(text));
            }
        }
    }
}

fn read_password_from_stdin() -> io::Result<Vec<u8>> {
    #[cfg(test)]
    if let Some(bytes) = take_password_stdin_input() {
        let mut cursor = std::io::Cursor::new(bytes);
        return read_password_from_reader(&mut cursor);
    }

    let mut stdin = io::stdin().lock();
    read_password_from_reader(&mut stdin)
}

fn read_password_from_reader<R: Read>(reader: &mut R) -> io::Result<Vec<u8>> {
    let mut bytes = Vec::new();
    reader.read_to_end(&mut bytes)?;
    trim_trailing_newlines(&mut bytes);
    Ok(bytes)
}

fn trim_trailing_newlines(bytes: &mut Vec<u8>) {
    while matches!(bytes.last(), Some(b'\n' | b'\r')) {
        bytes.pop();
    }
}

#[derive(Clone, Copy, Debug, Eq, PartialEq)]
enum CompressLevelArg {
    Disable,
    Level(NonZeroU8),
}

fn parse_compress_level(argument: &OsStr) -> Result<CompressLevelArg, Message> {
    let text = argument.to_string_lossy();
    let trimmed = text.trim();

    if trimmed.is_empty() {
        return Err(rsync_error!(1, "--compress-level={} is invalid", text).with_role(Role::Client));
    }

    match trimmed.parse::<i32>() {
        Ok(0) => Ok(CompressLevelArg::Disable),
        Ok(value @ 1..=9) => Ok(CompressLevelArg::Level(
            NonZeroU8::new(value as u8).expect("range guarantees non-zero"),
        )),
        Ok(_) => Err(
            rsync_error!(1, "--compress-level={} must be between 0 and 9", trimmed)
                .with_role(Role::Client),
        ),
        Err(_) => {
            Err(rsync_error!(1, "--compress-level={} is invalid", text).with_role(Role::Client))
        }
    }
}

fn parse_bandwidth_limit(argument: &OsStr) -> Result<Option<BandwidthLimit>, Message> {
    let text = argument.to_string_lossy();
    match BandwidthLimit::parse(&text) {
        Ok(Some(limit)) => Ok(Some(limit)),
        Ok(None) => Ok(None),
        Err(BandwidthParseError::Invalid) => {
            Err(rsync_error!(1, "--bwlimit={} is invalid", text).with_role(Role::Client))
        }
        Err(BandwidthParseError::TooSmall) => Err(rsync_error!(
            1,
            "--bwlimit={} is too small (min: 512 or 0 for unlimited)",
            text
        )
        .with_role(Role::Client)),
        Err(BandwidthParseError::TooLarge) => {
            Err(rsync_error!(1, "--bwlimit={} is too large", text).with_role(Role::Client))
        }
    }
}

fn parse_compress_level_argument(value: &OsStr) -> Result<CompressionSetting, Message> {
    let text = value.to_string_lossy();
    let trimmed = text.trim();
    if trimmed.is_empty() {
        return Err(
            rsync_error!(1, "compression level value must not be empty").with_role(Role::Client)
        );
    }

    if !trimmed.chars().all(|ch| ch.is_ascii_digit()) {
        return Err(
            rsync_error!(
                1,
                format!(
                    "invalid compression level '{trimmed}': compression level must be an integer between 0 and 9"
                )
            )
            .with_role(Role::Client),
        );
    }

    let level: u32 = trimmed.parse().map_err(|_| {
        rsync_error!(
            1,
            format!(
                "invalid compression level '{trimmed}': compression level must be an integer between 0 and 9"
            )
        )
        .with_role(Role::Client)
    })?;

    CompressionSetting::try_from_numeric(level).map_err(|error| {
        rsync_error!(
            1,
            format!(
                "invalid compression level '{trimmed}': compression level {} is outside the supported range 0-9",
                error.level()
            )
        )
        .with_role(Role::Client)
    })
}

fn render_module_list<W: Write, E: Write>(
    stdout: &mut W,
    stderr: &mut E,
    list: &rsync_core::client::ModuleList,
    suppress_motd: bool,
) -> io::Result<()> {
    for warning in list.warnings() {
        writeln!(stderr, "@WARNING: {}", warning)?;
    }

    if !suppress_motd {
        for line in list.motd_lines() {
            writeln!(stdout, "{}", line)?;
        }
    }

    for entry in list.entries() {
        if let Some(comment) = entry.comment() {
            writeln!(stdout, "{}\t{}", entry.name(), comment)?;
        } else {
            writeln!(stdout, "{}", entry.name())?;
        }
    }
    Ok(())
}

#[cfg(test)]
mod tests {
    use super::*;
    use rsync_core::client::FilterRuleKind;
    use rsync_daemon as daemon_cli;
    use rsync_filters::{FilterRule as EngineFilterRule, FilterSet};
    use std::ffi::{OsStr, OsString};
    use std::io::{BufRead, BufReader, Seek, SeekFrom, Write};
    use std::net::{TcpListener, TcpStream};
    use std::path::Path;
    use std::sync::Mutex;
    use std::thread;
    use std::time::Duration;

    #[cfg(unix)]
    use std::os::unix::{ffi::OsStrExt, fs::PermissionsExt};

    #[cfg(feature = "xattr")]
    use xattr;

    const LEGACY_DAEMON_GREETING: &str = "@RSYNCD: 32.0 sha512 sha256 sha1 md5 md4\n";
    static ENV_LOCK: Mutex<()> = Mutex::new(());

    fn run_with_args<I, S>(args: I) -> (i32, Vec<u8>, Vec<u8>)
    where
        I: IntoIterator<Item = S>,
        S: Into<OsString>,
    {
        let mut stdout = Vec::new();
        let mut stderr = Vec::new();
        let code = run(args, &mut stdout, &mut stderr);
        (code, stdout, stderr)
    }

    struct EnvGuard {
        key: &'static str,
        previous: Option<OsString>,
    }

    #[allow(unsafe_code)]
    impl EnvGuard {
        fn set(key: &'static str, value: &OsStr) -> Self {
            let previous = std::env::var_os(key);
            unsafe {
                std::env::set_var(key, value);
            }
            Self { key, previous }
        }
    }

    #[allow(unsafe_code)]
    impl Drop for EnvGuard {
        fn drop(&mut self) {
            if let Some(value) = self.previous.take() {
                unsafe {
                    std::env::set_var(self.key, value);
                }
            } else {
                unsafe {
                    std::env::remove_var(self.key);
                }
            }
        }
    }

    fn clear_rsync_rsh() -> EnvGuard {
        EnvGuard::set("RSYNC_RSH", OsStr::new(""))
    }

    #[cfg(unix)]
    fn write_executable_script(path: &Path, contents: &str) {
        std::fs::write(path, contents).expect("write script");
        let mut permissions = std::fs::metadata(path)
            .expect("script metadata")
            .permissions();
        permissions.set_mode(0o755);
        std::fs::set_permissions(path, permissions).expect("set script permissions");
    }

    #[test]
    fn version_flag_renders_report() {
        let (code, stdout, stderr) =
            run_with_args([OsStr::new("oc-rsync"), OsStr::new("--version")]);

        assert_eq!(code, 0);
        assert!(stderr.is_empty());

        let expected = VersionInfoReport::default().human_readable();
        assert_eq!(stdout, expected.into_bytes());
    }

    #[test]
    fn short_version_flag_renders_report() {
        let (code, stdout, stderr) = run_with_args([OsStr::new("oc-rsync"), OsStr::new("-V")]);

        assert_eq!(code, 0);
        assert!(stderr.is_empty());

        let expected = VersionInfoReport::default().human_readable();
        assert_eq!(stdout, expected.into_bytes());
    }

    #[test]
    fn version_flag_ignores_additional_operands() {
        let (code, stdout, stderr) = run_with_args([
            OsStr::new("oc-rsync"),
            OsStr::new("--version"),
            OsStr::new("source"),
        ]);

        assert_eq!(code, 0);
        assert!(stderr.is_empty());

        let expected = VersionInfoReport::default().human_readable();
        assert_eq!(stdout, expected.into_bytes());
    }

    #[test]
    fn short_version_flag_ignores_additional_operands() {
        let (code, stdout, stderr) = run_with_args([
            OsStr::new("oc-rsync"),
            OsStr::new("-V"),
            OsStr::new("source"),
            OsStr::new("dest"),
        ]);

        assert_eq!(code, 0);
        assert!(stderr.is_empty());

        let expected = VersionInfoReport::default().human_readable();
        assert_eq!(stdout, expected.into_bytes());
    }

    #[test]
    fn daemon_flag_delegates_to_daemon_help() {
        let mut expected_stdout = Vec::new();
        let mut expected_stderr = Vec::new();
        let expected_code = daemon_cli::run(
            [OsStr::new("oc-rsyncd"), OsStr::new("--help")],
            &mut expected_stdout,
            &mut expected_stderr,
        );

        assert_eq!(expected_code, 0);
        assert!(expected_stderr.is_empty());

        let (code, stdout, stderr) = run_with_args([
            OsStr::new("oc-rsync"),
            OsStr::new("--daemon"),
            OsStr::new("--help"),
        ]);

        assert_eq!(code, expected_code);
        assert_eq!(stdout, expected_stdout);
        assert_eq!(stderr, expected_stderr);
    }

    #[test]
    fn daemon_flag_delegates_to_daemon_version() {
        let mut expected_stdout = Vec::new();
        let mut expected_stderr = Vec::new();
        let expected_code = daemon_cli::run(
            [OsStr::new("oc-rsyncd"), OsStr::new("--version")],
            &mut expected_stdout,
            &mut expected_stderr,
        );

        assert_eq!(expected_code, 0);
        assert!(expected_stderr.is_empty());

        let (code, stdout, stderr) = run_with_args([
            OsStr::new("oc-rsync"),
            OsStr::new("--daemon"),
            OsStr::new("--version"),
        ]);

        assert_eq!(code, expected_code);
        assert_eq!(stdout, expected_stdout);
        assert_eq!(stderr, expected_stderr);
    }

    #[test]
    fn daemon_mode_arguments_ignore_operands_after_double_dash() {
        let args = vec![
            OsString::from("oc-rsync"),
            OsString::from("--"),
            OsString::from("--daemon"),
            OsString::from("dest"),
        ];

        assert!(daemon_mode_arguments(&args).is_none());
    }

    #[test]
    fn help_flag_renders_static_help_snapshot() {
        let (code, stdout, stderr) = run_with_args([OsStr::new("oc-rsync"), OsStr::new("--help")]);

        assert_eq!(code, 0);
        assert!(stderr.is_empty());

        let expected = render_help();
        assert_eq!(stdout, expected.into_bytes());
    }

    #[test]
    fn short_help_flag_renders_static_help_snapshot() {
        let (code, stdout, stderr) = run_with_args([OsStr::new("oc-rsync"), OsStr::new("-h")]);

        assert_eq!(code, 0);
        assert!(stderr.is_empty());

        let expected = render_help();
        assert_eq!(stdout, expected.into_bytes());
    }

    #[test]
    fn transfer_request_reports_missing_operands() {
        let (code, stdout, stderr) = run_with_args([OsString::from("oc-rsync")]);

        assert_eq!(code, 1);
        assert!(stdout.is_empty());

        let rendered = String::from_utf8(stderr).expect("diagnostic is valid UTF-8");
        assert!(rendered.contains("missing source operands"));
        assert!(rendered.contains("[client=3.4.1-rust]"));
    }

    #[test]
    fn transfer_request_copies_file() {
        use tempfile::tempdir;

        let tmp = tempdir().expect("tempdir");
        let source = tmp.path().join("source.txt");
        let destination = tmp.path().join("destination.txt");
        std::fs::write(&source, b"cli copy").expect("write source");

        let (code, stdout, stderr) = run_with_args([
            OsString::from("oc-rsync"),
            source.clone().into_os_string(),
            destination.clone().into_os_string(),
        ]);

        assert_eq!(code, 0);
        assert!(stdout.is_empty());
        assert!(stderr.is_empty());
        assert_eq!(
            std::fs::read(destination).expect("read destination"),
            b"cli copy"
        );
    }

    #[test]
    fn verbose_transfer_emits_event_lines() {
        use tempfile::tempdir;

        let tmp = tempdir().expect("tempdir");
        let source = tmp.path().join("file.txt");
        let destination = tmp.path().join("out.txt");
        std::fs::write(&source, b"verbose").expect("write source");

        let (code, stdout, stderr) = run_with_args([
            OsString::from("oc-rsync"),
            OsString::from("-v"),
            source.clone().into_os_string(),
            destination.clone().into_os_string(),
        ]);

        assert_eq!(code, 0);
        assert!(stderr.is_empty());

        let rendered = String::from_utf8(stdout).expect("verbose output is UTF-8");
        assert!(rendered.contains("file.txt"));
        assert!(!rendered.contains("Total transferred"));
        assert!(rendered.contains("sent 7 bytes  received 0 bytes"));
        assert!(rendered.contains("total size is 7  speedup is 1.00"));
        assert_eq!(
            std::fs::read(destination).expect("read destination"),
            b"verbose"
        );
    }

    #[cfg(unix)]
    #[test]
    fn verbose_transfer_reports_skipped_specials() {
        use rustix::fs::{CWD, FileType, Mode, makedev, mknodat};
        use tempfile::tempdir;

        let tmp = tempdir().expect("tempdir");
        let source_fifo = tmp.path().join("skip.pipe");
        mknodat(
            CWD,
            &source_fifo,
            FileType::Fifo,
            Mode::from_bits_truncate(0o600),
            makedev(0, 0),
        )
        .expect("mkfifo");

        let destination = tmp.path().join("dest.pipe");
        let (code, stdout, stderr) = run_with_args([
            OsString::from("oc-rsync"),
            OsString::from("-v"),
            source_fifo.clone().into_os_string(),
            destination.clone().into_os_string(),
        ]);

        assert_eq!(code, 0);
        assert!(stderr.is_empty());
        assert!(std::fs::symlink_metadata(&destination).is_err());

        let rendered = String::from_utf8(stdout).expect("verbose output is UTF-8");
        assert!(rendered.contains("skipping non-regular file \"skip.pipe\""));
    }

    #[test]
    fn progress_transfer_renders_progress_lines() {
        use tempfile::tempdir;

        let tmp = tempdir().expect("tempdir");
        let source = tmp.path().join("progress.txt");
        let destination = tmp.path().join("progress.out");
        std::fs::write(&source, b"progress").expect("write source");

        let (code, stdout, stderr) = run_with_args([
            OsString::from("oc-rsync"),
            OsString::from("--progress"),
            source.clone().into_os_string(),
            destination.clone().into_os_string(),
        ]);

        assert_eq!(code, 0);
        assert!(stderr.is_empty());

        let rendered = String::from_utf8(stdout).expect("progress output is UTF-8");
        assert!(rendered.contains("progress.txt"));
        assert!(rendered.contains("(xfr#1, to-chk=0/1)"));
        assert!(!rendered.contains("Total transferred"));
        assert_eq!(
            std::fs::read(destination).expect("read destination"),
            b"progress"
        );
    }

    #[test]
    fn progress_transfer_routes_messages_to_stderr_when_requested() {
        use tempfile::tempdir;

        let tmp = tempdir().expect("tempdir");
        let source = tmp.path().join("stderr-progress.txt");
        let destination = tmp.path().join("stderr-progress.out");
        std::fs::write(&source, b"stderr-progress").expect("write source");

        let (code, stdout, stderr) = run_with_args([
            OsString::from("oc-rsync"),
            OsString::from("--progress"),
            OsString::from("--msgs2stderr"),
            source.clone().into_os_string(),
            destination.clone().into_os_string(),
        ]);

        assert_eq!(code, 0);
        let rendered_out = String::from_utf8(stdout).expect("stdout utf8");
        assert!(rendered_out.trim().is_empty());

        let rendered_err = String::from_utf8(stderr).expect("stderr utf8");
        assert!(rendered_err.contains("stderr-progress.txt"));
        assert!(rendered_err.contains("(xfr#1, to-chk=0/1)"));

        assert_eq!(
            std::fs::read(destination).expect("read destination"),
            b"stderr-progress"
        );
    }

    #[test]
    fn progress_percent_placeholder_used_for_unknown_totals() {
        assert_eq!(format_progress_percent(42, None), "??%");
        assert_eq!(format_progress_percent(0, Some(0)), "100%");
        assert_eq!(format_progress_percent(50, Some(200)), "25%");
    }

    #[test]
    fn progress_reports_intermediate_updates() {
        use tempfile::tempdir;

        let tmp = tempdir().expect("tempdir");
        let source = tmp.path().join("large.bin");
        let destination = tmp.path().join("large.out");
        let payload = vec![0xA5u8; 256 * 1024];
        std::fs::write(&source, &payload).expect("write large source");

        let (code, stdout, stderr) = run_with_args([
            OsString::from("oc-rsync"),
            OsString::from("--progress"),
            source.clone().into_os_string(),
            destination.clone().into_os_string(),
        ]);

        assert_eq!(code, 0);
        assert!(stderr.is_empty());

        let rendered = String::from_utf8(stdout).expect("progress output is UTF-8");
        assert!(rendered.contains("large.bin"));
        assert!(rendered.contains("(xfr#1, to-chk=0/1)"));
        assert!(rendered.contains("\r"));
        assert!(rendered.contains(" 50%"));
        assert!(rendered.contains("100%"));
        assert_eq!(
            std::fs::read(destination).expect("read destination"),
            payload
        );
    }

    #[cfg(unix)]
    #[test]
    fn progress_reports_unknown_totals_with_placeholder() {
        use rustix::fs::{CWD, FileType, Mode, makedev, mknodat};
        use std::os::unix::fs::FileTypeExt;
        use tempfile::tempdir;

        let tmp = tempdir().expect("tempdir");
        let source = tmp.path().join("fifo.in");
        mknodat(
            CWD,
            &source,
            FileType::Fifo,
            Mode::from_bits_truncate(0o600),
            makedev(0, 0),
        )
        .expect("mkfifo");

        let destination = tmp.path().join("fifo.out");
        let (code, stdout, stderr) = run_with_args([
            OsString::from("oc-rsync"),
            OsString::from("--progress"),
            OsString::from("--specials"),
            source.clone().into_os_string(),
            destination.clone().into_os_string(),
        ]);

        assert_eq!(code, 0);
        assert!(stderr.is_empty());
        let rendered = String::from_utf8(stdout).expect("progress output is UTF-8");
        assert!(rendered.contains("fifo.in"));
        assert!(rendered.contains("??%"));
        assert!(rendered.contains("to-chk=0/1"));

        let metadata = std::fs::symlink_metadata(&destination).expect("stat destination");
        assert!(metadata.file_type().is_fifo());
    }

    #[cfg(unix)]
    #[test]
    fn info_progress2_enables_progress_output() {
        use rustix::fs::{CWD, FileType, Mode, makedev, mknodat};
        use std::os::unix::fs::FileTypeExt;
        use tempfile::tempdir;

        let tmp = tempdir().expect("tempdir");
        let source = tmp.path().join("info-fifo.in");
        mknodat(
            CWD,
            &source,
            FileType::Fifo,
            Mode::from_bits_truncate(0o600),
            makedev(0, 0),
        )
        .expect("mkfifo");

        let destination = tmp.path().join("info-fifo.out");
        let (code, stdout, stderr) = run_with_args([
            OsString::from("oc-rsync"),
            OsString::from("--info=progress2"),
            OsString::from("--specials"),
            source.clone().into_os_string(),
            destination.clone().into_os_string(),
        ]);

        assert_eq!(code, 0);
        assert!(stderr.is_empty());
        let rendered = String::from_utf8(stdout).expect("progress output is UTF-8");
        assert!(!rendered.contains("info-fifo.in"));
        assert!(rendered.contains("to-chk=0/1"));
        assert!(rendered.contains("0.00kB/s"));

        let metadata = std::fs::symlink_metadata(&destination).expect("stat destination");
        assert!(metadata.file_type().is_fifo());
    }

    #[test]
    fn progress_with_verbose_inserts_separator_before_totals() {
        use tempfile::tempdir;

        let tmp = tempdir().expect("tempdir");
        let source = tmp.path().join("progress.txt");
        let destination = tmp.path().join("progress.out");
        std::fs::write(&source, b"progress").expect("write source");

        let (code, stdout, stderr) = run_with_args([
            OsString::from("oc-rsync"),
            OsString::from("--progress"),
            OsString::from("-v"),
            source.clone().into_os_string(),
            destination.clone().into_os_string(),
        ]);

        assert_eq!(code, 0);
        assert!(stderr.is_empty());

        let rendered = String::from_utf8(stdout).expect("progress output is UTF-8");
        assert!(rendered.contains("(xfr#1, to-chk=0/1)"));
        assert!(rendered.contains("\n\nsent"));
        assert!(rendered.contains("sent"));
        assert!(rendered.contains("total size is"));
    }

    #[test]
    fn stats_transfer_renders_summary_block() {
        use tempfile::tempdir;

        let tmp = tempdir().expect("tempdir");
        let source = tmp.path().join("stats.txt");
        let destination = tmp.path().join("stats.out");
        let payload = b"statistics";
        std::fs::write(&source, payload).expect("write source");

        let (code, stdout, stderr) = run_with_args([
            OsString::from("oc-rsync"),
            OsString::from("--stats"),
            source.clone().into_os_string(),
            destination.clone().into_os_string(),
        ]);

        assert_eq!(code, 0);
        assert!(stderr.is_empty());

        let rendered = String::from_utf8(stdout).expect("stats output is UTF-8");
        let expected_size = payload.len();
        assert!(rendered.contains("Number of files: 1 (reg: 1)"));
        assert!(rendered.contains("Number of created files: 1 (reg: 1)"));
        assert!(rendered.contains("Number of regular files transferred: 1"));
        assert!(!rendered.contains("Number of regular files matched"));
        assert!(rendered.contains("Number of hard links: 0"));
        assert!(rendered.contains(&format!("Total file size: {expected_size} bytes")));
        assert!(rendered.contains(&format!("Literal data: {expected_size} bytes")));
        assert!(rendered.contains("Matched data: 0 bytes"));
        assert!(rendered.contains("File list size: 0"));
        assert!(rendered.contains("File list generation time:"));
        assert!(rendered.contains("File list transfer time:"));
        assert!(rendered.contains("Total bytes received: 0"));
        assert!(rendered.contains("\n\nsent"));
        assert!(rendered.contains("total size is"));
        assert_eq!(
            std::fs::read(destination).expect("read destination"),
            payload
        );
    }

    #[test]
    fn info_stats_enables_summary_block() {
        use tempfile::tempdir;

        let tmp = tempdir().expect("tempdir");
        let source = tmp.path().join("info-stats.txt");
        let destination = tmp.path().join("info-stats.out");
        let payload = b"statistics";
        std::fs::write(&source, payload).expect("write source");

        let (code, stdout, stderr) = run_with_args([
            OsString::from("oc-rsync"),
            OsString::from("--info=stats"),
            source.clone().into_os_string(),
            destination.clone().into_os_string(),
        ]);

        assert_eq!(code, 0);
        assert!(stderr.is_empty());

        let rendered = String::from_utf8(stdout).expect("stats output is UTF-8");
        let expected_size = payload.len();
        assert!(rendered.contains("Number of files: 1 (reg: 1)"));
        assert!(rendered.contains(&format!("Total file size: {expected_size} bytes")));
        assert!(rendered.contains("Literal data:"));
        assert!(rendered.contains("\n\nsent"));
        assert!(rendered.contains("total size is"));
        assert_eq!(
            std::fs::read(destination).expect("read destination"),
            payload
        );
    }

    #[test]
    fn info_none_disables_progress_output() {
        use tempfile::tempdir;

        let tmp = tempdir().expect("tempdir");
        let source = tmp.path().join("info-none.txt");
        let destination = tmp.path().join("info-none.out");
        std::fs::write(&source, b"payload").expect("write source");

        let (code, stdout, stderr) = run_with_args([
            OsString::from("oc-rsync"),
            OsString::from("--progress"),
            OsString::from("--info=none"),
            source.clone().into_os_string(),
            destination.clone().into_os_string(),
        ]);

        assert_eq!(code, 0);
        assert!(stderr.is_empty());
        let rendered = String::from_utf8(stdout).expect("stdout utf8");
        assert!(!rendered.contains("to-chk"));
        assert!(rendered.trim().is_empty());
    }

    #[test]
    fn info_help_lists_supported_flags() {
        let (code, stdout, stderr) =
            run_with_args([OsStr::new("oc-rsync"), OsStr::new("--info=help")]);

        assert_eq!(code, 0);
        assert!(stderr.is_empty());
        assert_eq!(stdout, INFO_HELP_TEXT.as_bytes());
    }

    #[test]
    fn info_rejects_unknown_flag() {
        let (code, stdout, stderr) =
            run_with_args([OsStr::new("oc-rsync"), OsStr::new("--info=unknown")]);

        assert_eq!(code, 1);
        assert!(stdout.is_empty());
        let rendered = String::from_utf8(stderr).expect("stderr utf8");
        assert!(rendered.contains("invalid --info flag"));
    }

    #[test]
    fn info_name_emits_filenames_without_verbose() {
        use tempfile::tempdir;

        let tmp = tempdir().expect("tempdir");
        let source = tmp.path().join("name.txt");
        let destination = tmp.path().join("name.out");
        std::fs::write(&source, b"name-info").expect("write source");

        let (code, stdout, stderr) = run_with_args([
            OsString::from("oc-rsync"),
            OsString::from("--info=name"),
            source.clone().into_os_string(),
            destination.clone().into_os_string(),
        ]);

        assert_eq!(code, 0);
        assert!(stderr.is_empty());
        let rendered = String::from_utf8(stdout).expect("stdout utf8");
        assert!(rendered.contains("name.txt"));
        assert!(rendered.contains("sent"));
        assert_eq!(
            std::fs::read(destination).expect("read destination"),
            b"name-info"
        );
    }

    #[test]
    fn info_name0_suppresses_verbose_output() {
        use tempfile::tempdir;

        let tmp = tempdir().expect("tempdir");
        let source = tmp.path().join("quiet.txt");
        let destination = tmp.path().join("quiet.out");
        std::fs::write(&source, b"quiet").expect("write source");

        let (code, stdout, stderr) = run_with_args([
            OsString::from("oc-rsync"),
            OsString::from("-v"),
            OsString::from("--info=name0"),
            source.clone().into_os_string(),
            destination.clone().into_os_string(),
        ]);

        assert_eq!(code, 0);
        assert!(stderr.is_empty());
        let rendered = String::from_utf8(stdout).expect("stdout utf8");
        assert!(!rendered.contains("quiet.txt"));
        assert!(rendered.contains("sent"));
    }

    #[test]
    fn info_name2_reports_unchanged_entries() {
        use tempfile::tempdir;

        let tmp = tempdir().expect("tempdir");
        let source = tmp.path().join("unchanged.txt");
        let destination = tmp.path().join("unchanged.out");
        std::fs::write(&source, b"unchanged").expect("write source");

        let initial = run_with_args([
            OsString::from("oc-rsync"),
            source.clone().into_os_string(),
            destination.clone().into_os_string(),
        ]);
        assert_eq!(initial.0, 0);
        assert!(initial.1.is_empty());
        assert!(initial.2.is_empty());

        let (code, stdout, stderr) = run_with_args([
            OsString::from("oc-rsync"),
            OsString::from("--info=name2"),
            source.into_os_string(),
            destination.into_os_string(),
        ]);

        assert_eq!(code, 0);
        assert!(stderr.is_empty());
        let rendered = String::from_utf8(stdout).expect("stdout utf8");
        assert!(rendered.contains("unchanged.txt"));
    }

    #[test]
    fn transfer_request_with_archive_copies_file() {
        use tempfile::tempdir;

        let tmp = tempdir().expect("tempdir");
        let source = tmp.path().join("source.txt");
        let destination = tmp.path().join("destination.txt");
        std::fs::write(&source, b"archive").expect("write source");

        let (code, stdout, stderr) = run_with_args([
            OsString::from("oc-rsync"),
            OsString::from("-a"),
            source.clone().into_os_string(),
            destination.clone().into_os_string(),
        ]);

        assert_eq!(code, 0);
        assert!(stdout.is_empty());
        assert!(stderr.is_empty());
        assert_eq!(
            std::fs::read(destination).expect("read destination"),
            b"archive"
        );
    }

    #[test]
    fn transfer_request_with_remove_source_files_deletes_source() {
        use tempfile::tempdir;

        let tmp = tempdir().expect("tempdir");
        let source = tmp.path().join("source.txt");
        let destination = tmp.path().join("destination.txt");
        std::fs::write(&source, b"move me").expect("write source");

        let (code, stdout, stderr) = run_with_args([
            OsString::from("oc-rsync"),
            OsString::from("--remove-source-files"),
            source.clone().into_os_string(),
            destination.clone().into_os_string(),
        ]);

        assert_eq!(code, 0);
        assert!(stdout.is_empty());
        assert!(stderr.is_empty());
        assert!(!source.exists(), "source should be removed");
        assert_eq!(
            std::fs::read(destination).expect("read destination"),
            b"move me"
        );
    }

    #[test]
    fn transfer_request_with_remove_sent_files_alias_deletes_source() {
        use tempfile::tempdir;

        let tmp = tempdir().expect("tempdir");
        let source = tmp.path().join("source.txt");
        let destination = tmp.path().join("destination.txt");
        std::fs::write(&source, b"alias move").expect("write source");

        let (code, stdout, stderr) = run_with_args([
            OsString::from("oc-rsync"),
            OsString::from("--remove-sent-files"),
            source.clone().into_os_string(),
            destination.clone().into_os_string(),
        ]);

        assert_eq!(code, 0);
        assert!(stdout.is_empty());
        assert!(stderr.is_empty());
        assert!(!source.exists(), "source should be removed");
        assert_eq!(
            std::fs::read(destination).expect("read destination"),
            b"alias move"
        );
    }

    #[test]
    fn transfer_request_with_bwlimit_copies_file() {
        use tempfile::tempdir;

        let tmp = tempdir().expect("tempdir");
        let source = tmp.path().join("source.txt");
        let destination = tmp.path().join("destination.txt");
        std::fs::write(&source, b"limited").expect("write source");

        let (code, stdout, stderr) = run_with_args([
            OsString::from("oc-rsync"),
            OsString::from("--bwlimit=2048"),
            source.clone().into_os_string(),
            destination.clone().into_os_string(),
        ]);

        assert_eq!(code, 0);
        assert!(stdout.is_empty());
        assert!(stderr.is_empty());
        assert_eq!(
            std::fs::read(destination).expect("read destination"),
            b"limited"
        );
    }

    #[test]
    fn transfer_request_with_out_format_renders_entries() {
        use tempfile::tempdir;

        let tmp = tempdir().expect("tempdir");
        let source = tmp.path().join("source.txt");
        let dest_dir = tmp.path().join("dest");
        std::fs::create_dir(&dest_dir).expect("create dest dir");
        std::fs::write(&source, b"format").expect("write source");

        let (code, stdout, stderr) = run_with_args([
            OsString::from("oc-rsync"),
            OsString::from("--out-format=%f %b"),
            source.clone().into_os_string(),
            dest_dir.clone().into_os_string(),
        ]);

        assert_eq!(code, 0);
        assert!(stderr.is_empty());
        assert_eq!(String::from_utf8(stdout).expect("utf8"), "source.txt 6\n");

        let destination = dest_dir.join("source.txt");
        assert_eq!(
            std::fs::read(destination).expect("read destination"),
            b"format"
        );
    }

    #[test]
    fn transfer_request_with_ignore_existing_leaves_destination_unchanged() {
        use tempfile::tempdir;

        let tmp = tempdir().expect("tempdir");
        let source = tmp.path().join("source.txt");
        let destination = tmp.path().join("destination.txt");
        std::fs::write(&source, b"updated").expect("write source");
        std::fs::write(&destination, b"original").expect("write destination");

        let (code, stdout, stderr) = run_with_args([
            OsString::from("oc-rsync"),
            OsString::from("--ignore-existing"),
            source.clone().into_os_string(),
            destination.clone().into_os_string(),
        ]);

        assert_eq!(code, 0);
        assert!(stdout.is_empty());
        assert!(stderr.is_empty());
        assert_eq!(
            std::fs::read(destination).expect("read destination"),
            b"original"
        );
    }

    #[test]
    fn transfer_request_with_relative_preserves_parent_directories() {
        use tempfile::tempdir;

        let tmp = tempdir().expect("tempdir");
        let source_root = tmp.path().join("src");
        let destination_root = tmp.path().join("dest");
        std::fs::create_dir_all(source_root.join("foo/bar")).expect("create source tree");
        std::fs::create_dir_all(&destination_root).expect("create destination");
        let source_file = source_root.join("foo").join("bar").join("relative.txt");
        std::fs::write(&source_file, b"relative").expect("write source");

        let operand = source_root
            .join(".")
            .join("foo")
            .join("bar")
            .join("relative.txt");

        let (code, stdout, stderr) = run_with_args([
            OsString::from("oc-rsync"),
            OsString::from("--relative"),
            operand.into_os_string(),
            destination_root.clone().into_os_string(),
        ]);

        assert_eq!(code, 0);
        assert!(stdout.is_empty());
        assert!(stderr.is_empty());
        let copied = destination_root
            .join("foo")
            .join("bar")
            .join("relative.txt");
        assert_eq!(
            std::fs::read(copied).expect("read copied file"),
            b"relative"
        );
    }

    #[cfg(unix)]
    #[test]
    fn transfer_request_with_sparse_preserves_holes() {
        use std::os::unix::fs::MetadataExt;
        use tempfile::tempdir;

        let tmp = tempdir().expect("tempdir");
        let source = tmp.path().join("source.bin");
        let mut source_file = std::fs::File::create(&source).expect("create source");
        source_file.write_all(&[0x10]).expect("write leading byte");
        source_file
            .seek(SeekFrom::Start(1 * 1024 * 1024))
            .expect("seek to hole");
        source_file.write_all(&[0x20]).expect("write trailing byte");
        source_file.set_len(3 * 1024 * 1024).expect("extend source");

        let dense_dest = tmp.path().join("dense.bin");
        let sparse_dest = tmp.path().join("sparse.bin");

        let (code, stdout, stderr) = run_with_args([
            OsString::from("oc-rsync"),
            source.clone().into_os_string(),
            dense_dest.clone().into_os_string(),
        ]);
        assert_eq!(code, 0);
        assert!(stdout.is_empty());
        assert!(stderr.is_empty());

        let (code, stdout, stderr) = run_with_args([
            OsString::from("oc-rsync"),
            OsString::from("--sparse"),
            source.into_os_string(),
            sparse_dest.clone().into_os_string(),
        ]);
        assert_eq!(code, 0);
        assert!(stdout.is_empty());
        assert!(stderr.is_empty());

        let dense_meta = std::fs::metadata(&dense_dest).expect("dense metadata");
        let sparse_meta = std::fs::metadata(&sparse_dest).expect("sparse metadata");

        assert_eq!(dense_meta.len(), sparse_meta.len());
        assert!(sparse_meta.blocks() < dense_meta.blocks());
    }

    #[test]
    fn transfer_request_with_files_from_copies_listed_sources() {
        use tempfile::tempdir;

        let tmp = tempdir().expect("tempdir");
        let source_a = tmp.path().join("files-from-a.txt");
        let source_b = tmp.path().join("files-from-b.txt");
        std::fs::write(&source_a, b"files-from-a").expect("write source a");
        std::fs::write(&source_b, b"files-from-b").expect("write source b");

        let list_path = tmp.path().join("files-from.list");
        let list_contents = format!("{}\n{}\n", source_a.display(), source_b.display());
        std::fs::write(&list_path, list_contents).expect("write list");

        let dest_dir = tmp.path().join("files-from-dest");
        std::fs::create_dir(&dest_dir).expect("create dest");

        let (code, stdout, stderr) = run_with_args([
            OsString::from("oc-rsync"),
            OsString::from(format!("--files-from={}", list_path.display())),
            dest_dir.clone().into_os_string(),
        ]);

        assert_eq!(code, 0);
        assert!(stdout.is_empty());
        assert!(stderr.is_empty());

        let copied_a = dest_dir.join(source_a.file_name().expect("file name a"));
        let copied_b = dest_dir.join(source_b.file_name().expect("file name b"));
        assert_eq!(
            std::fs::read(&copied_a).expect("read copied a"),
            b"files-from-a"
        );
        assert_eq!(
            std::fs::read(&copied_b).expect("read copied b"),
            b"files-from-b"
        );
    }

    #[test]
    fn transfer_request_with_files_from_skips_comment_lines() {
        use tempfile::tempdir;

        let tmp = tempdir().expect("tempdir");
        let source_a = tmp.path().join("comment-a.txt");
        let source_b = tmp.path().join("comment-b.txt");
        std::fs::write(&source_a, b"comment-a").expect("write source a");
        std::fs::write(&source_b, b"comment-b").expect("write source b");

        let list_path = tmp.path().join("files-from.list");
        let contents = format!(
            "# leading comment\n; alt comment\n{}\n{}\n",
            source_a.display(),
            source_b.display()
        );
        std::fs::write(&list_path, contents).expect("write list");

        let dest_dir = tmp.path().join("files-from-dest");
        std::fs::create_dir(&dest_dir).expect("create dest");

        let (code, stdout, stderr) = run_with_args([
            OsString::from("oc-rsync"),
            OsString::from(format!("--files-from={}", list_path.display())),
            dest_dir.clone().into_os_string(),
        ]);

        assert_eq!(code, 0);
        assert!(stdout.is_empty());
        assert!(stderr.is_empty());

        let copied_a = dest_dir.join(source_a.file_name().expect("file name a"));
        let copied_b = dest_dir.join(source_b.file_name().expect("file name b"));
        assert_eq!(std::fs::read(&copied_a).expect("read a"), b"comment-a");
        assert_eq!(std::fs::read(&copied_b).expect("read b"), b"comment-b");
    }

    #[test]
    fn transfer_request_with_from0_reads_null_separated_list() {
        use tempfile::tempdir;

        let tmp = tempdir().expect("tempdir");
        let source_a = tmp.path().join("from0-a.txt");
        let source_b = tmp.path().join("from0-b.txt");
        std::fs::write(&source_a, b"from0-a").expect("write source a");
        std::fs::write(&source_b, b"from0-b").expect("write source b");

        let mut bytes = Vec::new();
        bytes.extend_from_slice(source_a.display().to_string().as_bytes());
        bytes.push(0);
        bytes.extend_from_slice(source_b.display().to_string().as_bytes());
        bytes.push(0);
        let list_path = tmp.path().join("files-from0.list");
        std::fs::write(&list_path, bytes).expect("write list");

        let dest_dir = tmp.path().join("files-from0-dest");
        std::fs::create_dir(&dest_dir).expect("create dest");

        let (code, stdout, stderr) = run_with_args([
            OsString::from("oc-rsync"),
            OsString::from("--from0"),
            OsString::from(format!("--files-from={}", list_path.display())),
            dest_dir.clone().into_os_string(),
        ]);

        assert_eq!(code, 0);
        assert!(stdout.is_empty());
        assert!(stderr.is_empty());

        let copied_a = dest_dir.join(source_a.file_name().expect("file name a"));
        let copied_b = dest_dir.join(source_b.file_name().expect("file name b"));
        assert_eq!(std::fs::read(&copied_a).expect("read copied a"), b"from0-a");
        assert_eq!(std::fs::read(&copied_b).expect("read copied b"), b"from0-b");
    }

    #[test]
    fn transfer_request_with_from0_preserves_comment_prefix_entries() {
        use tempfile::tempdir;

        let tmp = tempdir().expect("tempdir");
        let comment_named = tmp.path().join("#commented.txt");
        std::fs::write(&comment_named, b"from0-comment").expect("write comment source");

        let mut bytes = Vec::new();
        bytes.extend_from_slice(comment_named.display().to_string().as_bytes());
        bytes.push(0);
        let list_path = tmp.path().join("files-from0-comments.list");
        std::fs::write(&list_path, bytes).expect("write list");

        let dest_dir = tmp.path().join("files-from0-comments-dest");
        std::fs::create_dir(&dest_dir).expect("create dest");

        let (code, stdout, stderr) = run_with_args([
            OsString::from("oc-rsync"),
            OsString::from("--from0"),
            OsString::from(format!("--files-from={}", list_path.display())),
            dest_dir.clone().into_os_string(),
        ]);

        assert_eq!(code, 0);
        assert!(stdout.is_empty());
        assert!(stderr.is_empty());

        let copied = dest_dir.join(comment_named.file_name().expect("file name"));
        assert_eq!(
            std::fs::read(&copied).expect("read copied"),
            b"from0-comment"
        );
    }

    #[test]
    fn files_from_reports_read_failures() {
        use tempfile::tempdir;

        let tmp = tempdir().expect("tempdir");
        let missing = tmp.path().join("missing.list");
        let dest_dir = tmp.path().join("files-from-error-dest");
        std::fs::create_dir(&dest_dir).expect("create dest");

        let (code, stdout, stderr) = run_with_args([
            OsString::from("oc-rsync"),
            OsString::from(format!("--files-from={}", missing.display())),
            dest_dir.into_os_string(),
        ]);

        assert_eq!(code, 1);
        assert!(stdout.is_empty());
        let rendered = String::from_utf8(stderr).expect("utf8");
        assert!(rendered.contains("failed to read file list"));
    }

    #[cfg(unix)]
    #[test]
    fn files_from_preserves_non_utf8_entries() {
        use tempfile::tempdir;

        let tmp = tempdir().expect("tempdir");
        let list_path = tmp.path().join("binary.list");
        std::fs::write(&list_path, [b'f', b'o', 0x80, b'\n']).expect("write binary list");

        let entries =
            load_file_list_operands(&[list_path.into_os_string()], false).expect("load entries");

        assert_eq!(entries.len(), 1);
        assert_eq!(entries[0].as_os_str().as_bytes(), b"fo\x80");
    }

    #[test]
    fn from0_reader_accepts_missing_trailing_separator() {
        let data = b"alpha\0beta\0gamma";
        let mut reader = BufReader::new(&data[..]);
        let mut entries = Vec::new();

        read_file_list_from_reader(&mut reader, true, &mut entries).expect("read list");

        assert_eq!(
            entries,
            vec![
                OsString::from("alpha"),
                OsString::from("beta"),
                OsString::from("gamma"),
            ]
        );
    }

    #[cfg(unix)]
    #[test]
    fn transfer_request_with_owner_group_preserves_flags() {
        use tempfile::tempdir;

        let tmp = tempdir().expect("tempdir");
        let source = tmp.path().join("source.txt");
        let destination = tmp.path().join("destination.txt");
        std::fs::write(&source, b"metadata").expect("write source");

        let (code, stdout, stderr) = run_with_args([
            OsString::from("oc-rsync"),
            OsString::from("--owner"),
            OsString::from("--group"),
            source.clone().into_os_string(),
            destination.clone().into_os_string(),
        ]);

        assert_eq!(code, 0);
        assert!(stdout.is_empty());
        assert!(stderr.is_empty());
        assert_eq!(
            std::fs::read(destination).expect("read destination"),
            b"metadata"
        );
    }

    #[cfg(unix)]
    #[test]
    fn transfer_request_with_perms_preserves_mode() {
        use filetime::{FileTime, set_file_times};
        use std::os::unix::fs::PermissionsExt;
        use tempfile::tempdir;

        let tmp = tempdir().expect("tempdir");
        let source = tmp.path().join("source-perms.txt");
        let destination = tmp.path().join("dest-perms.txt");
        std::fs::write(&source, b"data").expect("write source");
        let atime = FileTime::from_unix_time(1_700_070_000, 0);
        let mtime = FileTime::from_unix_time(1_700_080_000, 0);
        set_file_times(&source, atime, mtime).expect("set times");
        std::fs::set_permissions(&source, PermissionsExt::from_mode(0o640)).expect("set perms");

        let (code, stdout, stderr) = run_with_args([
            OsString::from("oc-rsync"),
            OsString::from("--perms"),
            OsString::from("--times"),
            source.clone().into_os_string(),
            destination.clone().into_os_string(),
        ]);

        assert_eq!(code, 0);
        assert!(stdout.is_empty());
        assert!(stderr.is_empty());

        let metadata = std::fs::metadata(&destination).expect("dest metadata");
        assert_eq!(metadata.permissions().mode() & 0o777, 0o640);
        let dest_mtime = FileTime::from_last_modification_time(&metadata);
        assert_eq!(dest_mtime, mtime);
    }

    #[cfg(unix)]
    #[test]
    fn transfer_request_with_no_perms_overrides_archive() {
        use std::os::unix::fs::PermissionsExt;
        use tempfile::tempdir;

        let tmp = tempdir().expect("tempdir");
        let source = tmp.path().join("source-no-perms.txt");
        let destination = tmp.path().join("dest-no-perms.txt");
        std::fs::write(&source, b"data").expect("write source");
        std::fs::set_permissions(&source, PermissionsExt::from_mode(0o600)).expect("set perms");

        let (code, stdout, stderr) = run_with_args([
            OsString::from("oc-rsync"),
            OsString::from("-a"),
            OsString::from("--no-perms"),
            source.clone().into_os_string(),
            destination.clone().into_os_string(),
        ]);

        assert_eq!(code, 0);
        assert!(stdout.is_empty());
        assert!(stderr.is_empty());

        let metadata = std::fs::metadata(&destination).expect("dest metadata");
        assert_ne!(metadata.permissions().mode() & 0o777, 0o600);
    }

    #[test]
    fn parse_args_recognises_perms_and_times_flags() {
        let parsed = parse_args([
            OsString::from("oc-rsync"),
            OsString::from("--perms"),
            OsString::from("--times"),
            OsString::from("--omit-dir-times"),
            OsString::from("source"),
            OsString::from("dest"),
        ])
        .expect("parse");

        assert_eq!(parsed.perms, Some(true));
        assert_eq!(parsed.times, Some(true));
        assert_eq!(parsed.omit_dir_times, Some(true));

        let parsed = parse_args([
            OsString::from("oc-rsync"),
            OsString::from("-a"),
            OsString::from("--no-perms"),
            OsString::from("--no-times"),
            OsString::from("--no-omit-dir-times"),
            OsString::from("source"),
            OsString::from("dest"),
        ])
        .expect("parse");

        assert_eq!(parsed.perms, Some(false));
        assert_eq!(parsed.times, Some(false));
        assert_eq!(parsed.omit_dir_times, Some(false));
    }

    #[test]
    fn parse_args_recognises_update_flag() {
        let parsed = parse_args([
            OsString::from("oc-rsync"),
            OsString::from("--update"),
            OsString::from("source"),
            OsString::from("dest"),
        ])
        .expect("parse");

        assert!(parsed.update);
    }

    #[test]
    fn parse_args_recognises_owner_overrides() {
        let parsed = parse_args([
            OsString::from("oc-rsync"),
            OsString::from("--owner"),
            OsString::from("source"),
            OsString::from("dest"),
        ])
        .expect("parse");

        assert_eq!(parsed.owner, Some(true));
        assert_eq!(parsed.group, None);

        let parsed = parse_args([
            OsString::from("oc-rsync"),
            OsString::from("-a"),
            OsString::from("--no-owner"),
            OsString::from("source"),
            OsString::from("dest"),
        ])
        .expect("parse");

        assert_eq!(parsed.owner, Some(false));
        assert!(parsed.archive);
    }

    #[test]
    fn parse_args_sets_protect_args_flag() {
        let parsed = parse_args([OsString::from("oc-rsync"), OsString::from("--protect-args")])
            .expect("parse");

        assert_eq!(parsed.protect_args, Some(true));
    }

    #[test]
    fn parse_args_sets_protect_args_alias() {
        let parsed = parse_args([
            OsString::from("oc-rsync"),
            OsString::from("--secluded-args"),
        ])
        .expect("parse");

        assert_eq!(parsed.protect_args, Some(true));
    }

    #[test]
    fn parse_args_sets_no_protect_args_flag() {
        let parsed = parse_args([
            OsString::from("oc-rsync"),
            OsString::from("--no-protect-args"),
        ])
        .expect("parse");

        assert_eq!(parsed.protect_args, Some(false));
    }

    #[test]
    fn parse_args_sets_no_protect_args_alias() {
        let parsed = parse_args([
            OsString::from("oc-rsync"),
            OsString::from("--no-secluded-args"),
        ])
        .expect("parse");

        assert_eq!(parsed.protect_args, Some(false));
    }

    #[test]
    fn parse_args_recognises_group_overrides() {
        let parsed = parse_args([
            OsString::from("oc-rsync"),
            OsString::from("--group"),
            OsString::from("source"),
            OsString::from("dest"),
        ])
        .expect("parse");

        assert_eq!(parsed.group, Some(true));
        assert_eq!(parsed.owner, None);

        let parsed = parse_args([
            OsString::from("oc-rsync"),
            OsString::from("-a"),
            OsString::from("--no-group"),
            OsString::from("source"),
            OsString::from("dest"),
        ])
        .expect("parse");

        assert_eq!(parsed.group, Some(false));
        assert!(parsed.archive);
    }

    #[test]
    fn parse_args_reads_env_protect_args_default() {
        let _env_lock = ENV_LOCK.lock().expect("env lock");
        let _guard = EnvGuard::set("RSYNC_PROTECT_ARGS", OsStr::new("1"));

        let parsed = parse_args([OsString::from("oc-rsync")]).expect("parse");

        assert_eq!(parsed.protect_args, Some(true));
    }

    #[test]
    fn parse_args_respects_env_protect_args_disabled() {
        let _env_lock = ENV_LOCK.lock().expect("env lock");
        let _guard = EnvGuard::set("RSYNC_PROTECT_ARGS", OsStr::new("0"));

        let parsed = parse_args([OsString::from("oc-rsync")]).expect("parse");

        assert_eq!(parsed.protect_args, Some(false));
    }

    #[test]
    fn parse_args_recognises_numeric_ids_flags() {
        let parsed = parse_args([
            OsString::from("oc-rsync"),
            OsString::from("--numeric-ids"),
            OsString::from("source"),
            OsString::from("dest"),
        ])
        .expect("parse");

        assert_eq!(parsed.numeric_ids, Some(true));

        let parsed = parse_args([
            OsString::from("oc-rsync"),
            OsString::from("--no-numeric-ids"),
            OsString::from("source"),
            OsString::from("dest"),
        ])
        .expect("parse");

        assert_eq!(parsed.numeric_ids, Some(false));
    }

    #[test]
    fn parse_args_recognises_sparse_flags() {
        let parsed = parse_args([
            OsString::from("oc-rsync"),
            OsString::from("--sparse"),
            OsString::from("source"),
            OsString::from("dest"),
        ])
        .expect("parse");

        assert_eq!(parsed.sparse, Some(true));

        let parsed = parse_args([
            OsString::from("oc-rsync"),
            OsString::from("--no-sparse"),
            OsString::from("source"),
            OsString::from("dest"),
        ])
        .expect("parse");

        assert_eq!(parsed.sparse, Some(false));
    }

    #[test]
    fn parse_args_recognises_copy_links_flags() {
        let parsed = parse_args([
            OsString::from("oc-rsync"),
            OsString::from("--copy-links"),
            OsString::from("source"),
            OsString::from("dest"),
        ])
        .expect("parse");

        assert_eq!(parsed.copy_links, Some(true));

        let parsed = parse_args([
            OsString::from("oc-rsync"),
            OsString::from("--no-copy-links"),
            OsString::from("source"),
            OsString::from("dest"),
        ])
        .expect("parse");

        assert_eq!(parsed.copy_links, Some(false));

        let parsed = parse_args([
            OsString::from("oc-rsync"),
            OsString::from("-L"),
            OsString::from("source"),
            OsString::from("dest"),
        ])
        .expect("parse");

        assert_eq!(parsed.copy_links, Some(true));
    }

    #[test]
    fn parse_args_recognises_copy_dirlinks_flag() {
        let parsed = parse_args([
            OsString::from("oc-rsync"),
            OsString::from("--copy-dirlinks"),
            OsString::from("source"),
            OsString::from("dest"),
        ])
        .expect("parse");

        assert!(parsed.copy_dirlinks);

        let parsed = parse_args([
            OsString::from("oc-rsync"),
            OsString::from("-k"),
            OsString::from("source"),
            OsString::from("dest"),
        ])
        .expect("parse");

        assert!(parsed.copy_dirlinks);
    }

    #[test]
    fn parse_args_recognises_partial_dir_and_enables_partial() {
        let parsed = parse_args([
            OsString::from("oc-rsync"),
            OsString::from("--partial-dir=.rsync-partial"),
            OsString::from("source"),
            OsString::from("dest"),
        ])
        .expect("parse");

        assert!(parsed.partial);
        assert_eq!(
            parsed.partial_dir.as_deref(),
            Some(Path::new(".rsync-partial"))
        );
    }

    #[test]
    fn parse_args_allows_no_partial_to_clear_partial_dir() {
        let parsed = parse_args([
            OsString::from("oc-rsync"),
            OsString::from("--partial-dir=.rsync-partial"),
            OsString::from("--no-partial"),
            OsString::from("source"),
            OsString::from("dest"),
        ])
        .expect("parse");

        assert!(!parsed.partial);
        assert!(parsed.partial_dir.is_none());
    }

    #[test]
    fn parse_args_recognises_devices_flags() {
        let parsed = parse_args([
            OsString::from("oc-rsync"),
            OsString::from("--devices"),
            OsString::from("source"),
            OsString::from("dest"),
        ])
        .expect("parse");

        assert_eq!(parsed.devices, Some(true));

        let parsed = parse_args([
            OsString::from("oc-rsync"),
            OsString::from("--no-devices"),
            OsString::from("source"),
            OsString::from("dest"),
        ])
        .expect("parse");

        assert_eq!(parsed.devices, Some(false));
    }

    #[test]
    fn parse_args_recognises_remove_sent_files_alias() {
        let parsed = parse_args([
            OsString::from("oc-rsync"),
            OsString::from("--remove-sent-files"),
            OsString::from("source"),
            OsString::from("dest"),
        ])
        .expect("parse");

        assert!(parsed.remove_source_files);
    }

    #[test]
    fn parse_args_recognises_specials_flags() {
        let parsed = parse_args([
            OsString::from("oc-rsync"),
            OsString::from("--specials"),
            OsString::from("source"),
            OsString::from("dest"),
        ])
        .expect("parse");

        assert_eq!(parsed.specials, Some(true));

        let parsed = parse_args([
            OsString::from("oc-rsync"),
            OsString::from("--no-specials"),
            OsString::from("source"),
            OsString::from("dest"),
        ])
        .expect("parse");

        assert_eq!(parsed.specials, Some(false));
    }

    #[test]
    fn parse_args_recognises_archive_devices_combo() {
        let parsed = parse_args([
            OsString::from("oc-rsync"),
            OsString::from("-D"),
            OsString::from("source"),
            OsString::from("dest"),
        ])
        .expect("parse");

        assert_eq!(parsed.devices, Some(true));
        assert_eq!(parsed.specials, Some(true));
    }

    #[test]
    fn parse_args_recognises_relative_flags() {
        let parsed = parse_args([
            OsString::from("oc-rsync"),
            OsString::from("--relative"),
            OsString::from("source"),
            OsString::from("dest"),
        ])
        .expect("parse");

        assert_eq!(parsed.relative, Some(true));

        let parsed = parse_args([
            OsString::from("oc-rsync"),
            OsString::from("--no-relative"),
            OsString::from("source"),
            OsString::from("dest"),
        ])
        .expect("parse");

        assert_eq!(parsed.relative, Some(false));
    }

    #[test]
    fn parse_args_recognises_implied_dirs_flags() {
        let parsed = parse_args([
            OsString::from("oc-rsync"),
            OsString::from("--implied-dirs"),
            OsString::from("source"),
            OsString::from("dest"),
        ])
        .expect("parse");

        assert_eq!(parsed.implied_dirs, Some(true));

        let parsed = parse_args([
            OsString::from("oc-rsync"),
            OsString::from("--no-implied-dirs"),
            OsString::from("source"),
            OsString::from("dest"),
        ])
        .expect("parse");

        assert_eq!(parsed.implied_dirs, Some(false));
    }

    #[test]
    fn parse_args_recognises_inplace_flags() {
        let parsed = parse_args([
            OsString::from("oc-rsync"),
            OsString::from("--inplace"),
            OsString::from("source"),
            OsString::from("dest"),
        ])
        .expect("parse");

        assert_eq!(parsed.inplace, Some(true));

        let parsed = parse_args([
            OsString::from("oc-rsync"),
            OsString::from("--no-inplace"),
            OsString::from("source"),
            OsString::from("dest"),
        ])
        .expect("parse");

        assert_eq!(parsed.inplace, Some(false));
    }

    #[test]
    fn parse_args_recognises_whole_file_flags() {
        let parsed = parse_args([
            OsString::from("oc-rsync"),
            OsString::from("-W"),
            OsString::from("source"),
            OsString::from("dest"),
        ])
        .expect("parse");

        assert_eq!(parsed.whole_file, Some(true));

        let parsed = parse_args([
            OsString::from("oc-rsync"),
            OsString::from("--no-whole-file"),
            OsString::from("source"),
            OsString::from("dest"),
        ])
        .expect("parse");

        assert_eq!(parsed.whole_file, Some(false));
    }

    #[test]
    fn parse_args_recognises_stats_flag() {
        let parsed = parse_args([
            OsString::from("oc-rsync"),
            OsString::from("--stats"),
            OsString::from("source"),
            OsString::from("dest"),
        ])
        .expect("parse");

        assert!(parsed.stats);
    }

    #[test]
    fn parse_args_recognises_msgs2stderr_flag() {
        let parsed = parse_args([
            OsString::from("oc-rsync"),
            OsString::from("--msgs2stderr"),
            OsString::from("source"),
            OsString::from("dest"),
        ])
        .expect("parse");

        assert!(parsed.msgs_to_stderr);
    }

    #[test]
    fn parse_args_collects_out_format_value() {
        let parsed = parse_args([
            OsString::from("oc-rsync"),
            OsString::from("--out-format=%f %b"),
            OsString::from("source"),
            OsString::from("dest"),
        ])
        .expect("parse");

        assert_eq!(parsed.out_format, Some(OsString::from("%f %b")));
    }

    #[test]
    fn parse_args_recognises_list_only_flag() {
        let parsed = parse_args([
            OsString::from("oc-rsync"),
            OsString::from("--list-only"),
            OsString::from("source"),
            OsString::from("dest"),
        ])
        .expect("parse");

        assert!(parsed.list_only);
        assert!(parsed.dry_run);
    }

    #[test]
    fn parse_args_collects_filter_patterns() {
        let parsed = parse_args([
            OsString::from("oc-rsync"),
            OsString::from("--exclude"),
            OsString::from("*.tmp"),
            OsString::from("--include"),
            OsString::from("important/**"),
            OsString::from("--filter"),
            OsString::from("+ staging/**"),
            OsString::from("source"),
            OsString::from("dest"),
        ])
        .expect("parse");

        assert_eq!(parsed.excludes, vec![OsString::from("*.tmp")]);
        assert_eq!(parsed.includes, vec![OsString::from("important/**")]);
        assert_eq!(parsed.filters, vec![OsString::from("+ staging/**")]);
    }

    #[test]
    fn parse_args_collects_filter_files() {
        let parsed = parse_args([
            OsString::from("oc-rsync"),
            OsString::from("--exclude-from"),
            OsString::from("excludes.txt"),
            OsString::from("--include-from"),
            OsString::from("includes.txt"),
            OsString::from("source"),
            OsString::from("dest"),
        ])
        .expect("parse");

        assert_eq!(parsed.exclude_from, vec![OsString::from("excludes.txt")]);
        assert_eq!(parsed.include_from, vec![OsString::from("includes.txt")]);
    }

    #[test]
    fn parse_args_collects_files_from_paths() {
        let parsed = parse_args([
            OsString::from("oc-rsync"),
            OsString::from("--files-from"),
            OsString::from("list-a"),
            OsString::from("--files-from"),
            OsString::from("list-b"),
            OsString::from("source"),
            OsString::from("dest"),
        ])
        .expect("parse");

        assert_eq!(
            parsed.files_from,
            vec![OsString::from("list-a"), OsString::from("list-b")]
        );
    }

    #[test]
    fn parse_args_sets_from0_flag() {
        let parsed = parse_args([
            OsString::from("oc-rsync"),
            OsString::from("--from0"),
            OsString::from("source"),
            OsString::from("dest"),
        ])
        .expect("parse");

        assert!(parsed.from0);
    }

    #[test]
    fn parse_args_recognises_password_file() {
        let parsed = parse_args([
            OsString::from("oc-rsync"),
            OsString::from("--password-file"),
            OsString::from("secret.txt"),
            OsString::from("source"),
            OsString::from("dest"),
        ])
        .expect("parse");

        assert_eq!(parsed.password_file, Some(OsString::from("secret.txt")));

        let parsed = parse_args([
            OsString::from("oc-rsync"),
            OsString::from("--password-file=secrets.d"),
            OsString::from("source"),
            OsString::from("dest"),
        ])
        .expect("parse");

        assert_eq!(parsed.password_file, Some(OsString::from("secrets.d")));
    }

    #[test]
    fn parse_args_recognises_no_motd_flag() {
        let parsed = parse_args([
            OsString::from("oc-rsync"),
            OsString::from("--no-motd"),
            OsString::from("rsync://example/"),
        ])
        .expect("parse");

        assert!(parsed.no_motd);
    }

    #[test]
    fn parse_args_collects_protocol_value() {
        let parsed = parse_args([
            OsString::from("oc-rsync"),
            OsString::from("--protocol=30"),
            OsString::from("source"),
            OsString::from("dest"),
        ])
        .expect("parse");

        assert_eq!(parsed.protocol, Some(OsString::from("30")));
    }

    #[test]
    fn parse_args_collects_timeout_value() {
        let parsed = parse_args([
            OsString::from("oc-rsync"),
            OsString::from("--timeout=90"),
            OsString::from("source"),
            OsString::from("dest"),
        ])
        .expect("parse");

        assert_eq!(parsed.timeout, Some(OsString::from("90")));
    }

    #[test]
    fn timeout_argument_zero_disables_timeout() {
        let timeout = parse_timeout_argument(OsStr::new("0")).expect("parse timeout");
        assert_eq!(timeout, TransferTimeout::Disabled);
    }

    #[test]
    fn timeout_argument_positive_sets_seconds() {
        let timeout = parse_timeout_argument(OsStr::new("15")).expect("parse timeout");
        assert_eq!(timeout.as_seconds(), NonZeroU64::new(15));
    }

    #[test]
    fn timeout_argument_negative_reports_error() {
        let error = parse_timeout_argument(OsStr::new("-1")).unwrap_err();
        assert!(error.to_string().contains("timeout must be non-negative"));
    }

    #[test]
    fn out_format_argument_accepts_supported_placeholders() {
        let format = parse_out_format(OsStr::new(
            "%f %b %c %l %o %M %B %L %N %p %u %g %U %G %t %i %h %a %m %P %C %%",
        ))
        .expect("parse out-format");
        assert!(!format.tokens.is_empty());
    }

    #[test]
    fn out_format_argument_rejects_unknown_placeholders() {
        let error = parse_out_format(OsStr::new("%z")).unwrap_err();
        assert!(error.to_string().contains("unsupported --out-format"));
    }

    #[cfg(unix)]
    #[test]
    fn out_format_renders_permission_and_identity_placeholders() {
        use std::fs;
        use std::os::unix::fs::MetadataExt;
        use std::os::unix::fs::PermissionsExt;
        use tempfile::tempdir;
        use users::{get_group_by_gid, get_user_by_uid, gid_t, uid_t};

        let temp = tempdir().expect("tempdir");
        let src_dir = temp.path().join("src");
        let dst_dir = temp.path().join("dst");
        fs::create_dir(&src_dir).expect("create src");
        fs::create_dir(&dst_dir).expect("create dst");
        let source = src_dir.join("script.sh");
        fs::write(&source, b"echo ok\n").expect("write source");

        let expected_uid = fs::metadata(&source).expect("source metadata").uid();
        let expected_gid = fs::metadata(&source).expect("source metadata").gid();
        let expected_user = get_user_by_uid(expected_uid as uid_t)
            .map(|user| user.name().to_string_lossy().into_owned())
            .unwrap_or_else(|| expected_uid.to_string());
        let expected_group = get_group_by_gid(expected_gid as gid_t)
            .map(|group| group.name().to_string_lossy().into_owned())
            .unwrap_or_else(|| expected_gid.to_string());

        let mut permissions = fs::metadata(&source)
            .expect("source metadata")
            .permissions();
        permissions.set_mode(0o755);
        fs::set_permissions(&source, permissions).expect("set permissions");

        let config = ClientConfig::builder()
            .transfer_args([
                source.as_os_str().to_os_string(),
                dst_dir.as_os_str().to_os_string(),
            ])
            .permissions(true)
            .force_event_collection(true)
            .build();

        let outcome =
            run_client_or_fallback::<io::Sink, io::Sink>(config, None, None).expect("run client");
        let summary = match outcome {
            ClientOutcome::Local(summary) => *summary,
            ClientOutcome::Fallback(_) => panic!("unexpected fallback outcome"),
        };
        let event = summary
            .events()
            .iter()
            .find(|event| {
                event
                    .relative_path()
                    .to_string_lossy()
                    .contains("script.sh")
            })
            .expect("event present");

        let mut output = Vec::new();
        parse_out_format(OsStr::new("%B"))
            .expect("parse out-format")
            .render(event, &mut output)
            .expect("render %B");
        assert_eq!(output, b"rwxr-xr-x\n");

        output.clear();
        parse_out_format(OsStr::new("%p"))
            .expect("parse %p")
            .render(event, &mut output)
            .expect("render %p");
        let expected_pid = format!("{}\n", std::process::id());
        assert_eq!(output, expected_pid.as_bytes());

        output.clear();
        parse_out_format(OsStr::new("%U"))
            .expect("parse %U")
            .render(event, &mut output)
            .expect("render %U");
        assert_eq!(output, format!("{expected_uid}\n").as_bytes());

        output.clear();
        parse_out_format(OsStr::new("%G"))
            .expect("parse %G")
            .render(event, &mut output)
            .expect("render %G");
        assert_eq!(output, format!("{expected_gid}\n").as_bytes());

        output.clear();
        parse_out_format(OsStr::new("%u"))
            .expect("parse %u")
            .render(event, &mut output)
            .expect("render %u");
        assert_eq!(output, format!("{expected_user}\n").as_bytes());

        output.clear();
        parse_out_format(OsStr::new("%g"))
            .expect("parse %g")
            .render(event, &mut output)
            .expect("render %g");
        assert_eq!(output, format!("{expected_group}\n").as_bytes());
    }

    #[test]
    fn out_format_renders_modify_time_placeholder() {
        let temp = tempfile::tempdir().expect("tempdir");
        let source = temp.path().join("file.txt");
        std::fs::write(&source, b"data").expect("write source");
        let destination = temp.path().join("dest");

        let config = ClientConfig::builder()
            .transfer_args([
                source.as_os_str().to_os_string(),
                destination.as_os_str().to_os_string(),
            ])
            .force_event_collection(true)
            .build();

        let outcome =
            run_client_or_fallback::<io::Sink, io::Sink>(config, None, None).expect("run client");
        let summary = match outcome {
            ClientOutcome::Local(summary) => *summary,
            ClientOutcome::Fallback(_) => panic!("unexpected fallback outcome"),
        };
        let event = summary
            .events()
            .iter()
            .find(|event| event.relative_path().to_string_lossy().contains("file.txt"))
            .expect("event present");

        let format = parse_out_format(OsStr::new("%M")).expect("parse out-format");
        let mut output = Vec::new();
        format
            .render(event, &mut output)
            .expect("render out-format");

        assert!(String::from_utf8_lossy(&output).trim().contains('-'));
    }

    #[test]
    fn out_format_renders_itemized_placeholder_for_new_file() {
        let temp = tempfile::tempdir().expect("tempdir");
        let src_dir = temp.path().join("src");
        let dst_dir = temp.path().join("dst");
        std::fs::create_dir(&src_dir).expect("create src dir");
        std::fs::create_dir(&dst_dir).expect("create dst dir");

        let source = src_dir.join("file.txt");
        std::fs::write(&source, b"content").expect("write source");
        let destination = dst_dir.join("file.txt");

        let config = ClientConfig::builder()
            .transfer_args([
                source.as_os_str().to_os_string(),
                destination.as_os_str().to_os_string(),
            ])
            .force_event_collection(true)
            .build();

        let outcome =
            run_client_or_fallback::<io::Sink, io::Sink>(config, None, None).expect("run client");
        let summary = match outcome {
            ClientOutcome::Local(summary) => *summary,
            ClientOutcome::Fallback(_) => panic!("unexpected fallback outcome"),
        };

        let event = summary
            .events()
            .iter()
            .find(|event| event.relative_path().to_string_lossy() == "file.txt")
            .expect("event present");

        let mut output = Vec::new();
        parse_out_format(OsStr::new("%i"))
            .expect("parse %i")
            .render(event, &mut output)
            .expect("render %i");

        assert_eq!(output, b">fcst......\n");
    }

    #[test]
    fn out_format_itemized_placeholder_reports_deletion() {
        let temp = tempfile::tempdir().expect("tempdir");
        let src_dir = temp.path().join("src");
        let dst_dir = temp.path().join("dst");
        std::fs::create_dir(&src_dir).expect("create src dir");
        std::fs::create_dir(&dst_dir).expect("create dst dir");

        let destination_file = dst_dir.join("obsolete.txt");
        std::fs::write(&destination_file, b"old").expect("write obsolete");

        let source_operand = OsString::from(format!("{}/", src_dir.display()));
        let dest_operand = OsString::from(format!("{}/", dst_dir.display()));

        let config = ClientConfig::builder()
            .transfer_args([source_operand, dest_operand])
            .delete(true)
            .force_event_collection(true)
            .build();

        let outcome =
            run_client_or_fallback::<io::Sink, io::Sink>(config, None, None).expect("run client");
        let summary = match outcome {
            ClientOutcome::Local(summary) => *summary,
            ClientOutcome::Fallback(_) => panic!("unexpected fallback outcome"),
        };

        let mut events = summary.events().iter();
        let event = events
            .find(|event| event.relative_path().to_string_lossy() == "obsolete.txt")
            .unwrap_or_else(|| {
                let recorded: Vec<_> = summary
                    .events()
                    .iter()
                    .map(|event| event.relative_path().to_string_lossy().into_owned())
                    .collect();
                panic!("deletion event missing, recorded events: {recorded:?}");
            });

        let mut output = Vec::new();
        parse_out_format(OsStr::new("%i"))
            .expect("parse %i")
            .render(event, &mut output)
            .expect("render %i");

        assert_eq!(output, b"*deleting\n");
    }

    #[test]
    fn parse_args_sets_compress_flag() {
        let parsed = parse_args([
            OsString::from("oc-rsync"),
            OsString::from("-z"),
            OsString::from("source"),
            OsString::from("dest"),
        ])
        .expect("parse");

        assert!(parsed.compress);
    }

    #[test]
    fn parse_args_no_compress_overrides_compress_flag() {
        let parsed = parse_args([
            OsString::from("oc-rsync"),
            OsString::from("-z"),
            OsString::from("--no-compress"),
            OsString::from("source"),
            OsString::from("dest"),
        ])
        .expect("parse");

        assert!(!parsed.compress);
        assert!(parsed.no_compress);
    }

    #[test]
    fn parse_args_records_compress_level_value() {
        let parsed = parse_args([
            OsString::from("oc-rsync"),
            OsString::from("--compress-level=5"),
            OsString::from("source"),
            OsString::from("dest"),
        ])
        .expect("parse");

        assert_eq!(parsed.compress_level, Some(OsString::from("5")));
    }

    #[test]
    fn parse_args_compress_level_zero_records_disable() {
        let parsed = parse_args([
            OsString::from("oc-rsync"),
            OsString::from("--compress-level=0"),
            OsString::from("source"),
            OsString::from("dest"),
        ])
        .expect("parse");

        assert_eq!(parsed.compress_level, Some(OsString::from("0")));
    }

    #[test]
    fn parse_args_recognises_compress_level_flag() {
        let parsed = parse_args([
            OsString::from("oc-rsync"),
            OsString::from("--compress-level=5"),
            OsString::from("source"),
            OsString::from("dest"),
        ])
        .expect("parse");

        assert!(parsed.compress);
        assert_eq!(parsed.compress_level, Some(OsString::from("5")));
    }

    #[test]
    fn parse_args_compress_level_zero_disables_compress() {
        let parsed = parse_args([
            OsString::from("oc-rsync"),
            OsString::from("--compress-level=0"),
            OsString::from("source"),
            OsString::from("dest"),
        ])
        .expect("parse");

        assert!(!parsed.compress);
        assert_eq!(parsed.compress_level, Some(OsString::from("0")));
    }

    #[test]
    fn parse_compress_level_argument_rejects_invalid_value() {
        let error = parse_compress_level_argument(OsStr::new("fast")).unwrap_err();
        let rendered = error.to_string();
        assert!(rendered.contains("invalid compression level"));
        assert!(rendered.contains("integer"));

        let range_error = parse_compress_level_argument(OsStr::new("12")).unwrap_err();
        let rendered_range = range_error.to_string();
        assert!(rendered_range.contains("outside the supported range"));
    }

    #[test]
    fn parse_filter_directive_accepts_include_and_exclude() {
        let include =
            parse_filter_directive(OsStr::new("+ assets/**")).expect("include rule parses");
        assert_eq!(
            include,
            FilterDirective::Rule(FilterRuleSpec::include("assets/**".to_string()))
        );

        let exclude = parse_filter_directive(OsStr::new("- *.bak")).expect("exclude rule parses");
        assert_eq!(
            exclude,
            FilterDirective::Rule(FilterRuleSpec::exclude("*.bak".to_string()))
        );

        let include_keyword =
            parse_filter_directive(OsStr::new("include logs/**")).expect("keyword include parses");
        assert_eq!(
            include_keyword,
            FilterDirective::Rule(FilterRuleSpec::include("logs/**".to_string()))
        );

        let exclude_keyword =
            parse_filter_directive(OsStr::new("exclude *.tmp")).expect("keyword exclude parses");
        assert_eq!(
            exclude_keyword,
            FilterDirective::Rule(FilterRuleSpec::exclude("*.tmp".to_string()))
        );

        let protect_keyword = parse_filter_directive(OsStr::new("protect backups/**"))
            .expect("keyword protect parses");
        assert_eq!(
            protect_keyword,
            FilterDirective::Rule(FilterRuleSpec::protect("backups/**".to_string()))
        );
    }

    #[test]
    fn parse_filter_directive_accepts_hide_and_show_keywords() {
        let show_keyword =
            parse_filter_directive(OsStr::new("show images/**")).expect("keyword show parses");
        assert_eq!(
            show_keyword,
            FilterDirective::Rule(FilterRuleSpec::show("images/**".to_string()))
        );

        let hide_keyword =
            parse_filter_directive(OsStr::new("hide *.swp")).expect("keyword hide parses");
        assert_eq!(
            hide_keyword,
            FilterDirective::Rule(FilterRuleSpec::hide("*.swp".to_string()))
        );
    }

    #[test]
    fn parse_filter_directive_accepts_shorthand_hide_show_and_protect() {
        let protect =
            parse_filter_directive(OsStr::new("P backups/**")).expect("shorthand protect parses");
        assert_eq!(
            protect,
            FilterDirective::Rule(FilterRuleSpec::protect("backups/**".to_string()))
        );

        let hide = parse_filter_directive(OsStr::new("H *.tmp")).expect("shorthand hide parses");
        assert_eq!(
            hide,
            FilterDirective::Rule(FilterRuleSpec::hide("*.tmp".to_string()))
        );

        let show =
            parse_filter_directive(OsStr::new("S public/**")).expect("shorthand show parses");
        assert_eq!(
            show,
            FilterDirective::Rule(FilterRuleSpec::show("public/**".to_string()))
        );
    }

    #[test]
    fn parse_filter_directive_accepts_exclude_if_present() {
        let directive = parse_filter_directive(OsStr::new("exclude-if-present marker"))
            .expect("exclude-if-present with whitespace parses");
        assert_eq!(
            directive,
            FilterDirective::Rule(FilterRuleSpec::exclude_if_present("marker".to_string()))
        );

        let equals_variant = parse_filter_directive(OsStr::new("exclude-if-present=.skip"))
            .expect("exclude-if-present with equals parses");
        assert_eq!(
            equals_variant,
            FilterDirective::Rule(FilterRuleSpec::exclude_if_present(".skip".to_string()))
        );
    }

    #[test]
    fn parse_filter_directive_rejects_exclude_if_present_without_marker() {
        let error = parse_filter_directive(OsStr::new("exclude-if-present   "))
            .expect_err("missing marker should error");
        let rendered = error.to_string();
        assert!(rendered.contains("missing a marker file"));
    }

    #[test]
    fn parse_filter_directive_accepts_clear_directive() {
        let clear = parse_filter_directive(OsStr::new("!")).expect("clear directive parses");
        assert_eq!(clear, FilterDirective::Clear);

        let clear_with_whitespace =
            parse_filter_directive(OsStr::new("  !   ")).expect("clear with whitespace parses");
        assert_eq!(clear_with_whitespace, FilterDirective::Clear);
    }

    #[test]
    fn parse_filter_directive_rejects_clear_with_trailing_characters() {
        let error = parse_filter_directive(OsStr::new("! comment"))
            .expect_err("trailing text should error");
        let rendered = error.to_string();
        assert!(rendered.contains("'!' rule has trailing characters: ! comment"));

        let error = parse_filter_directive(OsStr::new("!extra")).expect_err("suffix should error");
        let rendered = error.to_string();
        assert!(rendered.contains("'!' rule has trailing characters: !extra"));
    }

    #[test]
    fn parse_filter_directive_rejects_missing_pattern() {
        let error =
            parse_filter_directive(OsStr::new("+   ")).expect_err("missing pattern should error");
        let rendered = error.to_string();
        assert!(rendered.contains("missing a pattern"));

        let shorthand_error = parse_filter_directive(OsStr::new("P   "))
            .expect_err("shorthand protect requires pattern");
        let rendered = shorthand_error.to_string();
        assert!(rendered.contains("missing a pattern"));
    }

    #[test]
    fn parse_filter_directive_accepts_merge() {
        let directive =
            parse_filter_directive(OsStr::new("merge filters.txt")).expect("merge directive");
        let (options, _) =
            parse_merge_modifiers("", "merge filters.txt", false).expect("modifiers");
        let expected =
            MergeDirective::new(OsString::from("filters.txt"), None).with_options(options);
        assert_eq!(directive, FilterDirective::Merge(expected));
    }

    #[test]
    fn parse_filter_directive_rejects_merge_without_path() {
        let error = parse_filter_directive(OsStr::new("merge "))
            .expect_err("missing merge path should error");
        let rendered = error.to_string();
        assert!(rendered.contains("missing a file path"));
    }

    #[test]
    fn parse_filter_directive_accepts_merge_with_forced_include() {
        let directive =
            parse_filter_directive(OsStr::new("merge,+ rules")).expect("merge,+ should parse");
        let (options, _) = parse_merge_modifiers("+", "merge,+ rules", false).expect("modifiers");
        let expected = MergeDirective::new(OsString::from("rules"), Some(FilterRuleKind::Include))
            .with_options(options);
        assert_eq!(directive, FilterDirective::Merge(expected));
    }

    #[test]
    fn parse_filter_directive_accepts_merge_with_forced_exclude() {
        let directive =
            parse_filter_directive(OsStr::new("merge,- rules")).expect("merge,- should parse");
        let (options, _) = parse_merge_modifiers("-", "merge,- rules", false).expect("modifiers");
        let expected = MergeDirective::new(OsString::from("rules"), Some(FilterRuleKind::Exclude))
            .with_options(options);
        assert_eq!(directive, FilterDirective::Merge(expected));
    }

    #[test]
    fn parse_filter_directive_accepts_merge_with_cvs_alias() {
        let directive =
            parse_filter_directive(OsStr::new("merge,C")).expect("merge,C should parse");
        let (options, _) = parse_merge_modifiers("C", "merge,C", false).expect("modifiers");
        let expected =
            MergeDirective::new(OsString::from(".cvsignore"), Some(FilterRuleKind::Exclude))
                .with_options(options);
        assert_eq!(directive, FilterDirective::Merge(expected));
    }

    #[test]
    fn parse_filter_directive_rejects_merge_with_unknown_modifier() {
        let error = parse_filter_directive(OsStr::new("merge,x rules"))
            .expect_err("merge with unsupported modifier should error");
        let rendered = error.to_string();
        assert!(rendered.contains("uses unsupported modifier"));
    }

    #[test]
    fn parse_filter_directive_accepts_dir_merge_without_modifiers() {
        let directive = parse_filter_directive(OsStr::new("dir-merge .rsync-filter"))
            .expect("dir-merge without modifiers parses");
        assert_eq!(
            directive,
            FilterDirective::Rule(FilterRuleSpec::dir_merge(
                ".rsync-filter".to_string(),
                DirMergeOptions::default(),
            )),
        );
    }

    #[test]
    fn parse_filter_directive_accepts_dir_merge_with_remove_modifier() {
        let directive = parse_filter_directive(OsStr::new("dir-merge,- .rsync-filter"))
            .expect("dir-merge with '-' modifier parses");
        assert_eq!(
            directive,
            FilterDirective::Rule(FilterRuleSpec::dir_merge(
                ".rsync-filter".to_string(),
                DirMergeOptions::default().with_enforced_kind(Some(DirMergeEnforcedKind::Exclude)),
            ))
        );
    }

    #[test]
    fn parse_filter_directive_accepts_dir_merge_with_include_modifier() {
        let directive = parse_filter_directive(OsStr::new("dir-merge,+ .rsync-filter"))
            .expect("dir-merge with '+' modifier parses");

        let FilterDirective::Rule(rule) = directive else {
            panic!("expected dir-merge rule");
        };

        assert_eq!(rule.pattern(), ".rsync-filter");
        let options = rule
            .dir_merge_options()
            .expect("dir-merge rule returns options");
        assert_eq!(options.enforced_kind(), Some(DirMergeEnforcedKind::Include));
        assert!(options.inherit_rules());
        assert!(!options.excludes_self());
    }

    #[test]
    fn parse_filter_directive_accepts_dir_merge_with_no_inherit_modifier() {
        let directive = parse_filter_directive(OsStr::new("dir-merge,n per-dir"))
            .expect("dir-merge with 'n' modifier parses");

        let FilterDirective::Rule(rule) = directive else {
            panic!("expected dir-merge rule");
        };

        assert_eq!(rule.pattern(), "per-dir");
        let options = rule
            .dir_merge_options()
            .expect("dir-merge rule returns options");
        assert!(!options.inherit_rules());
        assert!(options.allows_comments());
        assert!(!options.uses_whitespace());
    }

    #[test]
    fn parse_filter_directive_accepts_dir_merge_with_exclude_self_modifier() {
        let directive = parse_filter_directive(OsStr::new("dir-merge,e per-dir"))
            .expect("dir-merge with 'e' modifier parses");

        let FilterDirective::Rule(rule) = directive else {
            panic!("expected dir-merge rule");
        };

        let options = rule
            .dir_merge_options()
            .expect("dir-merge rule returns options");
        assert!(options.excludes_self());
        assert!(options.inherit_rules());
        assert!(!options.uses_whitespace());
    }

    #[test]
    fn parse_filter_directive_accepts_dir_merge_with_whitespace_modifier() {
        let directive = parse_filter_directive(OsStr::new("dir-merge,w per-dir"))
            .expect("dir-merge with 'w' modifier parses");

        let FilterDirective::Rule(rule) = directive else {
            panic!("expected dir-merge rule");
        };

        let options = rule
            .dir_merge_options()
            .expect("dir-merge rule returns options");
        assert!(options.uses_whitespace());
        assert!(!options.allows_comments());
    }

    #[test]
    fn parse_filter_directive_accepts_dir_merge_with_cvs_modifier() {
        let directive = parse_filter_directive(OsStr::new("dir-merge,C"))
            .expect("dir-merge with 'C' modifier parses");

        let FilterDirective::Rule(rule) = directive else {
            panic!("expected dir-merge rule");
        };

        assert_eq!(rule.pattern(), ".cvsignore");
        let options = rule
            .dir_merge_options()
            .expect("dir-merge rule returns options");
        assert_eq!(options.enforced_kind(), Some(DirMergeEnforcedKind::Exclude));
        assert!(options.uses_whitespace());
        assert!(!options.allows_comments());
        assert!(!options.inherit_rules());
        assert!(options.list_clear_allowed());
    }

    #[test]
    fn parse_filter_directive_rejects_dir_merge_with_conflicting_modifiers() {
        let error = parse_filter_directive(OsStr::new("dir-merge,+- per-dir"))
            .expect_err("conflicting modifiers should error");
        let rendered = error.to_string();
        assert!(rendered.contains("cannot combine '+' and '-'"));
    }

    #[test]
    fn parse_filter_directive_accepts_dir_merge_with_sender_modifier() {
        let directive = parse_filter_directive(OsStr::new("dir-merge,s per-dir"))
            .expect("dir-merge with 's' modifier parses");
        let FilterDirective::Rule(rule) = directive else {
            panic!("expected dir-merge rule");
        };
        let options = rule
            .dir_merge_options()
            .expect("dir-merge rule returns options");
        assert!(options.applies_to_sender());
        assert!(!options.applies_to_receiver());
    }

    #[test]
    fn parse_filter_directive_accepts_dir_merge_with_receiver_modifier() {
        let directive = parse_filter_directive(OsStr::new("dir-merge,r per-dir"))
            .expect("dir-merge with 'r' modifier parses");
        let FilterDirective::Rule(rule) = directive else {
            panic!("expected dir-merge rule");
        };
        let options = rule
            .dir_merge_options()
            .expect("dir-merge rule returns options");
        assert!(!options.applies_to_sender());
        assert!(options.applies_to_receiver());
    }

    #[test]
    fn parse_filter_directive_accepts_dir_merge_with_anchor_modifier() {
        let directive = parse_filter_directive(OsStr::new("dir-merge,/ .rules"))
            .expect("dir-merge with '/' modifier parses");
        let FilterDirective::Rule(rule) = directive else {
            panic!("expected dir-merge rule");
        };
        let options = rule
            .dir_merge_options()
            .expect("dir-merge rule returns options");
        assert!(options.anchor_root_enabled());
    }

    #[test]
    fn transfer_request_with_times_preserves_timestamp() {
        use filetime::{FileTime, set_file_times};
        use tempfile::tempdir;

        let tmp = tempdir().expect("tempdir");
        let source = tmp.path().join("source-times.txt");
        let destination = tmp.path().join("dest-times.txt");
        std::fs::write(&source, b"data").expect("write source");
        let mtime = FileTime::from_unix_time(1_700_090_000, 500_000_000);
        set_file_times(&source, mtime, mtime).expect("set times");

        let (code, stdout, stderr) = run_with_args([
            OsString::from("oc-rsync"),
            OsString::from("--times"),
            source.clone().into_os_string(),
            destination.clone().into_os_string(),
        ]);

        assert_eq!(code, 0);
        assert!(stdout.is_empty());
        assert!(stderr.is_empty());

        let metadata = std::fs::metadata(&destination).expect("dest metadata");
        let dest_mtime = FileTime::from_last_modification_time(&metadata);
        assert_eq!(dest_mtime, mtime);
    }

    #[test]
    fn transfer_request_with_filter_excludes_patterns() {
        use tempfile::tempdir;

        let tmp = tempdir().expect("tempdir");
        let source_root = tmp.path().join("source");
        let dest_root = tmp.path().join("dest");
        std::fs::create_dir_all(&source_root).expect("create source root");
        std::fs::create_dir_all(&dest_root).expect("create dest root");
        std::fs::write(source_root.join("keep.txt"), b"keep").expect("write keep");
        std::fs::write(source_root.join("skip.tmp"), b"skip").expect("write skip");

        let (code, stdout, stderr) = run_with_args([
            OsString::from("oc-rsync"),
            OsString::from("--filter"),
            OsString::from("- *.tmp"),
            source_root.clone().into_os_string(),
            dest_root.clone().into_os_string(),
        ]);

        assert_eq!(code, 0);
        assert!(stdout.is_empty());
        assert!(stderr.is_empty());

        let copied_root = dest_root.join("source");
        assert!(copied_root.join("keep.txt").exists());
        assert!(!copied_root.join("skip.tmp").exists());
    }

    #[test]
    fn transfer_request_with_filter_clear_resets_rules() {
        use tempfile::tempdir;

        let tmp = tempdir().expect("tempdir");
        let source_root = tmp.path().join("source");
        let dest_root = tmp.path().join("dest");
        std::fs::create_dir_all(&source_root).expect("create source root");
        std::fs::create_dir_all(&dest_root).expect("create dest root");
        std::fs::write(source_root.join("keep.txt"), b"keep").expect("write keep");
        std::fs::write(source_root.join("skip.tmp"), b"skip").expect("write skip");

        let (code, stdout, stderr) = run_with_args([
            OsString::from("oc-rsync"),
            OsString::from("--filter"),
            OsString::from("- *.tmp"),
            OsString::from("--filter"),
            OsString::from("!"),
            source_root.clone().into_os_string(),
            dest_root.clone().into_os_string(),
        ]);

        assert_eq!(code, 0);
        assert!(stdout.is_empty());
        assert!(stderr.is_empty());

        let copied_root = dest_root.join("source");
        assert!(copied_root.join("keep.txt").exists());
        assert!(copied_root.join("skip.tmp").exists());
    }

    #[test]
    fn transfer_request_with_filter_merge_applies_rules() {
        use tempfile::tempdir;

        let tmp = tempdir().expect("tempdir");
        let source_root = tmp.path().join("source");
        let dest_root = tmp.path().join("dest");
        std::fs::create_dir_all(&source_root).expect("create source root");
        std::fs::create_dir_all(&dest_root).expect("create dest root");
        std::fs::write(source_root.join("keep.txt"), b"keep").expect("write keep");
        std::fs::write(source_root.join("skip.tmp"), b"skip").expect("write skip");

        let filter_file = tmp.path().join("filters.txt");
        std::fs::write(&filter_file, "- *.tmp\n").expect("write filter file");

        let filter_arg = OsString::from(format!("merge {}", filter_file.display()));

        let (code, stdout, stderr) = run_with_args([
            OsString::from("oc-rsync"),
            OsString::from("--filter"),
            filter_arg,
            source_root.clone().into_os_string(),
            dest_root.clone().into_os_string(),
        ]);

        assert_eq!(code, 0);
        assert!(stdout.is_empty());
        assert!(stderr.is_empty());

        let copied_root = dest_root.join("source");
        assert!(copied_root.join("keep.txt").exists());
        assert!(!copied_root.join("skip.tmp").exists());
    }

    #[test]
    fn transfer_request_with_filter_merge_clear_resets_rules() {
        use tempfile::tempdir;

        let tmp = tempdir().expect("tempdir");
        let source_root = tmp.path().join("source");
        let dest_root = tmp.path().join("dest");
        std::fs::create_dir_all(&source_root).expect("create source root");
        std::fs::create_dir_all(&dest_root).expect("create dest root");
        std::fs::write(source_root.join("keep.txt"), b"keep").expect("write keep");
        std::fs::write(source_root.join("skip.tmp"), b"skip").expect("write tmp");
        std::fs::write(source_root.join("skip.log"), b"log").expect("write log");

        let filter_file = tmp.path().join("filters.txt");
        std::fs::write(&filter_file, "- *.tmp\n!\n- *.log\n").expect("write filter file");

        let filter_arg = OsString::from(format!("merge {}", filter_file.display()));

        let (code, stdout, stderr) = run_with_args([
            OsString::from("oc-rsync"),
            OsString::from("--filter"),
            filter_arg,
            source_root.clone().into_os_string(),
            dest_root.clone().into_os_string(),
        ]);

        assert_eq!(code, 0);
        assert!(stdout.is_empty());
        assert!(stderr.is_empty());

        let copied_root = dest_root.join("source");
        assert!(copied_root.join("keep.txt").exists());
        assert!(copied_root.join("skip.tmp").exists());
        assert!(!copied_root.join("skip.log").exists());
    }

    #[test]
    fn transfer_request_with_filter_protect_preserves_destination_entry() {
        use tempfile::tempdir;

        let tmp = tempdir().expect("tempdir");
        let source_root = tmp.path().join("source");
        let dest_root = tmp.path().join("dest");
        std::fs::create_dir_all(&source_root).expect("create source root");
        std::fs::create_dir_all(&dest_root).expect("create dest root");

        let dest_subdir = dest_root.join("source");
        std::fs::create_dir_all(&dest_subdir).expect("create destination contents");
        std::fs::write(dest_subdir.join("keep.txt"), b"keep").expect("write dest keep");

        let (code, stdout, stderr) = run_with_args([
            OsString::from("oc-rsync"),
            OsString::from("--delete"),
            OsString::from("--filter"),
            OsString::from("protect keep.txt"),
            source_root.clone().into_os_string(),
            dest_root.clone().into_os_string(),
        ]);

        assert_eq!(code, 0);
        assert!(stdout.is_empty());
        assert!(stderr.is_empty());

        let copied_root = dest_root.join("source");
        assert!(copied_root.join("keep.txt").exists());
    }

    #[test]
    fn transfer_request_with_delete_excluded_prunes_filtered_entries() {
        use tempfile::tempdir;

        let tmp = tempdir().expect("tempdir");
        let source_root = tmp.path().join("source");
        let dest_root = tmp.path().join("dest");
        std::fs::create_dir_all(&source_root).expect("create source root");
        std::fs::create_dir_all(&dest_root).expect("create dest root");
        std::fs::write(source_root.join("keep.txt"), b"keep").expect("write keep");

        let dest_subdir = dest_root.join("source");
        std::fs::create_dir_all(&dest_subdir).expect("create destination contents");
        std::fs::write(dest_subdir.join("skip.log"), b"skip").expect("write excluded file");

        let (code, stdout, stderr) = run_with_args([
            OsString::from("oc-rsync"),
            OsString::from("--delete-excluded"),
            OsString::from("--exclude=*.log"),
            source_root.clone().into_os_string(),
            dest_root.clone().into_os_string(),
        ]);

        assert_eq!(code, 0);
        assert!(stdout.is_empty());
        assert!(stderr.is_empty());

        let copied_root = dest_root.join("source");
        assert!(copied_root.join("keep.txt").exists());
        assert!(!copied_root.join("skip.log").exists());
    }

    #[test]
    fn transfer_request_with_filter_merge_detects_recursion() {
        use tempfile::tempdir;

        let tmp = tempdir().expect("tempdir");
        let source_root = tmp.path().join("source");
        let dest_root = tmp.path().join("dest");
        std::fs::create_dir_all(&source_root).expect("create source root");
        std::fs::create_dir_all(&dest_root).expect("create dest root");

        let filter_file = tmp.path().join("filters.txt");
        std::fs::write(&filter_file, format!("merge {}\n", filter_file.display()))
            .expect("write recursive filter");

        let filter_arg = OsString::from(format!("merge {}", filter_file.display()));

        let (code, stdout, stderr) = run_with_args([
            OsString::from("oc-rsync"),
            OsString::from("--filter"),
            filter_arg,
            source_root.into_os_string(),
            dest_root.into_os_string(),
        ]);

        assert_eq!(code, 1);
        assert!(stdout.is_empty());
        let rendered = String::from_utf8_lossy(&stderr);
        assert!(rendered.contains("recursive filter merge"));
    }

    #[test]
    fn transfer_request_with_exclude_from_skips_patterns() {
        use tempfile::tempdir;

        let tmp = tempdir().expect("tempdir");
        let source_root = tmp.path().join("source");
        let dest_root = tmp.path().join("dest");
        std::fs::create_dir_all(&source_root).expect("create source root");
        std::fs::create_dir_all(&dest_root).expect("create dest root");
        std::fs::write(source_root.join("keep.txt"), b"keep").expect("write keep");
        std::fs::write(source_root.join("skip.tmp"), b"skip").expect("write skip");

        let exclude_file = tmp.path().join("filters.txt");
        std::fs::write(&exclude_file, "# comment\n\n*.tmp\n").expect("write filters");

        let (code, stdout, stderr) = run_with_args([
            OsString::from("oc-rsync"),
            OsString::from("--exclude-from"),
            exclude_file.as_os_str().to_os_string(),
            source_root.clone().into_os_string(),
            dest_root.clone().into_os_string(),
        ]);

        assert_eq!(code, 0);
        assert!(stdout.is_empty());
        assert!(stderr.is_empty());

        let copied_root = dest_root.join("source");
        assert!(copied_root.join("keep.txt").exists());
        assert!(!copied_root.join("skip.tmp").exists());
    }

    #[test]
    fn transfer_request_with_include_from_reinstate_patterns() {
        use tempfile::tempdir;

        let tmp = tempdir().expect("tempdir");
        let source_root = tmp.path().join("source");
        let dest_root = tmp.path().join("dest");
        let keep_dir = source_root.join("keep");
        std::fs::create_dir_all(&keep_dir).expect("create keep dir");
        std::fs::create_dir_all(&dest_root).expect("create dest root");
        std::fs::write(keep_dir.join("file.txt"), b"keep").expect("write keep");
        std::fs::write(source_root.join("skip.tmp"), b"skip").expect("write skip");

        let include_file = tmp.path().join("includes.txt");
        std::fs::write(&include_file, "keep/\nkeep/**\n").expect("write include file");

        let mut expected_rules = Vec::new();
        expected_rules.push(FilterRuleSpec::exclude("*".to_string()));
        append_filter_rules_from_files(
            &mut expected_rules,
            &[include_file.as_os_str().to_os_string()],
            FilterRuleKind::Include,
        )
        .expect("load include patterns");

        let engine_rules = expected_rules.iter().filter_map(|rule| match rule.kind() {
            FilterRuleKind::Include => Some(EngineFilterRule::include(rule.pattern())),
            FilterRuleKind::Exclude => Some(EngineFilterRule::exclude(rule.pattern())),
            FilterRuleKind::Protect => Some(EngineFilterRule::protect(rule.pattern())),
            FilterRuleKind::ExcludeIfPresent => None,
            FilterRuleKind::DirMerge => None,
        });
        let filter_set = FilterSet::from_rules(engine_rules).expect("filters");
        assert!(filter_set.allows(std::path::Path::new("keep"), true));
        assert!(filter_set.allows(std::path::Path::new("keep/file.txt"), false));
        assert!(!filter_set.allows(std::path::Path::new("skip.tmp"), false));

        let mut source_operand = source_root.clone().into_os_string();
        source_operand.push(std::path::MAIN_SEPARATOR.to_string());

        let (code, stdout, stderr) = run_with_args([
            OsString::from("oc-rsync"),
            OsString::from("--exclude"),
            OsString::from("*"),
            OsString::from("--include-from"),
            include_file.as_os_str().to_os_string(),
            source_operand,
            dest_root.clone().into_os_string(),
        ]);

        assert_eq!(code, 0);
        assert!(stdout.is_empty());
        assert!(stderr.is_empty());

        assert!(dest_root.join("keep/file.txt").exists());
        assert!(!dest_root.join("skip.tmp").exists());
    }

    #[test]
    fn transfer_request_reports_filter_file_errors() {
        let (code, stdout, stderr) = run_with_args([
            OsString::from("oc-rsync"),
            OsString::from("--exclude-from"),
            OsString::from("missing.txt"),
            OsString::from("src"),
            OsString::from("dst"),
        ]);

        assert_eq!(code, 1);
        assert!(stdout.is_empty());
        let rendered = String::from_utf8(stderr).expect("diagnostic utf8");
        assert!(rendered.contains("failed to read filter file 'missing.txt'"));
        assert!(rendered.contains("[client=3.4.1-rust]"));
    }

    #[test]
    fn load_filter_file_patterns_skips_comments_and_trims_crlf() {
        use tempfile::tempdir;

        let tmp = tempdir().expect("tempdir");
        let path = tmp.path().join("filters.txt");
        std::fs::write(&path, b"# comment\r\n\r\n include \r\npattern\r\n").expect("write filters");

        let patterns =
            load_filter_file_patterns(path.as_path()).expect("load filter patterns succeeds");

        assert_eq!(
            patterns,
            vec![" include ".to_string(), "pattern".to_string()]
        );
    }

    #[test]
    fn load_filter_file_patterns_skip_semicolon_comments() {
        use tempfile::tempdir;

        let tmp = tempdir().expect("tempdir");
        let path = tmp.path().join("filters-semicolon.txt");
        std::fs::write(&path, b"; leading comment\n  ; spaced comment\nkeep\n")
            .expect("write filters");

        let patterns =
            load_filter_file_patterns(path.as_path()).expect("load filter patterns succeeds");

        assert_eq!(patterns, vec!["keep".to_string()]);
    }

    #[test]
    fn load_filter_file_patterns_handles_invalid_utf8() {
        use tempfile::tempdir;

        let tmp = tempdir().expect("tempdir");
        let path = tmp.path().join("filters.bin");
        std::fs::write(&path, [0xFFu8, b'\n']).expect("write invalid bytes");

        let patterns =
            load_filter_file_patterns(path.as_path()).expect("load filter patterns succeeds");

        assert_eq!(patterns, vec!["\u{fffd}".to_string()]);
    }

    #[test]
    fn load_filter_file_patterns_reads_from_stdin() {
        super::set_filter_stdin_input(b"keep\n# comment\n\ninclude\n".to_vec());
        let patterns =
            super::load_filter_file_patterns(Path::new("-")).expect("load stdin patterns");

        assert_eq!(patterns, vec!["keep".to_string(), "include".to_string()]);
    }

    #[test]
    fn apply_merge_directive_resolves_relative_paths() {
        use tempfile::tempdir;

        let temp = tempdir().expect("tempdir");
        let outer = temp.path().join("outer.rules");
        let subdir = temp.path().join("nested");
        std::fs::create_dir(&subdir).expect("create nested dir");
        let child = subdir.join("child.rules");
        let grand = subdir.join("grand.rules");

        std::fs::write(&outer, b"+ outer\nmerge nested/child.rules\n").expect("write outer");
        std::fs::write(&child, b"+ child\nmerge grand.rules\n").expect("write child");
        std::fs::write(&grand, b"+ grand\n").expect("write grand");

        let mut rules = Vec::new();
        let mut visited = Vec::new();
        let directive = MergeDirective::new(OsString::from("outer.rules"), None)
            .with_options(DirMergeOptions::default().allow_list_clearing(true));
        super::apply_merge_directive(directive, temp.path(), &mut rules, &mut visited)
            .expect("merge succeeds");

        assert!(visited.is_empty());
        let patterns: Vec<_> = rules
            .iter()
            .map(|rule| rule.pattern().to_string())
            .collect();
        assert_eq!(patterns, vec!["outer", "child", "grand"]);
    }

    #[test]
    fn apply_merge_directive_respects_forced_include() {
        use tempfile::tempdir;

        let temp = tempdir().expect("tempdir");
        let path = temp.path().join("filters.rules");
        std::fs::write(&path, b"alpha\n!\nbeta\n").expect("write filters");

        let mut rules = vec![FilterRuleSpec::exclude("existing".to_string())];
        let mut visited = Vec::new();
        let directive = MergeDirective::new(path.into_os_string(), Some(FilterRuleKind::Include))
            .with_options(
                DirMergeOptions::default()
                    .with_enforced_kind(Some(DirMergeEnforcedKind::Include))
                    .allow_list_clearing(true),
            );
        super::apply_merge_directive(directive, temp.path(), &mut rules, &mut visited)
            .expect("merge succeeds");

        assert!(visited.is_empty());
        let patterns: Vec<_> = rules
            .iter()
            .map(|rule| rule.pattern().to_string())
            .collect();
        assert_eq!(patterns, vec!["beta"]);
    }

    #[test]
    fn transfer_request_with_no_times_overrides_archive() {
        use filetime::{FileTime, set_file_times};
        use tempfile::tempdir;

        let tmp = tempdir().expect("tempdir");
        let source = tmp.path().join("source-no-times.txt");
        let destination = tmp.path().join("dest-no-times.txt");
        std::fs::write(&source, b"data").expect("write source");
        let mtime = FileTime::from_unix_time(1_700_100_000, 0);
        set_file_times(&source, mtime, mtime).expect("set times");

        let (code, stdout, stderr) = run_with_args([
            OsString::from("oc-rsync"),
            OsString::from("-a"),
            OsString::from("--no-times"),
            source.clone().into_os_string(),
            destination.clone().into_os_string(),
        ]);

        assert_eq!(code, 0);
        assert!(stdout.is_empty());
        assert!(stderr.is_empty());

        let metadata = std::fs::metadata(&destination).expect("dest metadata");
        let dest_mtime = FileTime::from_last_modification_time(&metadata);
        assert_ne!(dest_mtime, mtime);
    }

    #[test]
    fn transfer_request_with_omit_dir_times_skips_directory_timestamp() {
        use filetime::{FileTime, set_file_times};
        use tempfile::tempdir;

        let tmp = tempdir().expect("tempdir");
        let source_root = tmp.path().join("source");
        let dest_root = tmp.path().join("dest");
        let source_dir = source_root.join("nested");
        let source_file = source_dir.join("file.txt");

        std::fs::create_dir_all(&source_dir).expect("create source dir");
        std::fs::write(&source_file, b"payload").expect("write file");

        let dir_mtime = FileTime::from_unix_time(1_700_200_000, 0);
        set_file_times(&source_dir, dir_mtime, dir_mtime).expect("set dir times");
        set_file_times(&source_file, dir_mtime, dir_mtime).expect("set file times");

        let (code, stdout, stderr) = run_with_args([
            OsString::from("oc-rsync"),
            OsString::from("-a"),
            OsString::from("--omit-dir-times"),
            source_root.clone().into_os_string(),
            dest_root.clone().into_os_string(),
        ]);

        assert_eq!(code, 0);
        assert!(stdout.is_empty());
        assert!(stderr.is_empty());

        let dest_dir = dest_root.join("nested");
        let dest_file = dest_dir.join("file.txt");

        let dir_metadata = std::fs::metadata(&dest_dir).expect("dest dir metadata");
        let file_metadata = std::fs::metadata(&dest_file).expect("dest file metadata");
        let dest_dir_mtime = FileTime::from_last_modification_time(&dir_metadata);
        let dest_file_mtime = FileTime::from_last_modification_time(&file_metadata);

        assert_ne!(dest_dir_mtime, dir_mtime);
        assert_eq!(dest_file_mtime, dir_mtime);
    }

    #[test]
    fn checksum_with_no_times_preserves_existing_destination() {
        use filetime::{FileTime, set_file_mtime};
        use tempfile::tempdir;

        let tmp = tempdir().expect("tempdir");
        let source = tmp.path().join("source-checksum.txt");
        let destination = tmp.path().join("dest-checksum.txt");
        std::fs::write(&source, b"payload").expect("write source");

        let (code, stdout, stderr) = run_with_args([
            OsString::from("oc-rsync"),
            OsString::from("--no-times"),
            source.clone().into_os_string(),
            destination.clone().into_os_string(),
        ]);

        assert_eq!(code, 0);
        assert!(stdout.is_empty());
        assert!(stderr.is_empty());

        let preserved = FileTime::from_unix_time(1_700_200_000, 0);
        set_file_mtime(&destination, preserved).expect("set destination mtime");

        let (code, stdout, stderr) = run_with_args([
            OsString::from("oc-rsync"),
            OsString::from("--checksum"),
            OsString::from("--no-times"),
            source.into_os_string(),
            destination.clone().into_os_string(),
        ]);

        assert_eq!(code, 0);
        assert!(stdout.is_empty());
        assert!(stderr.is_empty());

        let metadata = std::fs::metadata(&destination).expect("dest metadata");
        let final_mtime = FileTime::from_last_modification_time(&metadata);
        assert_eq!(final_mtime, preserved);
        assert_eq!(
            std::fs::read(destination).expect("read destination"),
            b"payload"
        );
    }

    #[test]
    fn transfer_request_with_exclude_from_stdin_skips_patterns() {
        use tempfile::tempdir;

        let tmp = tempdir().expect("tempdir");
        let source_root = tmp.path().join("source");
        let dest_root = tmp.path().join("dest");
        std::fs::create_dir_all(&source_root).expect("create source root");
        std::fs::create_dir_all(&dest_root).expect("create dest root");
        std::fs::write(source_root.join("keep.txt"), b"keep").expect("write keep");
        std::fs::write(source_root.join("skip.tmp"), b"skip").expect("write skip");

        super::set_filter_stdin_input(b"*.tmp\n".to_vec());
        let (code, stdout, stderr) = run_with_args([
            OsString::from("oc-rsync"),
            OsString::from("--exclude-from"),
            OsString::from("-"),
            source_root.clone().into_os_string(),
            dest_root.clone().into_os_string(),
        ]);

        assert_eq!(code, 0);
        assert!(stdout.is_empty());
        assert!(stderr.is_empty());

        let copied_root = dest_root.join("source");
        assert!(copied_root.join("keep.txt").exists());
        assert!(!copied_root.join("skip.tmp").exists());
    }

    #[test]
    fn bwlimit_invalid_value_reports_error() {
        let (code, stdout, stderr) =
            run_with_args([OsString::from("oc-rsync"), OsString::from("--bwlimit=oops")]);

        assert_eq!(code, 1);
        assert!(stdout.is_empty());
        let rendered = String::from_utf8(stderr).expect("diagnostic is valid UTF-8");
        assert!(rendered.contains("--bwlimit=oops is invalid"));
        assert!(rendered.contains("[client=3.4.1-rust]"));
    }

    #[test]
    fn bwlimit_rejects_small_fractional_values() {
        let (code, stdout, stderr) =
            run_with_args([OsString::from("oc-rsync"), OsString::from("--bwlimit=0.4")]);

        assert_eq!(code, 1);
        assert!(stdout.is_empty());
        let rendered = String::from_utf8(stderr).expect("diagnostic is valid UTF-8");
        assert!(rendered.contains("--bwlimit=0.4 is too small (min: 512 or 0 for unlimited)",));
    }

    #[test]
    fn bwlimit_accepts_decimal_suffixes() {
        let limit = parse_bandwidth_limit(OsStr::new("1.5M"))
            .expect("parse succeeds")
            .expect("limit available");
        assert_eq!(limit.bytes_per_second().get(), 1_572_864);
    }

    #[test]
    fn bwlimit_accepts_decimal_base_specifier() {
        let limit = parse_bandwidth_limit(OsStr::new("10KB"))
            .expect("parse succeeds")
            .expect("limit available");
        assert_eq!(limit.bytes_per_second().get(), 10_240);
    }

    #[test]
    fn bwlimit_zero_disables_limit() {
        let limit = parse_bandwidth_limit(OsStr::new("0")).expect("parse succeeds");
        assert!(limit.is_none());
    }

    #[test]
    fn compress_level_invalid_value_reports_error() {
        let (code, stdout, stderr) = run_with_args([
            OsString::from("oc-rsync"),
            OsString::from("--compress-level=fast"),
        ]);

        assert_eq!(code, 1);
        assert!(stdout.is_empty());
        let rendered = String::from_utf8(stderr).expect("diagnostic is valid UTF-8");
        assert!(rendered.contains("--compress-level=fast is invalid"));
    }

    #[test]
    fn compress_level_out_of_range_reports_error() {
        let (code, stdout, stderr) = run_with_args([
            OsString::from("oc-rsync"),
            OsString::from("--compress-level=12"),
        ]);

        assert_eq!(code, 1);
        assert!(stdout.is_empty());
        let rendered = String::from_utf8(stderr).expect("diagnostic is valid UTF-8");
        assert!(rendered.contains("--compress-level=12 must be between 0 and 9"));
    }

    #[test]
    fn remote_operand_reports_launch_failure_when_fallback_missing() {
        let _env_lock = ENV_LOCK.lock().expect("env lock");
        let _rsh_guard = clear_rsync_rsh();
        let missing = OsString::from("rsync-missing-binary");
        let _fallback_guard = EnvGuard::set("OC_RSYNC_FALLBACK", missing.as_os_str());

        let (code, stdout, stderr) = run_with_args([
            OsString::from("oc-rsync"),
            OsString::from("remote::module"),
            OsString::from("dest"),
        ]);

        assert_eq!(code, 1);
        assert!(stdout.is_empty());

        let rendered = String::from_utf8(stderr).expect("diagnostic is valid UTF-8");
        assert!(rendered.contains("failed to launch fallback rsync binary"));
        assert!(rendered.contains("[client=3.4.1-rust]"));
    }

    #[test]
    fn remote_daemon_listing_prints_modules() {
        let (addr, handle) = spawn_stub_daemon(vec![
            "@RSYNCD: MOTD Welcome to the test daemon\n",
            "@RSYNCD: OK\n",
            "first\tFirst module\n",
            "second\n",
            "@RSYNCD: EXIT\n",
        ]);

        let url = format!("rsync://{}:{}/", addr.ip(), addr.port());
        let (code, stdout, stderr) =
            run_with_args([OsString::from("oc-rsync"), OsString::from(url)]);

        assert_eq!(code, 0);
        assert!(stderr.is_empty());

        let rendered = String::from_utf8(stdout).expect("output is UTF-8");
        assert!(rendered.contains("Welcome to the test daemon"));
        assert!(rendered.contains("first\tFirst module"));
        assert!(rendered.contains("second"));

        handle.join().expect("server thread");
    }

    #[test]
    fn remote_daemon_listing_suppresses_motd_with_flag() {
        let (addr, handle) = spawn_stub_daemon(vec![
            "@RSYNCD: MOTD Welcome to the test daemon\n",
            "@RSYNCD: OK\n",
            "module\n",
            "@RSYNCD: EXIT\n",
        ]);

        let url = format!("rsync://{}:{}/", addr.ip(), addr.port());
        let (code, stdout, stderr) = run_with_args([
            OsString::from("oc-rsync"),
            OsString::from("--no-motd"),
            OsString::from(url),
        ]);

        assert_eq!(code, 0);
        assert!(stderr.is_empty());

        let rendered = String::from_utf8(stdout).expect("output is UTF-8");
        assert!(!rendered.contains("Welcome to the test daemon"));
        assert!(rendered.contains("module"));

        handle.join().expect("server thread");
    }

    #[test]
    fn remote_daemon_listing_respects_protocol_cap() {
        let (addr, handle) = spawn_stub_daemon_with_protocol(
            vec!["@RSYNCD: OK\n", "module\n", "@RSYNCD: EXIT\n"],
            "29.0",
        );

        let url = format!("rsync://{}:{}/", addr.ip(), addr.port());
        let (code, stdout, stderr) = run_with_args([
            OsString::from("oc-rsync"),
            OsString::from("--protocol=29"),
            OsString::from(url),
        ]);

        assert_eq!(code, 0);
        assert!(stderr.is_empty());

        let rendered = String::from_utf8(stdout).expect("output is UTF-8");
        assert!(rendered.contains("module"));

        handle.join().expect("server thread");
    }

    #[test]
    fn remote_daemon_listing_renders_warnings() {
        let (addr, handle) = spawn_stub_daemon(vec![
            "@WARNING: Maintenance\n",
            "@RSYNCD: OK\n",
            "module\n",
            "@RSYNCD: EXIT\n",
        ]);

        let url = format!("rsync://{}:{}/", addr.ip(), addr.port());
        let (code, stdout, stderr) =
            run_with_args([OsString::from("oc-rsync"), OsString::from(url)]);

        assert_eq!(code, 0);
        assert!(
            String::from_utf8(stdout)
                .expect("modules")
                .contains("module")
        );

        let rendered_err = String::from_utf8(stderr).expect("warnings are UTF-8");
        assert!(rendered_err.contains("@WARNING: Maintenance"));

        handle.join().expect("server thread");
    }

    #[test]
    fn remote_daemon_error_is_reported() {
        let (addr, handle) = spawn_stub_daemon(vec!["@ERROR: unavailable\n", "@RSYNCD: EXIT\n"]);

        let url = format!("rsync://{}:{}/", addr.ip(), addr.port());
        let (code, stdout, stderr) =
            run_with_args([OsString::from("oc-rsync"), OsString::from(url)]);

        assert_eq!(code, 23);
        assert!(stdout.is_empty());

        let rendered = String::from_utf8(stderr).expect("diagnostic is valid UTF-8");
        assert!(rendered.contains("unavailable"));

        handle.join().expect("server thread");
    }

    #[test]
    fn module_list_username_prefix_is_accepted() {
        let (addr, handle) = spawn_stub_daemon(vec![
            "@RSYNCD: OK\n",
            "module\tWith comment\n",
            "@RSYNCD: EXIT\n",
        ]);

        let url = format!("rsync://user@{}:{}/", addr.ip(), addr.port());
        let (code, stdout, stderr) =
            run_with_args([OsString::from("oc-rsync"), OsString::from(url)]);

        assert_eq!(code, 0);
        assert!(stderr.is_empty());

        let rendered = String::from_utf8(stdout).expect("output is UTF-8");
        assert!(rendered.contains("module\tWith comment"));

        handle.join().expect("server thread");
    }

    #[test]
    fn module_list_username_prefix_legacy_syntax_is_accepted() {
        let (addr, handle) =
            spawn_stub_daemon(vec!["@RSYNCD: OK\n", "module\n", "@RSYNCD: EXIT\n"]);

        let url = format!("user@[{}]:{}::", addr.ip(), addr.port());
        let (code, stdout, stderr) =
            run_with_args([OsString::from("oc-rsync"), OsString::from(url)]);

        assert_eq!(code, 0);
        assert!(stderr.is_empty());

        let rendered = String::from_utf8(stdout).expect("output is UTF-8");
        assert!(rendered.contains("module"));

        handle.join().expect("server thread");
    }

    #[test]
    fn module_list_uses_password_file_for_authentication() {
        use base64::Engine as _;
        use base64::engine::general_purpose::STANDARD_NO_PAD;
        use rsync_checksums::strong::Md5;
        use tempfile::tempdir;

        let challenge = "pw-test";
        let secret = b"cli-secret";
        let expected_digest = {
            let mut hasher = Md5::new();
            hasher.update(secret);
            hasher.update(challenge.as_bytes());
            let digest = hasher.finalize();
            STANDARD_NO_PAD.encode(digest)
        };

        let expected_credentials = format!("user {expected_digest}");
        let (addr, handle) = spawn_auth_stub_daemon(
            challenge,
            expected_credentials,
            vec!["@RSYNCD: OK\n", "secure\n", "@RSYNCD: EXIT\n"],
        );

        let temp = tempdir().expect("tempdir");
        let password_path = temp.path().join("daemon.pw");
        std::fs::write(&password_path, b"cli-secret\n").expect("write password");
        #[cfg(unix)]
        {
            use std::os::unix::fs::PermissionsExt;

            let mut permissions = std::fs::metadata(&password_path)
                .expect("metadata")
                .permissions();
            permissions.set_mode(0o600);
            std::fs::set_permissions(&password_path, permissions).expect("set permissions");
        }

        let url = format!("rsync://user@{}:{}/", addr.ip(), addr.port());
        let (code, stdout, stderr) = run_with_args([
            OsString::from("oc-rsync"),
            OsString::from(format!("--password-file={}", password_path.display())),
            OsString::from(url),
        ]);

        assert_eq!(code, 0);
        assert!(stderr.is_empty());
        let rendered = String::from_utf8(stdout).expect("module listing is UTF-8");
        assert!(rendered.contains("secure"));

        handle.join().expect("server thread");
    }

    #[test]
    fn module_list_reads_password_from_stdin() {
        use base64::Engine as _;
        use base64::engine::general_purpose::STANDARD_NO_PAD;
        use rsync_checksums::strong::Md5;

        let challenge = "stdin-test";
        let secret = b"stdin-secret";
        let expected_digest = {
            let mut hasher = Md5::new();
            hasher.update(secret);
            hasher.update(challenge.as_bytes());
            let digest = hasher.finalize();
            STANDARD_NO_PAD.encode(digest)
        };

        let expected_credentials = format!("user {expected_digest}");
        let (addr, handle) = spawn_auth_stub_daemon(
            challenge,
            expected_credentials,
            vec!["@RSYNCD: OK\n", "secure\n", "@RSYNCD: EXIT\n"],
        );

        set_password_stdin_input(b"stdin-secret\n".to_vec());

        let url = format!("rsync://user@{}:{}/", addr.ip(), addr.port());
        let (code, stdout, stderr) = run_with_args([
            OsString::from("oc-rsync"),
            OsString::from("--password-file=-"),
            OsString::from(url),
        ]);

        assert_eq!(code, 0);
        assert!(stderr.is_empty());
        let rendered = String::from_utf8(stdout).expect("module listing is UTF-8");
        assert!(rendered.contains("secure"));

        handle.join().expect("server thread");
    }

    #[cfg(unix)]
    #[test]
    fn module_list_rejects_world_readable_password_file() {
        use tempfile::tempdir;

        let temp = tempdir().expect("tempdir");
        let password_path = temp.path().join("insecure.pw");
        std::fs::write(&password_path, b"secret\n").expect("write password");
        {
            use std::os::unix::fs::PermissionsExt;

            let mut permissions = std::fs::metadata(&password_path)
                .expect("metadata")
                .permissions();
            permissions.set_mode(0o644);
            std::fs::set_permissions(&password_path, permissions).expect("set perms");
        }

        let url = String::from("rsync://user@127.0.0.1:873/");
        let (code, stdout, stderr) = run_with_args([
            OsString::from("oc-rsync"),
            OsString::from(format!("--password-file={}", password_path.display())),
            OsString::from(url),
        ]);

        assert_eq!(code, 1);
        assert!(stdout.is_empty());
        let rendered = String::from_utf8(stderr).expect("diagnostic is UTF-8");
        assert!(rendered.contains("password file"));
        assert!(rendered.contains("0600"));

        // No server was contacted: the permission error occurs before negotiation.
    }

    #[test]
    fn password_file_requires_daemon_operands() {
        use tempfile::tempdir;

        let temp = tempdir().expect("tempdir");
        let password_path = temp.path().join("local.pw");
        std::fs::write(&password_path, b"secret\n").expect("write password");
        #[cfg(unix)]
        {
            use std::os::unix::fs::PermissionsExt;

            let mut permissions = std::fs::metadata(&password_path)
                .expect("metadata")
                .permissions();
            permissions.set_mode(0o600);
            std::fs::set_permissions(&password_path, permissions).expect("set permissions");
        }

        let source = temp.path().join("source.txt");
        let destination = temp.path().join("dest.txt");
        std::fs::write(&source, b"data").expect("write source");

        let (code, stdout, stderr) = run_with_args([
            OsString::from("oc-rsync"),
            OsString::from(format!("--password-file={}", password_path.display())),
            source.clone().into_os_string(),
            destination.clone().into_os_string(),
        ]);

        assert_eq!(code, 1);
        assert!(stdout.is_empty());
        let rendered = String::from_utf8(stderr).expect("diagnostic is UTF-8");
        assert!(rendered.contains("--password-file"));
        assert!(rendered.contains("rsync daemon"));
        assert!(!destination.exists());
    }

    #[test]
    fn protocol_option_requires_daemon_operands() {
        use tempfile::tempdir;

        let temp = tempdir().expect("tempdir");
        let source = temp.path().join("source.txt");
        let destination = temp.path().join("dest.txt");
        std::fs::write(&source, b"data").expect("write source");

        let (code, stdout, stderr) = run_with_args([
            OsString::from("oc-rsync"),
            OsString::from("--protocol=30"),
            source.clone().into_os_string(),
            destination.clone().into_os_string(),
        ]);

        assert_eq!(code, 1);
        assert!(stdout.is_empty());
        let rendered = String::from_utf8(stderr).expect("diagnostic is UTF-8");
        assert!(rendered.contains("--protocol"));
        assert!(rendered.contains("rsync daemon"));
        assert!(!destination.exists());
    }

    #[test]
    fn invalid_protocol_value_reports_error() {
        let (code, stdout, stderr) = run_with_args([
            OsString::from("oc-rsync"),
            OsString::from("--protocol=27"),
            OsString::from("source"),
            OsString::from("dest"),
        ]);

        assert_eq!(code, 1);
        assert!(stdout.is_empty());
        let rendered = String::from_utf8(stderr).expect("diagnostic is UTF-8");
        assert!(rendered.contains("invalid protocol version '27'"));
        assert!(rendered.contains("outside the supported range"));
    }

    #[test]
    fn non_numeric_protocol_value_reports_error() {
        let (code, stdout, stderr) = run_with_args([
            OsString::from("oc-rsync"),
            OsString::from("--protocol=abc"),
            OsString::from("source"),
            OsString::from("dest"),
        ]);

        assert_eq!(code, 1);
        assert!(stdout.is_empty());
        let rendered = String::from_utf8(stderr).expect("diagnostic is UTF-8");
        assert!(rendered.contains("invalid protocol version 'abc'"));
        assert!(rendered.contains("unsigned integer"));
    }

    #[test]
    fn protocol_value_with_whitespace_and_plus_is_accepted() {
        let version = parse_protocol_version_arg(OsStr::new(" +31 \n"))
            .expect("whitespace-wrapped value should parse");
        assert_eq!(version.as_u8(), 31);
    }

    #[test]
    fn protocol_value_negative_reports_specific_diagnostic() {
        let message = parse_protocol_version_arg(OsStr::new("-30"))
            .expect_err("negative protocol should be rejected");
        let rendered = message.to_string();
        assert!(rendered.contains("invalid protocol version '-30'"));
        assert!(rendered.contains("cannot be negative"));
    }

    #[test]
    fn protocol_value_empty_reports_specific_diagnostic() {
        let message = parse_protocol_version_arg(OsStr::new("   "))
            .expect_err("empty protocol value should be rejected");
        let rendered = message.to_string();
        assert!(rendered.contains("invalid protocol version '   '"));
        assert!(rendered.contains("must not be empty"));
    }

    #[test]
    fn clap_parse_error_is_reported_via_message() {
        let command = clap_command();
        let error = command
            .try_get_matches_from(vec!["oc-rsync", "--version=extra"])
            .unwrap_err();

        let mut stdout = Vec::new();
        let mut stderr = Vec::new();
        let status = run(
            [
                OsString::from("oc-rsync"),
                OsString::from("--version=extra"),
            ],
            &mut stdout,
            &mut stderr,
        );

        assert_eq!(status, 1);
        assert!(stdout.is_empty());

        let rendered = String::from_utf8(stderr).expect("diagnostic is valid UTF-8");
        assert!(rendered.contains(error.to_string().trim()));
    }

    #[test]
    fn delete_flag_is_parsed() {
        let parsed = super::parse_args([
            OsString::from("oc-rsync"),
            OsString::from("--delete"),
            OsString::from("source"),
            OsString::from("dest"),
        ])
        .expect("parse succeeds");

        assert_eq!(parsed.delete_mode, DeleteMode::During);
        assert!(!parsed.delete_excluded);
    }

    #[test]
    fn delete_after_flag_is_parsed() {
        let parsed = super::parse_args([
            OsString::from("oc-rsync"),
            OsString::from("--delete-after"),
            OsString::from("source"),
            OsString::from("dest"),
        ])
        .expect("parse succeeds");

        assert_eq!(parsed.delete_mode, DeleteMode::After);
        assert!(!parsed.delete_excluded);
    }

    #[test]
    fn delete_before_flag_is_parsed() {
        let parsed = super::parse_args([
            OsString::from("oc-rsync"),
            OsString::from("--delete-before"),
            OsString::from("source"),
            OsString::from("dest"),
        ])
        .expect("parse succeeds");

        assert_eq!(parsed.delete_mode, DeleteMode::Before);
        assert!(!parsed.delete_excluded);
    }

    #[test]
    fn delete_during_flag_is_parsed() {
        let parsed = super::parse_args([
            OsString::from("oc-rsync"),
            OsString::from("--delete-during"),
            OsString::from("source"),
            OsString::from("dest"),
        ])
        .expect("parse succeeds");

        assert_eq!(parsed.delete_mode, DeleteMode::During);
        assert!(!parsed.delete_excluded);
    }

    #[test]
    fn delete_delay_flag_is_parsed() {
        let parsed = super::parse_args([
            OsString::from("oc-rsync"),
            OsString::from("--delete-delay"),
            OsString::from("source"),
            OsString::from("dest"),
        ])
        .expect("parse succeeds");

        assert_eq!(parsed.delete_mode, DeleteMode::Delay);
        assert!(!parsed.delete_excluded);
    }

    #[test]
    fn delete_excluded_flag_implies_delete() {
        let parsed = super::parse_args([
            OsString::from("oc-rsync"),
            OsString::from("--delete-excluded"),
            OsString::from("source"),
            OsString::from("dest"),
        ])
        .expect("parse succeeds");

        assert!(parsed.delete_mode.is_enabled());
        assert!(parsed.delete_excluded);
    }

    #[test]
    fn archive_flag_is_parsed() {
        let parsed = super::parse_args([
            OsString::from("oc-rsync"),
            OsString::from("-a"),
            OsString::from("source"),
            OsString::from("dest"),
        ])
        .expect("parse succeeds");

        assert!(parsed.archive);
        assert_eq!(parsed.owner, None);
        assert_eq!(parsed.group, None);
    }

    #[test]
    fn long_archive_flag_is_parsed() {
        let parsed = super::parse_args([
            OsString::from("oc-rsync"),
            OsString::from("--archive"),
            OsString::from("source"),
            OsString::from("dest"),
        ])
        .expect("parse succeeds");

        assert!(parsed.archive);
    }

    #[test]
    fn checksum_flag_is_parsed() {
        let parsed = super::parse_args([
            OsString::from("oc-rsync"),
            OsString::from("--checksum"),
            OsString::from("source"),
            OsString::from("dest"),
        ])
        .expect("parse succeeds");

        assert!(parsed.checksum);
    }

    #[test]
    fn size_only_flag_is_parsed() {
        let parsed = super::parse_args([
            OsString::from("oc-rsync"),
            OsString::from("--size-only"),
            OsString::from("source"),
            OsString::from("dest"),
        ])
        .expect("parse succeeds");

        assert!(parsed.size_only);
    }

    #[test]
    fn combined_archive_and_verbose_flags_are_supported() {
        use tempfile::tempdir;

        let tmp = tempdir().expect("tempdir");
        let source = tmp.path().join("combo.txt");
        let destination = tmp.path().join("combo.out");
        std::fs::write(&source, b"combo").expect("write source");

        let (code, stdout, stderr) = run_with_args([
            OsString::from("oc-rsync"),
            OsString::from("-av"),
            source.clone().into_os_string(),
            destination.clone().into_os_string(),
        ]);

        assert_eq!(code, 0);
        assert!(stderr.is_empty());

        let rendered = String::from_utf8(stdout).expect("verbose output is UTF-8");
        assert!(rendered.contains("combo.txt"));
        assert_eq!(
            std::fs::read(destination).expect("read destination"),
            b"combo"
        );
    }

    #[test]
    fn compress_flag_is_accepted_for_local_copies() {
        use tempfile::tempdir;

        let tmp = tempdir().expect("tempdir");
        let source = tmp.path().join("compress.txt");
        let destination = tmp.path().join("compress.out");
        std::fs::write(&source, b"compressed").expect("write source");

        let (code, stdout, stderr) = run_with_args([
            OsString::from("oc-rsync"),
            OsString::from("-z"),
            source.clone().into_os_string(),
            destination.clone().into_os_string(),
        ]);

        assert_eq!(code, 0);
        assert!(stdout.is_empty());
        assert!(stderr.is_empty());
        assert_eq!(
            std::fs::read(destination).expect("read destination"),
            b"compressed"
        );
    }

    #[test]
    fn compress_level_flag_is_accepted_for_local_copies() {
        use tempfile::tempdir;

        let tmp = tempdir().expect("tempdir");
        let source = tmp.path().join("compress.txt");
        let destination = tmp.path().join("compress.out");
        std::fs::write(&source, b"payload").expect("write source");

        let (code, stdout, stderr) = run_with_args([
            OsString::from("oc-rsync"),
            OsString::from("--compress-level=6"),
            source.clone().into_os_string(),
            destination.clone().into_os_string(),
        ]);

        assert_eq!(code, 0);
        assert!(stdout.is_empty());
        assert!(stderr.is_empty());
        assert_eq!(
            std::fs::read(destination).expect("read destination"),
            b"payload"
        );
    }

    #[test]
    fn compress_level_zero_disables_local_compression() {
        use tempfile::tempdir;

        let tmp = tempdir().expect("tempdir");
        let source = tmp.path().join("compress.txt");
        let destination = tmp.path().join("compress.out");
        std::fs::write(&source, b"payload").expect("write source");

        let (code, stdout, stderr) = run_with_args([
            OsString::from("oc-rsync"),
            OsString::from("--compress-level=0"),
            OsString::from("-z"),
            source.clone().into_os_string(),
            destination.clone().into_os_string(),
        ]);

        assert_eq!(code, 0);
        assert!(stdout.is_empty());
        assert!(stderr.is_empty());
        assert_eq!(
            std::fs::read(destination).expect("read destination"),
            b"payload"
        );
    }

    #[cfg(unix)]
    #[test]
    fn server_mode_invokes_fallback_binary() {
        use std::fs;
        use std::io;
        use std::os::unix::fs::PermissionsExt;
        use tempfile::tempdir;

        let _env_lock = ENV_LOCK.lock().expect("env lock");

        let temp = tempdir().expect("tempdir");
        let script_path = temp.path().join("server.sh");
        let marker_path = temp.path().join("marker.txt");

        fs::write(
            &script_path,
            r#"#!/bin/sh
set -eu
: "${SERVER_MARKER:?}"
printf 'invoked' > "$SERVER_MARKER"
exit 37
"#,
        )
        .expect("write script");

        let mut perms = fs::metadata(&script_path)
            .expect("script metadata")
            .permissions();
        perms.set_mode(0o755);
        fs::set_permissions(&script_path, perms).expect("set script perms");

        let _fallback_guard = EnvGuard::set("OC_RSYNC_FALLBACK", script_path.as_os_str());
        let _marker_guard = EnvGuard::set("SERVER_MARKER", marker_path.as_os_str());

        let mut stdout = io::sink();
        let mut stderr = io::sink();
        let exit_code = run(
            [
                OsString::from("oc-rsync"),
                OsString::from("--server"),
                OsString::from("--sender"),
                OsString::from("."),
                OsString::from("dest"),
            ],
            &mut stdout,
            &mut stderr,
        );

        assert_eq!(exit_code, 37);
        assert_eq!(fs::read(&marker_path).expect("read marker"), b"invoked");
    }

    #[cfg(unix)]
    #[test]
    fn remote_operands_invoke_fallback_binary() {
        use tempfile::tempdir;

        let _env_lock = ENV_LOCK.lock().expect("env lock");
        let _rsh_guard = clear_rsync_rsh();
        let temp = tempdir().expect("tempdir");
        let script_path = temp.path().join("fallback.sh");
        let args_path = temp.path().join("args.txt");
        std::fs::File::create(&args_path).expect("create args file");

        let script = r#"#!/bin/sh
printf "%s\n" "$@" > "$ARGS_FILE"
echo fallback-stdout
echo fallback-stderr >&2
exit 7
"#;
        write_executable_script(&script_path, script);

        let _fallback_guard = EnvGuard::set("OC_RSYNC_FALLBACK", script_path.as_os_str());
        let _args_guard = EnvGuard::set("ARGS_FILE", args_path.as_os_str());

        let (code, stdout, stderr) = run_with_args([
            OsString::from("oc-rsync"),
            OsString::from("--dry-run"),
            OsString::from("remote::module/path"),
            OsString::from("dest"),
        ]);

        assert_eq!(code, 7);
        assert_eq!(
            String::from_utf8(stdout).expect("stdout UTF-8"),
            "fallback-stdout\n"
        );
        assert_eq!(
            String::from_utf8(stderr).expect("stderr UTF-8"),
            "fallback-stderr\n"
        );

        let recorded = std::fs::read_to_string(&args_path).expect("read args file");
        assert!(recorded.contains("--dry-run"));
        assert!(recorded.contains("remote::module/path"));
        assert!(recorded.contains("dest"));
    }

    #[cfg(unix)]
    #[test]
    fn remote_rsync_url_invokes_fallback_binary() {
        use tempfile::tempdir;

        let _env_lock = ENV_LOCK.lock().expect("env lock");
        let _rsh_guard = clear_rsync_rsh();
        let temp = tempdir().expect("tempdir");
        let script_path = temp.path().join("fallback.sh");
        let args_path = temp.path().join("args.txt");
        std::fs::File::create(&args_path).expect("create args file");

        let script = r#"#!/bin/sh
printf "%s\n" "$@" > "$ARGS_FILE"
exit 0
"#;
        write_executable_script(&script_path, script);

        let _fallback_guard = EnvGuard::set("OC_RSYNC_FALLBACK", script_path.as_os_str());
        let _args_guard = EnvGuard::set("ARGS_FILE", args_path.as_os_str());

        let (code, stdout, stderr) = run_with_args([
            OsString::from("oc-rsync"),
            OsString::from("--list-only"),
            OsString::from("rsync://example.com/module"),
        ]);

        assert_eq!(code, 0);
        assert!(stdout.is_empty());
        assert!(stderr.is_empty());

        let recorded = std::fs::read_to_string(&args_path).expect("read args file");
        assert!(recorded.contains("--list-only"));
        assert!(recorded.contains("rsync://example.com/module"));
    }

    #[cfg(unix)]
    #[test]
    fn remote_fallback_forwards_files_from_entries() {
        use tempfile::tempdir;

        let _env_lock = ENV_LOCK.lock().expect("env lock");
        let _rsh_guard = clear_rsync_rsh();
        let temp = tempdir().expect("tempdir");
        let list_path = temp.path().join("file-list.txt");
        std::fs::write(&list_path, b"alpha\nbeta\n").expect("write list");

        let script_path = temp.path().join("fallback.sh");
        let args_path = temp.path().join("args.txt");
        let files_copy_path = temp.path().join("files.bin");
        let dest_path = temp.path().join("dest");

        let script = r#"#!/bin/sh
printf "%s\n" "$@" > "$ARGS_FILE"
files_from=""
while [ "$#" -gt 0 ]; do
  if [ "$1" = "--files-from" ]; then
    files_from="$2"
    break
  fi
  shift
done
if [ -n "$files_from" ]; then
  cat "$files_from" > "$FILES_COPY"
fi
exit 0
"#;
        write_executable_script(&script_path, script);

        let _fallback_guard = EnvGuard::set("OC_RSYNC_FALLBACK", script_path.as_os_str());
        let _args_guard = EnvGuard::set("ARGS_FILE", args_path.as_os_str());
        let _files_guard = EnvGuard::set("FILES_COPY", files_copy_path.as_os_str());

        let (code, stdout, stderr) = run_with_args([
            OsString::from("oc-rsync"),
            OsString::from(format!("--files-from={}", list_path.display())),
            OsString::from("remote::module"),
            dest_path.clone().into_os_string(),
        ]);

        assert_eq!(code, 0);
        assert!(stdout.is_empty());
        assert!(stderr.is_empty());

        let dest_display = dest_path.display().to_string();
        let recorded = std::fs::read_to_string(&args_path).expect("read args file");
        assert!(recorded.contains("--files-from"));
        assert!(recorded.contains("remote::module"));
        assert!(recorded.contains(&dest_display));

        let copied = std::fs::read(&files_copy_path).expect("read copied file list");
        assert_eq!(copied, b"alpha\nbeta\n");
    }

    #[cfg(unix)]
    #[test]
    fn remote_fallback_forwards_partial_dir_argument() {
        use tempfile::tempdir;

        let _env_lock = ENV_LOCK.lock().expect("env lock");
        let _rsh_guard = clear_rsync_rsh();
        let temp = tempdir().expect("tempdir");
        let script_path = temp.path().join("fallback.sh");
        let args_path = temp.path().join("args.txt");

        let script = r#"#!/bin/sh
printf "%s\n" "$@" > "$ARGS_FILE"
exit 0
"#;
        write_executable_script(&script_path, script);

        let _fallback_guard = EnvGuard::set("OC_RSYNC_FALLBACK", script_path.as_os_str());
        let _args_guard = EnvGuard::set("ARGS_FILE", args_path.as_os_str());

        let partial_dir = temp.path().join("partials");
        let dest_path = temp.path().join("dest");

        let (code, stdout, stderr) = run_with_args([
            OsString::from("oc-rsync"),
            OsString::from(format!("--partial-dir={}", partial_dir.display())),
            OsString::from("remote::module"),
            dest_path.clone().into_os_string(),
        ]);

        assert_eq!(code, 0);
        assert!(stdout.is_empty());
        assert!(stderr.is_empty());

        let recorded = std::fs::read_to_string(&args_path).expect("read args file");
        assert!(recorded.lines().any(|line| line == "--partial"));
        assert!(recorded.lines().any(|line| line == "--partial-dir"));
        assert!(
            recorded
                .lines()
                .any(|line| line == partial_dir.display().to_string())
        );

        // Ensure destination operand still forwarded correctly alongside partial dir args.
        assert!(
            recorded
                .lines()
                .any(|line| line == dest_path.display().to_string())
        );
    }

    #[cfg(unix)]
    #[test]
    fn remote_fallback_forwards_compress_level() {
        use tempfile::tempdir;

        let _env_lock = ENV_LOCK.lock().expect("env lock");
        let _rsh_guard = clear_rsync_rsh();
        let temp = tempdir().expect("tempdir");
        let script_path = temp.path().join("fallback.sh");
        let args_path = temp.path().join("args.txt");

        let script = r#"#!/bin/sh
printf "%s\n" "$@" > "$ARGS_FILE"
exit 0
"#;
        write_executable_script(&script_path, script);

        let _fallback_guard = EnvGuard::set("OC_RSYNC_FALLBACK", script_path.as_os_str());
        let _args_guard = EnvGuard::set("ARGS_FILE", args_path.as_os_str());

        let (code, stdout, stderr) = run_with_args([
            OsString::from("oc-rsync"),
            OsString::from("--compress-level=7"),
            OsString::from("remote::module"),
            OsString::from("dest"),
        ]);

        assert_eq!(code, 0);
        assert!(stdout.is_empty());
        assert!(stderr.is_empty());

        let recorded = std::fs::read_to_string(&args_path).expect("read args file");
        assert!(recorded.contains("--compress"));
        assert!(recorded.contains("--compress-level"));
        assert!(recorded.contains("7"));
    }

    #[cfg(unix)]
    #[test]
    fn remote_fallback_forwards_no_compress_when_level_zero() {
        use tempfile::tempdir;

        let _env_lock = ENV_LOCK.lock().expect("env lock");
        let _rsh_guard = clear_rsync_rsh();
        let temp = tempdir().expect("tempdir");
        let script_path = temp.path().join("fallback.sh");
        let args_path = temp.path().join("args.txt");

        let script = r#"#!/bin/sh
printf "%s\n" "$@" > "$ARGS_FILE"
exit 0
"#;
        write_executable_script(&script_path, script);

        let _fallback_guard = EnvGuard::set("OC_RSYNC_FALLBACK", script_path.as_os_str());
        let _args_guard = EnvGuard::set("ARGS_FILE", args_path.as_os_str());

        let (code, stdout, stderr) = run_with_args([
            OsString::from("oc-rsync"),
            OsString::from("--compress-level=0"),
            OsString::from("remote::module"),
            OsString::from("dest"),
        ]);

        assert_eq!(code, 0);
        assert!(stdout.is_empty());
        assert!(stderr.is_empty());

        let recorded = std::fs::read_to_string(&args_path).expect("read args file");
        assert!(recorded.contains("--no-compress"));
        assert!(recorded.contains("--compress-level"));
        assert!(recorded.contains("0"));
    }

    #[cfg(unix)]
    #[test]
    fn remote_fallback_streams_process_output() {
        use tempfile::tempdir;

        let _env_lock = ENV_LOCK.lock().expect("env lock");
        let _rsh_guard = clear_rsync_rsh();
        let temp = tempdir().expect("tempdir");
        let script_path = temp.path().join("fallback.sh");

        let script = r#"#!/bin/sh
echo "fallback stdout"
echo "fallback stderr" 1>&2
exit 0
"#;
        write_executable_script(&script_path, script);

        let _fallback_guard = EnvGuard::set("OC_RSYNC_FALLBACK", script_path.as_os_str());

        let (code, stdout, stderr) = run_with_args([
            OsString::from("oc-rsync"),
            OsString::from("remote::module"),
            OsString::from("dest"),
        ]);

        assert_eq!(code, 0);
        assert_eq!(stdout, b"fallback stdout\n");
        assert_eq!(stderr, b"fallback stderr\n");
    }

    #[cfg(unix)]
    #[test]
    fn remote_fallback_preserves_from0_entries() {
        use tempfile::tempdir;

        let _env_lock = ENV_LOCK.lock().expect("env lock");
        let _rsh_guard = clear_rsync_rsh();
        let temp = tempdir().expect("tempdir");
        let list_path = temp.path().join("file-list.bin");
        std::fs::write(&list_path, b"first\0second\0").expect("write list");

        let script_path = temp.path().join("fallback.sh");
        let args_path = temp.path().join("args.txt");
        let files_copy_path = temp.path().join("files.bin");
        let dest_path = temp.path().join("dest");

        let script = r#"#!/bin/sh
printf "%s\n" "$@" > "$ARGS_FILE"
files_from=""
while [ "$#" -gt 0 ]; do
  if [ "$1" = "--files-from" ]; then
    files_from="$2"
    break
  fi
  shift
done
if [ -n "$files_from" ]; then
  cat "$files_from" > "$FILES_COPY"
fi
exit 0
"#;
        write_executable_script(&script_path, script);

        let _fallback_guard = EnvGuard::set("OC_RSYNC_FALLBACK", script_path.as_os_str());
        let _args_guard = EnvGuard::set("ARGS_FILE", args_path.as_os_str());
        let _files_guard = EnvGuard::set("FILES_COPY", files_copy_path.as_os_str());

        let (code, stdout, stderr) = run_with_args([
            OsString::from("oc-rsync"),
            OsString::from("--from0"),
            OsString::from(format!("--files-from={}", list_path.display())),
            OsString::from("remote::module"),
            dest_path.clone().into_os_string(),
        ]);

        assert_eq!(code, 0);
        assert!(stdout.is_empty());
        assert!(stderr.is_empty());

        let dest_display = dest_path.display().to_string();
        let recorded = std::fs::read_to_string(&args_path).expect("read args file");
        assert!(recorded.contains("--files-from"));
        assert!(recorded.contains("--from0"));
        assert!(recorded.contains(&dest_display));

        let copied = std::fs::read(&files_copy_path).expect("read copied file list");
        assert_eq!(copied, b"first\0second\0");
    }

    #[cfg(unix)]
    #[test]
    fn remote_fallback_forwards_whole_file_flags() {
        use tempfile::tempdir;

        let _env_lock = ENV_LOCK.lock().expect("env lock");
        let _rsh_guard = clear_rsync_rsh();
        let temp = tempdir().expect("tempdir");
        let script_path = temp.path().join("fallback.sh");
        let args_path = temp.path().join("args.txt");

        let script = r#"#!/bin/sh
printf "%s\n" "$@" > "$ARGS_FILE"
exit 0
"#;
        write_executable_script(&script_path, script);

        let _fallback_guard = EnvGuard::set("OC_RSYNC_FALLBACK", script_path.as_os_str());
        let _args_guard = EnvGuard::set("ARGS_FILE", args_path.as_os_str());

        let dest_path = temp.path().join("dest");

        let (code, stdout, stderr) = run_with_args([
            OsString::from("oc-rsync"),
            OsString::from("-W"),
            OsString::from("remote::module"),
            dest_path.clone().into_os_string(),
        ]);

        assert_eq!(code, 0);
        assert!(stdout.is_empty());
        assert!(stderr.is_empty());

        let recorded = std::fs::read_to_string(&args_path).expect("read args file");
        let args: Vec<&str> = recorded.lines().collect();
        assert!(args.contains(&"--whole-file"));
        assert!(!args.iter().any(|arg| *arg == "--no-whole-file"));
        let dest_string = dest_path.display().to_string();
        assert!(args.contains(&"--whole-file"));
        assert!(!args.contains(&"--no-whole-file"));
        assert!(args.iter().any(|arg| *arg == dest_string.as_str()));

        std::fs::write(&args_path, b"").expect("truncate args file");

        let (code, stdout, stderr) = run_with_args([
            OsString::from("oc-rsync"),
            OsString::from("--no-whole-file"),
            OsString::from("remote::module"),
            dest_path.into_os_string(),
        ]);

        assert_eq!(code, 0);
        assert!(stdout.is_empty());
        assert!(stderr.is_empty());

        let recorded = std::fs::read_to_string(&args_path).expect("read args file");
        let args: Vec<&str> = recorded.lines().collect();
        assert!(args.contains(&"--no-whole-file"));
        assert!(!args.iter().any(|arg| *arg == "--whole-file"));
    }

    #[cfg(unix)]
    #[test]
    fn remote_fallback_forwards_implied_dirs_flags() {
        use tempfile::tempdir;

        let _env_lock = ENV_LOCK.lock().expect("env lock");
        let _rsh_guard = clear_rsync_rsh();
        let temp = tempdir().expect("tempdir");
        let script_path = temp.path().join("fallback.sh");
        let args_path = temp.path().join("args.txt");

        let script = r#"#!/bin/sh
printf "%s\n" "$@" > "$ARGS_FILE"
exit 0
"#;
        write_executable_script(&script_path, script);

        let _fallback_guard = EnvGuard::set("OC_RSYNC_FALLBACK", script_path.as_os_str());
        let _args_guard = EnvGuard::set("ARGS_FILE", args_path.as_os_str());

        let destination = temp.path().join("dest");
        let (code, stdout, stderr) = run_with_args([
            OsString::from("oc-rsync"),
            OsString::from("--no-implied-dirs"),
            OsString::from("remote::module"),
            destination.clone().into_os_string(),
        ]);

        assert_eq!(code, 0);
        assert!(stdout.is_empty());
        assert!(stderr.is_empty());

        let recorded = std::fs::read_to_string(&args_path).expect("read args file");
        let args: Vec<&str> = recorded.lines().collect();
        assert!(args.contains(&"--no-implied-dirs"));
        assert!(!args.contains(&"--implied-dirs"));

        std::fs::write(&args_path, b"").expect("truncate args file");

        let (code, stdout, stderr) = run_with_args([
            OsString::from("oc-rsync"),
            OsString::from("--implied-dirs"),
            OsString::from("remote::module"),
            destination.into_os_string(),
        ]);

        assert_eq!(code, 0);
        assert!(stdout.is_empty());
        assert!(stderr.is_empty());

        let recorded = std::fs::read_to_string(&args_path).expect("read args file");
        let args: Vec<&str> = recorded.lines().collect();
        assert!(args.contains(&"--implied-dirs"));
        assert!(!args.contains(&"--no-implied-dirs"));
    }

    #[cfg(unix)]
    #[test]
    fn remote_fallback_forwards_delete_after_flag() {
        use tempfile::tempdir;

        let _env_lock = ENV_LOCK.lock().expect("env lock");
        let _rsh_guard = clear_rsync_rsh();
        let temp = tempdir().expect("tempdir");
        let script_path = temp.path().join("fallback.sh");
        let args_path = temp.path().join("args.txt");

        let script = r#"#!/bin/sh
printf "%s\n" "$@" > "$ARGS_FILE"
exit 0
"#;
        write_executable_script(&script_path, script);

        let _fallback_guard = EnvGuard::set("OC_RSYNC_FALLBACK", script_path.as_os_str());
        let _args_guard = EnvGuard::set("ARGS_FILE", args_path.as_os_str());

        let destination = temp.path().join("dest");
        let (code, stdout, stderr) = run_with_args([
            OsString::from("oc-rsync"),
            OsString::from("--delete-after"),
            OsString::from("remote::module"),
            destination.into_os_string(),
        ]);

        assert_eq!(code, 0);
        assert!(stdout.is_empty());
        assert!(stderr.is_empty());

        let recorded = std::fs::read_to_string(&args_path).expect("read args file");
        let args: Vec<&str> = recorded.lines().collect();
        assert!(args.contains(&"--delete"));
        assert!(args.contains(&"--delete-after"));
        assert!(!args.contains(&"--delete-delay"));
    }

    #[cfg(unix)]
    #[test]
    fn remote_fallback_forwards_delete_before_flag() {
        use tempfile::tempdir;

        let _env_lock = ENV_LOCK.lock().expect("env lock");
        let _rsh_guard = clear_rsync_rsh();
        let temp = tempdir().expect("tempdir");
        let script_path = temp.path().join("fallback.sh");
        let args_path = temp.path().join("args.txt");

        let script = r#"#!/bin/sh
printf "%s\n" "$@" > "$ARGS_FILE"
exit 0
"#;
        write_executable_script(&script_path, script);

        let _fallback_guard = EnvGuard::set("OC_RSYNC_FALLBACK", script_path.as_os_str());
        let _args_guard = EnvGuard::set("ARGS_FILE", args_path.as_os_str());

        let destination = temp.path().join("dest");
        let (code, stdout, stderr) = run_with_args([
            OsString::from("oc-rsync"),
            OsString::from("--delete-before"),
            OsString::from("remote::module"),
            destination.into_os_string(),
        ]);

        assert_eq!(code, 0);
        assert!(stdout.is_empty());
        assert!(stderr.is_empty());

        let recorded = std::fs::read_to_string(&args_path).expect("read args file");
        let args: Vec<&str> = recorded.lines().collect();
        assert!(args.contains(&"--delete"));
        assert!(args.contains(&"--delete-before"));
        assert!(!args.contains(&"--delete-after"));
    }

    #[cfg(unix)]
    #[test]
    fn remote_fallback_forwards_delete_during_flag() {
        use tempfile::tempdir;

        let _env_lock = ENV_LOCK.lock().expect("env lock");
        let _rsh_guard = clear_rsync_rsh();
        let temp = tempdir().expect("tempdir");
        let script_path = temp.path().join("fallback.sh");
        let args_path = temp.path().join("args.txt");

        let script = r#"#!/bin/sh
printf "%s\n" "$@" > "$ARGS_FILE"
exit 0
"#;
        write_executable_script(&script_path, script);

        let _fallback_guard = EnvGuard::set("OC_RSYNC_FALLBACK", script_path.as_os_str());
        let _args_guard = EnvGuard::set("ARGS_FILE", args_path.as_os_str());

        let destination = temp.path().join("dest");
        let (code, stdout, stderr) = run_with_args([
            OsString::from("oc-rsync"),
            OsString::from("--delete-during"),
            OsString::from("remote::module"),
            destination.into_os_string(),
        ]);

        assert_eq!(code, 0);
        assert!(stdout.is_empty());
        assert!(stderr.is_empty());

        let recorded = std::fs::read_to_string(&args_path).expect("read args file");
        let args: Vec<&str> = recorded.lines().collect();
        assert!(args.contains(&"--delete"));
        assert!(args.contains(&"--delete-during"));
        assert!(!args.contains(&"--delete-delay"));
        assert!(!args.contains(&"--delete-before"));
        assert!(!args.contains(&"--delete-after"));
    }

    #[cfg(unix)]
    #[test]
    fn remote_fallback_forwards_delete_delay_flag() {
        use tempfile::tempdir;

        let _env_lock = ENV_LOCK.lock().expect("env lock");
        let _rsh_guard = clear_rsync_rsh();
        let temp = tempdir().expect("tempdir");
        let script_path = temp.path().join("fallback.sh");
        let args_path = temp.path().join("args.txt");

        let script = r#"#!/bin/sh
printf "%s\n" "$@" > "$ARGS_FILE"
exit 0
"#;
        write_executable_script(&script_path, script);

        let _fallback_guard = EnvGuard::set("OC_RSYNC_FALLBACK", script_path.as_os_str());
        let _args_guard = EnvGuard::set("ARGS_FILE", args_path.as_os_str());

        let destination = temp.path().join("dest");
        let (code, stdout, stderr) = run_with_args([
            OsString::from("oc-rsync"),
            OsString::from("--delete-delay"),
            OsString::from("remote::module"),
            destination.into_os_string(),
        ]);

        assert_eq!(code, 0);
        assert!(stdout.is_empty());
        assert!(stderr.is_empty());

        let recorded = std::fs::read_to_string(&args_path).expect("read args file");
        let args: Vec<&str> = recorded.lines().collect();
        assert!(args.contains(&"--delete"));
        assert!(args.contains(&"--delete-delay"));
        assert!(!args.contains(&"--delete-before"));
        assert!(!args.contains(&"--delete-after"));
        assert!(!args.contains(&"--delete-during"));
    }

    #[cfg(unix)]
    #[test]
    fn remote_fallback_forwards_update_flag() {
        use tempfile::tempdir;

        let _env_lock = ENV_LOCK.lock().expect("env lock");
        let _rsh_guard = clear_rsync_rsh();
        let temp = tempdir().expect("tempdir");
        let script_path = temp.path().join("fallback.sh");
        let args_path = temp.path().join("args.txt");

        let script = r#"#!/bin/sh
printf "%s\n" "$@" > "$ARGS_FILE"
exit 0
"#;
        write_executable_script(&script_path, script);

        let _fallback_guard = EnvGuard::set("OC_RSYNC_FALLBACK", script_path.as_os_str());
        let _args_guard = EnvGuard::set("ARGS_FILE", args_path.as_os_str());

        let destination = temp.path().join("dest");
        let (code, stdout, stderr) = run_with_args([
            OsString::from("oc-rsync"),
            OsString::from("--update"),
            OsString::from("remote::module"),
            destination.into_os_string(),
        ]);

        assert_eq!(code, 0);
        assert!(stdout.is_empty());
        assert!(stderr.is_empty());

        let recorded = std::fs::read_to_string(&args_path).expect("read args file");
        let args: Vec<&str> = recorded.lines().collect();
        assert!(args.contains(&"--update"));
    }

    #[cfg(unix)]
    #[test]
    fn remote_fallback_forwards_protect_args_flag() {
        use tempfile::tempdir;

        let _env_lock = ENV_LOCK.lock().expect("env lock");
        let _rsh_guard = clear_rsync_rsh();
        let temp = tempdir().expect("tempdir");
        let script_path = temp.path().join("fallback.sh");
        let args_path = temp.path().join("args.txt");

        let script = r#"#!/bin/sh
printf "%s\n" "$@" > "$ARGS_FILE"
exit 0
"#;
        write_executable_script(&script_path, script);

        let _fallback_guard = EnvGuard::set("OC_RSYNC_FALLBACK", script_path.as_os_str());
        let _args_guard = EnvGuard::set("ARGS_FILE", args_path.as_os_str());

        let destination = temp.path().join("dest");
        let (code, stdout, stderr) = run_with_args([
            OsString::from("oc-rsync"),
            OsString::from("--protect-args"),
            OsString::from("remote::module"),
            destination.into_os_string(),
        ]);

        assert_eq!(code, 0);
        assert!(stdout.is_empty());
        assert!(stderr.is_empty());

        let recorded = std::fs::read_to_string(&args_path).expect("read args file");
        let args: Vec<&str> = recorded.lines().collect();
        assert!(args.contains(&"--protect-args"));
        assert!(!args.contains(&"--no-protect-args"));
    }

    #[cfg(unix)]
    #[test]
    fn remote_fallback_forwards_info_flags() {
        use tempfile::tempdir;

        let _env_lock = ENV_LOCK.lock().expect("env lock");
        let _rsh_guard = clear_rsync_rsh();
        let temp = tempdir().expect("tempdir");
        let script_path = temp.path().join("fallback.sh");
        let args_path = temp.path().join("args.txt");

        let script = r#"#!/bin/sh
printf "%s\n" "$@" > "$ARGS_FILE"
exit 0
"#;
        write_executable_script(&script_path, script);

        let _fallback_guard = EnvGuard::set("OC_RSYNC_FALLBACK", script_path.as_os_str());
        let _args_guard = EnvGuard::set("ARGS_FILE", args_path.as_os_str());

        let destination = temp.path().join("dest");
        let (code, stdout, stderr) = run_with_args([
            OsString::from("oc-rsync"),
            OsString::from("--info=progress2"),
            OsString::from("remote::module"),
            destination.into_os_string(),
        ]);

        assert_eq!(code, 0);
        assert!(stdout.is_empty());
        assert!(stderr.is_empty());

        let recorded = std::fs::read_to_string(&args_path).expect("read args file");
        let args: Vec<&str> = recorded.lines().collect();
        assert!(args.contains(&"--info=progress2"));
    }

    #[cfg(unix)]
    #[test]
    fn remote_fallback_forwards_no_protect_args_alias() {
        use tempfile::tempdir;

        let _env_lock = ENV_LOCK.lock().expect("env lock");
        let _rsh_guard = clear_rsync_rsh();
        let temp = tempdir().expect("tempdir");
        let script_path = temp.path().join("fallback.sh");
        let args_path = temp.path().join("args.txt");

        let script = r#"#!/bin/sh
printf "%s\n" "$@" > "$ARGS_FILE"
exit 0
"#;
        write_executable_script(&script_path, script);

        let _fallback_guard = EnvGuard::set("OC_RSYNC_FALLBACK", script_path.as_os_str());
        let _args_guard = EnvGuard::set("ARGS_FILE", args_path.as_os_str());

        let destination = temp.path().join("dest");
        let (code, stdout, stderr) = run_with_args([
            OsString::from("oc-rsync"),
            OsString::from("--no-secluded-args"),
            OsString::from("remote::module"),
            destination.into_os_string(),
        ]);

        assert_eq!(code, 0);
        assert!(stdout.is_empty());
        assert!(stderr.is_empty());

        let recorded = std::fs::read_to_string(&args_path).expect("read args file");
        let args: Vec<&str> = recorded.lines().collect();
        assert!(args.contains(&"--no-protect-args"));
        assert!(!args.contains(&"--protect-args"));
    }

    #[cfg(unix)]
    #[test]
    fn remote_fallback_respects_env_protect_args() {
        use tempfile::tempdir;

        let _env_lock = ENV_LOCK.lock().expect("env lock");
        let _rsh_guard = clear_rsync_rsh();
        let temp = tempdir().expect("tempdir");
        let script_path = temp.path().join("fallback.sh");
        let args_path = temp.path().join("args.txt");

        let script = r#"#!/bin/sh
printf "%s\n" "$@" > "$ARGS_FILE"
exit 0
"#;
        write_executable_script(&script_path, script);

        let _fallback_guard = EnvGuard::set("OC_RSYNC_FALLBACK", script_path.as_os_str());
        let _args_guard = EnvGuard::set("ARGS_FILE", args_path.as_os_str());
        let _protect_guard = EnvGuard::set("RSYNC_PROTECT_ARGS", OsStr::new("1"));

        let destination = temp.path().join("dest");
        let (code, stdout, stderr) = run_with_args([
            OsString::from("oc-rsync"),
            OsString::from("remote::module"),
            destination.into_os_string(),
        ]);

        assert_eq!(code, 0);
        assert!(stdout.is_empty());
        assert!(stderr.is_empty());

        let recorded = std::fs::read_to_string(&args_path).expect("read args file");
        let args: Vec<&str> = recorded.lines().collect();
        assert!(args.contains(&"--protect-args"));
        assert!(args.contains(&"--info=progress2"));
    }

    #[cfg(unix)]
    #[test]
    fn remote_fallback_respects_zero_compress_level() {
        use tempfile::tempdir;

        let _env_lock = ENV_LOCK.lock().expect("env lock");
        let _rsh_guard = clear_rsync_rsh();
        let temp = tempdir().expect("tempdir");
        let script_path = temp.path().join("fallback.sh");
        let args_path = temp.path().join("args.txt");

        let script = r#"#!/bin/sh
printf "%s\n" "$@" > "$ARGS_FILE"
exit 0
"#;
        write_executable_script(&script_path, script);

        let _fallback_guard = EnvGuard::set("OC_RSYNC_FALLBACK", script_path.as_os_str());
        let _args_guard = EnvGuard::set("ARGS_FILE", args_path.as_os_str());

        let (code, stdout, stderr) = run_with_args([
            OsString::from("oc-rsync"),
            OsString::from("--compress-level=0"),
            OsString::from("remote::module"),
            OsString::from("dest"),
        ]);

        assert_eq!(code, 0);
        assert!(stdout.is_empty());
        assert!(stderr.is_empty());

        let recorded = std::fs::read_to_string(&args_path).expect("read args file");
        let args: Vec<&str> = recorded.lines().collect();
        assert!(!args.iter().any(|arg| *arg == "--compress"));
        assert!(args.contains(&"--compress-level"));
        assert!(args.contains(&"0"));
        assert!(!args.contains(&"--whole-file"));
        assert!(args.contains(&"--no-whole-file"));
    }

    #[cfg(unix)]
    #[test]
    fn local_delta_transfer_executes_locally() {
        use tempfile::tempdir;

        let _env_lock = ENV_LOCK.lock().expect("env lock");
        let _rsh_guard = clear_rsync_rsh();
        let temp = tempdir().expect("tempdir");
        let script_path = temp.path().join("fallback.sh");
        let args_path = temp.path().join("args.txt");

        let script = r#"#!/bin/sh
printf "%s\n" "$@" > "$ARGS_FILE"
exit 0
"#;
        write_executable_script(&script_path, script);

        let _fallback_guard = EnvGuard::set("OC_RSYNC_FALLBACK", script_path.as_os_str());
        let _args_guard = EnvGuard::set("ARGS_FILE", args_path.as_os_str());

        std::fs::write(&args_path, b"untouched").expect("seed args file");

        let source = temp.path().join("source.txt");
        let destination = temp.path().join("dest.txt");
        std::fs::write(&source, b"contents").expect("write source");

        let (code, stdout, stderr) = run_with_args([
            OsString::from("oc-rsync"),
            OsString::from("--no-whole-file"),
            source.clone().into_os_string(),
            destination.clone().into_os_string(),
        ]);

        assert_eq!(code, 0);
        assert!(stdout.is_empty());
        assert!(stderr.is_empty());
        assert_eq!(
            std::fs::read(&destination).expect("read destination"),
            b"contents"
        );

        let recorded = std::fs::read_to_string(&args_path).expect("read args file");
        assert_eq!(recorded, "untouched");
    }

    #[cfg(unix)]
    #[test]
    fn remote_fallback_forwards_connection_options() {
        use tempfile::tempdir;

        let _env_lock = ENV_LOCK.lock().expect("env lock");
        let _rsh_guard = clear_rsync_rsh();
        let temp = tempdir().expect("tempdir");
        let script_path = temp.path().join("fallback.sh");
        let args_path = temp.path().join("args.txt");
        let password_path = temp.path().join("password.txt");
        std::fs::write(&password_path, b"secret\n").expect("write password");
        let mut permissions = std::fs::metadata(&password_path)
            .expect("password metadata")
            .permissions();
        permissions.set_mode(0o600);
        std::fs::set_permissions(&password_path, permissions).expect("set password perms");

        let script = r#"#!/bin/sh
printf "%s\n" "$@" > "$ARGS_FILE"
exit 0
"#;
        write_executable_script(&script_path, script);

        let _fallback_guard = EnvGuard::set("OC_RSYNC_FALLBACK", script_path.as_os_str());
        let _args_guard = EnvGuard::set("ARGS_FILE", args_path.as_os_str());

        let dest_path = temp.path().join("dest");
        let (code, stdout, stderr) = run_with_args([
            OsString::from("oc-rsync"),
            OsString::from(format!("--password-file={}", password_path.display())),
            OsString::from("--protocol=30"),
            OsString::from("--timeout=120"),
            OsString::from("rsync://remote/module"),
            dest_path.clone().into_os_string(),
        ]);

        assert_eq!(code, 0);
        assert!(stdout.is_empty());
        assert!(stderr.is_empty());

        let password_display = password_path.display().to_string();
        let dest_display = dest_path.display().to_string();
        let recorded = std::fs::read_to_string(&args_path).expect("read args file");
        assert!(recorded.contains("--password-file"));
        assert!(recorded.contains(&password_display));
        assert!(recorded.contains("--protocol"));
        assert!(recorded.contains("30"));
        assert!(recorded.contains("--timeout"));
        assert!(recorded.contains("120"));
        assert!(recorded.contains("rsync://remote/module"));
        assert!(recorded.contains(&dest_display));
    }

    #[test]
    fn remote_fallback_forwards_rsh_option() {
        use tempfile::tempdir;

        let _env_lock = ENV_LOCK.lock().expect("env lock");
        let _rsh_guard = clear_rsync_rsh();
        let temp = tempdir().expect("tempdir");
        let script_path = temp.path().join("fallback.sh");
        let args_path = temp.path().join("args.txt");

        let script = r#"#!/bin/sh
printf "%s\n" "$@" > "$ARGS_FILE"
exit 0
"#;
        write_executable_script(&script_path, script);

        let _fallback_guard = EnvGuard::set("OC_RSYNC_FALLBACK", script_path.as_os_str());
        let _args_guard = EnvGuard::set("ARGS_FILE", args_path.as_os_str());

        let dest_path = temp.path().join("dest");
        let (code, stdout, stderr) = run_with_args([
            OsString::from("oc-rsync"),
            OsString::from("-e"),
            OsString::from("ssh -p 2222"),
            OsString::from("remote::module"),
            dest_path.clone().into_os_string(),
        ]);

        assert_eq!(code, 0);
        assert!(stdout.is_empty());
        assert!(stderr.is_empty());

        let recorded = std::fs::read_to_string(&args_path).expect("read args file");
        assert!(recorded.lines().any(|line| line == "-e"));
        assert!(recorded.lines().any(|line| line == "ssh -p 2222"));
    }

    #[test]
    fn remote_fallback_reads_rsync_rsh_env() {
        use tempfile::tempdir;

        let _env_lock = ENV_LOCK.lock().expect("env lock");
        let _clear_guard = clear_rsync_rsh();
        let _env_guard = EnvGuard::set("RSYNC_RSH", OsStr::new("ssh -p 2200"));
        let temp = tempdir().expect("tempdir");
        let script_path = temp.path().join("fallback.sh");
        let args_path = temp.path().join("args.txt");

        let script = r#"#!/bin/sh
printf "%s\n" "$@" > "$ARGS_FILE"
exit 0
"#;
        write_executable_script(&script_path, script);

        let _fallback_guard = EnvGuard::set("OC_RSYNC_FALLBACK", script_path.as_os_str());
        let _args_guard = EnvGuard::set("ARGS_FILE", args_path.as_os_str());

        let dest_path = temp.path().join("dest");
        let (code, stdout, stderr) = run_with_args([
            OsString::from("oc-rsync"),
            OsString::from("remote::module"),
            dest_path.clone().into_os_string(),
        ]);

        assert_eq!(code, 0);
        assert!(stdout.is_empty());
        assert!(stderr.is_empty());

        let recorded = std::fs::read_to_string(&args_path).expect("read args file");
        assert!(recorded.lines().any(|line| line == "-e"));
        assert!(recorded.lines().any(|line| line == "ssh -p 2200"));
    }

    #[test]
    fn remote_fallback_cli_rsh_overrides_env() {
        use tempfile::tempdir;

        let _env_lock = ENV_LOCK.lock().expect("env lock");
        let _clear_guard = clear_rsync_rsh();
        let _env_guard = EnvGuard::set("RSYNC_RSH", OsStr::new("ssh -p 2200"));
        let temp = tempdir().expect("tempdir");
        let script_path = temp.path().join("fallback.sh");
        let args_path = temp.path().join("args.txt");

        let script = r#"#!/bin/sh
printf "%s\n" "$@" > "$ARGS_FILE"
exit 0
"#;
        write_executable_script(&script_path, script);

        let _fallback_guard = EnvGuard::set("OC_RSYNC_FALLBACK", script_path.as_os_str());
        let _args_guard = EnvGuard::set("ARGS_FILE", args_path.as_os_str());

        let dest_path = temp.path().join("dest");
        let (code, stdout, stderr) = run_with_args([
            OsString::from("oc-rsync"),
            OsString::from("-e"),
            OsString::from("ssh -p 2222"),
            OsString::from("remote::module"),
            dest_path.clone().into_os_string(),
        ]);

        assert_eq!(code, 0);
        assert!(stdout.is_empty());
        assert!(stderr.is_empty());

        let recorded = std::fs::read_to_string(&args_path).expect("read args file");
        assert!(recorded.lines().any(|line| line == "ssh -p 2222"));
        assert!(!recorded.lines().any(|line| line == "ssh -p 2200"));
    }

    #[cfg(all(unix, feature = "acl"))]
    #[test]
    fn remote_fallback_forwards_acls_toggle() {
        use tempfile::tempdir;

        let _env_lock = ENV_LOCK.lock().expect("env lock");
        let _rsh_guard = clear_rsync_rsh();
        let temp = tempdir().expect("tempdir");
        let script_path = temp.path().join("fallback.sh");
        let args_path = temp.path().join("args.txt");

        let script = r#"#!/bin/sh
printf "%s\n" "$@" > "$ARGS_FILE"
exit 0
"#;
        write_executable_script(&script_path, script);

        let _fallback_guard = EnvGuard::set("OC_RSYNC_FALLBACK", script_path.as_os_str());
        let _args_guard = EnvGuard::set("ARGS_FILE", args_path.as_os_str());

        let dest_path = temp.path().join("dest");
        let (code, stdout, stderr) = run_with_args([
            OsString::from("oc-rsync"),
            OsString::from("--acls"),
            OsString::from("remote::module"),
            dest_path.clone().into_os_string(),
        ]);

        assert_eq!(code, 0);
        assert!(stdout.is_empty());
        assert!(stderr.is_empty());

        let recorded = std::fs::read_to_string(&args_path).expect("read args file");
        assert!(recorded.contains("--acls"));
        assert!(!recorded.contains("--no-acls"));
    }

    #[test]
    fn remote_fallback_forwards_omit_dir_times_toggle() {
        use tempfile::tempdir;

        let _env_lock = ENV_LOCK.lock().expect("env lock");
        let _rsh_guard = clear_rsync_rsh();
        let temp = tempdir().expect("tempdir");
        let script_path = temp.path().join("fallback.sh");
        let args_path = temp.path().join("args.txt");

        let script = r#"#!/bin/sh
printf "%s\n" "$@" > "$ARGS_FILE"
exit 0
"#;
        write_executable_script(&script_path, script);

        let _fallback_guard = EnvGuard::set("OC_RSYNC_FALLBACK", script_path.as_os_str());
        let _args_guard = EnvGuard::set("ARGS_FILE", args_path.as_os_str());

        let dest_path = temp.path().join("dest");
        let (code, stdout, stderr) = run_with_args([
            OsString::from("oc-rsync"),
            OsString::from("--omit-dir-times"),
            OsString::from("remote::module"),
            dest_path.clone().into_os_string(),
        ]);

        assert_eq!(code, 0);
        assert!(stdout.is_empty());
        assert!(stderr.is_empty());

        let recorded = std::fs::read_to_string(&args_path).expect("read args file");
        assert!(recorded.contains("--omit-dir-times"));
        assert!(!recorded.contains("--no-omit-dir-times"));
    }

    #[cfg(all(unix, feature = "acl"))]
    #[test]
    fn remote_fallback_forwards_no_acls_toggle() {
        use tempfile::tempdir;

        let _env_lock = ENV_LOCK.lock().expect("env lock");
        let _rsh_guard = clear_rsync_rsh();
        let temp = tempdir().expect("tempdir");
        let script_path = temp.path().join("fallback.sh");
        let args_path = temp.path().join("args.txt");

        let script = r#"#!/bin/sh
printf "%s\n" "$@" > "$ARGS_FILE"
exit 0
"#;
        write_executable_script(&script_path, script);

        let _fallback_guard = EnvGuard::set("OC_RSYNC_FALLBACK", script_path.as_os_str());
        let _args_guard = EnvGuard::set("ARGS_FILE", args_path.as_os_str());

        let dest_path = temp.path().join("dest");
        let (code, stdout, stderr) = run_with_args([
            OsString::from("oc-rsync"),
            OsString::from("--no-acls"),
            OsString::from("remote::module"),
            dest_path.clone().into_os_string(),
        ]);

        assert_eq!(code, 0);
        assert!(stdout.is_empty());
        assert!(stderr.is_empty());

        let recorded = std::fs::read_to_string(&args_path).expect("read args file");
        assert!(recorded.contains("--no-acls"));
    }

    #[test]
    fn remote_fallback_forwards_no_omit_dir_times_toggle() {
        use tempfile::tempdir;

        let _env_lock = ENV_LOCK.lock().expect("env lock");
        let _rsh_guard = clear_rsync_rsh();
        let temp = tempdir().expect("tempdir");
        let script_path = temp.path().join("fallback.sh");
        let args_path = temp.path().join("args.txt");

        let script = r#"#!/bin/sh
printf "%s\n" "$@" > "$ARGS_FILE"
exit 0
"#;
        write_executable_script(&script_path, script);

        let _fallback_guard = EnvGuard::set("OC_RSYNC_FALLBACK", script_path.as_os_str());
        let _args_guard = EnvGuard::set("ARGS_FILE", args_path.as_os_str());

        let dest_path = temp.path().join("dest");
        let (code, stdout, stderr) = run_with_args([
            OsString::from("oc-rsync"),
            OsString::from("--no-omit-dir-times"),
            OsString::from("remote::module"),
            dest_path.clone().into_os_string(),
        ]);

        assert_eq!(code, 0);
        assert!(stdout.is_empty());
        assert!(stderr.is_empty());

        let recorded = std::fs::read_to_string(&args_path).expect("read args file");
        assert!(recorded.contains("--no-omit-dir-times"));
    }

    #[test]
    fn dry_run_flag_skips_destination_mutation() {
        use std::fs;
        use tempfile::tempdir;

        let tmp = tempdir().expect("tempdir");
        let source = tmp.path().join("source.txt");
        fs::write(&source, b"contents").expect("write source");
        let destination = tmp.path().join("dest.txt");

        let (code, stdout, stderr) = run_with_args([
            OsString::from("oc-rsync"),
            OsString::from("--dry-run"),
            source.clone().into_os_string(),
            destination.clone().into_os_string(),
        ]);

        assert_eq!(code, 0);
        assert!(stdout.is_empty());
        assert!(stderr.is_empty());
        assert!(!destination.exists());
    }

    #[test]
    fn list_only_lists_entries_without_copying() {
        use std::fs;
        use tempfile::tempdir;

        let tmp = tempdir().expect("tempdir");
        let source_dir = tmp.path().join("src");
        fs::create_dir(&source_dir).expect("create src dir");
        let source_file = source_dir.join("file.txt");
        fs::write(&source_file, b"contents").expect("write source file");
        #[cfg(unix)]
        {
            use std::os::unix::fs::symlink;

            let link_path = source_dir.join("link.txt");
            symlink("file.txt", &link_path).expect("create symlink");
        }
        let destination_dir = tmp.path().join("dest");
        fs::create_dir(&destination_dir).expect("create dest dir");

        let (code, stdout, stderr) = run_with_args([
            OsString::from("oc-rsync"),
            OsString::from("--list-only"),
            source_dir.clone().into_os_string(),
            destination_dir.clone().into_os_string(),
        ]);

        assert_eq!(code, 0);
        assert!(stderr.is_empty());
        let rendered = String::from_utf8(stdout).expect("utf8 stdout");
        assert!(rendered.contains("file.txt"));
        #[cfg(unix)]
        {
            assert!(rendered.contains("link.txt -> file.txt"));
        }
        assert!(!destination_dir.join("file.txt").exists());
    }

    #[test]
    fn list_only_formats_directory_without_trailing_slash() {
        use std::fs;
        use tempfile::tempdir;

        let tmp = tempdir().expect("tempdir");
        let source_dir = tmp.path().join("src");
        let dest_dir = tmp.path().join("dst");
        fs::create_dir(&source_dir).expect("create src dir");
        fs::create_dir(&dest_dir).expect("create dest dir");

        let (code, stdout, stderr) = run_with_args([
            OsString::from("oc-rsync"),
            OsString::from("--list-only"),
            source_dir.clone().into_os_string(),
            dest_dir.into_os_string(),
        ]);

        assert_eq!(code, 0);
        assert!(stderr.is_empty());
        let rendered = String::from_utf8(stdout).expect("utf8 stdout");

        let mut directory_line = None;
        for line in rendered.lines() {
            if line.ends_with("src") {
                directory_line = Some(line.to_string());
                break;
            }
        }

        let directory_line = directory_line.expect("directory entry present");
        assert!(directory_line.starts_with('d'));
        assert!(!directory_line.ends_with('/'));
    }

    #[test]
    fn list_only_matches_rsync_format_for_regular_file() {
        use filetime::{FileTime, set_file_times};
        use std::fs;
        use std::os::unix::fs::PermissionsExt;
        use tempfile::tempdir;

        let tmp = tempdir().expect("tempdir");
        let source_dir = tmp.path().join("src");
        let dest_dir = tmp.path().join("dst");
        fs::create_dir(&source_dir).expect("create src dir");
        fs::create_dir(&dest_dir).expect("create dest dir");

        let file_path = source_dir.join("data.bin");
        fs::write(&file_path, vec![0u8; 1_234]).expect("write source file");
        fs::set_permissions(&file_path, fs::Permissions::from_mode(0o644))
            .expect("set file permissions");

        let timestamp = FileTime::from_unix_time(1_700_000_000, 0);
        set_file_times(&file_path, timestamp, timestamp).expect("set file times");

        let mut source_arg = source_dir.clone().into_os_string();
        source_arg.push(std::path::MAIN_SEPARATOR.to_string());

        let (code, stdout, stderr) = run_with_args([
            OsString::from("oc-rsync"),
            OsString::from("--list-only"),
            source_arg,
            dest_dir.clone().into_os_string(),
        ]);

        assert_eq!(code, 0);
        assert!(stderr.is_empty());

        let rendered = String::from_utf8(stdout).expect("utf8 stdout");
        let file_line = rendered
            .lines()
            .find(|line| line.ends_with("data.bin"))
            .expect("file entry present");

        let expected_permissions = "-rw-r--r--";
        let expected_size = format_list_size(1_234);
        let system_time = SystemTime::UNIX_EPOCH
            + Duration::from_secs(
                u64::try_from(timestamp.unix_seconds()).expect("positive timestamp"),
            )
            + Duration::from_nanos(u64::from(timestamp.nanoseconds()));
        let expected_timestamp = format_list_timestamp(Some(system_time));
        let expected =
            format!("{expected_permissions} {expected_size} {expected_timestamp} data.bin");

        assert_eq!(file_line, expected);
    }

    #[test]
    fn list_only_formats_special_permission_bits_like_rsync() {
        use filetime::{FileTime, set_file_times};
        use std::fs;
        use std::os::unix::fs::PermissionsExt;
        use tempfile::tempdir;

        let tmp = tempdir().expect("tempdir");
        let source_dir = tmp.path().join("src");
        let dest_dir = tmp.path().join("dst");
        fs::create_dir(&source_dir).expect("create src dir");
        fs::create_dir(&dest_dir).expect("create dest dir");

        let sticky_exec = source_dir.join("exec-special");
        let sticky_plain = source_dir.join("plain-special");

        fs::write(&sticky_exec, b"exec").expect("write exec file");
        fs::write(&sticky_plain, b"plain").expect("write plain file");

        fs::set_permissions(&sticky_exec, fs::Permissions::from_mode(0o7777))
            .expect("set permissions with execute bits");
        fs::set_permissions(&sticky_plain, fs::Permissions::from_mode(0o7666))
            .expect("set permissions without execute bits");

        let timestamp = FileTime::from_unix_time(1_700_000_000, 0);
        set_file_times(&sticky_exec, timestamp, timestamp).expect("set exec times");
        set_file_times(&sticky_plain, timestamp, timestamp).expect("set plain times");

        let mut source_arg = source_dir.clone().into_os_string();
        source_arg.push(std::path::MAIN_SEPARATOR.to_string());

        let (code, stdout, stderr) = run_with_args([
            OsString::from("oc-rsync"),
            OsString::from("--list-only"),
            source_arg,
            dest_dir.clone().into_os_string(),
        ]);

        assert_eq!(code, 0);
        assert!(stderr.is_empty());

        let rendered = String::from_utf8(stdout).expect("utf8 stdout");
        let system_time = SystemTime::UNIX_EPOCH
            + Duration::from_secs(
                u64::try_from(timestamp.unix_seconds()).expect("positive timestamp"),
            )
            + Duration::from_nanos(u64::from(timestamp.nanoseconds()));
        let expected_timestamp = format_list_timestamp(Some(system_time));

        let expected_exec = format!(
            "-rwsrwsrwt {} {expected_timestamp} exec-special",
            format_list_size(4)
        );
        let expected_plain = format!(
            "-rwSrwSrwT {} {expected_timestamp} plain-special",
            format_list_size(5)
        );

        let mut exec_line = None;
        let mut plain_line = None;
        for line in rendered.lines() {
            if line.ends_with("exec-special") {
                exec_line = Some(line.to_string());
            } else if line.ends_with("plain-special") {
                plain_line = Some(line.to_string());
            }
        }

        assert_eq!(exec_line.expect("exec entry"), expected_exec);
        assert_eq!(plain_line.expect("plain entry"), expected_plain);
    }

    #[test]
    fn short_dry_run_flag_skips_destination_mutation() {
        use std::fs;
        use tempfile::tempdir;

        let tmp = tempdir().expect("tempdir");
        let source = tmp.path().join("source.txt");
        fs::write(&source, b"contents").expect("write source");
        let destination = tmp.path().join("dest.txt");

        let (code, stdout, stderr) = run_with_args([
            OsString::from("oc-rsync"),
            OsString::from("-n"),
            source.clone().into_os_string(),
            destination.clone().into_os_string(),
        ]);

        assert_eq!(code, 0);
        assert!(stdout.is_empty());
        assert!(stderr.is_empty());
        assert!(!destination.exists());
    }

    #[cfg(unix)]
    #[test]
    fn verbose_output_includes_symlink_target() {
        use std::fs;
        use std::os::unix::fs::symlink;
        use tempfile::tempdir;

        let tmp = tempdir().expect("tempdir");
        let source_dir = tmp.path().join("src");
        fs::create_dir(&source_dir).expect("create src dir");
        let source_file = source_dir.join("file.txt");
        fs::write(&source_file, b"contents").expect("write source file");
        let link_path = source_dir.join("link.txt");
        symlink("file.txt", &link_path).expect("create symlink");

        let destination_dir = tmp.path().join("dest");
        fs::create_dir(&destination_dir).expect("create dest dir");

        let (code, stdout, stderr) = run_with_args([
            OsString::from("oc-rsync"),
            OsString::from("-av"),
            source_dir.clone().into_os_string(),
            destination_dir.clone().into_os_string(),
        ]);

        assert_eq!(code, 0);
        assert!(stderr.is_empty());
        let rendered = String::from_utf8(stdout).expect("utf8 stdout");
        assert!(rendered.contains("link.txt -> file.txt"));
    }

    #[cfg(unix)]
    #[test]
    fn out_format_renders_symlink_target_placeholder() {
        use std::fs;
        use std::os::unix::fs::symlink;
        use tempfile::tempdir;

        let tmp = tempdir().expect("tempdir");
        let source_dir = tmp.path().join("src");
        fs::create_dir(&source_dir).expect("create src dir");
        let file = source_dir.join("file.txt");
        fs::write(&file, b"data").expect("write file");
        let link_path = source_dir.join("link.txt");
        symlink("file.txt", &link_path).expect("create symlink");

        let dest_dir = tmp.path().join("dst");
        fs::create_dir(&dest_dir).expect("create dst dir");

        let config = ClientConfig::builder()
            .transfer_args([
                source_dir.as_os_str().to_os_string(),
                dest_dir.as_os_str().to_os_string(),
            ])
            .force_event_collection(true)
            .build();

        let outcome =
            run_client_or_fallback::<io::Sink, io::Sink>(config, None, None).expect("run client");
        let summary = match outcome {
            ClientOutcome::Local(summary) => *summary,
            ClientOutcome::Fallback(_) => panic!("unexpected fallback outcome"),
        };
        let event = summary
            .events()
            .iter()
            .find(|event| event.relative_path().to_string_lossy().contains("link.txt"))
            .expect("symlink event present");

        let mut output = Vec::new();
        parse_out_format(OsStr::new("%L"))
            .expect("parse %L")
            .render(event, &mut output)
            .expect("render %L");

        assert_eq!(output, b" -> file.txt\n");
    }

    #[cfg(unix)]
    #[test]
    fn out_format_renders_combined_name_and_target_placeholder() {
        use std::fs;
        use std::os::unix::fs::symlink;
        use tempfile::tempdir;

        let tmp = tempdir().expect("tempdir");
        let source_dir = tmp.path().join("src");
        fs::create_dir(&source_dir).expect("create src dir");
        let file = source_dir.join("file.txt");
        fs::write(&file, b"data").expect("write file");
        let link_path = source_dir.join("link.txt");
        symlink("file.txt", &link_path).expect("create symlink");

        let dest_dir = tmp.path().join("dst");
        fs::create_dir(&dest_dir).expect("create dst dir");

        let config = ClientConfig::builder()
            .transfer_args([
                source_dir.as_os_str().to_os_string(),
                dest_dir.as_os_str().to_os_string(),
            ])
            .force_event_collection(true)
            .build();

        let outcome =
            run_client_or_fallback::<io::Sink, io::Sink>(config, None, None).expect("run client");
        let summary = match outcome {
            ClientOutcome::Local(summary) => *summary,
            ClientOutcome::Fallback(_) => panic!("unexpected fallback outcome"),
        };
        let event = summary
            .events()
            .iter()
            .find(|event| event.relative_path().to_string_lossy().contains("link.txt"))
            .expect("symlink event present");

        let mut output = Vec::new();
        parse_out_format(OsStr::new("%N"))
            .expect("parse %N")
            .render(event, &mut output)
            .expect("render %N");

        assert_eq!(output, b"src/link.txt -> file.txt\n");
    }

    #[test]
    fn operands_after_end_of_options_are_preserved() {
        use std::fs;
        use tempfile::tempdir;

        let tmp = tempdir().expect("tempdir");
        let source = tmp.path().join("-source");
        let destination = tmp.path().join("dest.txt");
        fs::write(&source, b"dash source").expect("write source");

        let (code, stdout, stderr) = run_with_args([
            OsString::from("oc-rsync"),
            OsString::from("--"),
            source.clone().into_os_string(),
            destination.clone().into_os_string(),
        ]);

        assert_eq!(code, 0);
        assert!(stdout.is_empty());
        assert!(stderr.is_empty());
        assert_eq!(
            fs::read(destination).expect("read destination"),
            b"dash source"
        );
    }

    fn spawn_stub_daemon(
        responses: Vec<&'static str>,
    ) -> (std::net::SocketAddr, thread::JoinHandle<()>) {
        spawn_stub_daemon_with_protocol(responses, "32.0")
    }

    fn spawn_stub_daemon_with_protocol(
        responses: Vec<&'static str>,
        expected_protocol: &'static str,
    ) -> (std::net::SocketAddr, thread::JoinHandle<()>) {
        let listener = TcpListener::bind("127.0.0.1:0").expect("bind stub daemon");
        let addr = listener.local_addr().expect("local addr");

        let handle = thread::spawn(move || {
            if let Ok((stream, _)) = listener.accept() {
                handle_connection(stream, responses, expected_protocol);
            }
        });

        (addr, handle)
    }

    fn spawn_auth_stub_daemon(
        challenge: &'static str,
        expected_credentials: String,
        responses: Vec<&'static str>,
    ) -> (std::net::SocketAddr, thread::JoinHandle<()>) {
        let listener = TcpListener::bind("127.0.0.1:0").expect("bind auth daemon");
        let addr = listener.local_addr().expect("local addr");

        let handle = thread::spawn(move || {
            if let Ok((stream, _)) = listener.accept() {
                handle_auth_connection(
                    stream,
                    challenge,
                    &expected_credentials,
                    &responses,
                    "32.0",
                );
            }
        });

        (addr, handle)
    }

    fn handle_connection(
        mut stream: TcpStream,
        responses: Vec<&'static str>,
        expected_protocol: &str,
    ) {
        stream
            .set_read_timeout(Some(Duration::from_secs(5)))
            .expect("set read timeout");
        stream
            .set_write_timeout(Some(Duration::from_secs(5)))
            .expect("set write timeout");

        stream
            .write_all(LEGACY_DAEMON_GREETING.as_bytes())
            .expect("write greeting");
        stream.flush().expect("flush greeting");

        let mut reader = BufReader::new(stream);
        let mut line = String::new();
        reader.read_line(&mut line).expect("read client greeting");
        let trimmed = line.trim_end_matches(['\r', '\n']);
        let expected_prefix = ["@RSYNCD: ", expected_protocol].concat();
        assert!(
            trimmed.starts_with(&expected_prefix),
            "client greeting {trimmed:?} did not begin with {expected_prefix:?}"
        );

        line.clear();
        reader.read_line(&mut line).expect("read request");
        assert_eq!(line, "#list\n");

        for response in responses {
            reader
                .get_mut()
                .write_all(response.as_bytes())
                .expect("write response");
        }
        reader.get_mut().flush().expect("flush response");
    }

    fn handle_auth_connection(
        mut stream: TcpStream,
        challenge: &'static str,
        expected_credentials: &str,
        responses: &[&'static str],
        expected_protocol: &str,
    ) {
        stream
            .set_read_timeout(Some(Duration::from_secs(5)))
            .expect("set read timeout");
        stream
            .set_write_timeout(Some(Duration::from_secs(5)))
            .expect("set write timeout");

        stream
            .write_all(LEGACY_DAEMON_GREETING.as_bytes())
            .expect("write greeting");
        stream.flush().expect("flush greeting");

        let mut reader = BufReader::new(stream);
        let mut line = String::new();
        reader.read_line(&mut line).expect("read client greeting");
        let trimmed = line.trim_end_matches(['\r', '\n']);
        let expected_prefix = ["@RSYNCD: ", expected_protocol].concat();
        assert!(
            trimmed.starts_with(&expected_prefix),
            "client greeting {trimmed:?} did not begin with {expected_prefix:?}"
        );

        line.clear();
        reader.read_line(&mut line).expect("read request");
        assert_eq!(line, "#list\n");

        reader
            .get_mut()
            .write_all(format!("@RSYNCD: AUTHREQD {challenge}\n").as_bytes())
            .expect("write challenge");
        reader.get_mut().flush().expect("flush challenge");

        line.clear();
        reader.read_line(&mut line).expect("read credentials");
        let received = line.trim_end_matches(['\n', '\r']);
        assert_eq!(received, expected_credentials);

        for response in responses {
            reader
                .get_mut()
                .write_all(response.as_bytes())
                .expect("write response");
        }
        reader.get_mut().flush().expect("flush response");
    }

    #[cfg(not(feature = "acl"))]
    #[test]
    fn acls_option_reports_unsupported_when_feature_disabled() {
        use tempfile::tempdir;

        let temp = tempdir().expect("tempdir");
        let source = temp.path().join("source.txt");
        let destination = temp.path().join("dest.txt");
        std::fs::write(&source, b"data").expect("write source");

        let (code, stdout, stderr) = run_with_args([
            OsString::from("oc-rsync"),
            OsString::from("--acls"),
            source.into_os_string(),
            destination.into_os_string(),
        ]);

        assert_eq!(code, 1);
        assert!(stdout.is_empty());
        let rendered = String::from_utf8(stderr).expect("UTF-8 error");
        assert!(rendered.contains("POSIX ACLs are not supported on this client"));
        assert!(rendered.contains("[client=3.4.1-rust]"));
    }

    #[cfg(not(feature = "xattr"))]
    #[test]
    fn xattrs_option_reports_unsupported_when_feature_disabled() {
        use tempfile::tempdir;

        let temp = tempdir().expect("tempdir");
        let source = temp.path().join("source.txt");
        let destination = temp.path().join("dest.txt");
        std::fs::write(&source, b"data").expect("write source");

        let (code, stdout, stderr) = run_with_args([
            OsString::from("oc-rsync"),
            OsString::from("--xattrs"),
            source.into_os_string(),
            destination.into_os_string(),
        ]);

        assert_eq!(code, 1);
        assert!(stdout.is_empty());
        let rendered = String::from_utf8(stderr).expect("UTF-8 error");
        assert!(rendered.contains("extended attributes are not supported on this client"));
        assert!(rendered.contains("[client=3.4.1-rust]"));
    }

    #[cfg(feature = "xattr")]
    #[test]
    fn xattrs_option_preserves_attributes() {
        use tempfile::tempdir;

        let temp = tempdir().expect("tempdir");
        let source = temp.path().join("source.txt");
        let destination = temp.path().join("dest.txt");
        std::fs::write(&source, b"attr data").expect("write source");
        xattr::set(&source, "user.test", b"value").expect("set xattr");

        let (code, stdout, stderr) = run_with_args([
            OsString::from("oc-rsync"),
            OsString::from("--xattrs"),
            source.clone().into_os_string(),
            destination.clone().into_os_string(),
        ]);

        assert_eq!(code, 0);
        assert!(stdout.is_empty());
        assert!(stderr.is_empty());

        let copied = xattr::get(&destination, "user.test")
            .expect("read dest xattr")
            .expect("xattr present");
        assert_eq!(copied, b"value");
    }
}<|MERGE_RESOLUTION|>--- conflicted
+++ resolved
@@ -4121,12 +4121,8 @@
             remainder = split.next().unwrap_or("").trim_start();
         }
 
-<<<<<<< HEAD
-        let (options, assume_cvsignore) = parse_merge_modifiers(modifiers, trimmed, true)?;
-=======
         let (options, assume_cvsignore) =
             parse_merge_modifiers(modifiers, trimmed, true)?;
->>>>>>> 2d330f2e
 
         let mut path_text = remainder.trim();
         if path_text.is_empty() {
