#![deny(unsafe_code)]
#![deny(missing_docs)]
#![deny(rustdoc::broken_intra_doc_links)]

//! # Overview
//!
//! `rsync_cli` implements the thin command-line front-end for the Rust `oc-rsync`
//! workspace. The crate is intentionally small: it recognises the subset of
//! command-line switches that are currently supported (`--help`/`-h`,
//! `--version`/`-V`, `--daemon`, `--server`, `--dry-run`/`-n`, `--list-only`,
//! `--delete`/`--delete-excluded`, `--filter` (supporting `+`/`-` actions, the
//! `!` clear directive, and `merge FILE` directives), `--files-from`, `--from0`,
//! `--bwlimit`, and `--sparse`) and delegates local copy operations to
//! [`rsync_core::client::run_client`]. Daemon invocations are forwarded to
//! [`rsync_daemon::run`], while `--server` sessions immediately spawn the
//! system `rsync` binary (controlled by the `OC_RSYNC_FALLBACK` environment
//! variable) so remote-shell transports keep functioning while the native
//! server implementation is completed. Higher layers will eventually extend the
//! parser to cover the full upstream surface (remote modules, incremental
//! recursion, filters, etc.), but providing these entry points today allows
//! downstream tooling to depend on a stable binary path (`oc-rsync`) while
//! development continues.
//!
//! # Design
//!
//! The crate exposes [`run`] as the primary entry point. The function accepts an
//! iterator of arguments together with handles for standard output and error,
//! mirroring the approach used by upstream rsync. Internally a
//! [`clap`](https://docs.rs/clap/) command definition performs a light-weight
//! parse that recognises `--help`, `--version`, `--dry-run`, `--delete`,
//! `--delete-excluded`,
//! `--filter`, `--files-from`, `--from0`, and `--bwlimit` flags while treating all other
//! tokens as transfer arguments. When a transfer is requested, the function
//! delegates to [`rsync_core::client::run_client`], which currently implements a
//! deterministic local copy pipeline with optional bandwidth pacing.
//!
//! # Invariants
//!
//! - `run` never panics; unexpected I/O failures surface as non-zero exit codes.
//! - Version output is delegated to [`rsync_core::version::VersionInfoReport`]
//!   so the CLI remains byte-identical with the canonical banner used by other
//!   workspace components.
//! - Help output is rendered by [`render_help`] using a static snapshot that
//!   documents the currently supported subset. This keeps the wording stable
//!   while the full upstream-compatible renderer is implemented.
//! - Transfer attempts are forwarded to [`rsync_core::client::run_client`] so
//!   diagnostics and success cases remain centralised while higher-fidelity
//!   engines are developed.
//!
//! # Errors
//!
//! The parser returns a diagnostic message with exit code `1` when argument
//! processing fails. Transfer attempts surface their exit codes from
//! [`rsync_core::client::run_client`], preserving the structured diagnostics
//! emitted by the core crate.
//!
//! # Examples
//!
//! ```
//! use rsync_cli::run;
//!
//! let mut stdout = Vec::new();
//! let mut stderr = Vec::new();
//! let exit_code = run(["oc-rsync", "--version"], &mut stdout, &mut stderr);
//!
//! assert_eq!(exit_code, 0);
//! assert!(!stdout.is_empty());
//! assert!(stderr.is_empty());
//! ```
//!
//! # See also
//!
//! - [`rsync_core::version`] for the underlying banner rendering helpers.
//! - `bin/oc-rsync` for the binary crate that wires [`run`] into `main`.

use std::env;
use std::ffi::{OsStr, OsString};
use std::fs::{self, File};
use std::io::{self, BufRead, BufReader, Read, Write};
use std::num::{IntErrorKind, NonZeroU8, NonZeroU64};
use std::path::{Path, PathBuf};
use std::process::{Command, Stdio};
use std::str::FromStr;
use std::time::{Duration, SystemTime};

#[cfg(unix)]
use std::os::unix::{ffi::OsStringExt, fs::PermissionsExt};

use clap::{Arg, ArgAction, Command as ClapCommand, builder::OsStringValueParser};
use rsync_compress::zlib::CompressionLevel;
use rsync_core::{
    bandwidth::BandwidthParseError,
    client::{
        BandwidthLimit, ClientConfig, ClientEntryKind, ClientEntryMetadata, ClientEvent,
        ClientEventKind, ClientOutcome, ClientProgressObserver, ClientProgressUpdate,
        ClientSummary, CompressionSetting, DeleteMode, DirMergeEnforcedKind, DirMergeOptions,
        FilterRuleKind, FilterRuleSpec, ModuleListOptions, ModuleListRequest, RemoteFallbackArgs,
        RemoteFallbackContext, TransferTimeout, run_client_or_fallback,
        run_module_list_with_password_and_options,
    },
    message::{Message, Role},
    rsync_error,
    version::VersionInfoReport,
};
use rsync_logging::MessageSink;
use rsync_protocol::{ParseProtocolVersionErrorKind, ProtocolVersion};
use time::{OffsetDateTime, format_description::FormatItem, macros::format_description};
use users::{get_group_by_gid, get_user_by_uid, gid_t, uid_t};

/// Maximum exit code representable by a Unix process.
const MAX_EXIT_CODE: i32 = u8::MAX as i32;

/// Deterministic help text describing the CLI surface supported by this build.
const HELP_TEXT: &str = concat!(
    "oc-rsync 3.4.1-rust\n",
    "https://github.com/oferchen/rsync\n",
    "\n",
    "Usage: oc-rsync [-h] [-V] [--daemon] [-n] [-a] [-S] [-z] [-e COMMAND] [--delete] [--bwlimit=RATE] SOURCE... DEST\n",
    "\n",
    "This development snapshot implements deterministic local filesystem\n",
    "copies for regular files, directories, and symbolic links. The\n",
    "following options are recognised:\n",
    "  -h, --help       Show this help message and exit.\n",
    "  -V, --version    Output version information and exit.\n",
    "  -e, --rsh=COMMAND  Use remote shell COMMAND for remote transfers.\n",
    "  -s, --protect-args  Protect remote shell arguments from expansion.\n",
    "      --no-protect-args  Allow the remote shell to expand wildcard arguments.\n",
    "      --secluded-args  Alias of --protect-args.\n",
    "      --no-secluded-args  Alias of --no-protect-args.\n",
    "      --daemon    Run as an rsync daemon (delegates to oc-rsyncd).\n",
    "  -n, --dry-run    Validate transfers without modifying the destination.\n",
    "      --list-only  List files without performing a transfer.\n",
    "  -a, --archive    Enable archive mode (implies --owner, --group, --perms, --times, --devices, and --specials).\n",
    "      --delete     Remove destination files that are absent from the source.\n",
    "      --delete-before  Remove destination files that are absent from the source before transfers start.\n",
    "      --delete-during  Remove destination files while processing directories.\n",
    "      --delete-delay  Defer deletions until after transfers while computing them during the run.\n",
    "      --delete-after  Remove destination files after transfers complete.\n",
    "      --delete-excluded  Remove excluded destination files during deletion sweeps.\n",
    "  -c, --checksum   Skip updates for files that already match by checksum.\n",
    "      --size-only  Skip files whose size matches the destination, ignoring timestamps.\n",
    "      --ignore-existing  Skip updating files that already exist at the destination.\n",
    "  -u, --update    Skip files that are newer on the destination.\n",
    "      --exclude=PATTERN  Skip files matching PATTERN.\n",
    "      --exclude-from=FILE  Read exclude patterns from FILE.\n",
    "      --include=PATTERN  Re-include files matching PATTERN after exclusions.\n",
    "      --include-from=FILE  Read include patterns from FILE.\n",
    "      --filter=RULE  Apply filter RULE (supports '+' include, '-' exclude, '!' clear, 'include PATTERN', 'exclude PATTERN', 'show PATTERN'/'S PATTERN', 'hide PATTERN'/'H PATTERN', 'protect PATTERN'/'P PATTERN', 'exclude-if-present=FILE', 'merge[,MODS] FILE' with MODS drawn from '+', '-', 'C', 'e', 'n', 'w', 's', 'r', '/', and 'dir-merge[,MODS] FILE' with MODS drawn from '+', '-', 'n', 'e', 'w', 's', 'r', '/', and 'C').\n",
    "      --files-from=FILE  Read additional source operands from FILE.\n",
    "      --password-file=FILE  Read daemon passwords from FILE when contacting rsync:// daemons.\n",
    "      --no-motd    Suppress daemon MOTD lines when listing rsync:// modules.\n",
    "      --from0      Treat file list entries as NUL-terminated records.\n",
    "      --bwlimit    Limit I/O bandwidth in KiB/s (0 disables the limit).\n",
    "      --timeout=SECS  Set I/O timeout to SECS seconds (0 disables the timeout).\n",
    "      --protocol=NUM  Force protocol version NUM when accessing rsync daemons.\n",
    "  -z, --compress  Enable compression during transfers (no effect for local copies).\n",
    "      --no-compress  Disable compression.\n",
    "      --compress-level=NUM  Set compression level NUM (0 disables compression).\n",
    "      --info=FLAGS  Adjust informational messages; use --info=help for details.\n",
    "  -v, --verbose    Increase verbosity; repeat for more detail.\n",
    "  -R, --relative   Preserve source path components relative to the current directory.\n",
    "      --no-relative  Disable preservation of source path components.\n",
    "      --implied-dirs  Create parent directories implied by source paths.\n",
    "      --no-implied-dirs  Disable creation of parent directories implied by source paths.\n",
    "      --progress   Show progress information during transfers.\n",
    "      --no-progress  Disable progress reporting.\n",
    "      --msgs2stderr  Route informational messages to standard error.\n",
    "      --out-format=FORMAT  Customise transfer output using FORMAT.\n",
    "      --stats      Output transfer statistics after completion.\n",
    "      --partial    Keep partially transferred files on errors.\n",
    "      --no-partial Discard partially transferred files on errors.\n",
    "      --partial-dir=DIR  Store partially transferred files in DIR.\n",
    "  -W, --whole-file  Copy files without using the delta-transfer algorithm.\n",
    "      --no-whole-file  Enable the delta-transfer algorithm (disable whole-file copies).\n",
    "      --remove-source-files  Remove source files after a successful transfer.\n",
    "      --remove-sent-files   Alias of --remove-source-files.\n",
    "      --inplace    Write updated data directly to destination files.\n",
    "      --no-inplace Use temporary files when updating regular files.\n",
    "  -P              Equivalent to --partial --progress.\n",
    "  -S, --sparse    Preserve sparse files by creating holes in the destination.\n",
    "      --no-sparse Disable sparse file handling.\n",
    "  -L, --copy-links     Transform symlinks into referent files/directories.\n",
    "  -k, --copy-dirlinks  Transform symlinked directories into referent directories.\n",
    "      --no-copy-links  Preserve symlinks instead of following them.\n",
    "  -D              Equivalent to --devices --specials.\n",
    "      --devices   Preserve device files.\n",
    "      --no-devices  Disable device file preservation.\n",
    "      --specials  Preserve special files such as FIFOs.\n",
    "      --no-specials  Disable preservation of special files.\n",
    "      --owner      Preserve file ownership (requires super-user).\n",
    "      --no-owner   Disable ownership preservation.\n",
    "      --group      Preserve file group (requires suitable privileges).\n",
    "      --no-group   Disable group preservation.\n",
    "  -p, --perms      Preserve file permissions.\n",
    "      --no-perms   Disable permission preservation.\n",
    "  -t, --times      Preserve modification times.\n",
    "      --no-times   Disable modification time preservation.\n",
    "      --omit-dir-times  Skip preserving directory modification times.\n",
    "      --no-omit-dir-times  Preserve directory modification times.\n",
    "  -A, --acls      Preserve POSIX ACLs when supported.\n",
    "      --no-acls   Disable POSIX ACL preservation.\n",
    "  -X, --xattrs     Preserve extended attributes when supported.\n",
    "      --no-xattrs  Disable extended attribute preservation.\n",
    "      --numeric-ids      Preserve numeric UID/GID values.\n",
    "      --no-numeric-ids   Map UID/GID values to names when possible.\n",
    "\n",
    "All SOURCE operands must reside on the local filesystem. When multiple\n",
    "sources are supplied, DEST must name a directory. Metadata preservation\n",
    "covers permissions, timestamps, and optional ownership metadata.\n",
);

const SUPPORTED_OPTIONS_LIST: &str = "--help/-h, --version/-V, --daemon, --dry-run/-n, --list-only, --archive/-a, --delete, --delete-before, --delete-during, --delete-delay, --delete-after, --checksum/-c, --size-only, --ignore-existing, --exclude, --exclude-from, --include, --include-from, --filter (including exclude-if-present=FILE), --files-from, --password-file, --no-motd, --from0, --bwlimit, --timeout, --protocol, --compress/-z, --no-compress, --compress-level, --info, --verbose/-v, --progress, --no-progress, --msgs2stderr, --out-format, --stats, --partial, --partial-dir, --no-partial, --remove-source-files, --remove-sent-files, --inplace, --no-inplace, --whole-file/-W, --no-whole-file, -P, --sparse/-S, --no-sparse, --copy-links/-L, --copy-dirlinks/-k, --no-copy-links, -D, --devices, --no-devices, --specials, --no-specials, --owner, --no-owner, --group, --no-group, --perms/-p, --no-perms, --times/-t, --no-times, --acls/-A, --no-acls, --xattrs/-X, --no-xattrs, --numeric-ids, and --no-numeric-ids";

/// Timestamp format used for `--list-only` output.
const LIST_TIMESTAMP_FORMAT: &[FormatItem<'static>] = format_description!(
    "[year]/[month padding:zero]/[day padding:zero] [hour padding:zero]:[minute padding:zero]:[second padding:zero]"
);

#[derive(Clone, Debug)]
struct OutFormat {
    tokens: Vec<OutFormatToken>,
}

#[derive(Clone, Debug)]
enum OutFormatToken {
    Literal(String),
    Placeholder(OutFormatPlaceholder),
}

#[derive(Clone, Copy, Debug)]
enum OutFormatPlaceholder {
    FileName,
    FileNameWithSymlinkTarget,
    FullPath,
    ItemizedChanges,
    FileLength,
    BytesTransferred,
    ChecksumBytes,
    Operation,
    ModifyTime,
    PermissionString,
    CurrentTime,
    SymlinkTarget,
    OwnerName,
    GroupName,
    OwnerUid,
    OwnerGid,
    ProcessId,
    RemoteHost,
    RemoteAddress,
    ModuleName,
    ModulePath,
    FullChecksum,
}

fn parse_out_format(value: &OsStr) -> Result<OutFormat, Message> {
    let text = value.to_string_lossy();
    if text.is_empty() {
        return Err(rsync_error!(1, "--out-format value must not be empty").with_role(Role::Client));
    }

    let mut tokens = Vec::new();
    let mut literal = String::new();
    let mut chars = text.chars();
    while let Some(ch) = chars.next() {
        match ch {
            '%' => {
                let Some(next) = chars.next() else {
                    return Err(rsync_error!(1, "--out-format value may not end with '%'")
                        .with_role(Role::Client));
                };
                match next {
                    '%' => literal.push('%'),
                    'n' => {
                        if !literal.is_empty() {
                            tokens.push(OutFormatToken::Literal(std::mem::take(&mut literal)));
                        }
                        tokens.push(OutFormatToken::Placeholder(OutFormatPlaceholder::FileName));
                    }
                    'N' => {
                        if !literal.is_empty() {
                            tokens.push(OutFormatToken::Literal(std::mem::take(&mut literal)));
                        }
                        tokens.push(OutFormatToken::Placeholder(
                            OutFormatPlaceholder::FileNameWithSymlinkTarget,
                        ));
                    }
                    'f' => {
                        if !literal.is_empty() {
                            tokens.push(OutFormatToken::Literal(std::mem::take(&mut literal)));
                        }
                        tokens.push(OutFormatToken::Placeholder(OutFormatPlaceholder::FullPath));
                    }
                    'i' => {
                        if !literal.is_empty() {
                            tokens.push(OutFormatToken::Literal(std::mem::take(&mut literal)));
                        }
                        tokens.push(OutFormatToken::Placeholder(
                            OutFormatPlaceholder::ItemizedChanges,
                        ));
                    }
                    'l' => {
                        if !literal.is_empty() {
                            tokens.push(OutFormatToken::Literal(std::mem::take(&mut literal)));
                        }
                        tokens.push(OutFormatToken::Placeholder(
                            OutFormatPlaceholder::FileLength,
                        ));
                    }
                    'b' => {
                        if !literal.is_empty() {
                            tokens.push(OutFormatToken::Literal(std::mem::take(&mut literal)));
                        }
                        tokens.push(OutFormatToken::Placeholder(
                            OutFormatPlaceholder::BytesTransferred,
                        ));
                    }
                    'c' => {
                        if !literal.is_empty() {
                            tokens.push(OutFormatToken::Literal(std::mem::take(&mut literal)));
                        }
                        tokens.push(OutFormatToken::Placeholder(
                            OutFormatPlaceholder::ChecksumBytes,
                        ));
                    }
                    'o' => {
                        if !literal.is_empty() {
                            tokens.push(OutFormatToken::Literal(std::mem::take(&mut literal)));
                        }
                        tokens.push(OutFormatToken::Placeholder(OutFormatPlaceholder::Operation));
                    }
                    'M' => {
                        if !literal.is_empty() {
                            tokens.push(OutFormatToken::Literal(std::mem::take(&mut literal)));
                        }
                        tokens.push(OutFormatToken::Placeholder(
                            OutFormatPlaceholder::ModifyTime,
                        ));
                    }
                    'B' => {
                        if !literal.is_empty() {
                            tokens.push(OutFormatToken::Literal(std::mem::take(&mut literal)));
                        }
                        tokens.push(OutFormatToken::Placeholder(
                            OutFormatPlaceholder::PermissionString,
                        ));
                    }
                    'L' => {
                        if !literal.is_empty() {
                            tokens.push(OutFormatToken::Literal(std::mem::take(&mut literal)));
                        }
                        tokens.push(OutFormatToken::Placeholder(
                            OutFormatPlaceholder::SymlinkTarget,
                        ));
                    }
                    't' => {
                        if !literal.is_empty() {
                            tokens.push(OutFormatToken::Literal(std::mem::take(&mut literal)));
                        }
                        tokens.push(OutFormatToken::Placeholder(
                            OutFormatPlaceholder::CurrentTime,
                        ));
                    }
                    'u' => {
                        if !literal.is_empty() {
                            tokens.push(OutFormatToken::Literal(std::mem::take(&mut literal)));
                        }
                        tokens.push(OutFormatToken::Placeholder(OutFormatPlaceholder::OwnerName));
                    }
                    'g' => {
                        if !literal.is_empty() {
                            tokens.push(OutFormatToken::Literal(std::mem::take(&mut literal)));
                        }
                        tokens.push(OutFormatToken::Placeholder(OutFormatPlaceholder::GroupName));
                    }
                    'U' => {
                        if !literal.is_empty() {
                            tokens.push(OutFormatToken::Literal(std::mem::take(&mut literal)));
                        }
                        tokens.push(OutFormatToken::Placeholder(OutFormatPlaceholder::OwnerUid));
                    }
                    'G' => {
                        if !literal.is_empty() {
                            tokens.push(OutFormatToken::Literal(std::mem::take(&mut literal)));
                        }
                        tokens.push(OutFormatToken::Placeholder(OutFormatPlaceholder::OwnerGid));
                    }
                    'p' => {
                        if !literal.is_empty() {
                            tokens.push(OutFormatToken::Literal(std::mem::take(&mut literal)));
                        }
                        tokens.push(OutFormatToken::Placeholder(OutFormatPlaceholder::ProcessId));
                    }
                    'h' => {
                        if !literal.is_empty() {
                            tokens.push(OutFormatToken::Literal(std::mem::take(&mut literal)));
                        }
                        tokens.push(OutFormatToken::Placeholder(
                            OutFormatPlaceholder::RemoteHost,
                        ));
                    }
                    'a' => {
                        if !literal.is_empty() {
                            tokens.push(OutFormatToken::Literal(std::mem::take(&mut literal)));
                        }
                        tokens.push(OutFormatToken::Placeholder(
                            OutFormatPlaceholder::RemoteAddress,
                        ));
                    }
                    'm' => {
                        if !literal.is_empty() {
                            tokens.push(OutFormatToken::Literal(std::mem::take(&mut literal)));
                        }
                        tokens.push(OutFormatToken::Placeholder(
                            OutFormatPlaceholder::ModuleName,
                        ));
                    }
                    'P' => {
                        if !literal.is_empty() {
                            tokens.push(OutFormatToken::Literal(std::mem::take(&mut literal)));
                        }
                        tokens.push(OutFormatToken::Placeholder(
                            OutFormatPlaceholder::ModulePath,
                        ));
                    }
                    'C' => {
                        if !literal.is_empty() {
                            tokens.push(OutFormatToken::Literal(std::mem::take(&mut literal)));
                        }
                        tokens.push(OutFormatToken::Placeholder(
                            OutFormatPlaceholder::FullChecksum,
                        ));
                    }
                    other => {
                        return Err(rsync_error!(
                            1,
                            format!("unsupported --out-format placeholder '%{other}'"),
                        )
                        .with_role(Role::Client));
                    }
                }
            }
            '\\' => {
                let Some(next) = chars.next() else {
                    literal.push('\\');
                    break;
                };
                match next {
                    'n' => literal.push('\n'),
                    'r' => literal.push('\r'),
                    't' => literal.push('\t'),
                    '\\' => literal.push('\\'),
                    other => {
                        literal.push('\\');
                        literal.push(other);
                    }
                }
            }
            other => literal.push(other),
        }
    }

    if !literal.is_empty() {
        tokens.push(OutFormatToken::Literal(literal));
    }

    Ok(OutFormat { tokens })
}

impl OutFormat {
    fn render<W: Write + ?Sized>(&self, event: &ClientEvent, writer: &mut W) -> io::Result<()> {
        use std::fmt::Write as _;
        let mut buffer = String::new();
        for token in &self.tokens {
            match token {
                OutFormatToken::Literal(text) => buffer.push_str(text),
                OutFormatToken::Placeholder(placeholder) => match placeholder {
                    OutFormatPlaceholder::FileName
                    | OutFormatPlaceholder::FileNameWithSymlinkTarget
                    | OutFormatPlaceholder::FullPath => {
                        append_rendered_path(
                            &mut buffer,
                            event,
                            matches!(
                                placeholder,
                                OutFormatPlaceholder::FileName
                                    | OutFormatPlaceholder::FileNameWithSymlinkTarget
                            ),
                        );
                        if matches!(placeholder, OutFormatPlaceholder::FileNameWithSymlinkTarget)
                            && let Some(target) = event
                                .metadata()
                                .and_then(ClientEntryMetadata::symlink_target)
                        {
                            buffer.push_str(" -> ");
                            buffer.push_str(&target.to_string_lossy());
                        }
                    }
                    OutFormatPlaceholder::ItemizedChanges => {
                        buffer.push_str(&format_itemized_changes(event));
                    }
                    OutFormatPlaceholder::FileLength => {
                        let length = event
                            .metadata()
                            .map(ClientEntryMetadata::length)
                            .unwrap_or(0);
                        let _ = write!(&mut buffer, "{length}");
                    }
                    OutFormatPlaceholder::BytesTransferred => {
                        let bytes = event.bytes_transferred();
                        let _ = write!(&mut buffer, "{bytes}");
                    }
                    OutFormatPlaceholder::ChecksumBytes => {
                        buffer.push('0');
                    }
                    OutFormatPlaceholder::Operation => {
                        buffer.push_str(describe_event_kind(event.kind()));
                    }
                    OutFormatPlaceholder::ModifyTime => {
                        buffer.push_str(&format_out_format_mtime(event.metadata()));
                    }
                    OutFormatPlaceholder::PermissionString => {
                        buffer.push_str(&format_out_format_permissions(event.metadata()));
                    }
                    OutFormatPlaceholder::SymlinkTarget => {
                        if let Some(target) = event
                            .metadata()
                            .and_then(ClientEntryMetadata::symlink_target)
                        {
                            buffer.push_str(" -> ");
                            buffer.push_str(&target.to_string_lossy());
                        }
                    }
                    OutFormatPlaceholder::CurrentTime => {
                        buffer.push_str(&format_current_timestamp());
                    }
                    OutFormatPlaceholder::OwnerName => {
                        buffer.push_str(&format_owner_name(event.metadata()));
                    }
                    OutFormatPlaceholder::GroupName => {
                        buffer.push_str(&format_group_name(event.metadata()));
                    }
                    OutFormatPlaceholder::OwnerUid => {
                        let uid = event
                            .metadata()
                            .and_then(ClientEntryMetadata::uid)
                            .map(|value| value.to_string())
                            .unwrap_or_else(|| "0".to_string());
                        buffer.push_str(&uid);
                    }
                    OutFormatPlaceholder::OwnerGid => {
                        let gid = event
                            .metadata()
                            .and_then(ClientEntryMetadata::gid)
                            .map(|value| value.to_string())
                            .unwrap_or_else(|| "0".to_string());
                        buffer.push_str(&gid);
                    }
                    OutFormatPlaceholder::ProcessId => {
                        let pid = std::process::id();
                        let _ = write!(&mut buffer, "{pid}");
                    }
                    OutFormatPlaceholder::RemoteHost
                    | OutFormatPlaceholder::RemoteAddress
                    | OutFormatPlaceholder::ModuleName
                    | OutFormatPlaceholder::ModulePath
                    | OutFormatPlaceholder::FullChecksum => {}
                },
            }
        }

        if buffer.ends_with('\n') {
            writer.write_all(buffer.as_bytes())
        } else {
            writer.write_all(buffer.as_bytes())?;
            writer.write_all(b"\n")
        }
    }
}

fn emit_out_format<W: Write + ?Sized>(
    events: &[ClientEvent],
    format: &OutFormat,
    writer: &mut W,
) -> io::Result<()> {
    for event in events {
        format.render(event, writer)?;
    }
    Ok(())
}

fn append_rendered_path(buffer: &mut String, event: &ClientEvent, ensure_trailing_slash: bool) {
    let mut rendered = event.relative_path().to_string_lossy().into_owned();
    if ensure_trailing_slash
        && !rendered.ends_with('/')
        && event
            .metadata()
            .map(ClientEntryMetadata::kind)
            .map(ClientEntryKind::is_directory)
            .unwrap_or_else(|| matches!(event.kind(), ClientEventKind::DirectoryCreated))
    {
        rendered.push('/');
    }
    buffer.push_str(&rendered);
}

fn format_out_format_mtime(metadata: Option<&ClientEntryMetadata>) -> String {
    metadata
        .and_then(|meta| meta.modified())
        .and_then(|time| {
            OffsetDateTime::from(time)
                .format(LIST_TIMESTAMP_FORMAT)
                .ok()
        })
        .map(|formatted| formatted.replace(' ', "-"))
        .unwrap_or_else(|| "1970/01/01-00:00:00".to_string())
}

fn format_out_format_permissions(metadata: Option<&ClientEntryMetadata>) -> String {
    metadata
        .map(format_list_permissions)
        .map(|mut perms| {
            if !perms.is_empty() {
                perms.remove(0);
            }
            perms
        })
        .unwrap_or_else(|| "---------".to_string())
}

fn format_owner_name(metadata: Option<&ClientEntryMetadata>) -> String {
    metadata
        .and_then(ClientEntryMetadata::uid)
        .map(resolve_user_name)
        .unwrap_or_else(|| "0".to_string())
}

fn format_group_name(metadata: Option<&ClientEntryMetadata>) -> String {
    metadata
        .and_then(ClientEntryMetadata::gid)
        .map(resolve_group_name)
        .unwrap_or_else(|| "0".to_string())
}

fn resolve_user_name(uid: u32) -> String {
    get_user_by_uid(uid as uid_t)
        .map(|user| user.name().to_string_lossy().into_owned())
        .filter(|name| !name.is_empty())
        .unwrap_or_else(|| uid.to_string())
}

fn resolve_group_name(gid: u32) -> String {
    get_group_by_gid(gid as gid_t)
        .map(|group| group.name().to_string_lossy().into_owned())
        .filter(|name| !name.is_empty())
        .unwrap_or_else(|| gid.to_string())
}

fn format_current_timestamp() -> String {
    let now = OffsetDateTime::from(SystemTime::now());
    now.format(LIST_TIMESTAMP_FORMAT)
        .map(|text| text.replace(' ', "-"))
        .unwrap_or_else(|_| "1970/01/01-00:00:00".to_string())
}

fn format_itemized_changes(event: &ClientEvent) -> String {
    use ClientEventKind::*;

    if matches!(event.kind(), ClientEventKind::EntryDeleted) {
        return "*deleting".to_string();
    }

    let mut fields = ['.'; 11];

    fields[0] = match event.kind() {
        DataCopied => '>',
        MetadataReused | SkippedExisting | SkippedNewerDestination | SkippedNonRegular => '.',
        HardLink => 'h',
        DirectoryCreated | SymlinkCopied | FifoCopied | DeviceCopied | SourceRemoved => 'c',
        _ => '.',
    };

    fields[1] = match event
        .metadata()
        .map(ClientEntryMetadata::kind)
        .unwrap_or_else(|| match event.kind() {
            DirectoryCreated => ClientEntryKind::Directory,
            SymlinkCopied => ClientEntryKind::Symlink,
            FifoCopied => ClientEntryKind::Fifo,
            DeviceCopied => ClientEntryKind::CharDevice,
            HardLink | DataCopied | MetadataReused | SkippedExisting | SkippedNewerDestination => {
                ClientEntryKind::File
            }
            _ => ClientEntryKind::Other,
        }) {
        ClientEntryKind::File => 'f',
        ClientEntryKind::Directory => 'd',
        ClientEntryKind::Symlink => 'L',
        ClientEntryKind::Fifo | ClientEntryKind::Socket | ClientEntryKind::Other => 'S',
        ClientEntryKind::CharDevice | ClientEntryKind::BlockDevice => 'D',
    };

    let attr = &mut fields[2..];

    match event.kind() {
        DirectoryCreated | SymlinkCopied | FifoCopied | DeviceCopied | HardLink => {
            attr.fill('+');
        }
        DataCopied => {
            attr[0] = 'c';
            attr[1] = 's';
            attr[2] = 't';
        }
        SourceRemoved => {
            attr[0] = 'c';
        }
        _ => {}
    }

    fields.iter().collect()
}

/// Parsed command produced by [`parse_args`].
#[derive(Clone, Copy, Debug, Eq, PartialEq)]
enum ProgressMode {
    PerFile,
    Overall,
}

#[derive(Clone, Copy, Debug, Eq, PartialEq)]
enum ProgressSetting {
    Unspecified,
    Disabled,
    PerFile,
    Overall,
}

#[derive(Clone, Copy, Debug, Eq, PartialEq)]
enum NameOutputLevel {
    Disabled,
    UpdatedOnly,
    UpdatedAndUnchanged,
}

impl ProgressSetting {
    fn resolved(self) -> Option<ProgressMode> {
        match self {
            Self::PerFile => Some(ProgressMode::PerFile),
            Self::Overall => Some(ProgressMode::Overall),
            Self::Disabled | Self::Unspecified => None,
        }
    }
}

struct ParsedArgs {
    show_help: bool,
    show_version: bool,
    dry_run: bool,
    list_only: bool,
    remote_shell: Option<OsString>,
    protect_args: Option<bool>,
    archive: bool,
    delete_mode: DeleteMode,
    delete_excluded: bool,
    checksum: bool,
    size_only: bool,
    ignore_existing: bool,
    update: bool,
    remainder: Vec<OsString>,
    bwlimit: Option<OsString>,
    compress: bool,
    no_compress: bool,
    compress_level: Option<OsString>,
    owner: Option<bool>,
    group: Option<bool>,
    perms: Option<bool>,
    times: Option<bool>,
    omit_dir_times: Option<bool>,
    acls: Option<bool>,
    numeric_ids: Option<bool>,
    sparse: Option<bool>,
    copy_links: Option<bool>,
    copy_dirlinks: bool,
    devices: Option<bool>,
    specials: Option<bool>,
    relative: Option<bool>,
    implied_dirs: Option<bool>,
    verbosity: u8,
    progress: ProgressSetting,
    name_level: NameOutputLevel,
    name_overridden: bool,
    stats: bool,
    partial: bool,
    partial_dir: Option<PathBuf>,
    remove_source_files: bool,
    inplace: Option<bool>,
    msgs_to_stderr: bool,
    whole_file: Option<bool>,
    excludes: Vec<OsString>,
    includes: Vec<OsString>,
    exclude_from: Vec<OsString>,
    include_from: Vec<OsString>,
    filters: Vec<OsString>,
    files_from: Vec<OsString>,
    from0: bool,
    info: Vec<OsString>,
    xattrs: Option<bool>,
    no_motd: bool,
    password_file: Option<OsString>,
    protocol: Option<OsString>,
    timeout: Option<OsString>,
    out_format: Option<OsString>,
}

fn env_protect_args_default() -> Option<bool> {
    let value = env::var_os("RSYNC_PROTECT_ARGS")?;
    if value.is_empty() {
        return Some(true);
    }

    let normalized = value.to_string_lossy();
    let trimmed = normalized.trim();

    if trimmed.is_empty() {
        Some(true)
    } else if trimmed.eq_ignore_ascii_case("0")
        || trimmed.eq_ignore_ascii_case("no")
        || trimmed.eq_ignore_ascii_case("false")
        || trimmed.eq_ignore_ascii_case("off")
    {
        Some(false)
    } else {
        Some(true)
    }
}

/// Builds the `clap` command used for parsing.
fn clap_command() -> ClapCommand {
    ClapCommand::new("oc-rsync")
        .disable_help_flag(true)
        .disable_version_flag(true)
        .arg_required_else_help(false)
        .arg(
            Arg::new("help")
                .long("help")
                .short('h')
                .help("Show this help message and exit.")
                .action(ArgAction::SetTrue),
        )
        .arg(
            Arg::new("msgs2stderr")
                .long("msgs2stderr")
                .help("Route informational messages to standard error.")
                .action(ArgAction::SetTrue),
        )
        .arg(
            Arg::new("out-format")
                .long("out-format")
                .value_name("FORMAT")
                .help("Customise transfer output using FORMAT for each processed entry.")
                .num_args(1)
                .value_parser(OsStringValueParser::new()),
        )
        .arg(
            Arg::new("version")
                .long("version")
                .short('V')
                .help("Output version information and exit.")
                .action(ArgAction::SetTrue),
        )
        .arg(
            Arg::new("rsh")
                .long("rsh")
                .short('e')
                .value_name("COMMAND")
                .help("Use remote shell COMMAND for remote transfers.")
                .num_args(1)
                .action(ArgAction::Set)
                .value_parser(OsStringValueParser::new()),
        )
        .arg(
            Arg::new("protect-args")
                .long("protect-args")
                .short('s')
                .alias("secluded-args")
                .help("Protect remote shell arguments from expansion.")
                .action(ArgAction::SetTrue)
                .overrides_with("no-protect-args"),
        )
        .arg(
            Arg::new("no-protect-args")
                .long("no-protect-args")
                .alias("no-secluded-args")
                .help("Allow the remote shell to expand wildcard arguments.")
                .action(ArgAction::SetTrue)
                .overrides_with("protect-args"),
        )
        .arg(
            Arg::new("dry-run")
                .long("dry-run")
                .short('n')
                .help("Validate transfers without modifying the destination.")
                .action(ArgAction::SetTrue),
        )
        .arg(
            Arg::new("list-only")
                .long("list-only")
                .help("List files without performing a transfer.")
                .action(ArgAction::SetTrue),
        )
        .arg(
            Arg::new("archive")
                .long("archive")
                .short('a')
                .help("Enable archive mode (implies --owner, --group, --perms, and --times).")
                .action(ArgAction::SetTrue),
        )
        .arg(
            Arg::new("checksum")
                .long("checksum")
                .short('c')
                .help("Skip files whose contents already match by checksum.")
                .action(ArgAction::SetTrue),
        )
        .arg(
            Arg::new("size-only")
                .long("size-only")
                .help("Skip files whose size already matches the destination.")
                .action(ArgAction::SetTrue),
        )
        .arg(
            Arg::new("ignore-existing")
                .long("ignore-existing")
                .help("Skip updating files that already exist at the destination.")
                .action(ArgAction::SetTrue),
        )
        .arg(
            Arg::new("update")
                .long("update")
                .short('u')
                .help("Skip files that are newer on the destination.")
                .action(ArgAction::SetTrue),
        )
        .arg(
            Arg::new("sparse")
                .long("sparse")
                .short('S')
                .help("Preserve sparse files by creating holes in the destination.")
                .action(ArgAction::SetTrue)
                .conflicts_with("no-sparse"),
        )
        .arg(
            Arg::new("no-sparse")
                .long("no-sparse")
                .help("Disable sparse file handling.")
                .action(ArgAction::SetTrue)
                .conflicts_with("sparse"),
        )
        .arg(
            Arg::new("copy-links")
                .long("copy-links")
                .short('L')
                .help("Transform symlinks into referent files/directories.")
                .action(ArgAction::SetTrue)
                .conflicts_with("no-copy-links"),
        )
        .arg(
            Arg::new("copy-dirlinks")
                .long("copy-dirlinks")
                .short('k')
                .help("Transform symlinked directories into referent directories.")
                .action(ArgAction::SetTrue),
        )
        .arg(
            Arg::new("no-copy-links")
                .long("no-copy-links")
                .help("Preserve symlinks instead of following them.")
                .action(ArgAction::SetTrue)
                .conflicts_with("copy-links"),
        )
        .arg(
            Arg::new("archive-devices")
                .short('D')
                .help("Preserve device and special files (equivalent to --devices --specials).")
                .action(ArgAction::SetTrue),
        )
        .arg(
            Arg::new("devices")
                .long("devices")
                .help("Preserve device files.")
                .action(ArgAction::SetTrue)
                .conflicts_with("no-devices"),
        )
        .arg(
            Arg::new("no-devices")
                .long("no-devices")
                .help("Disable device file preservation.")
                .action(ArgAction::SetTrue)
                .conflicts_with("devices"),
        )
        .arg(
            Arg::new("specials")
                .long("specials")
                .help("Preserve special files such as FIFOs.")
                .action(ArgAction::SetTrue)
                .conflicts_with("no-specials"),
        )
        .arg(
            Arg::new("no-specials")
                .long("no-specials")
                .help("Disable preservation of special files such as FIFOs.")
                .action(ArgAction::SetTrue)
                .conflicts_with("specials"),
        )
        .arg(
            Arg::new("verbose")
                .long("verbose")
                .short('v')
                .help("Increase verbosity; may be supplied multiple times.")
                .action(ArgAction::Count),
        )
        .arg(
            Arg::new("relative")
                .long("relative")
                .short('R')
                .help("Preserve source path components relative to the current directory.")
                .action(ArgAction::SetTrue)
                .overrides_with("no-relative"),
        )
        .arg(
            Arg::new("no-relative")
                .long("no-relative")
                .help("Disable preservation of source path components.")
                .action(ArgAction::SetTrue)
                .overrides_with("relative"),
        )
        .arg(
            Arg::new("implied-dirs")
                .long("implied-dirs")
                .help("Create parent directories implied by source paths.")
                .action(ArgAction::SetTrue)
                .overrides_with("no-implied-dirs"),
        )
        .arg(
            Arg::new("no-implied-dirs")
                .long("no-implied-dirs")
                .help("Disable creation of parent directories implied by source paths.")
                .action(ArgAction::SetTrue)
                .overrides_with("implied-dirs"),
        )
        .arg(
            Arg::new("progress")
                .long("progress")
                .help("Show progress information during transfers.")
                .action(ArgAction::SetTrue)
                .overrides_with("no-progress"),
        )
        .arg(
            Arg::new("no-progress")
                .long("no-progress")
                .help("Disable progress reporting.")
                .action(ArgAction::SetTrue)
                .overrides_with("progress"),
        )
        .arg(
            Arg::new("stats")
                .long("stats")
                .help("Output transfer statistics after completion.")
                .action(ArgAction::SetTrue),
        )
        .arg(
            Arg::new("partial")
                .long("partial")
                .help("Keep partially transferred files on error.")
                .action(ArgAction::SetTrue)
                .overrides_with("no-partial"),
        )
        .arg(
            Arg::new("no-partial")
                .long("no-partial")
                .help("Discard partially transferred files on error.")
                .action(ArgAction::SetTrue)
                .overrides_with("partial"),
        )
        .arg(
            Arg::new("partial-dir")
                .long("partial-dir")
                .value_name("DIR")
                .help("Store partially transferred files in DIR.")
                .value_parser(OsStringValueParser::new())
                .overrides_with("no-partial"),
        )
        .arg(
            Arg::new("whole-file")
                .long("whole-file")
                .short('W')
                .help("Copy files without using the delta-transfer algorithm.")
                .action(ArgAction::SetTrue)
                .overrides_with("no-whole-file"),
        )
        .arg(
            Arg::new("no-whole-file")
                .long("no-whole-file")
                .help("Enable the delta-transfer algorithm (disable whole-file copies).")
                .action(ArgAction::SetTrue)
                .overrides_with("whole-file"),
        )
        .arg(
            Arg::new("remove-source-files")
                .long("remove-source-files")
                .help("Remove source files after a successful transfer.")
                .action(ArgAction::SetTrue)
                .overrides_with("remove-sent-files"),
        )
        .arg(
            Arg::new("remove-sent-files")
                .long("remove-sent-files")
                .help("Alias of --remove-source-files.")
                .action(ArgAction::SetTrue)
                .overrides_with("remove-source-files"),
        )
        .arg(
            Arg::new("inplace")
                .long("inplace")
                .help("Write updated data directly to destination files.")
                .action(ArgAction::SetTrue)
                .overrides_with("no-inplace"),
        )
        .arg(
            Arg::new("no-inplace")
                .long("no-inplace")
                .help("Use temporary files when updating regular files.")
                .action(ArgAction::SetTrue)
                .overrides_with("inplace"),
        )
        .arg(
            Arg::new("partial-progress")
                .short('P')
                .help("Equivalent to --partial --progress.")
                .action(ArgAction::Count)
                .overrides_with("no-partial")
                .overrides_with("no-progress"),
        )
        .arg(
            Arg::new("delete")
                .long("delete")
                .help("Remove destination files that are absent from the source.")
                .action(ArgAction::SetTrue),
        )
        .arg(
            Arg::new("delete-before")
                .long("delete-before")
                .help("Remove destination files that are absent from the source before transfers start.")
                .action(ArgAction::SetTrue),
        )
        .arg(
            Arg::new("delete-during")
                .long("delete-during")
                .help("Remove destination files that are absent from the source during directory traversal.")
                .action(ArgAction::SetTrue),
        )
        .arg(
            Arg::new("delete-delay")
                .long("delete-delay")
                .help("Compute deletions during the transfer and prune them once the run completes.")
                .action(ArgAction::SetTrue),
        )
        .arg(
            Arg::new("delete-after")
                .long("delete-after")
                .help("Remove destination files after transfers complete.")
                .action(ArgAction::SetTrue),
        )
        .arg(
            Arg::new("delete-excluded")
                .long("delete-excluded")
                .help("Remove excluded destination files during deletion sweeps.")
                .action(ArgAction::SetTrue),
        )
        .arg(
            Arg::new("exclude")
                .long("exclude")
                .value_name("PATTERN")
                .help("Skip files matching PATTERN.")
                .value_parser(OsStringValueParser::new())
                .action(ArgAction::Append),
        )
        .arg(
            Arg::new("exclude-from")
                .long("exclude-from")
                .value_name("FILE")
                .help("Read exclude patterns from FILE.")
                .value_parser(OsStringValueParser::new())
                .action(ArgAction::Append),
        )
        .arg(
            Arg::new("include")
                .long("include")
                .value_name("PATTERN")
                .help("Re-include files matching PATTERN after exclusions.")
                .value_parser(OsStringValueParser::new())
                .action(ArgAction::Append),
        )
        .arg(
            Arg::new("include-from")
                .long("include-from")
                .value_name("FILE")
                .help("Read include patterns from FILE.")
                .value_parser(OsStringValueParser::new())
                .action(ArgAction::Append),
        )
        .arg(
            Arg::new("filter")
                .long("filter")
                .value_name("RULE")
                .help("Apply filter RULE (supports '+' include, '-' exclude, '!' clear, 'protect PATTERN', 'merge[,MODS] FILE', and 'dir-merge[,MODS] FILE').")
                .value_parser(OsStringValueParser::new())
                .action(ArgAction::Append),
        )
        .arg(
            Arg::new("files-from")
                .long("files-from")
                .value_name("FILE")
                .help("Read additional source operands from FILE.")
                .value_parser(OsStringValueParser::new())
                .action(ArgAction::Append),
        )
        .arg(
            Arg::new("password-file")
                .long("password-file")
                .value_name("FILE")
                .help("Read daemon passwords from FILE when contacting rsync:// daemons.")
                .value_parser(OsStringValueParser::new())
                .action(ArgAction::Set),
        )
        .arg(
            Arg::new("no-motd")
                .long("no-motd")
                .help("Suppress daemon MOTD lines when listing rsync:// modules.")
                .action(ArgAction::SetTrue),
        )
        .arg(
            Arg::new("from0")
                .long("from0")
                .help("Treat file list entries as NUL-terminated records.")
                .action(ArgAction::SetTrue),
        )
        .arg(
            Arg::new("owner")
                .long("owner")
                .short('o')
                .help("Preserve file ownership (requires super-user).")
                .action(ArgAction::SetTrue)
                .overrides_with("no-owner"),
        )
        .arg(
            Arg::new("no-owner")
                .long("no-owner")
                .help("Disable ownership preservation.")
                .action(ArgAction::SetTrue)
                .overrides_with("owner"),
        )
        .arg(
            Arg::new("group")
                .long("group")
                .short('g')
                .help("Preserve file group (requires suitable privileges).")
                .action(ArgAction::SetTrue)
                .overrides_with("no-group"),
        )
        .arg(
            Arg::new("no-group")
                .long("no-group")
                .help("Disable group preservation.")
                .action(ArgAction::SetTrue)
                .overrides_with("group"),
        )
        .arg(
            Arg::new("perms")
                .long("perms")
                .short('p')
                .help("Preserve file permissions.")
                .action(ArgAction::SetTrue)
                .overrides_with("no-perms"),
        )
        .arg(
            Arg::new("no-perms")
                .long("no-perms")
                .help("Disable permission preservation.")
                .action(ArgAction::SetTrue)
                .overrides_with("perms"),
        )
        .arg(
            Arg::new("times")
                .long("times")
                .short('t')
                .help("Preserve modification times.")
                .action(ArgAction::SetTrue)
                .overrides_with("no-times"),
        )
        .arg(
            Arg::new("no-times")
                .long("no-times")
                .help("Disable modification time preservation.")
                .action(ArgAction::SetTrue)
                .overrides_with("times"),
        )
        .arg(
            Arg::new("omit-dir-times")
                .long("omit-dir-times")
                .short('O')
                .help("Skip preserving directory modification times.")
                .action(ArgAction::SetTrue)
                .overrides_with("no-omit-dir-times"),
        )
        .arg(
            Arg::new("no-omit-dir-times")
                .long("no-omit-dir-times")
                .help("Preserve directory modification times.")
                .action(ArgAction::SetTrue)
                .overrides_with("omit-dir-times"),
        )
        .arg(
            Arg::new("acls")
                .long("acls")
                .short('A')
                .help("Preserve POSIX ACLs when supported.")
                .action(ArgAction::SetTrue)
                .overrides_with("no-acls"),
        )
        .arg(
            Arg::new("no-acls")
                .long("no-acls")
                .help("Disable POSIX ACL preservation.")
                .action(ArgAction::SetTrue)
                .overrides_with("acls"),
        )
        .arg(
            Arg::new("xattrs")
                .long("xattrs")
                .short('X')
                .help("Preserve extended attributes when supported.")
                .action(ArgAction::SetTrue)
                .overrides_with("no-xattrs"),
        )
        .arg(
            Arg::new("no-xattrs")
                .long("no-xattrs")
                .help("Disable extended attribute preservation.")
                .action(ArgAction::SetTrue)
                .overrides_with("xattrs"),
        )
        .arg(
            Arg::new("numeric-ids")
                .long("numeric-ids")
                .help("Preserve numeric UID/GID values.")
                .action(ArgAction::SetTrue)
                .overrides_with("no-numeric-ids"),
        )
        .arg(
            Arg::new("no-numeric-ids")
                .long("no-numeric-ids")
                .help("Map UID/GID values to names when possible.")
                .action(ArgAction::SetTrue)
                .overrides_with("numeric-ids"),
        )
        .arg(
            Arg::new("bwlimit")
                .long("bwlimit")
                .value_name("RATE")
                .help("Limit I/O bandwidth in KiB/s (0 disables the limit).")
                .num_args(1)
                .action(ArgAction::Set)
                .value_parser(OsStringValueParser::new()),
        )
        .arg(
            Arg::new("timeout")
                .long("timeout")
                .value_name("SECS")
                .help("Set I/O timeout in seconds (0 disables the timeout).")
                .num_args(1)
                .action(ArgAction::Set)
                .value_parser(OsStringValueParser::new()),
        )
        .arg(
            Arg::new("protocol")
                .long("protocol")
                .value_name("NUM")
                .help("Force protocol version NUM when accessing rsync daemons.")
                .num_args(1)
                .action(ArgAction::Set)
                .value_parser(OsStringValueParser::new()),
        )
        .arg(
            Arg::new("compress")
                .long("compress")
                .short('z')
                .help("Enable compression during transfers.")
                .action(ArgAction::SetTrue)
                .overrides_with("no-compress"),
        )
        .arg(
            Arg::new("no-compress")
                .long("no-compress")
                .help("Disable compression.")
                .action(ArgAction::SetTrue)
                .overrides_with("compress"),
        )
        .arg(
            Arg::new("compress-level")
                .long("compress-level")
                .value_name("LEVEL")
                .help("Set compression level (0 disables compression).")
                .help("Set compression level (0-9). 0 disables compression.")
                .value_parser(OsStringValueParser::new()),
        )
        .arg(
            Arg::new("info")
                .long("info")
                .value_name("FLAGS")
                .help("Adjust informational messages; use --info=help for details.")
                .action(ArgAction::Append)
                .value_parser(OsStringValueParser::new())
                .value_delimiter(','),
        )
        .arg(
            Arg::new("args")
                .action(ArgAction::Append)
                .num_args(0..)
                .allow_hyphen_values(true)
                .trailing_var_arg(true)
                .value_parser(OsStringValueParser::new()),
        )
}

/// Parses command-line arguments into a [`ParsedArgs`] structure.
fn parse_args<I, S>(arguments: I) -> Result<ParsedArgs, clap::Error>
where
    I: IntoIterator<Item = S>,
    S: Into<OsString>,
{
    let mut args: Vec<OsString> = arguments.into_iter().map(Into::into).collect();

    if args.is_empty() {
        args.push(OsString::from("oc-rsync"));
    }

    let mut matches = clap_command().try_get_matches_from(args)?;

    let show_help = matches.get_flag("help");
    let show_version = matches.get_flag("version");
    let mut dry_run = matches.get_flag("dry-run");
    let list_only = matches.get_flag("list-only");
    if list_only {
        dry_run = true;
    }
    let remote_shell = matches
        .remove_one::<OsString>("rsh")
        .filter(|value| !value.is_empty())
        .or_else(|| env::var_os("RSYNC_RSH").filter(|value| !value.is_empty()));
    let protect_args = if matches.get_flag("no-protect-args") {
        Some(false)
    } else if matches.get_flag("protect-args") {
        Some(true)
    } else {
        env_protect_args_default()
    };
    let archive = matches.get_flag("archive");
    let delete_flag = matches.get_flag("delete");
    let delete_before_flag = matches.get_flag("delete-before");
    let delete_during_flag = matches.get_flag("delete-during");
    let delete_delay_flag = matches.get_flag("delete-delay");
    let delete_after_flag = matches.get_flag("delete-after");
    let delete_excluded = matches.get_flag("delete-excluded");

    let delete_mode_conflicts = [
        delete_before_flag,
        delete_during_flag,
        delete_delay_flag,
        delete_after_flag,
    ]
    .into_iter()
    .filter(|flag| *flag)
    .count();

    if delete_mode_conflicts > 1 {
        return Err(clap::Error::raw(
            clap::error::ErrorKind::ArgumentConflict,
            "--delete-before, --delete-during, --delete-delay, and --delete-after are mutually exclusive",
        ));
    }

    let mut delete_mode = if delete_before_flag {
        DeleteMode::Before
    } else if delete_delay_flag {
        DeleteMode::Delay
    } else if delete_after_flag {
        DeleteMode::After
    } else if delete_during_flag || delete_flag {
        DeleteMode::During
    } else {
        DeleteMode::Disabled
    };

    if delete_excluded && !delete_mode.is_enabled() {
        delete_mode = DeleteMode::During;
    }
    let compress_flag = matches.get_flag("compress");
    let no_compress = matches.get_flag("no-compress");
    let mut compress = if no_compress { false } else { compress_flag };
    let compress_level_opt = matches.get_one::<OsString>("compress-level").cloned();
    if let Some(ref value) = compress_level_opt {
        if let Ok(setting) = parse_compress_level_argument(value.as_os_str()) {
            compress = !setting.is_disabled();
        }
    }
    let owner = if matches.get_flag("owner") {
        Some(true)
    } else if matches.get_flag("no-owner") {
        Some(false)
    } else {
        None
    };
    let group = if matches.get_flag("group") {
        Some(true)
    } else if matches.get_flag("no-group") {
        Some(false)
    } else {
        None
    };
    let perms = if matches.get_flag("perms") {
        Some(true)
    } else if matches.get_flag("no-perms") {
        Some(false)
    } else {
        None
    };
    let times = if matches.get_flag("times") {
        Some(true)
    } else if matches.get_flag("no-times") {
        Some(false)
    } else {
        None
    };
    let omit_dir_times = if matches.get_flag("omit-dir-times") {
        Some(true)
    } else if matches.get_flag("no-omit-dir-times") {
        Some(false)
    } else {
        None
    };
    let acls = if matches.get_flag("acls") {
        Some(true)
    } else if matches.get_flag("no-acls") {
        Some(false)
    } else {
        None
    };
    let xattrs = if matches.get_flag("xattrs") {
        Some(true)
    } else if matches.get_flag("no-xattrs") {
        Some(false)
    } else {
        None
    };
    let numeric_ids = if matches.get_flag("numeric-ids") {
        Some(true)
    } else if matches.get_flag("no-numeric-ids") {
        Some(false)
    } else {
        None
    };
    let sparse = if matches.get_flag("sparse") {
        Some(true)
    } else if matches.get_flag("no-sparse") {
        Some(false)
    } else {
        None
    };
    let copy_links = if matches.get_flag("no-copy-links") {
        Some(false)
    } else if matches.get_flag("copy-links") {
        Some(true)
    } else {
        None
    };
    let copy_dirlinks = matches.get_flag("copy-dirlinks");
    let archive_devices = matches.get_flag("archive-devices");
    let devices = if matches.get_flag("no-devices") {
        Some(false)
    } else if matches.get_flag("devices") || archive_devices {
        Some(true)
    } else {
        None
    };
    let specials = if matches.get_flag("no-specials") {
        Some(false)
    } else if matches.get_flag("specials") || archive_devices {
        Some(true)
    } else {
        None
    };
    let relative = if matches.get_flag("relative") {
        Some(true)
    } else if matches.get_flag("no-relative") {
        Some(false)
    } else {
        None
    };
    let implied_dirs = if matches.get_flag("implied-dirs") {
        Some(true)
    } else if matches.get_flag("no-implied-dirs") {
        Some(false)
    } else {
        None
    };
    let verbosity = matches.get_count("verbose") as u8;
    let name_level = match verbosity {
        0 => NameOutputLevel::Disabled,
        1 => NameOutputLevel::UpdatedOnly,
        _ => NameOutputLevel::UpdatedAndUnchanged,
    };
    let name_overridden = false;
    let progress_flag = matches.get_flag("progress");
    let no_progress_flag = matches.get_flag("no-progress");
    let mut progress_setting = if progress_flag {
        ProgressSetting::PerFile
    } else {
        ProgressSetting::Unspecified
    };
    let stats = matches.get_flag("stats");
    let mut partial = matches.get_flag("partial");
    let mut partial_dir = matches
        .get_one::<OsString>("partial-dir")
        .map(|value| PathBuf::from(value));
    if partial_dir.is_some() {
        partial = true;
    }
    if no_progress_flag {
        progress_setting = ProgressSetting::Disabled;
    }
    if matches.get_flag("no-partial") {
        partial = false;
        partial_dir = None;
    }
    if matches.get_count("partial-progress") > 0 {
        partial = true;
        if !no_progress_flag {
            progress_setting = ProgressSetting::PerFile;
        }
    }
    let remove_source_files =
        matches.get_flag("remove-source-files") || matches.get_flag("remove-sent-files");
    let inplace = if matches.get_flag("no-inplace") {
        Some(false)
    } else if matches.get_flag("inplace") {
        Some(true)
    } else {
        None
    };
    let msgs_to_stderr = matches.get_flag("msgs2stderr");
    let whole_file = if matches.get_flag("whole-file") {
        Some(true)
    } else if matches.get_flag("no-whole-file") {
        Some(false)
    } else {
        None
    };
    let remainder = matches
        .remove_many::<OsString>("args")
        .map(|values| values.collect())
        .unwrap_or_default();
    let checksum = matches.get_flag("checksum");
    let size_only = matches.get_flag("size-only");

    let compress_level = matches.remove_one::<OsString>("compress-level");
    let bwlimit = matches.remove_one::<OsString>("bwlimit");
    let excludes = matches
        .remove_many::<OsString>("exclude")
        .map(|values| values.collect())
        .unwrap_or_default();
    let includes = matches
        .remove_many::<OsString>("include")
        .map(|values| values.collect())
        .unwrap_or_default();
    let exclude_from = matches
        .remove_many::<OsString>("exclude-from")
        .map(|values| values.collect())
        .unwrap_or_default();
    let include_from = matches
        .remove_many::<OsString>("include-from")
        .map(|values| values.collect())
        .unwrap_or_default();
    let filters = matches
        .remove_many::<OsString>("filter")
        .map(|values| values.collect())
        .unwrap_or_default();
    let files_from = matches
        .remove_many::<OsString>("files-from")
        .map(|values| values.collect())
        .unwrap_or_default();
    let from0 = matches.get_flag("from0");
    let info = matches
        .remove_many::<OsString>("info")
        .map(|values| values.collect())
        .unwrap_or_default();
    let ignore_existing = matches.get_flag("ignore-existing");
    let update = matches.get_flag("update");
    let password_file = matches.remove_one::<OsString>("password-file");
    let protocol = matches.remove_one::<OsString>("protocol");
    let timeout = matches.remove_one::<OsString>("timeout");
    let out_format = matches.remove_one::<OsString>("out-format");
    let no_motd = matches.get_flag("no-motd");

    Ok(ParsedArgs {
        show_help,
        show_version,
        dry_run,
        list_only,
        remote_shell,
        protect_args,
        archive,
        delete_mode,
        delete_excluded,
        checksum,
        size_only,
        ignore_existing,
        update,
        remainder,
        bwlimit,
        compress,
        no_compress,
        compress_level,
        owner,
        group,
        perms,
        times,
        omit_dir_times,
        numeric_ids,
        sparse,
        copy_links,
        copy_dirlinks,
        devices,
        specials,
        relative,
        implied_dirs,
        verbosity,
        progress: progress_setting,
        name_level,
        name_overridden,
        stats,
        partial,
        partial_dir,
        remove_source_files,
        inplace,
        msgs_to_stderr,
        whole_file,
        excludes,
        includes,
        exclude_from,
        include_from,
        filters,
        files_from,
        from0,
        info,
        acls,
        xattrs,
        no_motd,
        password_file,
        protocol,
        timeout,
        out_format,
    })
}

/// Renders the help text describing the currently supported options.
fn render_help() -> String {
    HELP_TEXT.to_string()
}

/// Writes a [`Message`] to the supplied sink, appending a newline.
fn write_message<W: Write>(message: &Message, sink: &mut MessageSink<W>) -> io::Result<()> {
    sink.write(message)
}

/// Runs the CLI using the provided argument iterator and output handles.
///
/// The function returns the process exit code that should be used by the caller.
/// On success, `0` is returned. All diagnostics are rendered using the central
/// [`rsync_core::message`] utilities to preserve formatting and trailers.
#[allow(clippy::module_name_repetitions)]
pub fn run<I, S, Out, Err>(arguments: I, stdout: &mut Out, stderr: &mut Err) -> i32
where
    I: IntoIterator<Item = S>,
    S: Into<OsString>,
    Out: Write,
    Err: Write,
{
    let mut args: Vec<OsString> = arguments.into_iter().map(Into::into).collect();
    if args.is_empty() {
        args.push(OsString::from("oc-rsync"));
    }

    if server_mode_requested(&args) {
        return run_server_mode(&args, stdout, stderr);
    }

    if let Some(daemon_args) = daemon_mode_arguments(&args) {
        return run_daemon_mode(daemon_args, stdout, stderr);
    }

    let mut stderr_sink = MessageSink::new(stderr);
    match parse_args(args) {
        Ok(parsed) => execute(parsed, stdout, &mut stderr_sink),
        Err(error) => {
            let mut message = rsync_error!(1, "{}", error);
            message = message.with_role(Role::Client);
            if write_message(&message, &mut stderr_sink).is_err() {
                let _ = writeln!(stderr_sink.writer_mut(), "{}", error);
            }
            1
        }
    }
}

/// Returns the daemon argument vector when `--daemon` is present.
fn daemon_mode_arguments(args: &[OsString]) -> Option<Vec<OsString>> {
    if args.is_empty() {
        return None;
    }

    let mut daemon_args = Vec::with_capacity(args.len());
    daemon_args.push(OsString::from("oc-rsyncd"));

    let mut found = false;
    let mut reached_double_dash = false;

    for arg in args.iter().skip(1) {
        if !reached_double_dash && arg == "--" {
            reached_double_dash = true;
            daemon_args.push(arg.clone());
            continue;
        }

        if !reached_double_dash && arg == "--daemon" {
            found = true;
            continue;
        }

        daemon_args.push(arg.clone());
    }

    if found { Some(daemon_args) } else { None }
}

/// Returns `true` when the invocation requests server mode.
fn server_mode_requested(args: &[OsString]) -> bool {
    args.iter().skip(1).any(|arg| arg == "--server")
}

/// Delegates execution to the system rsync binary when `--server` is requested.
fn run_server_mode<Out, Err>(args: &[OsString], stdout: &mut Out, stderr: &mut Err) -> i32
where
    Out: Write,
    Err: Write,
{
    let _ = stdout.flush();
    let _ = stderr.flush();

    let fallback = env::var_os("OC_RSYNC_FALLBACK")
        .filter(|value| !value.is_empty())
        .unwrap_or_else(|| OsString::from("rsync"));

    let mut command = Command::new(&fallback);
    command.args(args.iter().skip(1));
    command.stdin(Stdio::inherit());
    command.stdout(Stdio::inherit());
    command.stderr(Stdio::inherit());

    match command.status() {
        Ok(status) => status
            .code()
            .map(|code| code.clamp(0, MAX_EXIT_CODE))
            .unwrap_or(1),
        Err(error) => {
            let mut sink = MessageSink::new(stderr);
            let text = format!(
                "failed to launch fallback rsync binary '{}': {error}",
                Path::new(&fallback).display()
            );
            let mut message = rsync_error!(1, "{}", text);
            message = message.with_role(Role::Client);
            if write_message(&message, &mut sink).is_err() {
                let _ = writeln!(sink.writer_mut(), "{}", text);
            }
            1
        }
    }
}

/// Delegates execution to the daemon front-end.
fn run_daemon_mode<Out, Err>(args: Vec<OsString>, stdout: &mut Out, stderr: &mut Err) -> i32
where
    Out: Write,
    Err: Write,
{
    rsync_daemon::run(args, stdout, stderr)
}

fn with_output_writer<'a, Out, Err, R>(
    stdout: &'a mut Out,
    stderr: &'a mut MessageSink<Err>,
    use_stderr: bool,
    f: impl FnOnce(&'a mut dyn Write) -> R,
) -> R
where
    Out: Write + 'a,
    Err: Write + 'a,
{
    if use_stderr {
        let writer: &mut Err = stderr.writer_mut();
        f(writer)
    } else {
        f(stdout)
    }
}

fn execute<Out, Err>(parsed: ParsedArgs, stdout: &mut Out, stderr: &mut MessageSink<Err>) -> i32
where
    Out: Write,
    Err: Write,
{
    let ParsedArgs {
        show_help,
        show_version,
        dry_run,
        list_only,
        remote_shell,
        protect_args,
        archive,
        delete_mode,
        delete_excluded,
        checksum,
        size_only,
        ignore_existing,
        update,
        remainder: raw_remainder,
        bwlimit,
        compress: compress_flag,
        no_compress,
        compress_level,
        owner,
        group,
        perms,
        times,
        omit_dir_times,
        acls,
        excludes,
        includes,
        exclude_from,
        include_from,
        filters,
        files_from,
        from0,
        info,
        numeric_ids,
        sparse,
        copy_links,
        copy_dirlinks,
        devices,
        specials,
        relative,
        implied_dirs,
        verbosity,
        progress: initial_progress,
        name_level: initial_name_level,
        name_overridden: initial_name_overridden,
        stats,
        partial,
        partial_dir,
        remove_source_files,
        inplace,
        msgs_to_stderr,
        whole_file,
        xattrs,
        no_motd,
        password_file,
        protocol,
        timeout,
        out_format,
    } = parsed;

    let password_file = password_file.map(PathBuf::from);
    let desired_protocol = match protocol {
        Some(value) => match parse_protocol_version_arg(value.as_os_str()) {
            Ok(version) => Some(version),
            Err(message) => {
                if write_message(&message, stderr).is_err() {
                    let fallback = message.to_string();
                    let _ = writeln!(stderr.writer_mut(), "{fallback}");
                }
                return 1;
            }
        },
        None => None,
    };

    let timeout_setting = match timeout {
        Some(value) => match parse_timeout_argument(value.as_os_str()) {
            Ok(setting) => setting,
            Err(message) => {
                if write_message(&message, stderr).is_err() {
                    let fallback = message.to_string();
                    let _ = writeln!(stderr.writer_mut(), "{fallback}");
                }
                return 1;
            }
        },
        None => TransferTimeout::Default,
    };

    let out_format_template = match out_format.as_ref() {
        Some(value) => match parse_out_format(value.as_os_str()) {
            Ok(template) => Some(template),
            Err(message) => {
                if write_message(&message, stderr).is_err() {
                    let fallback = message.to_string();
                    let _ = writeln!(stderr.writer_mut(), "{fallback}");
                }
                return 1;
            }
        },
        None => None,
    };

    if show_help {
        let help = render_help();
        if stdout.write_all(help.as_bytes()).is_err() {
            let _ = writeln!(stdout, "{help}");
            return 1;
        }
        return 0;
    }

    if show_version {
        let report = VersionInfoReport::default();
        let banner = report.human_readable();
        if stdout.write_all(banner.as_bytes()).is_err() {
            return 1;
        }
        return 0;
    }

    let remainder = match extract_operands(raw_remainder) {
        Ok(operands) => operands,
        Err(unsupported) => {
            let message = unsupported.to_message();
            let fallback = unsupported.fallback_text();
            if write_message(&message, stderr).is_err() {
                let _ = writeln!(stderr.writer_mut(), "{fallback}");
            }
            return 1;
        }
    };

    let mut compress = compress_flag;
    let mut progress_setting = initial_progress;
    let mut stats = stats;
    let mut name_level = initial_name_level;
    let mut name_overridden = initial_name_overridden;

    if !info.is_empty() {
        match parse_info_flags(&info) {
            Ok(settings) => {
                if settings.help_requested {
                    if stdout.write_all(INFO_HELP_TEXT.as_bytes()).is_err() {
                        let _ = write!(stderr.writer_mut(), "{INFO_HELP_TEXT}");
                        return 1;
                    }
                    return 0;
                }

                match settings.progress {
                    ProgressSetting::Unspecified => {}
                    value => progress_setting = value,
                }
                if let Some(value) = settings.stats {
                    stats = value;
                }
                if let Some(level) = settings.name {
                    name_level = level;
                    name_overridden = true;
                }
            }
            Err(message) => {
                if write_message(&message, stderr).is_err() {
                    let fallback = message.to_string();
                    let _ = writeln!(stderr.writer_mut(), "{fallback}");
                }
                return 1;
            }
        }
    }

    let progress_mode = progress_setting.resolved();

    let bandwidth_limit = match bwlimit {
        Some(ref value) => match parse_bandwidth_limit(value.as_os_str()) {
            Ok(limit) => limit,
            Err(message) => {
                if write_message(&message, stderr).is_err() {
                    let _ = writeln!(stderr.writer_mut(), "{}", message);
                }
                return 1;
            }
        },
        None => None,
    };

    let compress_level_setting = match compress_level {
        Some(ref value) => match parse_compress_level(value.as_os_str()) {
            Ok(setting) => Some(setting),
            Err(message) => {
                if write_message(&message, stderr).is_err() {
                    let _ = writeln!(stderr.writer_mut(), "{}", message);
                }
                return 1;
            }
        },
        None => None,
    };

    let mut compression_level_override = None;
    if let Some(setting) = compress_level_setting {
        match setting {
            CompressLevelArg::Disable => {
                compress = false;
            }
            CompressLevelArg::Level(level) => {
                if !no_compress {
                    compress = true;
                    compression_level_override = Some(CompressionLevel::precise(level));
                }
            }
        }
    }

    let compress_disabled =
        no_compress || matches!(compress_level_setting, Some(CompressLevelArg::Disable));
    let compress_level_cli = match (compress_level_setting, compress_disabled) {
        (Some(CompressLevelArg::Level(level)), false) => {
            Some(OsString::from(level.get().to_string()))
        }
        (Some(CompressLevelArg::Disable), _) => Some(OsString::from("0")),
        _ => None,
    };

    let mut compression_setting = CompressionSetting::default();
    if let Some(ref value) = compress_level {
        match parse_compress_level_argument(value.as_os_str()) {
            Ok(setting) => {
                compression_setting = setting;
                compress = !setting.is_disabled();
            }
            Err(message) => {
                if write_message(&message, stderr).is_err() {
                    let fallback = message.to_string();
                    let _ = writeln!(stderr.writer_mut(), "{}", fallback);
                }
                return 1;
            }
        }
    }

    let numeric_ids_option = numeric_ids;
    let whole_file_option = whole_file;

    #[allow(unused_variables)]
    let preserve_acls = acls.unwrap_or(false);

    #[cfg(not(feature = "acl"))]
    if preserve_acls {
        let message =
            rsync_error!(1, "POSIX ACLs are not supported on this client").with_role(Role::Client);
        if write_message(&message, stderr).is_err() {
            let _ = writeln!(
                stderr.writer_mut(),
                "POSIX ACLs are not supported on this client"
            );
        }
        return 1;
    }

    #[cfg(not(feature = "xattr"))]
    if xattrs.unwrap_or(false) {
        let message = rsync_error!(1, "extended attributes are not supported on this client")
            .with_role(Role::Client);
        if write_message(&message, stderr).is_err() {
            let _ = writeln!(
                stderr.writer_mut(),
                "extended attributes are not supported on this client"
            );
        }
        return 1;
    }

    let mut file_list_operands = match load_file_list_operands(&files_from, from0) {
        Ok(operands) => operands,
        Err(message) => {
            if write_message(&message, stderr).is_err() {
                let fallback = message.to_string();
                let _ = writeln!(stderr.writer_mut(), "{}", fallback);
            }
            return 1;
        }
    };

    if file_list_operands.is_empty() {
        match ModuleListRequest::from_operands(&remainder) {
            Ok(Some(request)) => {
                let request = if let Some(protocol) = desired_protocol {
                    request.with_protocol(protocol)
                } else {
                    request
                };
                let password_override = match load_optional_password(password_file.as_deref()) {
                    Ok(secret) => secret,
                    Err(message) => {
                        if write_message(&message, stderr).is_err() {
                            let fallback = message.to_string();
                            let _ = writeln!(stderr.writer_mut(), "{}", fallback);
                        }
                        return 1;
                    }
                };

                let list_options = ModuleListOptions::default().suppress_motd(no_motd);
                return match run_module_list_with_password_and_options(
                    request,
                    list_options,
                    password_override,
                    timeout_setting,
                ) {
                    Ok(list) => {
                        if render_module_list(stdout, stderr.writer_mut(), &list, no_motd).is_err()
                        {
                            1
                        } else {
                            0
                        }
                    }
                    Err(error) => {
                        if write_message(error.message(), stderr).is_err() {
                            let _ = writeln!(
                                stderr.writer_mut(),
                                "rsync error: daemon functionality is unavailable in this build (code {})",
                                error.exit_code()
                            );
                        }
                        error.exit_code()
                    }
                };
            }
            Ok(None) => {}
            Err(error) => {
                if write_message(error.message(), stderr).is_err() {
                    let _ = writeln!(stderr.writer_mut(), "{}", error);
                }
                return error.exit_code();
            }
        }
    }

    let files_from_used = !files_from.is_empty();
    let implied_dirs_option = implied_dirs;
    let implied_dirs = implied_dirs_option.unwrap_or(true);
    let requires_remote_fallback = transfer_requires_remote(&remainder, &file_list_operands);
    let fallback_required = requires_remote_fallback;

    let fallback_args = if fallback_required {
        let mut fallback_info_flags = info.clone();
        if protect_args.unwrap_or(false)
            && matches!(progress_setting, ProgressSetting::Unspecified)
            && !info_flags_include_progress(&fallback_info_flags)
        {
            fallback_info_flags.push(OsString::from("progress2"));
        }
        let delete_for_fallback = delete_mode.is_enabled() || delete_excluded;
        let daemon_password = match password_file.as_deref() {
            Some(path) if path == Path::new("-") => match load_password_file(path) {
                Ok(bytes) => Some(bytes),
                Err(message) => {
                    if write_message(&message, stderr).is_err() {
                        let fallback = message.to_string();
                        let _ = writeln!(stderr.writer_mut(), "{fallback}");
                    }
                    return 1;
                }
            },
            _ => None,
        };
        Some(RemoteFallbackArgs {
            dry_run,
            list_only,
            remote_shell: remote_shell.clone(),
            protect_args,
            archive,
            delete: delete_for_fallback,
            delete_mode,
            delete_excluded,
            checksum,
            size_only,
            ignore_existing,
            update,
            compress,
            compress_disabled,
            compress_level: compress_level_cli.clone(),
            owner,
            group,
            perms,
            times,
            omit_dir_times,
            numeric_ids: numeric_ids_option,
            copy_links,
            copy_dirlinks,
            sparse,
            devices,
            specials,
            relative,
            implied_dirs: implied_dirs_option,
            verbosity,
            progress: progress_mode.is_some(),
            stats,
            partial,
            partial_dir: partial_dir.clone(),
            remove_source_files,
            inplace,
            msgs_to_stderr,
            whole_file: whole_file_option,
            bwlimit: bwlimit.clone(),
            excludes: excludes.clone(),
            includes: includes.clone(),
            exclude_from: exclude_from.clone(),
            include_from: include_from.clone(),
            filters: filters.clone(),
            info_flags: fallback_info_flags,
            files_from_used,
            file_list_entries: file_list_operands.clone(),
            from0,
            password_file: password_file.clone(),
            daemon_password,
            protocol: desired_protocol,
            timeout: timeout_setting,
            out_format: out_format.clone(),
            no_motd,
            fallback_binary: None,
            remainder: remainder.clone(),
            #[cfg(feature = "acl")]
            acls,
            #[cfg(feature = "xattr")]
            xattrs,
        })
    } else {
        None
    };

    let numeric_ids = numeric_ids_option.unwrap_or(false);

    if !fallback_required {
        if desired_protocol.is_some() {
            let message = rsync_error!(
                1,
                "the --protocol option may only be used when accessing an rsync daemon"
            )
            .with_role(Role::Client);
            if write_message(&message, stderr).is_err() {
                let _ = writeln!(
                    stderr.writer_mut(),
                    "the --protocol option may only be used when accessing an rsync daemon"
                );
            }
            return 1;
        }

        if password_file.is_some() {
            let message = rsync_error!(
                1,
                "the --password-file option may only be used when accessing an rsync daemon"
            )
            .with_role(Role::Client);
            if write_message(&message, stderr).is_err() {
                let _ = writeln!(
                    stderr.writer_mut(),
                    "the --password-file option may only be used when accessing an rsync daemon"
                );
            }
            return 1;
        }
    }

    let mut transfer_operands = Vec::with_capacity(file_list_operands.len() + remainder.len());
    transfer_operands.append(&mut file_list_operands);
    transfer_operands.extend(remainder);

    let preserve_owner = owner.unwrap_or(archive);
    let preserve_group = group.unwrap_or(archive);
    let preserve_permissions = perms.unwrap_or(archive);
    let preserve_times = times.unwrap_or(archive);
    let omit_dir_times_setting = omit_dir_times.unwrap_or(false);
    let preserve_devices = devices.unwrap_or(archive);
    let preserve_specials = specials.unwrap_or(archive);
    let sparse = sparse.unwrap_or(false);
    let copy_links = copy_links.unwrap_or(false);
    let relative = relative.unwrap_or(false);

    let mut builder = ClientConfig::builder()
        .transfer_args(transfer_operands)
        .dry_run(dry_run)
        .list_only(list_only)
        .delete(delete_mode.is_enabled() || delete_excluded)
        .delete_excluded(delete_excluded)
        .bandwidth_limit(bandwidth_limit)
        .compression_setting(compression_setting)
        .compress(compress)
        .compression_level(compression_level_override)
        .owner(preserve_owner)
        .group(preserve_group)
        .permissions(preserve_permissions)
        .times(preserve_times)
        .omit_dir_times(omit_dir_times_setting)
        .devices(preserve_devices)
        .specials(preserve_specials)
        .checksum(checksum)
        .size_only(size_only)
        .ignore_existing(ignore_existing)
        .update(update)
        .numeric_ids(numeric_ids)
        .sparse(sparse)
        .copy_links(copy_links)
        .copy_dirlinks(copy_dirlinks)
        .relative_paths(relative)
        .implied_dirs(implied_dirs)
        .verbosity(verbosity)
        .progress(progress_mode.is_some())
        .stats(stats)
        .partial(partial)
        .partial_directory(partial_dir.clone())
        .remove_source_files(remove_source_files)
        .inplace(inplace.unwrap_or(false))
        .whole_file(whole_file_option.unwrap_or(true))
        .timeout(timeout_setting);
    #[cfg(feature = "acl")]
    {
        builder = builder.acls(preserve_acls);
    }
    #[cfg(feature = "xattr")]
    {
        builder = builder.xattrs(xattrs.unwrap_or(false));
    }

    builder = match delete_mode {
        DeleteMode::Before => builder.delete_before(true),
        DeleteMode::After => builder.delete_after(true),
        DeleteMode::Delay => builder.delete_delay(true),
        DeleteMode::During | DeleteMode::Disabled => builder,
    };

    let force_event_collection =
        out_format_template.is_some() || !matches!(name_level, NameOutputLevel::Disabled);
    builder = builder.force_event_collection(force_event_collection);

    let mut filter_rules = Vec::new();
    if let Err(message) =
        append_filter_rules_from_files(&mut filter_rules, &exclude_from, FilterRuleKind::Exclude)
    {
        if write_message(&message, stderr).is_err() {
            let fallback = message.to_string();
            let _ = writeln!(stderr.writer_mut(), "{}", fallback);
        }
        return 1;
    }
    filter_rules.extend(
        excludes
            .into_iter()
            .map(|pattern| FilterRuleSpec::exclude(os_string_to_pattern(pattern))),
    );
    if let Err(message) =
        append_filter_rules_from_files(&mut filter_rules, &include_from, FilterRuleKind::Include)
    {
        if write_message(&message, stderr).is_err() {
            let fallback = message.to_string();
            let _ = writeln!(stderr.writer_mut(), "{}", fallback);
        }
        return 1;
    }
    filter_rules.extend(
        includes
            .into_iter()
            .map(|pattern| FilterRuleSpec::include(os_string_to_pattern(pattern))),
    );
    let mut merge_stack = Vec::new();
    let merge_base = env::current_dir().unwrap_or_else(|_| PathBuf::from("."));
    for filter in filters {
        match parse_filter_directive(filter.as_os_str()) {
            Ok(FilterDirective::Rule(spec)) => filter_rules.push(spec),
            Ok(FilterDirective::Merge(directive)) => {
                let effective_options =
                    merge_directive_options(&DirMergeOptions::default(), &directive);
                if let Err(message) = apply_merge_directive(
                    directive,
                    merge_base.as_path(),
<<<<<<< HEAD
                    effective_options,
=======
>>>>>>> 3d609806
                    &mut filter_rules,
                    &mut merge_stack,
                ) {
                    if write_message(&message, stderr).is_err() {
                        let _ = writeln!(stderr.writer_mut(), "{}", message);
                    }
                    return 1;
                }
            }
            Ok(FilterDirective::Clear) => filter_rules.clear(),
            Err(message) => {
                if write_message(&message, stderr).is_err() {
                    let _ = writeln!(stderr.writer_mut(), "{}", message);
                }
                return 1;
            }
        }
    }
    if !filter_rules.is_empty() {
        builder = builder.extend_filter_rules(filter_rules);
    }

    let config = builder.build();

    if let Some(args) = fallback_args {
        let outcome = {
            let mut stderr_writer = stderr.writer_mut();
            run_client_or_fallback(
                config,
                None,
                Some(RemoteFallbackContext::new(stdout, &mut stderr_writer, args)),
            )
        };

        return match outcome {
            Ok(ClientOutcome::Fallback(summary)) => summary.exit_code(),
            Ok(ClientOutcome::Local(_)) => {
                unreachable!("local outcome returned without fallback context")
            }
            Err(error) => {
                if write_message(error.message(), stderr).is_err() {
                    let fallback = error.message().to_string();
                    let _ = writeln!(stderr.writer_mut(), "{}", fallback);
                }
                error.exit_code()
            }
        };
    }

    let mut live_progress = if let Some(mode) = progress_mode {
        Some(with_output_writer(
            stdout,
            stderr,
            msgs_to_stderr,
            |writer| LiveProgress::new(writer, mode),
        ))
    } else {
        None
    };

    let result = {
        let observer = live_progress
            .as_mut()
            .map(|observer| observer as &mut dyn ClientProgressObserver);
        run_client_or_fallback::<io::Sink, io::Sink>(config, observer, None)
    };

    match result {
        Ok(ClientOutcome::Local(summary)) => {
            let summary = *summary;
            let progress_rendered_live = live_progress.as_ref().is_some_and(LiveProgress::rendered);

            if let Some(observer) = live_progress {
                if let Err(error) = observer.finish() {
                    let _ = with_output_writer(stdout, stderr, msgs_to_stderr, |writer| {
                        writeln!(writer, "warning: failed to render progress output: {error}")
                    });
                }
            }

            if let Err(error) = with_output_writer(stdout, stderr, msgs_to_stderr, |writer| {
                emit_transfer_summary(
                    &summary,
                    verbosity,
                    progress_mode,
                    stats,
                    progress_rendered_live,
                    list_only,
                    out_format_template.as_ref(),
                    name_level,
                    name_overridden,
                    writer,
                )
            }) {
                let _ = with_output_writer(stdout, stderr, msgs_to_stderr, |writer| {
                    writeln!(
                        writer,
                        "warning: failed to render transfer summary: {error}"
                    )
                });
            }
            0
        }
        Ok(ClientOutcome::Fallback(_)) => {
            unreachable!("fallback outcome returned without fallback args")
        }
        Err(error) => {
            if let Some(observer) = live_progress {
                if let Err(err) = observer.finish() {
                    let _ = with_output_writer(stdout, stderr, msgs_to_stderr, |writer| {
                        writeln!(writer, "warning: failed to render progress output: {err}")
                    });
                }
            }

            if write_message(error.message(), stderr).is_err() {
                let _ = writeln!(
                    stderr.writer_mut(),
                    "rsync error: client functionality is unavailable in this build (code 1)",
                );
            }
            error.exit_code()
        }
    }
}

/// Emits verbose, statistics, and progress-oriented output derived from a [`ClientSummary`].
struct LiveProgress<'a> {
    writer: &'a mut dyn Write,
    rendered: bool,
    error: Option<io::Error>,
    active_path: Option<PathBuf>,
    line_active: bool,
    mode: ProgressMode,
}

impl<'a> LiveProgress<'a> {
    fn new(writer: &'a mut dyn Write, mode: ProgressMode) -> Self {
        Self {
            writer,
            rendered: false,
            error: None,
            active_path: None,
            line_active: false,
            mode,
        }
    }

    fn rendered(&self) -> bool {
        self.rendered
    }

    fn record_error(&mut self, error: io::Error) {
        if self.error.is_none() {
            self.error = Some(error);
        }
    }

    fn finish(self) -> io::Result<()> {
        if let Some(error) = self.error {
            return Err(error);
        }

        if self.line_active {
            writeln!(self.writer)?;
        }

        Ok(())
    }
}

impl<'a> ClientProgressObserver for LiveProgress<'a> {
    fn on_progress(&mut self, update: &ClientProgressUpdate) {
        if self.error.is_some() {
            return;
        }

        let total = update.total().max(update.index());
        let remaining = total.saturating_sub(update.index());

        let write_result = match self.mode {
            ProgressMode::PerFile => (|| -> io::Result<()> {
                let event = update.event();
                let relative = event.relative_path();
                let path_changed = self.active_path.as_deref() != Some(relative);

                if path_changed {
                    if self.line_active {
                        writeln!(self.writer)?;
                        self.line_active = false;
                    }
                    writeln!(self.writer, "{}", relative.display())?;
                    self.active_path = Some(relative.to_path_buf());
                }

                let bytes = event.bytes_transferred();
                let size_field = format!("{:>15}", format_progress_bytes(bytes));
                let percent = format_progress_percent(bytes, update.total_bytes());
                let percent_field = format!("{:>4}", percent);
                let rate_field = format!("{:>12}", format_progress_rate(bytes, event.elapsed()));
                let elapsed_field = format!("{:>11}", format_progress_elapsed(event.elapsed()));
                let xfr_index = update.index();

                if self.line_active {
                    write!(self.writer, "\r")?;
                }

                write!(
                    self.writer,
                    "{size_field} {percent_field} {rate_field} {elapsed_field} (xfr#{xfr_index}, to-chk={remaining}/{total})"
                )?;

                if update.is_final() {
                    writeln!(self.writer)?;
                    self.line_active = false;
                    self.active_path = None;
                } else {
                    self.line_active = true;
                }
                Ok(())
            })(),
            ProgressMode::Overall => (|| -> io::Result<()> {
                let bytes = update.overall_transferred();
                let size_field = format!("{:>15}", format_progress_bytes(bytes));
                let percent_field = format!(
                    "{:>4}",
                    format_progress_percent(bytes, update.overall_total_bytes())
                );
                let rate_field = format!(
                    "{:>12}",
                    format_progress_rate(bytes, update.overall_elapsed())
                );
                let elapsed_field =
                    format!("{:>11}", format_progress_elapsed(update.overall_elapsed()));
                let xfr_index = update.index();

                if self.line_active {
                    write!(self.writer, "\r")?;
                }

                write!(
                    self.writer,
                    "{size_field} {percent_field} {rate_field} {elapsed_field} (xfr#{xfr_index}, to-chk={remaining}/{total})"
                )?;

                if update.remaining() == 0 && update.is_final() {
                    writeln!(self.writer)?;
                    self.line_active = false;
                } else {
                    self.line_active = true;
                }
                self.active_path = None;
                Ok(())
            })(),
        };

        match write_result {
            Ok(()) => {
                self.rendered = true;
            }
            Err(error) => self.record_error(error),
        }
    }
}

#[allow(clippy::too_many_arguments)]
fn emit_transfer_summary(
    summary: &ClientSummary,
    verbosity: u8,
    progress_mode: Option<ProgressMode>,
    stats: bool,
    progress_already_rendered: bool,
    list_only: bool,
    out_format: Option<&OutFormat>,
    name_level: NameOutputLevel,
    name_overridden: bool,
    writer: &mut dyn Write,
) -> io::Result<()> {
    let events = summary.events();

    if list_only {
        let mut wrote_listing = false;
        if !events.is_empty() {
            emit_list_only(events, writer)?;
            wrote_listing = true;
        }

        if stats {
            if wrote_listing {
                writeln!(writer)?;
            }
            emit_stats(summary, writer)?;
        } else if verbosity > 0 {
            if wrote_listing {
                writeln!(writer)?;
            }
            emit_totals(summary, writer)?;
        }

        return Ok(());
    }

    let formatted_rendered = if let Some(format) = out_format {
        if events.is_empty() {
            false
        } else {
            emit_out_format(events, format, writer)?;
            true
        }
    } else {
        false
    };

    let progress_rendered = if progress_already_rendered {
        true
    } else if matches!(progress_mode, Some(ProgressMode::PerFile)) && !events.is_empty() {
        emit_progress(events, writer)?
    } else {
        false
    };

    let name_enabled = !matches!(name_level, NameOutputLevel::Disabled);
    let emit_verbose_listing = out_format.is_none()
        && !events.is_empty()
        && ((verbosity > 0
            && (!name_overridden || name_enabled)
            && (!progress_rendered || verbosity > 1))
            || (verbosity == 0 && name_enabled));

    if formatted_rendered && (emit_verbose_listing || stats || verbosity > 0) {
        writeln!(writer)?;
    }

    if progress_rendered && (emit_verbose_listing || stats || verbosity > 0) {
        writeln!(writer)?;
    }

    if emit_verbose_listing {
        emit_verbose(events, verbosity, name_level, name_overridden, writer)?;
        if stats {
            writeln!(writer)?;
        }
    }

    if stats {
        emit_stats(summary, writer)?;
    } else if verbosity > 0 || (verbosity == 0 && name_enabled) {
        emit_totals(summary, writer)?;
    }

    Ok(())
}

fn emit_list_only<W: Write + ?Sized>(events: &[ClientEvent], stdout: &mut W) -> io::Result<()> {
    for event in events {
        if !list_only_event(event.kind()) {
            continue;
        }

        if let Some(metadata) = event.metadata() {
            let permissions = format_list_permissions(metadata);
            let size = format_list_size(metadata.length());
            let timestamp = format_list_timestamp(metadata.modified());
            let mut rendered = event.relative_path().to_string_lossy().into_owned();
            if metadata.kind().is_symlink() {
                if let Some(target) = metadata.symlink_target() {
                    rendered.push_str(" -> ");
                    rendered.push_str(&target.to_string_lossy());
                }
            }

            writeln!(stdout, "{permissions} {size} {timestamp} {rendered}")?;
        } else {
            let rendered = event.relative_path().to_string_lossy().into_owned();
            writeln!(
                stdout,
                "?????????? {:>15} {} {rendered}",
                "?",
                format_list_timestamp(None),
            )?;
        }
    }

    Ok(())
}

fn list_only_event(kind: &ClientEventKind) -> bool {
    matches!(
        kind,
        ClientEventKind::DataCopied
            | ClientEventKind::MetadataReused
            | ClientEventKind::HardLink
            | ClientEventKind::SymlinkCopied
            | ClientEventKind::FifoCopied
            | ClientEventKind::DeviceCopied
            | ClientEventKind::DirectoryCreated
    )
}

fn format_list_permissions(metadata: &ClientEntryMetadata) -> String {
    let type_char = match metadata.kind() {
        ClientEntryKind::File => '-',
        ClientEntryKind::Directory => 'd',
        ClientEntryKind::Symlink => 'l',
        ClientEntryKind::Fifo => 'p',
        ClientEntryKind::CharDevice => 'c',
        ClientEntryKind::BlockDevice => 'b',
        ClientEntryKind::Socket => 's',
        ClientEntryKind::Other => '?',
    };

    let mut symbols = ['-'; 10];
    symbols[0] = type_char;

    if let Some(mode) = metadata.mode() {
        const PERMISSION_MASKS: [(usize, u32, char); 9] = [
            (1, 0o400, 'r'),
            (2, 0o200, 'w'),
            (3, 0o100, 'x'),
            (4, 0o040, 'r'),
            (5, 0o020, 'w'),
            (6, 0o010, 'x'),
            (7, 0o004, 'r'),
            (8, 0o002, 'w'),
            (9, 0o001, 'x'),
        ];

        for &(index, mask, ch) in &PERMISSION_MASKS {
            if mode & mask != 0 {
                symbols[index] = ch;
            }
        }

        if mode & 0o4000 != 0 {
            symbols[3] = match symbols[3] {
                'x' => 's',
                '-' => 'S',
                other => other,
            };
        }

        if mode & 0o2000 != 0 {
            symbols[6] = match symbols[6] {
                'x' => 's',
                '-' => 'S',
                other => other,
            };
        }

        if mode & 0o1000 != 0 {
            symbols[9] = match symbols[9] {
                'x' => 't',
                '-' => 'T',
                other => other,
            };
        }
    }

    symbols.iter().collect()
}

fn format_list_timestamp(modified: Option<SystemTime>) -> String {
    if let Some(time) = modified {
        if let Ok(datetime) = OffsetDateTime::from(time).format(LIST_TIMESTAMP_FORMAT) {
            return datetime;
        }
    }
    "1970/01/01 00:00:00".to_string()
}

fn format_list_size(size: u64) -> String {
    let mut digits = size.to_string();
    let mut groups = Vec::new();

    while digits.len() > 3 {
        let chunk = digits.split_off(digits.len() - 3);
        groups.push(chunk);
    }

    groups.push(digits);
    groups.reverse();
    let with_commas = groups.join(",");
    format!("{with_commas:>15}")
}

/// Returns whether the provided event kind should be reflected in progress output.
fn is_progress_event(kind: &ClientEventKind) -> bool {
    kind.is_progress()
}

/// Formats a byte count using thousands separators, mirroring upstream rsync progress lines.
fn format_progress_bytes(bytes: u64) -> String {
    if bytes == 0 {
        return "0".to_string();
    }

    let mut value = bytes;
    let mut parts = Vec::new();
    while value > 0 {
        let chunk = value % 1_000;
        value /= 1_000;
        if value == 0 {
            parts.push(chunk.to_string());
        } else {
            parts.push(format!("{chunk:03}"));
        }
    }
    parts.reverse();
    parts.join(",")
}

/// Formats a progress percentage, producing the upstream `??%` placeholder when totals are
/// unavailable.
fn format_progress_percent(bytes: u64, total: Option<u64>) -> String {
    match total {
        Some(total_bytes) if total_bytes > 0 => {
            let capped = bytes.min(total_bytes);
            let percent = (capped.saturating_mul(100)) / total_bytes;
            format!("{percent}%")
        }
        Some(_) => "100%".to_string(),
        None => "??%".to_string(),
    }
}

/// Formats a transfer rate in the `kB/s`, `MB/s`, or `GB/s` ranges.
fn format_progress_rate(bytes: u64, elapsed: Duration) -> String {
    const KIB: f64 = 1024.0;
    const MIB: f64 = KIB * 1024.0;
    const GIB: f64 = MIB * 1024.0;

    if bytes == 0 || elapsed.is_zero() {
        return "0.00kB/s".to_string();
    }

    let seconds = elapsed.as_secs_f64();
    if seconds <= 0.0 {
        return "0.00kB/s".to_string();
    }

    let bytes_per_second = bytes as f64 / seconds;
    let (value, unit) = if bytes_per_second >= GIB {
        (bytes_per_second / GIB, "GB/s")
    } else if bytes_per_second >= MIB {
        (bytes_per_second / MIB, "MB/s")
    } else {
        (bytes_per_second / KIB, "kB/s")
    };

    format!("{value:.2}{unit}")
}

/// Formats an elapsed duration as `H:MM:SS`, matching rsync's progress output.
fn format_progress_elapsed(elapsed: Duration) -> String {
    let total_seconds = elapsed.as_secs();
    let hours = total_seconds / 3_600;
    let minutes = (total_seconds % 3_600) / 60;
    let seconds = total_seconds % 60;
    format!("{hours}:{minutes:02}:{seconds:02}")
}

/// Renders progress lines for the provided transfer events.
fn emit_progress<W: Write + ?Sized>(events: &[ClientEvent], stdout: &mut W) -> io::Result<bool> {
    let progress_events: Vec<_> = events
        .iter()
        .filter(|event| is_progress_event(event.kind()))
        .collect();

    if progress_events.is_empty() {
        return Ok(false);
    }

    let total = progress_events.len();

    for (index, event) in progress_events.into_iter().enumerate() {
        writeln!(stdout, "{}", event.relative_path().display())?;

        let bytes = event.bytes_transferred();
        let size_field = format!("{:>15}", format_progress_bytes(bytes));
        let percent_hint = matches!(event.kind(), ClientEventKind::DataCopied).then_some(bytes);
        let percent_field = format!("{:>4}", format_progress_percent(bytes, percent_hint));
        let rate_field = format!("{:>12}", format_progress_rate(bytes, event.elapsed()));
        let elapsed_field = format!("{:>11}", format_progress_elapsed(event.elapsed()));
        let remaining = total - index - 1;
        let xfr_index = index + 1;

        writeln!(
            stdout,
            "{size_field} {percent_field} {rate_field} {elapsed_field} (xfr#{xfr_index}, to-chk={remaining}/{total})"
        )?;
    }

    Ok(true)
}

/// Emits a statistics summary mirroring the subset of counters supported by the local engine.
fn emit_stats<W: Write + ?Sized>(summary: &ClientSummary, stdout: &mut W) -> io::Result<()> {
    let files = summary.files_copied();
    let files_total = summary.regular_files_total();
    let directories = summary.directories_created();
    let directories_total = summary.directories_total();
    let symlinks = summary.symlinks_copied();
    let symlinks_total = summary.symlinks_total();
    let devices = summary.devices_created();
    let devices_total = summary.devices_total();
    let fifos = summary.fifos_created();
    let fifos_total = summary.fifos_total();
    let hard_links = summary.hard_links_created();
    let deleted = summary.items_deleted();
    let transferred = summary.bytes_copied();
    let compressed = summary.compressed_bytes().unwrap_or(transferred);
    let total_size = summary.total_source_bytes();
    let matched_bytes = total_size.saturating_sub(transferred);
    let file_list_size = summary.file_list_size();
    let file_list_generation = summary.file_list_generation_time().as_secs_f64();
    let file_list_transfer = summary.file_list_transfer_time().as_secs_f64();

    let special_total = devices_total.saturating_add(fifos_total);
    let special_created = devices.saturating_add(fifos);
    let total_entries = files_total
        .saturating_add(directories_total)
        .saturating_add(symlinks_total)
        .saturating_add(special_total);
    let created_total = files
        .saturating_add(directories)
        .saturating_add(symlinks)
        .saturating_add(special_created);

    let files_breakdown = format_stat_categories(&[
        ("reg", files_total),
        ("dir", directories_total),
        ("link", symlinks_total),
        ("special", special_total),
    ]);
    let created_breakdown = format_stat_categories(&[
        ("reg", files),
        ("dir", directories),
        ("link", symlinks),
        ("special", special_created),
    ]);

    writeln!(stdout, "Number of files: {total_entries}{files_breakdown}")?;
    writeln!(
        stdout,
        "Number of created files: {created_total}{created_breakdown}"
    )?;
    writeln!(stdout, "Number of deleted files: {deleted}")?;
    writeln!(stdout, "Number of regular files transferred: {files}")?;
    writeln!(stdout, "Number of hard links: {hard_links}")?;
    writeln!(stdout, "Total file size: {total_size} bytes")?;
    writeln!(stdout, "Total transferred file size: {transferred} bytes")?;
    writeln!(stdout, "Literal data: {transferred} bytes")?;
    writeln!(stdout, "Matched data: {matched_bytes} bytes")?;
    writeln!(stdout, "File list size: {file_list_size}")?;
    writeln!(
        stdout,
        "File list generation time: {file_list_generation:.3} seconds"
    )?;
    writeln!(
        stdout,
        "File list transfer time: {file_list_transfer:.3} seconds"
    )?;
    writeln!(stdout, "Total bytes sent: {compressed}")?;
    writeln!(stdout, "Total bytes received: 0")?;
    writeln!(stdout)?;

    emit_totals(summary, stdout)
}

fn format_stat_categories(categories: &[(&str, u64)]) -> String {
    let parts: Vec<String> = categories
        .iter()
        .filter_map(|(label, count)| (*count > 0).then(|| format!("{label}: {count}")))
        .collect();
    if parts.is_empty() {
        String::new()
    } else {
        format!(" ({})", parts.join(", "))
    }
}

/// Emits the summary lines reported by verbose transfers.
fn emit_totals<W: Write + ?Sized>(summary: &ClientSummary, stdout: &mut W) -> io::Result<()> {
    let sent = summary
        .compressed_bytes()
        .unwrap_or_else(|| summary.bytes_copied());
    let received = 0u64;
    let total_size = summary.total_source_bytes();
    let elapsed = summary.total_elapsed();
    let seconds = elapsed.as_secs_f64();
    let rate = if seconds > 0.0 {
        (sent + received) as f64 / seconds
    } else {
        0.0
    };
    let transmitted = sent.saturating_add(received);
    let speedup = if transmitted > 0 {
        total_size as f64 / transmitted as f64
    } else {
        0.0
    };

    writeln!(
        stdout,
        "sent {sent} bytes  received {received} bytes  {rate:.2} bytes/sec"
    )?;
    writeln!(
        stdout,
        "total size is {total_size}  speedup is {speedup:.2}"
    )
}

/// Renders verbose listings for the provided transfer events.
fn emit_verbose<W: Write + ?Sized>(
    events: &[ClientEvent],
    verbosity: u8,
    name_level: NameOutputLevel,
    name_overridden: bool,
    stdout: &mut W,
) -> io::Result<()> {
    if matches!(name_level, NameOutputLevel::Disabled) && (verbosity == 0 || name_overridden) {
        return Ok(());
    }

    for event in events {
        let kind = event.kind();
        let include_for_name = event_matches_name_level(event, name_level);

        if verbosity == 0 {
            if !include_for_name {
                continue;
            }

            let mut rendered = event.relative_path().to_string_lossy().into_owned();
            if let Some(metadata) = event.metadata()
                && matches!(kind, ClientEventKind::SymlinkCopied)
                && let Some(target) = metadata.symlink_target()
            {
                rendered.push_str(" -> ");
                rendered.push_str(&target.to_string_lossy());
            }
            writeln!(stdout, "{rendered}")?;
            continue;
        }

        if name_overridden && !include_for_name {
            continue;
        }

        match kind {
            ClientEventKind::SkippedExisting => {
                writeln!(
                    stdout,
                    "skipping existing file \"{}\"",
                    event.relative_path().display()
                )?;
                continue;
            }
            ClientEventKind::SkippedNewerDestination => {
                writeln!(
                    stdout,
                    "skipping newer destination file \"{}\"",
                    event.relative_path().display()
                )?;
                continue;
            }
            ClientEventKind::SkippedNonRegular => {
                writeln!(
                    stdout,
                    "skipping non-regular file \"{}\"",
                    event.relative_path().display()
                )?;
                continue;
            }
            _ => {}
        }

        let mut rendered = event.relative_path().to_string_lossy().into_owned();
        if let Some(metadata) = event.metadata()
            && matches!(kind, ClientEventKind::SymlinkCopied)
            && let Some(target) = metadata.symlink_target()
        {
            rendered.push_str(" -> ");
            rendered.push_str(&target.to_string_lossy());
        }

        if verbosity == 1 {
            writeln!(stdout, "{rendered}")?;
            continue;
        }

        let descriptor = describe_event_kind(kind);
        let bytes = event.bytes_transferred();
        if bytes > 0 {
            if let Some(rate) = compute_rate(bytes, event.elapsed()) {
                writeln!(
                    stdout,
                    "{descriptor}: {rendered} ({} bytes, {rate:.1} B/s)",
                    bytes
                )?;
            } else {
                writeln!(stdout, "{descriptor}: {rendered} ({} bytes)", bytes)?;
            }
        } else {
            writeln!(stdout, "{descriptor}: {rendered}")?;
        }
    }
    Ok(())
}

fn event_matches_name_level(event: &ClientEvent, level: NameOutputLevel) -> bool {
    match level {
        NameOutputLevel::Disabled => false,
        NameOutputLevel::UpdatedOnly => matches!(
            event.kind(),
            ClientEventKind::DataCopied
                | ClientEventKind::HardLink
                | ClientEventKind::SymlinkCopied
                | ClientEventKind::FifoCopied
                | ClientEventKind::DeviceCopied
                | ClientEventKind::DirectoryCreated
                | ClientEventKind::SourceRemoved
        ),
        NameOutputLevel::UpdatedAndUnchanged => matches!(
            event.kind(),
            ClientEventKind::DataCopied
                | ClientEventKind::MetadataReused
                | ClientEventKind::HardLink
                | ClientEventKind::SymlinkCopied
                | ClientEventKind::FifoCopied
                | ClientEventKind::DeviceCopied
                | ClientEventKind::DirectoryCreated
                | ClientEventKind::SourceRemoved
        ),
    }
}

/// Maps an event kind to a human-readable description.
fn describe_event_kind(kind: &ClientEventKind) -> &'static str {
    match kind {
        ClientEventKind::DataCopied => "copied",
        ClientEventKind::MetadataReused => "metadata reused",
        ClientEventKind::HardLink => "hard link",
        ClientEventKind::SymlinkCopied => "symlink",
        ClientEventKind::FifoCopied => "fifo",
        ClientEventKind::DeviceCopied => "device",
        ClientEventKind::DirectoryCreated => "directory",
        ClientEventKind::SkippedExisting => "skipped existing file",
        ClientEventKind::SkippedNonRegular => "skipped non-regular file",
        ClientEventKind::SkippedNewerDestination => "skipped newer destination file",
        ClientEventKind::EntryDeleted => "deleted",
        ClientEventKind::SourceRemoved => "source removed",
    }
}

/// Computes the throughput in bytes per second for the provided measurements.
fn compute_rate(bytes: u64, elapsed: Duration) -> Option<f64> {
    if elapsed.is_zero() {
        return None;
    }

    let seconds = elapsed.as_secs_f64();
    if seconds <= 0.0 {
        None
    } else {
        Some(bytes as f64 / seconds)
    }
}

/// Converts a numeric exit code into an [`std::process::ExitCode`].
#[must_use]
pub fn exit_code_from(status: i32) -> std::process::ExitCode {
    let clamped = status.clamp(0, MAX_EXIT_CODE);
    std::process::ExitCode::from(clamped as u8)
}

fn parse_protocol_version_arg(value: &OsStr) -> Result<ProtocolVersion, Message> {
    let text = value.to_string_lossy();
    let trimmed = text.trim_matches(|ch: char| ch.is_ascii_whitespace());
    let display = if trimmed.is_empty() {
        text.as_ref()
    } else {
        trimmed
    };

    match ProtocolVersion::from_str(text.as_ref()) {
        Ok(version) => Ok(version),
        Err(error) => {
            let supported = supported_protocols_list();
            let mut detail = match error.kind() {
                ParseProtocolVersionErrorKind::Empty => {
                    "protocol value must not be empty".to_string()
                }
                ParseProtocolVersionErrorKind::InvalidDigit => {
                    "protocol version must be an unsigned integer".to_string()
                }
                ParseProtocolVersionErrorKind::Negative => {
                    "protocol version cannot be negative".to_string()
                }
                ParseProtocolVersionErrorKind::Overflow => {
                    "protocol version value exceeds 255".to_string()
                }
                ParseProtocolVersionErrorKind::UnsupportedRange(value) => {
                    let (oldest, newest) = ProtocolVersion::supported_range_bounds();
                    format!(
                        "protocol version {} is outside the supported range {}-{}",
                        value, oldest, newest
                    )
                }
            };
            if !detail.is_empty() {
                detail.push_str("; ");
            }
            detail.push_str(&format!("supported protocols are {}", supported));

            Err(rsync_error!(
                1,
                format!("invalid protocol version '{}': {}", display, detail)
            )
            .with_role(Role::Client))
        }
    }
}

fn supported_protocols_list() -> String {
    let values: Vec<String> = ProtocolVersion::supported_protocol_numbers()
        .iter()
        .map(|value| value.to_string())
        .collect();
    values.join(", ")
}

fn parse_timeout_argument(value: &OsStr) -> Result<TransferTimeout, Message> {
    let text = value.to_string_lossy();
    let trimmed = text.trim_matches(|ch: char| ch.is_ascii_whitespace());
    let display = if trimmed.is_empty() {
        text.as_ref()
    } else {
        trimmed
    };

    if trimmed.is_empty() {
        return Err(rsync_error!(1, "timeout value must not be empty").with_role(Role::Client));
    }

    if trimmed.starts_with('-') {
        return Err(rsync_error!(
            1,
            format!(
                "invalid timeout '{}': timeout must be non-negative",
                display
            )
        )
        .with_role(Role::Client));
    }

    let normalized = trimmed.strip_prefix('+').unwrap_or(trimmed);

    match normalized.parse::<u64>() {
        Ok(0) => Ok(TransferTimeout::Disabled),
        Ok(value) => Ok(TransferTimeout::Seconds(
            NonZeroU64::new(value).expect("non-zero ensured"),
        )),
        Err(error) => {
            let detail = match error.kind() {
                IntErrorKind::InvalidDigit => "timeout must be an unsigned integer",
                IntErrorKind::PosOverflow | IntErrorKind::NegOverflow => {
                    "timeout value exceeds the supported range"
                }
                IntErrorKind::Empty => "timeout value must not be empty",
                _ => "timeout value is invalid",
            };
            Err(
                rsync_error!(1, format!("invalid timeout '{}': {}", display, detail))
                    .with_role(Role::Client),
            )
        }
    }
}

impl Default for ProgressSetting {
    fn default() -> Self {
        Self::Unspecified
    }
}

#[derive(Default)]
struct InfoFlagSettings {
    progress: ProgressSetting,
    stats: Option<bool>,
    name: Option<NameOutputLevel>,
    help_requested: bool,
}

impl InfoFlagSettings {
    fn enable_all(&mut self) {
        self.progress = ProgressSetting::PerFile;
        self.stats = Some(true);
        self.name = Some(NameOutputLevel::UpdatedAndUnchanged);
    }

    fn disable_all(&mut self) {
        self.progress = ProgressSetting::Disabled;
        self.stats = Some(false);
        self.name = Some(NameOutputLevel::Disabled);
    }

    fn apply(&mut self, token: &str, display: &str) -> Result<(), Message> {
        let lower = token.to_ascii_lowercase();
        match lower.as_str() {
            "help" => {
                self.help_requested = true;
                Ok(())
            }
            "all" | "1" => {
                self.enable_all();
                Ok(())
            }
            "none" | "0" => {
                self.disable_all();
                Ok(())
            }
            "progress" | "progress1" => {
                self.progress = ProgressSetting::PerFile;
                Ok(())
            }
            "progress2" => {
                self.progress = ProgressSetting::Overall;
                Ok(())
            }
            "progress0" | "noprogress" | "-progress" => {
                self.progress = ProgressSetting::Disabled;
                Ok(())
            }
            "stats" | "stats1" => {
                self.stats = Some(true);
                Ok(())
            }
            "stats0" | "nostats" | "-stats" => {
                self.stats = Some(false);
                Ok(())
            }
            _ if lower.starts_with("name") => {
                let level = &lower[4..];
                let parsed = if level.is_empty() || level == "1" {
                    Some(NameOutputLevel::UpdatedOnly)
                } else if level == "0" {
                    Some(NameOutputLevel::Disabled)
                } else if level.chars().all(|ch| ch.is_ascii_digit()) {
                    Some(NameOutputLevel::UpdatedAndUnchanged)
                } else {
                    None
                };

                match parsed {
                    Some(level) => {
                        self.name = Some(level);
                        Ok(())
                    }
                    None => Err(info_flag_error(display)),
                }
            }
            _ => Err(info_flag_error(display)),
        }
    }
}

fn info_flag_error(display: &str) -> Message {
    rsync_error!(
        1,
        format!(
            "invalid --info flag '{display}': supported flags are all, none, name, name2, name0, progress, progress2, progress0, stats, and stats0"
        )
    )
    .with_role(Role::Client)
}

fn parse_info_flags(values: &[OsString]) -> Result<InfoFlagSettings, Message> {
    let mut settings = InfoFlagSettings::default();
    for value in values {
        let text = value.to_string_lossy();
        let trimmed = text.trim_matches(|ch: char| ch.is_ascii_whitespace());
        let display = if trimmed.is_empty() {
            text.as_ref()
        } else {
            trimmed
        };

        if trimmed.is_empty() {
            return Err(rsync_error!(1, "--info flag must not be empty").with_role(Role::Client));
        }

        settings.apply(trimmed, display)?;
    }

    Ok(settings)
}

fn info_flags_include_progress(flags: &[OsString]) -> bool {
    flags.iter().any(|value| {
        value
            .to_string_lossy()
            .split(',')
            .map(|token| token.trim())
            .filter(|token| !token.is_empty())
            .any(|token| {
                let normalized = token.to_ascii_lowercase();
                let without_dash = normalized.strip_prefix('-').unwrap_or(&normalized);
                let stripped = without_dash
                    .strip_prefix("no-")
                    .or_else(|| without_dash.strip_prefix("no"))
                    .unwrap_or(without_dash);
                stripped.starts_with("progress")
            })
    })
}

const INFO_HELP_TEXT: &str = "The following --info flags are supported:\n\
    all         Enable all informational output currently implemented.\n\
    none        Disable all informational output handled by this build.\n\
    name        Mention updated file and directory names.\n\
    name2       Mention updated and unchanged file and directory names.\n\
    name0       Disable file and directory name output.\n\
    progress    Enable per-file progress updates.\n\
    progress2   Enable overall transfer progress.\n\
    progress0   Disable progress reporting.\n\
    stats       Enable transfer statistics.\n\
    stats0      Disable transfer statistics.\n\
Flags may also be written with 'no' prefixes (for example, --info=noprogress).\n";

#[derive(Debug)]
struct UnsupportedOption {
    option: OsString,
}

impl UnsupportedOption {
    fn new(option: OsString) -> Self {
        Self { option }
    }

    fn to_message(&self) -> Message {
        let option = self.option.to_string_lossy();
        let text = format!(
            "unsupported option '{}': this build currently supports only {}",
            option, SUPPORTED_OPTIONS_LIST
        );
        rsync_error!(1, text).with_role(Role::Client)
    }

    fn fallback_text(&self) -> String {
        format!(
            "unsupported option '{}': this build currently supports only {}",
            self.option.to_string_lossy(),
            SUPPORTED_OPTIONS_LIST
        )
    }
}

fn is_option(argument: &OsStr) -> bool {
    let text = argument.to_string_lossy();
    let mut chars = text.chars();
    matches!(chars.next(), Some('-')) && chars.next().is_some()
}

fn extract_operands(arguments: Vec<OsString>) -> Result<Vec<OsString>, UnsupportedOption> {
    let mut operands = Vec::new();
    let mut accept_everything = false;

    for argument in arguments {
        if !accept_everything {
            if argument == "--" {
                accept_everything = true;
                continue;
            }

            if is_option(argument.as_os_str()) {
                return Err(UnsupportedOption::new(argument));
            }
        }

        operands.push(argument);
    }

    Ok(operands)
}

fn os_string_to_pattern(value: OsString) -> String {
    match value.into_string() {
        Ok(text) => text,
        Err(value) => value.to_string_lossy().into_owned(),
    }
}

#[derive(Clone, Debug, Eq, PartialEq)]
enum FilterDirective {
    Rule(FilterRuleSpec),
    Merge(MergeDirective),
    Clear,
}

#[derive(Clone, Debug, Eq, PartialEq)]
struct MergeDirective {
    source: OsString,
    enforced_kind: Option<FilterRuleKind>,
    options: DirMergeOptions,
}

impl MergeDirective {
    fn new(source: OsString, enforced_kind: Option<FilterRuleKind>) -> Self {
        let mut options = DirMergeOptions::default();
        options = match enforced_kind {
            Some(FilterRuleKind::Include) => {
                options.with_enforced_kind(Some(DirMergeEnforcedKind::Include))
            }
            Some(FilterRuleKind::Exclude) => {
                options.with_enforced_kind(Some(DirMergeEnforcedKind::Exclude))
            }
            _ => options,
        };

        Self {
            source,
            enforced_kind,
            options,
        }
    }

    fn with_options(mut self, options: DirMergeOptions) -> Self {
        self.options = options;
        self
    }

    fn source(&self) -> &OsStr {
        self.source.as_os_str()
    }

    fn options(&self) -> &DirMergeOptions {
        &self.options
    }
}

fn merge_directive_options(base: &DirMergeOptions, directive: &MergeDirective) -> DirMergeOptions {
    let mut options = base.clone();
    options = options.allow_list_clearing(true);
    if let Some(kind) = directive.enforced_kind() {
        if let Some(enforced) = filter_rule_kind_to_enforced_kind(kind) {
            options = options.with_enforced_kind(Some(enforced));
        }
    }
    options
}

fn filter_rule_kind_to_enforced_kind(kind: FilterRuleKind) -> Option<DirMergeEnforcedKind> {
    match kind {
        FilterRuleKind::Include => Some(DirMergeEnforcedKind::Include),
        FilterRuleKind::Exclude => Some(DirMergeEnforcedKind::Exclude),
        _ => None,
    }
}

fn parse_filter_shorthand(
    trimmed: &str,
    short: char,
    label: &str,
    builder: fn(String) -> FilterRuleSpec,
) -> Option<Result<FilterDirective, Message>> {
    let mut chars = trimmed.chars();
    let first = chars.next()?;
    if !first.eq_ignore_ascii_case(&short) {
        return None;
    }

    let remainder = chars.as_str();
    if remainder.is_empty() {
        let text = format!("filter rule '{trimmed}' is missing a pattern after '{label}'");
        let message = rsync_error!(1, text).with_role(Role::Client);
        return Some(Err(message));
    }

    if !remainder
        .chars()
        .next()
        .is_some_and(|ch| ch.is_ascii_whitespace())
    {
        return None;
    }

    let pattern = remainder.trim_start();
    if pattern.is_empty() {
        let text = format!("filter rule '{trimmed}' is missing a pattern after '{label}'");
        let message = rsync_error!(1, text).with_role(Role::Client);
        return Some(Err(message));
    }

    Some(Ok(FilterDirective::Rule(builder(pattern.to_string()))))
}

fn parse_merge_modifiers(
    modifiers: &str,
    directive: &str,
    allow_extended: bool,
) -> Result<(DirMergeOptions, bool), Message> {
    let mut options = DirMergeOptions::default();
    let mut enforced: Option<DirMergeEnforcedKind> = None;
    let mut saw_include = false;
    let mut saw_exclude = false;
    let mut assume_cvsignore = false;

    for modifier in modifiers.chars() {
        let lower = modifier.to_ascii_lowercase();
        match lower {
            '-' => {
                if saw_include {
                    let message = rsync_error!(
                        1,
                        format!("filter rule '{directive}' cannot combine '+' and '-' modifiers")
                    )
                    .with_role(Role::Client);
                    return Err(message);
                }
                saw_exclude = true;
                enforced = Some(DirMergeEnforcedKind::Exclude);
            }
            '+' => {
                if saw_exclude {
                    let message = rsync_error!(
                        1,
                        format!("filter rule '{directive}' cannot combine '+' and '-' modifiers")
                    )
                    .with_role(Role::Client);
                    return Err(message);
                }
                saw_include = true;
                enforced = Some(DirMergeEnforcedKind::Include);
            }
            'c' => {
                if saw_include {
                    let message = rsync_error!(
                        1,
                        format!(
                            "filter merge directive '{directive}' cannot combine 'C' with '+' or '-'"
                        )
                    )
                    .with_role(Role::Client);
                    return Err(message);
                }
                saw_exclude = true;
                enforced = Some(DirMergeEnforcedKind::Exclude);
                options = options
                    .use_whitespace()
                    .allow_comments(false)
                    .allow_list_clearing(true)
                    .inherit(false);
                assume_cvsignore = true;
            }
            'e' => {
                if allow_extended {
                    options = options.exclude_filter_file(true);
                } else {
                    let message = rsync_error!(
                        1,
                        format!(
                            "filter merge directive '{directive}' uses unsupported modifier '{}'",
                            modifier
                        )
                    )
                    .with_role(Role::Client);
                    return Err(message);
                }
            }
            'n' => {
                if allow_extended {
                    options = options.inherit(false);
                } else {
                    let message = rsync_error!(
                        1,
                        format!(
                            "filter merge directive '{directive}' uses unsupported modifier '{}'",
                            modifier
                        )
                    )
                    .with_role(Role::Client);
                    return Err(message);
                }
            }
            'w' => {
                if allow_extended {
                    options = options.use_whitespace().allow_comments(false);
                } else {
                    let message = rsync_error!(
                        1,
                        format!(
                            "filter merge directive '{directive}' uses unsupported modifier '{}'",
                            modifier
                        )
                    )
                    .with_role(Role::Client);
                    return Err(message);
                }
            }
            's' => {
                if allow_extended {
                    options = options.sender_modifier();
                } else {
                    let message = rsync_error!(
                        1,
                        format!(
                            "filter merge directive '{directive}' uses unsupported modifier '{}'",
                            modifier
                        )
                    )
                    .with_role(Role::Client);
                    return Err(message);
                }
            }
            'r' => {
                if allow_extended {
                    options = options.receiver_modifier();
                } else {
                    let message = rsync_error!(
                        1,
                        format!(
                            "filter merge directive '{directive}' uses unsupported modifier '{}'",
                            modifier
                        )
                    )
                    .with_role(Role::Client);
                    return Err(message);
                }
            }
            '/' => {
                if allow_extended {
                    options = options.anchor_root(true);
                } else {
                    let message = rsync_error!(
                        1,
                        format!(
                            "filter merge directive '{directive}' uses unsupported modifier '{}'",
                            modifier
                        )
                    )
                    .with_role(Role::Client);
                    return Err(message);
                }
            }
            _ => {
                let message = rsync_error!(
                    1,
                    format!(
                        "filter merge directive '{directive}' uses unsupported modifier '{}'",
                        modifier
                    )
                )
                .with_role(Role::Client);
                return Err(message);
            }
        }
    }

    options = options.with_enforced_kind(enforced);
    Ok((options, assume_cvsignore))
}

fn parse_filter_directive(argument: &OsStr) -> Result<FilterDirective, Message> {
    let text = argument.to_string_lossy();
    let trimmed_leading = text.trim_start();

    if let Some(rest) = trimmed_leading.strip_prefix("merge") {
        let mut remainder = rest.trim_start();
        let mut modifiers = "";
        if let Some(next) = remainder.strip_prefix(',') {
            let mut split = next.splitn(2, char::is_whitespace);
            modifiers = split.next().unwrap_or("");
            remainder = split.next().unwrap_or("").trim_start();
        }
        let (options, assume_cvsignore) = parse_merge_modifiers(modifiers, trimmed_leading, false)?;

        let mut path_text = remainder.trim();
        if path_text.is_empty() {
            if assume_cvsignore {
                path_text = ".cvsignore";
            } else {
                let message = rsync_error!(
                    1,
                    format!("filter merge directive '{trimmed_leading}' is missing a file path")
                )
                .with_role(Role::Client);
                return Err(message);
            }
        }

        let enforced_kind = match options.enforced_kind() {
            Some(DirMergeEnforcedKind::Include) => Some(FilterRuleKind::Include),
            Some(DirMergeEnforcedKind::Exclude) => Some(FilterRuleKind::Exclude),
            None => None,
        };

        let directive =
            MergeDirective::new(OsString::from(path_text), enforced_kind).with_options(options);
        return Ok(FilterDirective::Merge(directive));
    }

    let trimmed = trimmed_leading.trim_end();

    if trimmed.is_empty() {
        let message = rsync_error!(
            1,
            "filter rule is empty: supply '+', '-', '!', or 'merge FILE'"
        )
        .with_role(Role::Client);
        return Err(message);
    }

    if let Some(remainder) = trimmed.strip_prefix('!') {
        if remainder.trim().is_empty() {
            return Ok(FilterDirective::Clear);
        }

        let message = rsync_error!(1, "'!' rule has trailing characters: {}", trimmed)
            .with_role(Role::Client);
        return Err(message);
    }

    const EXCLUDE_IF_PRESENT_PREFIX: &str = "exclude-if-present";

    if let Some(result) = parse_filter_shorthand(trimmed, 'P', "P", FilterRuleSpec::protect) {
        return result;
    }

    if let Some(result) = parse_filter_shorthand(trimmed, 'H', "H", FilterRuleSpec::hide) {
        return result;
    }

    if let Some(result) = parse_filter_shorthand(trimmed, 'S', "S", FilterRuleSpec::show) {
        return result;
    }

    if trimmed.len() >= EXCLUDE_IF_PRESENT_PREFIX.len()
        && trimmed[..EXCLUDE_IF_PRESENT_PREFIX.len()]
            .eq_ignore_ascii_case(EXCLUDE_IF_PRESENT_PREFIX)
    {
        let mut remainder = trimmed[EXCLUDE_IF_PRESENT_PREFIX.len()..].trim_start();
        if let Some(rest) = remainder.strip_prefix('=') {
            remainder = rest.trim_start();
        }

        let pattern_text = remainder.trim();
        if pattern_text.is_empty() {
            let message = rsync_error!(
                1,
                format!(
                    "filter rule '{trimmed}' is missing a marker file after 'exclude-if-present'"
                )
            )
            .with_role(Role::Client);
            return Err(message);
        }

        return Ok(FilterDirective::Rule(FilterRuleSpec::exclude_if_present(
            pattern_text.to_string(),
        )));
    }

    if let Some(remainder) = trimmed.strip_prefix('+') {
        let pattern = remainder.trim_start();
        if pattern.is_empty() {
            let message = rsync_error!(
                1,
                "filter rule '{}' is missing a pattern after '+'",
                trimmed
            )
            .with_role(Role::Client);
            return Err(message);
        }
        return Ok(FilterDirective::Rule(FilterRuleSpec::include(
            pattern.to_string(),
        )));
    }

    if let Some(remainder) = trimmed.strip_prefix('-') {
        let pattern = remainder.trim_start();
        if pattern.is_empty() {
            let message = rsync_error!(
                1,
                "filter rule '{}' is missing a pattern after '-'",
                trimmed
            )
            .with_role(Role::Client);
            return Err(message);
        }
        return Ok(FilterDirective::Rule(FilterRuleSpec::exclude(
            pattern.to_string(),
        )));
    }

    const DIR_MERGE_PREFIX: &str = "dir-merge";

    if trimmed.len() >= DIR_MERGE_PREFIX.len()
        && trimmed[..DIR_MERGE_PREFIX.len()].eq_ignore_ascii_case(DIR_MERGE_PREFIX)
    {
        let mut remainder = trimmed[DIR_MERGE_PREFIX.len()..].trim_start();
        let mut modifiers = "";
        if let Some(rest) = remainder.strip_prefix(',') {
            let mut split = rest.splitn(2, char::is_whitespace);
            modifiers = split.next().unwrap_or("");
            remainder = split.next().unwrap_or("").trim_start();
        }

        let (options, assume_cvsignore) = parse_merge_modifiers(modifiers, trimmed)?;

        let mut path_text = remainder.trim();
        if path_text.is_empty() {
            if assume_cvsignore {
                path_text = ".cvsignore";
            } else {
                let text =
                    format!("filter rule '{trimmed}' is missing a file name after 'dir-merge'");
                return Err(rsync_error!(1, text).with_role(Role::Client));
            }
        }

        return Ok(FilterDirective::Rule(FilterRuleSpec::dir_merge(
            path_text.to_string(),
            options,
        )));
    }

    let mut parts = trimmed.splitn(2, |ch: char| ch.is_ascii_whitespace());
    let keyword = parts.next().expect("split always yields at least one part");
    let remainder = parts.next().unwrap_or("");
    let pattern = remainder.trim_start();

    let handle_keyword = |action_label: &str, builder: fn(String) -> FilterRuleSpec| {
        if pattern.is_empty() {
            let text =
                format!("filter rule '{trimmed}' is missing a pattern after '{action_label}'");
            let message = rsync_error!(1, text).with_role(Role::Client);
            return Err(message);
        }

        Ok(FilterDirective::Rule(builder(pattern.to_string())))
    };

    if keyword.eq_ignore_ascii_case("include") {
        return handle_keyword("include", FilterRuleSpec::include);
    }

    if keyword.eq_ignore_ascii_case("exclude") {
        return handle_keyword("exclude", FilterRuleSpec::exclude);
    }

    if keyword.eq_ignore_ascii_case("show") {
        return handle_keyword("show", FilterRuleSpec::show);
    }

    if keyword.eq_ignore_ascii_case("hide") {
        return handle_keyword("hide", FilterRuleSpec::hide);
    }

    if keyword.eq_ignore_ascii_case("protect") {
        return handle_keyword("protect", FilterRuleSpec::protect);
    }

    let message = rsync_error!(
        1,
        "unsupported filter rule '{}': this build currently supports only '+' (include), '-' (exclude), '!' (clear), 'include PATTERN', 'exclude PATTERN', 'show PATTERN', 'hide PATTERN', 'protect PATTERN', 'merge FILE', and 'dir-merge[,MODS] FILE' directives",
        trimmed
    )
    .with_role(Role::Client);
    Err(message)
}

fn append_filter_rules_from_files(
    destination: &mut Vec<FilterRuleSpec>,
    files: &[OsString],
    kind: FilterRuleKind,
) -> Result<(), Message> {
    if matches!(kind, FilterRuleKind::DirMerge) {
        let message = rsync_error!(
            1,
            "dir-merge directives cannot be loaded via --include-from/--exclude-from in this build"
        )
        .with_role(Role::Client);
        return Err(message);
    }

    for path in files {
        let patterns = load_filter_file_patterns(Path::new(path.as_os_str()))?;
        destination.extend(patterns.into_iter().map(|pattern| match kind {
            FilterRuleKind::Include => FilterRuleSpec::include(pattern),
            FilterRuleKind::Exclude => FilterRuleSpec::exclude(pattern),
            FilterRuleKind::ExcludeIfPresent => FilterRuleSpec::exclude_if_present(pattern),
            FilterRuleKind::Protect => FilterRuleSpec::protect(pattern),
            FilterRuleKind::DirMerge => unreachable!("dir-merge handled above"),
        }));
    }
    Ok(())
}

fn load_filter_file_patterns(path: &Path) -> Result<Vec<String>, Message> {
    if path == Path::new("-") {
        return read_filter_patterns_from_standard_input();
    }

    let path_display = path.display().to_string();
    let file = File::open(path).map_err(|error| {
        let text = format!("failed to read filter file '{}': {}", path_display, error);
        rsync_error!(1, text).with_role(Role::Client)
    })?;

    let mut reader = BufReader::new(file);
    read_filter_patterns(&mut reader).map_err(|error| {
        let text = format!("failed to read filter file '{}': {}", path_display, error);
        rsync_error!(1, text).with_role(Role::Client)
    })
}

fn apply_merge_directive(
    directive: MergeDirective,
    base_dir: &Path,
    destination: &mut Vec<FilterRuleSpec>,
    visited: &mut Vec<PathBuf>,
) -> Result<(), Message> {
    let is_stdin = directive.source() == OsStr::new("-");
    let (resolved_path, display, canonical_path) = if is_stdin {
        (PathBuf::from("-"), String::from("-"), None)
    } else {
        let raw_path = PathBuf::from(directive.source());
        let resolved = if raw_path.is_absolute() {
            raw_path
        } else {
            base_dir.join(raw_path)
        };
        let display = resolved.display().to_string();
        let canonical = fs::canonicalize(&resolved).ok();
        (resolved, display, canonical)
    };

    let guard_key = if is_stdin {
        PathBuf::from("-")
    } else if let Some(canonical) = &canonical_path {
        canonical.clone()
    } else {
        resolved_path.clone()
    };

    if visited.contains(&guard_key) {
        let text = format!("recursive filter merge detected for '{display}'");
        return Err(rsync_error!(1, text).with_role(Role::Client));
    }

    visited.push(guard_key);
    let next_base_storage = if is_stdin {
        None
    } else {
        let resolved_for_base = canonical_path.as_ref().unwrap_or(&resolved_path);
        Some(
            resolved_for_base
                .parent()
                .map(|parent| parent.to_path_buf())
                .unwrap_or_else(|| base_dir.to_path_buf()),
        )
    };
    let next_base = next_base_storage.as_deref().unwrap_or(base_dir);
<<<<<<< HEAD

=======
    let options = directive.options().clone();
>>>>>>> 3d609806
    let result = (|| -> Result<(), Message> {
        let contents = if is_stdin {
            read_merge_from_standard_input()?
        } else {
            read_merge_file(&resolved_path)?
        };

        parse_merge_contents(
            &contents,
            &options,
            next_base,
            &display,
            destination,
            visited,
        )
    })();
    visited.pop();
    result
}

fn read_merge_file(path: &Path) -> Result<String, Message> {
    fs::read_to_string(path).map_err(|error| {
        let text = format!("failed to read filter file '{}': {}", path.display(), error);
        rsync_error!(1, text).with_role(Role::Client)
    })
}

fn read_merge_from_standard_input() -> Result<String, Message> {
    #[cfg(test)]
    if let Some(data) = take_filter_stdin_input() {
        return String::from_utf8(data).map_err(|error| {
            let text = format!(
                "failed to read filter patterns from standard input: {}",
                error
            );
            rsync_error!(1, text).with_role(Role::Client)
        });
    }

    let mut buffer = String::new();
    io::stdin().read_to_string(&mut buffer).map_err(|error| {
        let text = format!(
            "failed to read filter patterns from standard input: {}",
            error
        );
        rsync_error!(1, text).with_role(Role::Client)
    })?;
    Ok(buffer)
}

fn parse_merge_contents(
    contents: &str,
    options: &DirMergeOptions,
    base_dir: &Path,
    display: &str,
    destination: &mut Vec<FilterRuleSpec>,
    visited: &mut Vec<PathBuf>,
) -> Result<(), Message> {
    if options.uses_whitespace() {
        let mut tokens = contents.split_whitespace();
        while let Some(token) = tokens.next() {
            if token.is_empty() {
                continue;
            }

            if token == "!" {
                if options.list_clear_allowed() {
                    destination.clear();
                    continue;
                }
                let message = rsync_error!(
                    1,
                    format!("list-clearing '!' is not permitted in merge file '{display}'")
                )
                .with_role(Role::Client);
                return Err(message);
            }

            if let Some(kind) = options.enforced_kind() {
                let mut rule = match kind {
                    DirMergeEnforcedKind::Include => FilterRuleSpec::include(token.to_string()),
                    DirMergeEnforcedKind::Exclude => FilterRuleSpec::exclude(token.to_string()),
                };
                rule.apply_dir_merge_overrides(options);
                destination.push(rule);
                continue;
            }

            let lower = token.to_ascii_lowercase();
            let directive = if merge_directive_requires_argument(&lower) {
                let Some(arg) = tokens.next() else {
                    let message = rsync_error!(
                        1,
                        format!(
                            "filter merge directive '{}' in '{}' is missing a pattern",
                            token, display
                        )
                    )
                    .with_role(Role::Client);
                    return Err(message);
                };
                format!("{token} {arg}")
            } else {
                token.to_string()
            };

            process_merge_directive(&directive, options, base_dir, display, destination, visited)?;
        }
        return Ok(());
    }

    for line in contents.lines() {
        let trimmed = line.trim();
        if trimmed.is_empty() {
            continue;
        }
        if options.allows_comments() && trimmed.starts_with('#') {
            continue;
        }
        if trimmed.starts_with(';') && options.allows_comments() {
            continue;
        }

        if trimmed == "!" {
            if options.list_clear_allowed() {
                destination.clear();
                continue;
            }
            let message = rsync_error!(
                1,
                format!("list-clearing '!' is not permitted in merge file '{display}'")
            )
            .with_role(Role::Client);
            return Err(message);
        }

        if let Some(kind) = options.enforced_kind() {
            let mut rule = match kind {
                DirMergeEnforcedKind::Include => FilterRuleSpec::include(trimmed.to_string()),
                DirMergeEnforcedKind::Exclude => FilterRuleSpec::exclude(trimmed.to_string()),
            };
            rule.apply_dir_merge_overrides(options);
            destination.push(rule);
            continue;
        }

        process_merge_directive(trimmed, options, base_dir, display, destination, visited)?;
    }

    Ok(())
}

fn process_merge_directive(
    directive: &str,
    options: &DirMergeOptions,
    base_dir: &Path,
    display: &str,
    destination: &mut Vec<FilterRuleSpec>,
    visited: &mut Vec<PathBuf>,
) -> Result<(), Message> {
    match parse_filter_directive(OsStr::new(directive)) {
        Ok(FilterDirective::Rule(mut rule)) => {
            rule.apply_dir_merge_overrides(options);
            destination.push(rule);
        }
        Ok(FilterDirective::Merge(nested)) => {
<<<<<<< HEAD
            let nested_options = merge_directive_options(options, &nested);
            apply_merge_directive(nested, base_dir, nested_options, destination, visited).map_err(
                |error| {
                    let detail = error.to_string();
                    rsync_error!(
                        1,
                        format!("failed to process merge file '{display}': {detail}")
                    )
                    .with_role(Role::Client)
                },
            )?;
=======
            apply_merge_directive(nested, base_dir, destination, visited).map_err(|error| {
                let detail = error.to_string();
                rsync_error!(
                    1,
                    format!("failed to process merge file '{display}': {detail}")
                )
                .with_role(Role::Client)
            })?;
>>>>>>> 3d609806
        }
        Ok(FilterDirective::Clear) => destination.clear(),
        Err(error) => {
            let detail = error.to_string();
            let message = rsync_error!(
                1,
                format!(
                    "failed to parse filter rule '{}' from merge file '{}': {}",
                    directive, display, detail
                )
            )
            .with_role(Role::Client);
            return Err(message);
        }
    }

    Ok(())
}

fn merge_directive_requires_argument(keyword: &str) -> bool {
    matches!(
        keyword,
        "merge" | "include" | "exclude" | "show" | "hide" | "protect"
    ) || keyword.starts_with("dir-merge")
}

fn read_filter_patterns_from_standard_input() -> Result<Vec<String>, Message> {
    #[cfg(test)]
    if let Some(data) = take_filter_stdin_input() {
        let mut cursor = io::Cursor::new(data);
        return read_filter_patterns(&mut cursor).map_err(|error| {
            let text = format!(
                "failed to read filter patterns from standard input: {}",
                error
            );
            rsync_error!(1, text).with_role(Role::Client)
        });
    }

    let stdin = io::stdin();
    let mut reader = stdin.lock();
    read_filter_patterns(&mut reader).map_err(|error| {
        let text = format!(
            "failed to read filter patterns from standard input: {}",
            error
        );
        rsync_error!(1, text).with_role(Role::Client)
    })
}

fn read_filter_patterns<R: BufRead>(reader: &mut R) -> io::Result<Vec<String>> {
    let mut buffer = Vec::new();
    let mut patterns = Vec::new();

    loop {
        buffer.clear();
        let bytes_read = reader.read_until(b'\n', &mut buffer)?;

        if bytes_read == 0 {
            break;
        }

        if buffer.last() == Some(&b'\n') {
            buffer.pop();
        }
        if buffer.last() == Some(&b'\r') {
            buffer.pop();
        }

        let line = String::from_utf8_lossy(&buffer);
        let trimmed = line.trim();
        if trimmed.is_empty() || trimmed.starts_with('#') || trimmed.starts_with(';') {
            continue;
        }

        patterns.push(line.into_owned());
    }

    Ok(patterns)
}

#[cfg(test)]
thread_local! {
    static FILTER_STDIN_INPUT: std::cell::RefCell<Option<Vec<u8>>> = const {
        std::cell::RefCell::new(None)
    };
}

#[cfg(test)]
fn take_filter_stdin_input() -> Option<Vec<u8>> {
    FILTER_STDIN_INPUT.with(|slot| slot.borrow_mut().take())
}

#[cfg(test)]
fn set_filter_stdin_input(data: Vec<u8>) {
    FILTER_STDIN_INPUT.with(|slot| *slot.borrow_mut() = Some(data));
}

#[cfg(test)]
thread_local! {
    static PASSWORD_STDIN_INPUT: std::cell::RefCell<Option<Vec<u8>>> = const {
        std::cell::RefCell::new(None)
    };
}

#[cfg(test)]
fn take_password_stdin_input() -> Option<Vec<u8>> {
    PASSWORD_STDIN_INPUT.with(|slot| slot.borrow_mut().take())
}

#[cfg(test)]
fn set_password_stdin_input(data: Vec<u8>) {
    PASSWORD_STDIN_INPUT.with(|slot| *slot.borrow_mut() = Some(data));
}

fn load_optional_password(path: Option<&Path>) -> Result<Option<Vec<u8>>, Message> {
    match path {
        Some(path) => load_password_file(path).map(Some),
        None => Ok(None),
    }
}

fn load_password_file(path: &Path) -> Result<Vec<u8>, Message> {
    if path == Path::new("-") {
        return read_password_from_stdin().map_err(|error| {
            rsync_error!(
                1,
                format!("failed to read password from standard input: {}", error)
            )
            .with_role(Role::Client)
        });
    }

    let display = path.display();
    let metadata = fs::metadata(path).map_err(|error| {
        rsync_error!(
            1,
            format!("failed to access password file '{}': {}", display, error)
        )
        .with_role(Role::Client)
    })?;

    if !metadata.is_file() {
        return Err(rsync_error!(
            1,
            format!("password file '{}' must be a regular file", display)
        )
        .with_role(Role::Client));
    }

    #[cfg(unix)]
    {
        let mode = metadata.permissions().mode();
        if mode & 0o077 != 0 {
            return Err(
                rsync_error!(
                    1,
                    format!(
                        "password file '{}' must not be accessible to group or others (expected permissions 0600)",
                        display
                    )
                )
                .with_role(Role::Client),
            );
        }
    }

    let mut bytes = fs::read(path).map_err(|error| {
        rsync_error!(
            1,
            format!("failed to read password file '{}': {}", display, error)
        )
        .with_role(Role::Client)
    })?;

    trim_trailing_newlines(&mut bytes);

    Ok(bytes)
}

/// Loads operands referenced by `--files-from` arguments.
///
/// When `zero_terminated` is `false`, the reader treats lines beginning with `#`
/// or `;` as comments, matching upstream rsync. Supplying `--from0` disables the
/// comment semantics so entries can legitimately start with those bytes.
fn load_file_list_operands(
    files: &[OsString],
    zero_terminated: bool,
) -> Result<Vec<OsString>, Message> {
    if files.is_empty() {
        return Ok(Vec::new());
    }

    let mut entries = Vec::new();
    let mut stdin_handle: Option<io::Stdin> = None;

    for path in files {
        if path.as_os_str() == OsStr::new("-") {
            let stdin = stdin_handle.get_or_insert_with(io::stdin);
            let mut reader = stdin.lock();
            read_file_list_from_reader(&mut reader, zero_terminated, &mut entries).map_err(
                |error| {
                    rsync_error!(
                        1,
                        format!("failed to read file list from standard input: {error}")
                    )
                    .with_role(Role::Client)
                },
            )?;
            continue;
        }

        let path_buf = PathBuf::from(path);
        let display = path_buf.display().to_string();
        let file = File::open(&path_buf).map_err(|error| {
            rsync_error!(
                1,
                format!("failed to read file list '{}': {}", display, error)
            )
            .with_role(Role::Client)
        })?;
        let mut reader = BufReader::new(file);
        read_file_list_from_reader(&mut reader, zero_terminated, &mut entries).map_err(
            |error| {
                rsync_error!(
                    1,
                    format!("failed to read file list '{}': {}", display, error)
                )
                .with_role(Role::Client)
            },
        )?;
    }

    Ok(entries)
}

fn read_file_list_from_reader<R: BufRead>(
    reader: &mut R,
    zero_terminated: bool,
    entries: &mut Vec<OsString>,
) -> io::Result<()> {
    if zero_terminated {
        let mut buffer = Vec::new();
        loop {
            buffer.clear();
            let read = reader.read_until(b'\0', &mut buffer)?;
            if read == 0 {
                break;
            }

            if buffer.last() == Some(&b'\0') {
                buffer.pop();
            }

            push_file_list_entry(&buffer, entries);
        }
        return Ok(());
    }

    let mut buffer = Vec::new();
    loop {
        buffer.clear();
        let bytes_read = reader.read_until(b'\n', &mut buffer)?;
        if bytes_read == 0 {
            break;
        }

        if buffer.last() == Some(&b'\n') {
            buffer.pop();
        }
        if buffer.last() == Some(&b'\r') {
            buffer.pop();
        }

        if buffer
            .first()
            .is_some_and(|byte| matches!(byte, b'#' | b';'))
        {
            continue;
        }

        push_file_list_entry(&buffer, entries);
    }

    Ok(())
}

fn transfer_requires_remote(remainder: &[OsString], file_list_operands: &[OsString]) -> bool {
    remainder
        .iter()
        .chain(file_list_operands.iter())
        .any(|operand| operand_is_remote(operand.as_os_str()))
}

fn operand_is_remote(path: &OsStr) -> bool {
    let text = path.to_string_lossy();

    if text.starts_with("rsync://") {
        return true;
    }

    if text.contains("::") {
        return true;
    }

    if let Some(colon_index) = text.find(':') {
        let after = &text[colon_index + 1..];
        if after.starts_with(':') {
            return true;
        }

        let before = &text[..colon_index];
        if before.contains('/') || before.contains('\\') {
            return false;
        }

        if colon_index == 1 && before.chars().all(|ch| ch.is_ascii_alphabetic()) {
            return false;
        }

        return true;
    }

    false
}

fn push_file_list_entry(bytes: &[u8], entries: &mut Vec<OsString>) {
    if bytes.is_empty() {
        return;
    }

    let mut end = bytes.len();
    while end > 0 && bytes[end - 1] == b'\r' {
        end -= 1;
    }

    if end > 0 {
        let trimmed = &bytes[..end];

        #[cfg(unix)]
        {
            if !trimmed.is_empty() {
                entries.push(OsString::from_vec(trimmed.to_vec()));
            }
        }

        #[cfg(not(unix))]
        {
            let text = String::from_utf8_lossy(trimmed).into_owned();
            if !text.is_empty() {
                entries.push(OsString::from(text));
            }
        }
    }
}

fn read_password_from_stdin() -> io::Result<Vec<u8>> {
    #[cfg(test)]
    if let Some(bytes) = take_password_stdin_input() {
        let mut cursor = std::io::Cursor::new(bytes);
        return read_password_from_reader(&mut cursor);
    }

    let mut stdin = io::stdin().lock();
    read_password_from_reader(&mut stdin)
}

fn read_password_from_reader<R: Read>(reader: &mut R) -> io::Result<Vec<u8>> {
    let mut bytes = Vec::new();
    reader.read_to_end(&mut bytes)?;
    trim_trailing_newlines(&mut bytes);
    Ok(bytes)
}

fn trim_trailing_newlines(bytes: &mut Vec<u8>) {
    while matches!(bytes.last(), Some(b'\n' | b'\r')) {
        bytes.pop();
    }
}

#[derive(Clone, Copy, Debug, Eq, PartialEq)]
enum CompressLevelArg {
    Disable,
    Level(NonZeroU8),
}

fn parse_compress_level(argument: &OsStr) -> Result<CompressLevelArg, Message> {
    let text = argument.to_string_lossy();
    let trimmed = text.trim();

    if trimmed.is_empty() {
        return Err(rsync_error!(1, "--compress-level={} is invalid", text).with_role(Role::Client));
    }

    match trimmed.parse::<i32>() {
        Ok(0) => Ok(CompressLevelArg::Disable),
        Ok(value @ 1..=9) => Ok(CompressLevelArg::Level(
            NonZeroU8::new(value as u8).expect("range guarantees non-zero"),
        )),
        Ok(_) => Err(
            rsync_error!(1, "--compress-level={} must be between 0 and 9", trimmed)
                .with_role(Role::Client),
        ),
        Err(_) => {
            Err(rsync_error!(1, "--compress-level={} is invalid", text).with_role(Role::Client))
        }
    }
}

fn parse_bandwidth_limit(argument: &OsStr) -> Result<Option<BandwidthLimit>, Message> {
    let text = argument.to_string_lossy();
    match BandwidthLimit::parse(&text) {
        Ok(Some(limit)) => Ok(Some(limit)),
        Ok(None) => Ok(None),
        Err(BandwidthParseError::Invalid) => {
            Err(rsync_error!(1, "--bwlimit={} is invalid", text).with_role(Role::Client))
        }
        Err(BandwidthParseError::TooSmall) => Err(rsync_error!(
            1,
            "--bwlimit={} is too small (min: 512 or 0 for unlimited)",
            text
        )
        .with_role(Role::Client)),
        Err(BandwidthParseError::TooLarge) => {
            Err(rsync_error!(1, "--bwlimit={} is too large", text).with_role(Role::Client))
        }
    }
}

fn parse_compress_level_argument(value: &OsStr) -> Result<CompressionSetting, Message> {
    let text = value.to_string_lossy();
    let trimmed = text.trim();
    if trimmed.is_empty() {
        return Err(
            rsync_error!(1, "compression level value must not be empty").with_role(Role::Client)
        );
    }

    if !trimmed.chars().all(|ch| ch.is_ascii_digit()) {
        return Err(
            rsync_error!(
                1,
                format!(
                    "invalid compression level '{trimmed}': compression level must be an integer between 0 and 9"
                )
            )
            .with_role(Role::Client),
        );
    }

    let level: u32 = trimmed.parse().map_err(|_| {
        rsync_error!(
            1,
            format!(
                "invalid compression level '{trimmed}': compression level must be an integer between 0 and 9"
            )
        )
        .with_role(Role::Client)
    })?;

    CompressionSetting::try_from_numeric(level).map_err(|error| {
        rsync_error!(
            1,
            format!(
                "invalid compression level '{trimmed}': compression level {} is outside the supported range 0-9",
                error.level()
            )
        )
        .with_role(Role::Client)
    })
}

fn render_module_list<W: Write, E: Write>(
    stdout: &mut W,
    stderr: &mut E,
    list: &rsync_core::client::ModuleList,
    suppress_motd: bool,
) -> io::Result<()> {
    for warning in list.warnings() {
        writeln!(stderr, "@WARNING: {}", warning)?;
    }

    if !suppress_motd {
        for line in list.motd_lines() {
            writeln!(stdout, "{}", line)?;
        }
    }

    for entry in list.entries() {
        if let Some(comment) = entry.comment() {
            writeln!(stdout, "{}\t{}", entry.name(), comment)?;
        } else {
            writeln!(stdout, "{}", entry.name())?;
        }
    }
    Ok(())
}

#[cfg(test)]
mod tests {
    use super::*;
    use rsync_core::client::FilterRuleKind;
    use rsync_daemon as daemon_cli;
    use rsync_filters::{FilterRule as EngineFilterRule, FilterSet};
    use std::ffi::{OsStr, OsString};
    use std::io::{BufRead, BufReader, Seek, SeekFrom, Write};
    use std::net::{TcpListener, TcpStream};
    use std::path::Path;
    use std::sync::Mutex;
    use std::thread;
    use std::time::Duration;

    #[cfg(unix)]
    use std::os::unix::{ffi::OsStrExt, fs::PermissionsExt};

    #[cfg(feature = "xattr")]
    use xattr;

    const LEGACY_DAEMON_GREETING: &str = "@RSYNCD: 32.0 sha512 sha256 sha1 md5 md4\n";
    static ENV_LOCK: Mutex<()> = Mutex::new(());

    fn run_with_args<I, S>(args: I) -> (i32, Vec<u8>, Vec<u8>)
    where
        I: IntoIterator<Item = S>,
        S: Into<OsString>,
    {
        let mut stdout = Vec::new();
        let mut stderr = Vec::new();
        let code = run(args, &mut stdout, &mut stderr);
        (code, stdout, stderr)
    }

    struct EnvGuard {
        key: &'static str,
        previous: Option<OsString>,
    }

    #[allow(unsafe_code)]
    impl EnvGuard {
        fn set(key: &'static str, value: &OsStr) -> Self {
            let previous = std::env::var_os(key);
            unsafe {
                std::env::set_var(key, value);
            }
            Self { key, previous }
        }
    }

    #[allow(unsafe_code)]
    impl Drop for EnvGuard {
        fn drop(&mut self) {
            if let Some(value) = self.previous.take() {
                unsafe {
                    std::env::set_var(self.key, value);
                }
            } else {
                unsafe {
                    std::env::remove_var(self.key);
                }
            }
        }
    }

    fn clear_rsync_rsh() -> EnvGuard {
        EnvGuard::set("RSYNC_RSH", OsStr::new(""))
    }

    #[cfg(unix)]
    fn write_executable_script(path: &Path, contents: &str) {
        std::fs::write(path, contents).expect("write script");
        let mut permissions = std::fs::metadata(path)
            .expect("script metadata")
            .permissions();
        permissions.set_mode(0o755);
        std::fs::set_permissions(path, permissions).expect("set script permissions");
    }

    #[test]
    fn version_flag_renders_report() {
        let (code, stdout, stderr) =
            run_with_args([OsStr::new("oc-rsync"), OsStr::new("--version")]);

        assert_eq!(code, 0);
        assert!(stderr.is_empty());

        let expected = VersionInfoReport::default().human_readable();
        assert_eq!(stdout, expected.into_bytes());
    }

    #[test]
    fn short_version_flag_renders_report() {
        let (code, stdout, stderr) = run_with_args([OsStr::new("oc-rsync"), OsStr::new("-V")]);

        assert_eq!(code, 0);
        assert!(stderr.is_empty());

        let expected = VersionInfoReport::default().human_readable();
        assert_eq!(stdout, expected.into_bytes());
    }

    #[test]
    fn version_flag_ignores_additional_operands() {
        let (code, stdout, stderr) = run_with_args([
            OsStr::new("oc-rsync"),
            OsStr::new("--version"),
            OsStr::new("source"),
        ]);

        assert_eq!(code, 0);
        assert!(stderr.is_empty());

        let expected = VersionInfoReport::default().human_readable();
        assert_eq!(stdout, expected.into_bytes());
    }

    #[test]
    fn short_version_flag_ignores_additional_operands() {
        let (code, stdout, stderr) = run_with_args([
            OsStr::new("oc-rsync"),
            OsStr::new("-V"),
            OsStr::new("source"),
            OsStr::new("dest"),
        ]);

        assert_eq!(code, 0);
        assert!(stderr.is_empty());

        let expected = VersionInfoReport::default().human_readable();
        assert_eq!(stdout, expected.into_bytes());
    }

    #[test]
    fn daemon_flag_delegates_to_daemon_help() {
        let mut expected_stdout = Vec::new();
        let mut expected_stderr = Vec::new();
        let expected_code = daemon_cli::run(
            [OsStr::new("oc-rsyncd"), OsStr::new("--help")],
            &mut expected_stdout,
            &mut expected_stderr,
        );

        assert_eq!(expected_code, 0);
        assert!(expected_stderr.is_empty());

        let (code, stdout, stderr) = run_with_args([
            OsStr::new("oc-rsync"),
            OsStr::new("--daemon"),
            OsStr::new("--help"),
        ]);

        assert_eq!(code, expected_code);
        assert_eq!(stdout, expected_stdout);
        assert_eq!(stderr, expected_stderr);
    }

    #[test]
    fn daemon_flag_delegates_to_daemon_version() {
        let mut expected_stdout = Vec::new();
        let mut expected_stderr = Vec::new();
        let expected_code = daemon_cli::run(
            [OsStr::new("oc-rsyncd"), OsStr::new("--version")],
            &mut expected_stdout,
            &mut expected_stderr,
        );

        assert_eq!(expected_code, 0);
        assert!(expected_stderr.is_empty());

        let (code, stdout, stderr) = run_with_args([
            OsStr::new("oc-rsync"),
            OsStr::new("--daemon"),
            OsStr::new("--version"),
        ]);

        assert_eq!(code, expected_code);
        assert_eq!(stdout, expected_stdout);
        assert_eq!(stderr, expected_stderr);
    }

    #[test]
    fn daemon_mode_arguments_ignore_operands_after_double_dash() {
        let args = vec![
            OsString::from("oc-rsync"),
            OsString::from("--"),
            OsString::from("--daemon"),
            OsString::from("dest"),
        ];

        assert!(daemon_mode_arguments(&args).is_none());
    }

    #[test]
    fn help_flag_renders_static_help_snapshot() {
        let (code, stdout, stderr) = run_with_args([OsStr::new("oc-rsync"), OsStr::new("--help")]);

        assert_eq!(code, 0);
        assert!(stderr.is_empty());

        let expected = render_help();
        assert_eq!(stdout, expected.into_bytes());
    }

    #[test]
    fn short_help_flag_renders_static_help_snapshot() {
        let (code, stdout, stderr) = run_with_args([OsStr::new("oc-rsync"), OsStr::new("-h")]);

        assert_eq!(code, 0);
        assert!(stderr.is_empty());

        let expected = render_help();
        assert_eq!(stdout, expected.into_bytes());
    }

    #[test]
    fn transfer_request_reports_missing_operands() {
        let (code, stdout, stderr) = run_with_args([OsString::from("oc-rsync")]);

        assert_eq!(code, 1);
        assert!(stdout.is_empty());

        let rendered = String::from_utf8(stderr).expect("diagnostic is valid UTF-8");
        assert!(rendered.contains("missing source operands"));
        assert!(rendered.contains("[client=3.4.1-rust]"));
    }

    #[test]
    fn transfer_request_copies_file() {
        use tempfile::tempdir;

        let tmp = tempdir().expect("tempdir");
        let source = tmp.path().join("source.txt");
        let destination = tmp.path().join("destination.txt");
        std::fs::write(&source, b"cli copy").expect("write source");

        let (code, stdout, stderr) = run_with_args([
            OsString::from("oc-rsync"),
            source.clone().into_os_string(),
            destination.clone().into_os_string(),
        ]);

        assert_eq!(code, 0);
        assert!(stdout.is_empty());
        assert!(stderr.is_empty());
        assert_eq!(
            std::fs::read(destination).expect("read destination"),
            b"cli copy"
        );
    }

    #[test]
    fn verbose_transfer_emits_event_lines() {
        use tempfile::tempdir;

        let tmp = tempdir().expect("tempdir");
        let source = tmp.path().join("file.txt");
        let destination = tmp.path().join("out.txt");
        std::fs::write(&source, b"verbose").expect("write source");

        let (code, stdout, stderr) = run_with_args([
            OsString::from("oc-rsync"),
            OsString::from("-v"),
            source.clone().into_os_string(),
            destination.clone().into_os_string(),
        ]);

        assert_eq!(code, 0);
        assert!(stderr.is_empty());

        let rendered = String::from_utf8(stdout).expect("verbose output is UTF-8");
        assert!(rendered.contains("file.txt"));
        assert!(!rendered.contains("Total transferred"));
        assert!(rendered.contains("sent 7 bytes  received 0 bytes"));
        assert!(rendered.contains("total size is 7  speedup is 1.00"));
        assert_eq!(
            std::fs::read(destination).expect("read destination"),
            b"verbose"
        );
    }

    #[cfg(unix)]
    #[test]
    fn verbose_transfer_reports_skipped_specials() {
        use rustix::fs::{CWD, FileType, Mode, makedev, mknodat};
        use tempfile::tempdir;

        let tmp = tempdir().expect("tempdir");
        let source_fifo = tmp.path().join("skip.pipe");
        mknodat(
            CWD,
            &source_fifo,
            FileType::Fifo,
            Mode::from_bits_truncate(0o600),
            makedev(0, 0),
        )
        .expect("mkfifo");

        let destination = tmp.path().join("dest.pipe");
        let (code, stdout, stderr) = run_with_args([
            OsString::from("oc-rsync"),
            OsString::from("-v"),
            source_fifo.clone().into_os_string(),
            destination.clone().into_os_string(),
        ]);

        assert_eq!(code, 0);
        assert!(stderr.is_empty());
        assert!(std::fs::symlink_metadata(&destination).is_err());

        let rendered = String::from_utf8(stdout).expect("verbose output is UTF-8");
        assert!(rendered.contains("skipping non-regular file \"skip.pipe\""));
    }

    #[test]
    fn progress_transfer_renders_progress_lines() {
        use tempfile::tempdir;

        let tmp = tempdir().expect("tempdir");
        let source = tmp.path().join("progress.txt");
        let destination = tmp.path().join("progress.out");
        std::fs::write(&source, b"progress").expect("write source");

        let (code, stdout, stderr) = run_with_args([
            OsString::from("oc-rsync"),
            OsString::from("--progress"),
            source.clone().into_os_string(),
            destination.clone().into_os_string(),
        ]);

        assert_eq!(code, 0);
        assert!(stderr.is_empty());

        let rendered = String::from_utf8(stdout).expect("progress output is UTF-8");
        assert!(rendered.contains("progress.txt"));
        assert!(rendered.contains("(xfr#1, to-chk=0/1)"));
        assert!(!rendered.contains("Total transferred"));
        assert_eq!(
            std::fs::read(destination).expect("read destination"),
            b"progress"
        );
    }

    #[test]
    fn progress_transfer_routes_messages_to_stderr_when_requested() {
        use tempfile::tempdir;

        let tmp = tempdir().expect("tempdir");
        let source = tmp.path().join("stderr-progress.txt");
        let destination = tmp.path().join("stderr-progress.out");
        std::fs::write(&source, b"stderr-progress").expect("write source");

        let (code, stdout, stderr) = run_with_args([
            OsString::from("oc-rsync"),
            OsString::from("--progress"),
            OsString::from("--msgs2stderr"),
            source.clone().into_os_string(),
            destination.clone().into_os_string(),
        ]);

        assert_eq!(code, 0);
        let rendered_out = String::from_utf8(stdout).expect("stdout utf8");
        assert!(rendered_out.trim().is_empty());

        let rendered_err = String::from_utf8(stderr).expect("stderr utf8");
        assert!(rendered_err.contains("stderr-progress.txt"));
        assert!(rendered_err.contains("(xfr#1, to-chk=0/1)"));

        assert_eq!(
            std::fs::read(destination).expect("read destination"),
            b"stderr-progress"
        );
    }

    #[test]
    fn progress_percent_placeholder_used_for_unknown_totals() {
        assert_eq!(format_progress_percent(42, None), "??%");
        assert_eq!(format_progress_percent(0, Some(0)), "100%");
        assert_eq!(format_progress_percent(50, Some(200)), "25%");
    }

    #[test]
    fn progress_reports_intermediate_updates() {
        use tempfile::tempdir;

        let tmp = tempdir().expect("tempdir");
        let source = tmp.path().join("large.bin");
        let destination = tmp.path().join("large.out");
        let payload = vec![0xA5u8; 256 * 1024];
        std::fs::write(&source, &payload).expect("write large source");

        let (code, stdout, stderr) = run_with_args([
            OsString::from("oc-rsync"),
            OsString::from("--progress"),
            source.clone().into_os_string(),
            destination.clone().into_os_string(),
        ]);

        assert_eq!(code, 0);
        assert!(stderr.is_empty());

        let rendered = String::from_utf8(stdout).expect("progress output is UTF-8");
        assert!(rendered.contains("large.bin"));
        assert!(rendered.contains("(xfr#1, to-chk=0/1)"));
        assert!(rendered.contains("\r"));
        assert!(rendered.contains(" 50%"));
        assert!(rendered.contains("100%"));
        assert_eq!(
            std::fs::read(destination).expect("read destination"),
            payload
        );
    }

    #[cfg(unix)]
    #[test]
    fn progress_reports_unknown_totals_with_placeholder() {
        use rustix::fs::{CWD, FileType, Mode, makedev, mknodat};
        use std::os::unix::fs::FileTypeExt;
        use tempfile::tempdir;

        let tmp = tempdir().expect("tempdir");
        let source = tmp.path().join("fifo.in");
        mknodat(
            CWD,
            &source,
            FileType::Fifo,
            Mode::from_bits_truncate(0o600),
            makedev(0, 0),
        )
        .expect("mkfifo");

        let destination = tmp.path().join("fifo.out");
        let (code, stdout, stderr) = run_with_args([
            OsString::from("oc-rsync"),
            OsString::from("--progress"),
            OsString::from("--specials"),
            source.clone().into_os_string(),
            destination.clone().into_os_string(),
        ]);

        assert_eq!(code, 0);
        assert!(stderr.is_empty());
        let rendered = String::from_utf8(stdout).expect("progress output is UTF-8");
        assert!(rendered.contains("fifo.in"));
        assert!(rendered.contains("??%"));
        assert!(rendered.contains("to-chk=0/1"));

        let metadata = std::fs::symlink_metadata(&destination).expect("stat destination");
        assert!(metadata.file_type().is_fifo());
    }

    #[cfg(unix)]
    #[test]
    fn info_progress2_enables_progress_output() {
        use rustix::fs::{CWD, FileType, Mode, makedev, mknodat};
        use std::os::unix::fs::FileTypeExt;
        use tempfile::tempdir;

        let tmp = tempdir().expect("tempdir");
        let source = tmp.path().join("info-fifo.in");
        mknodat(
            CWD,
            &source,
            FileType::Fifo,
            Mode::from_bits_truncate(0o600),
            makedev(0, 0),
        )
        .expect("mkfifo");

        let destination = tmp.path().join("info-fifo.out");
        let (code, stdout, stderr) = run_with_args([
            OsString::from("oc-rsync"),
            OsString::from("--info=progress2"),
            OsString::from("--specials"),
            source.clone().into_os_string(),
            destination.clone().into_os_string(),
        ]);

        assert_eq!(code, 0);
        assert!(stderr.is_empty());
        let rendered = String::from_utf8(stdout).expect("progress output is UTF-8");
        assert!(!rendered.contains("info-fifo.in"));
        assert!(rendered.contains("to-chk=0/1"));
        assert!(rendered.contains("0.00kB/s"));

        let metadata = std::fs::symlink_metadata(&destination).expect("stat destination");
        assert!(metadata.file_type().is_fifo());
    }

    #[test]
    fn progress_with_verbose_inserts_separator_before_totals() {
        use tempfile::tempdir;

        let tmp = tempdir().expect("tempdir");
        let source = tmp.path().join("progress.txt");
        let destination = tmp.path().join("progress.out");
        std::fs::write(&source, b"progress").expect("write source");

        let (code, stdout, stderr) = run_with_args([
            OsString::from("oc-rsync"),
            OsString::from("--progress"),
            OsString::from("-v"),
            source.clone().into_os_string(),
            destination.clone().into_os_string(),
        ]);

        assert_eq!(code, 0);
        assert!(stderr.is_empty());

        let rendered = String::from_utf8(stdout).expect("progress output is UTF-8");
        assert!(rendered.contains("(xfr#1, to-chk=0/1)"));
        assert!(rendered.contains("\n\nsent"));
        assert!(rendered.contains("sent"));
        assert!(rendered.contains("total size is"));
    }

    #[test]
    fn stats_transfer_renders_summary_block() {
        use tempfile::tempdir;

        let tmp = tempdir().expect("tempdir");
        let source = tmp.path().join("stats.txt");
        let destination = tmp.path().join("stats.out");
        let payload = b"statistics";
        std::fs::write(&source, payload).expect("write source");

        let (code, stdout, stderr) = run_with_args([
            OsString::from("oc-rsync"),
            OsString::from("--stats"),
            source.clone().into_os_string(),
            destination.clone().into_os_string(),
        ]);

        assert_eq!(code, 0);
        assert!(stderr.is_empty());

        let rendered = String::from_utf8(stdout).expect("stats output is UTF-8");
        let expected_size = payload.len();
        assert!(rendered.contains("Number of files: 1 (reg: 1)"));
        assert!(rendered.contains("Number of created files: 1 (reg: 1)"));
        assert!(rendered.contains("Number of regular files transferred: 1"));
        assert!(!rendered.contains("Number of regular files matched"));
        assert!(rendered.contains("Number of hard links: 0"));
        assert!(rendered.contains(&format!("Total file size: {expected_size} bytes")));
        assert!(rendered.contains(&format!("Literal data: {expected_size} bytes")));
        assert!(rendered.contains("Matched data: 0 bytes"));
        assert!(rendered.contains("File list size: 0"));
        assert!(rendered.contains("File list generation time:"));
        assert!(rendered.contains("File list transfer time:"));
        assert!(rendered.contains("Total bytes received: 0"));
        assert!(rendered.contains("\n\nsent"));
        assert!(rendered.contains("total size is"));
        assert_eq!(
            std::fs::read(destination).expect("read destination"),
            payload
        );
    }

    #[test]
    fn info_stats_enables_summary_block() {
        use tempfile::tempdir;

        let tmp = tempdir().expect("tempdir");
        let source = tmp.path().join("info-stats.txt");
        let destination = tmp.path().join("info-stats.out");
        let payload = b"statistics";
        std::fs::write(&source, payload).expect("write source");

        let (code, stdout, stderr) = run_with_args([
            OsString::from("oc-rsync"),
            OsString::from("--info=stats"),
            source.clone().into_os_string(),
            destination.clone().into_os_string(),
        ]);

        assert_eq!(code, 0);
        assert!(stderr.is_empty());

        let rendered = String::from_utf8(stdout).expect("stats output is UTF-8");
        let expected_size = payload.len();
        assert!(rendered.contains("Number of files: 1 (reg: 1)"));
        assert!(rendered.contains(&format!("Total file size: {expected_size} bytes")));
        assert!(rendered.contains("Literal data:"));
        assert!(rendered.contains("\n\nsent"));
        assert!(rendered.contains("total size is"));
        assert_eq!(
            std::fs::read(destination).expect("read destination"),
            payload
        );
    }

    #[test]
    fn info_none_disables_progress_output() {
        use tempfile::tempdir;

        let tmp = tempdir().expect("tempdir");
        let source = tmp.path().join("info-none.txt");
        let destination = tmp.path().join("info-none.out");
        std::fs::write(&source, b"payload").expect("write source");

        let (code, stdout, stderr) = run_with_args([
            OsString::from("oc-rsync"),
            OsString::from("--progress"),
            OsString::from("--info=none"),
            source.clone().into_os_string(),
            destination.clone().into_os_string(),
        ]);

        assert_eq!(code, 0);
        assert!(stderr.is_empty());
        let rendered = String::from_utf8(stdout).expect("stdout utf8");
        assert!(!rendered.contains("to-chk"));
        assert!(rendered.trim().is_empty());
    }

    #[test]
    fn info_help_lists_supported_flags() {
        let (code, stdout, stderr) =
            run_with_args([OsStr::new("oc-rsync"), OsStr::new("--info=help")]);

        assert_eq!(code, 0);
        assert!(stderr.is_empty());
        assert_eq!(stdout, INFO_HELP_TEXT.as_bytes());
    }

    #[test]
    fn info_rejects_unknown_flag() {
        let (code, stdout, stderr) =
            run_with_args([OsStr::new("oc-rsync"), OsStr::new("--info=unknown")]);

        assert_eq!(code, 1);
        assert!(stdout.is_empty());
        let rendered = String::from_utf8(stderr).expect("stderr utf8");
        assert!(rendered.contains("invalid --info flag"));
    }

    #[test]
    fn info_name_emits_filenames_without_verbose() {
        use tempfile::tempdir;

        let tmp = tempdir().expect("tempdir");
        let source = tmp.path().join("name.txt");
        let destination = tmp.path().join("name.out");
        std::fs::write(&source, b"name-info").expect("write source");

        let (code, stdout, stderr) = run_with_args([
            OsString::from("oc-rsync"),
            OsString::from("--info=name"),
            source.clone().into_os_string(),
            destination.clone().into_os_string(),
        ]);

        assert_eq!(code, 0);
        assert!(stderr.is_empty());
        let rendered = String::from_utf8(stdout).expect("stdout utf8");
        assert!(rendered.contains("name.txt"));
        assert!(rendered.contains("sent"));
        assert_eq!(
            std::fs::read(destination).expect("read destination"),
            b"name-info"
        );
    }

    #[test]
    fn info_name0_suppresses_verbose_output() {
        use tempfile::tempdir;

        let tmp = tempdir().expect("tempdir");
        let source = tmp.path().join("quiet.txt");
        let destination = tmp.path().join("quiet.out");
        std::fs::write(&source, b"quiet").expect("write source");

        let (code, stdout, stderr) = run_with_args([
            OsString::from("oc-rsync"),
            OsString::from("-v"),
            OsString::from("--info=name0"),
            source.clone().into_os_string(),
            destination.clone().into_os_string(),
        ]);

        assert_eq!(code, 0);
        assert!(stderr.is_empty());
        let rendered = String::from_utf8(stdout).expect("stdout utf8");
        assert!(!rendered.contains("quiet.txt"));
        assert!(rendered.contains("sent"));
    }

    #[test]
    fn info_name2_reports_unchanged_entries() {
        use tempfile::tempdir;

        let tmp = tempdir().expect("tempdir");
        let source = tmp.path().join("unchanged.txt");
        let destination = tmp.path().join("unchanged.out");
        std::fs::write(&source, b"unchanged").expect("write source");

        let initial = run_with_args([
            OsString::from("oc-rsync"),
            source.clone().into_os_string(),
            destination.clone().into_os_string(),
        ]);
        assert_eq!(initial.0, 0);
        assert!(initial.1.is_empty());
        assert!(initial.2.is_empty());

        let (code, stdout, stderr) = run_with_args([
            OsString::from("oc-rsync"),
            OsString::from("--info=name2"),
            source.into_os_string(),
            destination.into_os_string(),
        ]);

        assert_eq!(code, 0);
        assert!(stderr.is_empty());
        let rendered = String::from_utf8(stdout).expect("stdout utf8");
        assert!(rendered.contains("unchanged.txt"));
    }

    #[test]
    fn transfer_request_with_archive_copies_file() {
        use tempfile::tempdir;

        let tmp = tempdir().expect("tempdir");
        let source = tmp.path().join("source.txt");
        let destination = tmp.path().join("destination.txt");
        std::fs::write(&source, b"archive").expect("write source");

        let (code, stdout, stderr) = run_with_args([
            OsString::from("oc-rsync"),
            OsString::from("-a"),
            source.clone().into_os_string(),
            destination.clone().into_os_string(),
        ]);

        assert_eq!(code, 0);
        assert!(stdout.is_empty());
        assert!(stderr.is_empty());
        assert_eq!(
            std::fs::read(destination).expect("read destination"),
            b"archive"
        );
    }

    #[test]
    fn transfer_request_with_remove_source_files_deletes_source() {
        use tempfile::tempdir;

        let tmp = tempdir().expect("tempdir");
        let source = tmp.path().join("source.txt");
        let destination = tmp.path().join("destination.txt");
        std::fs::write(&source, b"move me").expect("write source");

        let (code, stdout, stderr) = run_with_args([
            OsString::from("oc-rsync"),
            OsString::from("--remove-source-files"),
            source.clone().into_os_string(),
            destination.clone().into_os_string(),
        ]);

        assert_eq!(code, 0);
        assert!(stdout.is_empty());
        assert!(stderr.is_empty());
        assert!(!source.exists(), "source should be removed");
        assert_eq!(
            std::fs::read(destination).expect("read destination"),
            b"move me"
        );
    }

    #[test]
    fn transfer_request_with_remove_sent_files_alias_deletes_source() {
        use tempfile::tempdir;

        let tmp = tempdir().expect("tempdir");
        let source = tmp.path().join("source.txt");
        let destination = tmp.path().join("destination.txt");
        std::fs::write(&source, b"alias move").expect("write source");

        let (code, stdout, stderr) = run_with_args([
            OsString::from("oc-rsync"),
            OsString::from("--remove-sent-files"),
            source.clone().into_os_string(),
            destination.clone().into_os_string(),
        ]);

        assert_eq!(code, 0);
        assert!(stdout.is_empty());
        assert!(stderr.is_empty());
        assert!(!source.exists(), "source should be removed");
        assert_eq!(
            std::fs::read(destination).expect("read destination"),
            b"alias move"
        );
    }

    #[test]
    fn transfer_request_with_bwlimit_copies_file() {
        use tempfile::tempdir;

        let tmp = tempdir().expect("tempdir");
        let source = tmp.path().join("source.txt");
        let destination = tmp.path().join("destination.txt");
        std::fs::write(&source, b"limited").expect("write source");

        let (code, stdout, stderr) = run_with_args([
            OsString::from("oc-rsync"),
            OsString::from("--bwlimit=2048"),
            source.clone().into_os_string(),
            destination.clone().into_os_string(),
        ]);

        assert_eq!(code, 0);
        assert!(stdout.is_empty());
        assert!(stderr.is_empty());
        assert_eq!(
            std::fs::read(destination).expect("read destination"),
            b"limited"
        );
    }

    #[test]
    fn transfer_request_with_out_format_renders_entries() {
        use tempfile::tempdir;

        let tmp = tempdir().expect("tempdir");
        let source = tmp.path().join("source.txt");
        let dest_dir = tmp.path().join("dest");
        std::fs::create_dir(&dest_dir).expect("create dest dir");
        std::fs::write(&source, b"format").expect("write source");

        let (code, stdout, stderr) = run_with_args([
            OsString::from("oc-rsync"),
            OsString::from("--out-format=%f %b"),
            source.clone().into_os_string(),
            dest_dir.clone().into_os_string(),
        ]);

        assert_eq!(code, 0);
        assert!(stderr.is_empty());
        assert_eq!(String::from_utf8(stdout).expect("utf8"), "source.txt 6\n");

        let destination = dest_dir.join("source.txt");
        assert_eq!(
            std::fs::read(destination).expect("read destination"),
            b"format"
        );
    }

    #[test]
    fn transfer_request_with_ignore_existing_leaves_destination_unchanged() {
        use tempfile::tempdir;

        let tmp = tempdir().expect("tempdir");
        let source = tmp.path().join("source.txt");
        let destination = tmp.path().join("destination.txt");
        std::fs::write(&source, b"updated").expect("write source");
        std::fs::write(&destination, b"original").expect("write destination");

        let (code, stdout, stderr) = run_with_args([
            OsString::from("oc-rsync"),
            OsString::from("--ignore-existing"),
            source.clone().into_os_string(),
            destination.clone().into_os_string(),
        ]);

        assert_eq!(code, 0);
        assert!(stdout.is_empty());
        assert!(stderr.is_empty());
        assert_eq!(
            std::fs::read(destination).expect("read destination"),
            b"original"
        );
    }

    #[test]
    fn transfer_request_with_relative_preserves_parent_directories() {
        use tempfile::tempdir;

        let tmp = tempdir().expect("tempdir");
        let source_root = tmp.path().join("src");
        let destination_root = tmp.path().join("dest");
        std::fs::create_dir_all(source_root.join("foo/bar")).expect("create source tree");
        std::fs::create_dir_all(&destination_root).expect("create destination");
        let source_file = source_root.join("foo").join("bar").join("relative.txt");
        std::fs::write(&source_file, b"relative").expect("write source");

        let operand = source_root
            .join(".")
            .join("foo")
            .join("bar")
            .join("relative.txt");

        let (code, stdout, stderr) = run_with_args([
            OsString::from("oc-rsync"),
            OsString::from("--relative"),
            operand.into_os_string(),
            destination_root.clone().into_os_string(),
        ]);

        assert_eq!(code, 0);
        assert!(stdout.is_empty());
        assert!(stderr.is_empty());
        let copied = destination_root
            .join("foo")
            .join("bar")
            .join("relative.txt");
        assert_eq!(
            std::fs::read(copied).expect("read copied file"),
            b"relative"
        );
    }

    #[cfg(unix)]
    #[test]
    fn transfer_request_with_sparse_preserves_holes() {
        use std::os::unix::fs::MetadataExt;
        use tempfile::tempdir;

        let tmp = tempdir().expect("tempdir");
        let source = tmp.path().join("source.bin");
        let mut source_file = std::fs::File::create(&source).expect("create source");
        source_file.write_all(&[0x10]).expect("write leading byte");
        source_file
            .seek(SeekFrom::Start(1 * 1024 * 1024))
            .expect("seek to hole");
        source_file.write_all(&[0x20]).expect("write trailing byte");
        source_file.set_len(3 * 1024 * 1024).expect("extend source");

        let dense_dest = tmp.path().join("dense.bin");
        let sparse_dest = tmp.path().join("sparse.bin");

        let (code, stdout, stderr) = run_with_args([
            OsString::from("oc-rsync"),
            source.clone().into_os_string(),
            dense_dest.clone().into_os_string(),
        ]);
        assert_eq!(code, 0);
        assert!(stdout.is_empty());
        assert!(stderr.is_empty());

        let (code, stdout, stderr) = run_with_args([
            OsString::from("oc-rsync"),
            OsString::from("--sparse"),
            source.into_os_string(),
            sparse_dest.clone().into_os_string(),
        ]);
        assert_eq!(code, 0);
        assert!(stdout.is_empty());
        assert!(stderr.is_empty());

        let dense_meta = std::fs::metadata(&dense_dest).expect("dense metadata");
        let sparse_meta = std::fs::metadata(&sparse_dest).expect("sparse metadata");

        assert_eq!(dense_meta.len(), sparse_meta.len());
        assert!(sparse_meta.blocks() < dense_meta.blocks());
    }

    #[test]
    fn transfer_request_with_files_from_copies_listed_sources() {
        use tempfile::tempdir;

        let tmp = tempdir().expect("tempdir");
        let source_a = tmp.path().join("files-from-a.txt");
        let source_b = tmp.path().join("files-from-b.txt");
        std::fs::write(&source_a, b"files-from-a").expect("write source a");
        std::fs::write(&source_b, b"files-from-b").expect("write source b");

        let list_path = tmp.path().join("files-from.list");
        let list_contents = format!("{}\n{}\n", source_a.display(), source_b.display());
        std::fs::write(&list_path, list_contents).expect("write list");

        let dest_dir = tmp.path().join("files-from-dest");
        std::fs::create_dir(&dest_dir).expect("create dest");

        let (code, stdout, stderr) = run_with_args([
            OsString::from("oc-rsync"),
            OsString::from(format!("--files-from={}", list_path.display())),
            dest_dir.clone().into_os_string(),
        ]);

        assert_eq!(code, 0);
        assert!(stdout.is_empty());
        assert!(stderr.is_empty());

        let copied_a = dest_dir.join(source_a.file_name().expect("file name a"));
        let copied_b = dest_dir.join(source_b.file_name().expect("file name b"));
        assert_eq!(
            std::fs::read(&copied_a).expect("read copied a"),
            b"files-from-a"
        );
        assert_eq!(
            std::fs::read(&copied_b).expect("read copied b"),
            b"files-from-b"
        );
    }

    #[test]
    fn transfer_request_with_files_from_skips_comment_lines() {
        use tempfile::tempdir;

        let tmp = tempdir().expect("tempdir");
        let source_a = tmp.path().join("comment-a.txt");
        let source_b = tmp.path().join("comment-b.txt");
        std::fs::write(&source_a, b"comment-a").expect("write source a");
        std::fs::write(&source_b, b"comment-b").expect("write source b");

        let list_path = tmp.path().join("files-from.list");
        let contents = format!(
            "# leading comment\n; alt comment\n{}\n{}\n",
            source_a.display(),
            source_b.display()
        );
        std::fs::write(&list_path, contents).expect("write list");

        let dest_dir = tmp.path().join("files-from-dest");
        std::fs::create_dir(&dest_dir).expect("create dest");

        let (code, stdout, stderr) = run_with_args([
            OsString::from("oc-rsync"),
            OsString::from(format!("--files-from={}", list_path.display())),
            dest_dir.clone().into_os_string(),
        ]);

        assert_eq!(code, 0);
        assert!(stdout.is_empty());
        assert!(stderr.is_empty());

        let copied_a = dest_dir.join(source_a.file_name().expect("file name a"));
        let copied_b = dest_dir.join(source_b.file_name().expect("file name b"));
        assert_eq!(std::fs::read(&copied_a).expect("read a"), b"comment-a");
        assert_eq!(std::fs::read(&copied_b).expect("read b"), b"comment-b");
    }

    #[test]
    fn transfer_request_with_from0_reads_null_separated_list() {
        use tempfile::tempdir;

        let tmp = tempdir().expect("tempdir");
        let source_a = tmp.path().join("from0-a.txt");
        let source_b = tmp.path().join("from0-b.txt");
        std::fs::write(&source_a, b"from0-a").expect("write source a");
        std::fs::write(&source_b, b"from0-b").expect("write source b");

        let mut bytes = Vec::new();
        bytes.extend_from_slice(source_a.display().to_string().as_bytes());
        bytes.push(0);
        bytes.extend_from_slice(source_b.display().to_string().as_bytes());
        bytes.push(0);
        let list_path = tmp.path().join("files-from0.list");
        std::fs::write(&list_path, bytes).expect("write list");

        let dest_dir = tmp.path().join("files-from0-dest");
        std::fs::create_dir(&dest_dir).expect("create dest");

        let (code, stdout, stderr) = run_with_args([
            OsString::from("oc-rsync"),
            OsString::from("--from0"),
            OsString::from(format!("--files-from={}", list_path.display())),
            dest_dir.clone().into_os_string(),
        ]);

        assert_eq!(code, 0);
        assert!(stdout.is_empty());
        assert!(stderr.is_empty());

        let copied_a = dest_dir.join(source_a.file_name().expect("file name a"));
        let copied_b = dest_dir.join(source_b.file_name().expect("file name b"));
        assert_eq!(std::fs::read(&copied_a).expect("read copied a"), b"from0-a");
        assert_eq!(std::fs::read(&copied_b).expect("read copied b"), b"from0-b");
    }

    #[test]
    fn transfer_request_with_from0_preserves_comment_prefix_entries() {
        use tempfile::tempdir;

        let tmp = tempdir().expect("tempdir");
        let comment_named = tmp.path().join("#commented.txt");
        std::fs::write(&comment_named, b"from0-comment").expect("write comment source");

        let mut bytes = Vec::new();
        bytes.extend_from_slice(comment_named.display().to_string().as_bytes());
        bytes.push(0);
        let list_path = tmp.path().join("files-from0-comments.list");
        std::fs::write(&list_path, bytes).expect("write list");

        let dest_dir = tmp.path().join("files-from0-comments-dest");
        std::fs::create_dir(&dest_dir).expect("create dest");

        let (code, stdout, stderr) = run_with_args([
            OsString::from("oc-rsync"),
            OsString::from("--from0"),
            OsString::from(format!("--files-from={}", list_path.display())),
            dest_dir.clone().into_os_string(),
        ]);

        assert_eq!(code, 0);
        assert!(stdout.is_empty());
        assert!(stderr.is_empty());

        let copied = dest_dir.join(comment_named.file_name().expect("file name"));
        assert_eq!(
            std::fs::read(&copied).expect("read copied"),
            b"from0-comment"
        );
    }

    #[test]
    fn files_from_reports_read_failures() {
        use tempfile::tempdir;

        let tmp = tempdir().expect("tempdir");
        let missing = tmp.path().join("missing.list");
        let dest_dir = tmp.path().join("files-from-error-dest");
        std::fs::create_dir(&dest_dir).expect("create dest");

        let (code, stdout, stderr) = run_with_args([
            OsString::from("oc-rsync"),
            OsString::from(format!("--files-from={}", missing.display())),
            dest_dir.into_os_string(),
        ]);

        assert_eq!(code, 1);
        assert!(stdout.is_empty());
        let rendered = String::from_utf8(stderr).expect("utf8");
        assert!(rendered.contains("failed to read file list"));
    }

    #[cfg(unix)]
    #[test]
    fn files_from_preserves_non_utf8_entries() {
        use tempfile::tempdir;

        let tmp = tempdir().expect("tempdir");
        let list_path = tmp.path().join("binary.list");
        std::fs::write(&list_path, [b'f', b'o', 0x80, b'\n']).expect("write binary list");

        let entries =
            load_file_list_operands(&[list_path.into_os_string()], false).expect("load entries");

        assert_eq!(entries.len(), 1);
        assert_eq!(entries[0].as_os_str().as_bytes(), b"fo\x80");
    }

    #[test]
    fn from0_reader_accepts_missing_trailing_separator() {
        let data = b"alpha\0beta\0gamma";
        let mut reader = BufReader::new(&data[..]);
        let mut entries = Vec::new();

        read_file_list_from_reader(&mut reader, true, &mut entries).expect("read list");

        assert_eq!(
            entries,
            vec![
                OsString::from("alpha"),
                OsString::from("beta"),
                OsString::from("gamma"),
            ]
        );
    }

    #[cfg(unix)]
    #[test]
    fn transfer_request_with_owner_group_preserves_flags() {
        use tempfile::tempdir;

        let tmp = tempdir().expect("tempdir");
        let source = tmp.path().join("source.txt");
        let destination = tmp.path().join("destination.txt");
        std::fs::write(&source, b"metadata").expect("write source");

        let (code, stdout, stderr) = run_with_args([
            OsString::from("oc-rsync"),
            OsString::from("--owner"),
            OsString::from("--group"),
            source.clone().into_os_string(),
            destination.clone().into_os_string(),
        ]);

        assert_eq!(code, 0);
        assert!(stdout.is_empty());
        assert!(stderr.is_empty());
        assert_eq!(
            std::fs::read(destination).expect("read destination"),
            b"metadata"
        );
    }

    #[cfg(unix)]
    #[test]
    fn transfer_request_with_perms_preserves_mode() {
        use filetime::{FileTime, set_file_times};
        use std::os::unix::fs::PermissionsExt;
        use tempfile::tempdir;

        let tmp = tempdir().expect("tempdir");
        let source = tmp.path().join("source-perms.txt");
        let destination = tmp.path().join("dest-perms.txt");
        std::fs::write(&source, b"data").expect("write source");
        let atime = FileTime::from_unix_time(1_700_070_000, 0);
        let mtime = FileTime::from_unix_time(1_700_080_000, 0);
        set_file_times(&source, atime, mtime).expect("set times");
        std::fs::set_permissions(&source, PermissionsExt::from_mode(0o640)).expect("set perms");

        let (code, stdout, stderr) = run_with_args([
            OsString::from("oc-rsync"),
            OsString::from("--perms"),
            OsString::from("--times"),
            source.clone().into_os_string(),
            destination.clone().into_os_string(),
        ]);

        assert_eq!(code, 0);
        assert!(stdout.is_empty());
        assert!(stderr.is_empty());

        let metadata = std::fs::metadata(&destination).expect("dest metadata");
        assert_eq!(metadata.permissions().mode() & 0o777, 0o640);
        let dest_mtime = FileTime::from_last_modification_time(&metadata);
        assert_eq!(dest_mtime, mtime);
    }

    #[cfg(unix)]
    #[test]
    fn transfer_request_with_no_perms_overrides_archive() {
        use std::os::unix::fs::PermissionsExt;
        use tempfile::tempdir;

        let tmp = tempdir().expect("tempdir");
        let source = tmp.path().join("source-no-perms.txt");
        let destination = tmp.path().join("dest-no-perms.txt");
        std::fs::write(&source, b"data").expect("write source");
        std::fs::set_permissions(&source, PermissionsExt::from_mode(0o600)).expect("set perms");

        let (code, stdout, stderr) = run_with_args([
            OsString::from("oc-rsync"),
            OsString::from("-a"),
            OsString::from("--no-perms"),
            source.clone().into_os_string(),
            destination.clone().into_os_string(),
        ]);

        assert_eq!(code, 0);
        assert!(stdout.is_empty());
        assert!(stderr.is_empty());

        let metadata = std::fs::metadata(&destination).expect("dest metadata");
        assert_ne!(metadata.permissions().mode() & 0o777, 0o600);
    }

    #[test]
    fn parse_args_recognises_perms_and_times_flags() {
        let parsed = parse_args([
            OsString::from("oc-rsync"),
            OsString::from("--perms"),
            OsString::from("--times"),
            OsString::from("--omit-dir-times"),
            OsString::from("source"),
            OsString::from("dest"),
        ])
        .expect("parse");

        assert_eq!(parsed.perms, Some(true));
        assert_eq!(parsed.times, Some(true));
        assert_eq!(parsed.omit_dir_times, Some(true));

        let parsed = parse_args([
            OsString::from("oc-rsync"),
            OsString::from("-a"),
            OsString::from("--no-perms"),
            OsString::from("--no-times"),
            OsString::from("--no-omit-dir-times"),
            OsString::from("source"),
            OsString::from("dest"),
        ])
        .expect("parse");

        assert_eq!(parsed.perms, Some(false));
        assert_eq!(parsed.times, Some(false));
        assert_eq!(parsed.omit_dir_times, Some(false));
    }

    #[test]
    fn parse_args_recognises_update_flag() {
        let parsed = parse_args([
            OsString::from("oc-rsync"),
            OsString::from("--update"),
            OsString::from("source"),
            OsString::from("dest"),
        ])
        .expect("parse");

        assert!(parsed.update);
    }

    #[test]
    fn parse_args_recognises_owner_overrides() {
        let parsed = parse_args([
            OsString::from("oc-rsync"),
            OsString::from("--owner"),
            OsString::from("source"),
            OsString::from("dest"),
        ])
        .expect("parse");

        assert_eq!(parsed.owner, Some(true));
        assert_eq!(parsed.group, None);

        let parsed = parse_args([
            OsString::from("oc-rsync"),
            OsString::from("-a"),
            OsString::from("--no-owner"),
            OsString::from("source"),
            OsString::from("dest"),
        ])
        .expect("parse");

        assert_eq!(parsed.owner, Some(false));
        assert!(parsed.archive);
    }

    #[test]
    fn parse_args_sets_protect_args_flag() {
        let parsed = parse_args([OsString::from("oc-rsync"), OsString::from("--protect-args")])
            .expect("parse");

        assert_eq!(parsed.protect_args, Some(true));
    }

    #[test]
    fn parse_args_sets_protect_args_alias() {
        let parsed = parse_args([
            OsString::from("oc-rsync"),
            OsString::from("--secluded-args"),
        ])
        .expect("parse");

        assert_eq!(parsed.protect_args, Some(true));
    }

    #[test]
    fn parse_args_sets_no_protect_args_flag() {
        let parsed = parse_args([
            OsString::from("oc-rsync"),
            OsString::from("--no-protect-args"),
        ])
        .expect("parse");

        assert_eq!(parsed.protect_args, Some(false));
    }

    #[test]
    fn parse_args_sets_no_protect_args_alias() {
        let parsed = parse_args([
            OsString::from("oc-rsync"),
            OsString::from("--no-secluded-args"),
        ])
        .expect("parse");

        assert_eq!(parsed.protect_args, Some(false));
    }

    #[test]
    fn parse_args_recognises_group_overrides() {
        let parsed = parse_args([
            OsString::from("oc-rsync"),
            OsString::from("--group"),
            OsString::from("source"),
            OsString::from("dest"),
        ])
        .expect("parse");

        assert_eq!(parsed.group, Some(true));
        assert_eq!(parsed.owner, None);

        let parsed = parse_args([
            OsString::from("oc-rsync"),
            OsString::from("-a"),
            OsString::from("--no-group"),
            OsString::from("source"),
            OsString::from("dest"),
        ])
        .expect("parse");

        assert_eq!(parsed.group, Some(false));
        assert!(parsed.archive);
    }

    #[test]
    fn parse_args_reads_env_protect_args_default() {
        let _env_lock = ENV_LOCK.lock().expect("env lock");
        let _guard = EnvGuard::set("RSYNC_PROTECT_ARGS", OsStr::new("1"));

        let parsed = parse_args([OsString::from("oc-rsync")]).expect("parse");

        assert_eq!(parsed.protect_args, Some(true));
    }

    #[test]
    fn parse_args_respects_env_protect_args_disabled() {
        let _env_lock = ENV_LOCK.lock().expect("env lock");
        let _guard = EnvGuard::set("RSYNC_PROTECT_ARGS", OsStr::new("0"));

        let parsed = parse_args([OsString::from("oc-rsync")]).expect("parse");

        assert_eq!(parsed.protect_args, Some(false));
    }

    #[test]
    fn parse_args_recognises_numeric_ids_flags() {
        let parsed = parse_args([
            OsString::from("oc-rsync"),
            OsString::from("--numeric-ids"),
            OsString::from("source"),
            OsString::from("dest"),
        ])
        .expect("parse");

        assert_eq!(parsed.numeric_ids, Some(true));

        let parsed = parse_args([
            OsString::from("oc-rsync"),
            OsString::from("--no-numeric-ids"),
            OsString::from("source"),
            OsString::from("dest"),
        ])
        .expect("parse");

        assert_eq!(parsed.numeric_ids, Some(false));
    }

    #[test]
    fn parse_args_recognises_sparse_flags() {
        let parsed = parse_args([
            OsString::from("oc-rsync"),
            OsString::from("--sparse"),
            OsString::from("source"),
            OsString::from("dest"),
        ])
        .expect("parse");

        assert_eq!(parsed.sparse, Some(true));

        let parsed = parse_args([
            OsString::from("oc-rsync"),
            OsString::from("--no-sparse"),
            OsString::from("source"),
            OsString::from("dest"),
        ])
        .expect("parse");

        assert_eq!(parsed.sparse, Some(false));
    }

    #[test]
    fn parse_args_recognises_copy_links_flags() {
        let parsed = parse_args([
            OsString::from("oc-rsync"),
            OsString::from("--copy-links"),
            OsString::from("source"),
            OsString::from("dest"),
        ])
        .expect("parse");

        assert_eq!(parsed.copy_links, Some(true));

        let parsed = parse_args([
            OsString::from("oc-rsync"),
            OsString::from("--no-copy-links"),
            OsString::from("source"),
            OsString::from("dest"),
        ])
        .expect("parse");

        assert_eq!(parsed.copy_links, Some(false));

        let parsed = parse_args([
            OsString::from("oc-rsync"),
            OsString::from("-L"),
            OsString::from("source"),
            OsString::from("dest"),
        ])
        .expect("parse");

        assert_eq!(parsed.copy_links, Some(true));
    }

    #[test]
    fn parse_args_recognises_copy_dirlinks_flag() {
        let parsed = parse_args([
            OsString::from("oc-rsync"),
            OsString::from("--copy-dirlinks"),
            OsString::from("source"),
            OsString::from("dest"),
        ])
        .expect("parse");

        assert!(parsed.copy_dirlinks);

        let parsed = parse_args([
            OsString::from("oc-rsync"),
            OsString::from("-k"),
            OsString::from("source"),
            OsString::from("dest"),
        ])
        .expect("parse");

        assert!(parsed.copy_dirlinks);
    }

    #[test]
    fn parse_args_recognises_partial_dir_and_enables_partial() {
        let parsed = parse_args([
            OsString::from("oc-rsync"),
            OsString::from("--partial-dir=.rsync-partial"),
            OsString::from("source"),
            OsString::from("dest"),
        ])
        .expect("parse");

        assert!(parsed.partial);
        assert_eq!(
            parsed.partial_dir.as_deref(),
            Some(Path::new(".rsync-partial"))
        );
    }

    #[test]
    fn parse_args_allows_no_partial_to_clear_partial_dir() {
        let parsed = parse_args([
            OsString::from("oc-rsync"),
            OsString::from("--partial-dir=.rsync-partial"),
            OsString::from("--no-partial"),
            OsString::from("source"),
            OsString::from("dest"),
        ])
        .expect("parse");

        assert!(!parsed.partial);
        assert!(parsed.partial_dir.is_none());
    }

    #[test]
    fn parse_args_recognises_devices_flags() {
        let parsed = parse_args([
            OsString::from("oc-rsync"),
            OsString::from("--devices"),
            OsString::from("source"),
            OsString::from("dest"),
        ])
        .expect("parse");

        assert_eq!(parsed.devices, Some(true));

        let parsed = parse_args([
            OsString::from("oc-rsync"),
            OsString::from("--no-devices"),
            OsString::from("source"),
            OsString::from("dest"),
        ])
        .expect("parse");

        assert_eq!(parsed.devices, Some(false));
    }

    #[test]
    fn parse_args_recognises_remove_sent_files_alias() {
        let parsed = parse_args([
            OsString::from("oc-rsync"),
            OsString::from("--remove-sent-files"),
            OsString::from("source"),
            OsString::from("dest"),
        ])
        .expect("parse");

        assert!(parsed.remove_source_files);
    }

    #[test]
    fn parse_args_recognises_specials_flags() {
        let parsed = parse_args([
            OsString::from("oc-rsync"),
            OsString::from("--specials"),
            OsString::from("source"),
            OsString::from("dest"),
        ])
        .expect("parse");

        assert_eq!(parsed.specials, Some(true));

        let parsed = parse_args([
            OsString::from("oc-rsync"),
            OsString::from("--no-specials"),
            OsString::from("source"),
            OsString::from("dest"),
        ])
        .expect("parse");

        assert_eq!(parsed.specials, Some(false));
    }

    #[test]
    fn parse_args_recognises_archive_devices_combo() {
        let parsed = parse_args([
            OsString::from("oc-rsync"),
            OsString::from("-D"),
            OsString::from("source"),
            OsString::from("dest"),
        ])
        .expect("parse");

        assert_eq!(parsed.devices, Some(true));
        assert_eq!(parsed.specials, Some(true));
    }

    #[test]
    fn parse_args_recognises_relative_flags() {
        let parsed = parse_args([
            OsString::from("oc-rsync"),
            OsString::from("--relative"),
            OsString::from("source"),
            OsString::from("dest"),
        ])
        .expect("parse");

        assert_eq!(parsed.relative, Some(true));

        let parsed = parse_args([
            OsString::from("oc-rsync"),
            OsString::from("--no-relative"),
            OsString::from("source"),
            OsString::from("dest"),
        ])
        .expect("parse");

        assert_eq!(parsed.relative, Some(false));
    }

    #[test]
    fn parse_args_recognises_implied_dirs_flags() {
        let parsed = parse_args([
            OsString::from("oc-rsync"),
            OsString::from("--implied-dirs"),
            OsString::from("source"),
            OsString::from("dest"),
        ])
        .expect("parse");

        assert_eq!(parsed.implied_dirs, Some(true));

        let parsed = parse_args([
            OsString::from("oc-rsync"),
            OsString::from("--no-implied-dirs"),
            OsString::from("source"),
            OsString::from("dest"),
        ])
        .expect("parse");

        assert_eq!(parsed.implied_dirs, Some(false));
    }

    #[test]
    fn parse_args_recognises_inplace_flags() {
        let parsed = parse_args([
            OsString::from("oc-rsync"),
            OsString::from("--inplace"),
            OsString::from("source"),
            OsString::from("dest"),
        ])
        .expect("parse");

        assert_eq!(parsed.inplace, Some(true));

        let parsed = parse_args([
            OsString::from("oc-rsync"),
            OsString::from("--no-inplace"),
            OsString::from("source"),
            OsString::from("dest"),
        ])
        .expect("parse");

        assert_eq!(parsed.inplace, Some(false));
    }

    #[test]
    fn parse_args_recognises_whole_file_flags() {
        let parsed = parse_args([
            OsString::from("oc-rsync"),
            OsString::from("-W"),
            OsString::from("source"),
            OsString::from("dest"),
        ])
        .expect("parse");

        assert_eq!(parsed.whole_file, Some(true));

        let parsed = parse_args([
            OsString::from("oc-rsync"),
            OsString::from("--no-whole-file"),
            OsString::from("source"),
            OsString::from("dest"),
        ])
        .expect("parse");

        assert_eq!(parsed.whole_file, Some(false));
    }

    #[test]
    fn parse_args_recognises_stats_flag() {
        let parsed = parse_args([
            OsString::from("oc-rsync"),
            OsString::from("--stats"),
            OsString::from("source"),
            OsString::from("dest"),
        ])
        .expect("parse");

        assert!(parsed.stats);
    }

    #[test]
    fn parse_args_recognises_msgs2stderr_flag() {
        let parsed = parse_args([
            OsString::from("oc-rsync"),
            OsString::from("--msgs2stderr"),
            OsString::from("source"),
            OsString::from("dest"),
        ])
        .expect("parse");

        assert!(parsed.msgs_to_stderr);
    }

    #[test]
    fn parse_args_collects_out_format_value() {
        let parsed = parse_args([
            OsString::from("oc-rsync"),
            OsString::from("--out-format=%f %b"),
            OsString::from("source"),
            OsString::from("dest"),
        ])
        .expect("parse");

        assert_eq!(parsed.out_format, Some(OsString::from("%f %b")));
    }

    #[test]
    fn parse_args_recognises_list_only_flag() {
        let parsed = parse_args([
            OsString::from("oc-rsync"),
            OsString::from("--list-only"),
            OsString::from("source"),
            OsString::from("dest"),
        ])
        .expect("parse");

        assert!(parsed.list_only);
        assert!(parsed.dry_run);
    }

    #[test]
    fn parse_args_collects_filter_patterns() {
        let parsed = parse_args([
            OsString::from("oc-rsync"),
            OsString::from("--exclude"),
            OsString::from("*.tmp"),
            OsString::from("--include"),
            OsString::from("important/**"),
            OsString::from("--filter"),
            OsString::from("+ staging/**"),
            OsString::from("source"),
            OsString::from("dest"),
        ])
        .expect("parse");

        assert_eq!(parsed.excludes, vec![OsString::from("*.tmp")]);
        assert_eq!(parsed.includes, vec![OsString::from("important/**")]);
        assert_eq!(parsed.filters, vec![OsString::from("+ staging/**")]);
    }

    #[test]
    fn parse_args_collects_filter_files() {
        let parsed = parse_args([
            OsString::from("oc-rsync"),
            OsString::from("--exclude-from"),
            OsString::from("excludes.txt"),
            OsString::from("--include-from"),
            OsString::from("includes.txt"),
            OsString::from("source"),
            OsString::from("dest"),
        ])
        .expect("parse");

        assert_eq!(parsed.exclude_from, vec![OsString::from("excludes.txt")]);
        assert_eq!(parsed.include_from, vec![OsString::from("includes.txt")]);
    }

    #[test]
    fn parse_args_collects_files_from_paths() {
        let parsed = parse_args([
            OsString::from("oc-rsync"),
            OsString::from("--files-from"),
            OsString::from("list-a"),
            OsString::from("--files-from"),
            OsString::from("list-b"),
            OsString::from("source"),
            OsString::from("dest"),
        ])
        .expect("parse");

        assert_eq!(
            parsed.files_from,
            vec![OsString::from("list-a"), OsString::from("list-b")]
        );
    }

    #[test]
    fn parse_args_sets_from0_flag() {
        let parsed = parse_args([
            OsString::from("oc-rsync"),
            OsString::from("--from0"),
            OsString::from("source"),
            OsString::from("dest"),
        ])
        .expect("parse");

        assert!(parsed.from0);
    }

    #[test]
    fn parse_args_recognises_password_file() {
        let parsed = parse_args([
            OsString::from("oc-rsync"),
            OsString::from("--password-file"),
            OsString::from("secret.txt"),
            OsString::from("source"),
            OsString::from("dest"),
        ])
        .expect("parse");

        assert_eq!(parsed.password_file, Some(OsString::from("secret.txt")));

        let parsed = parse_args([
            OsString::from("oc-rsync"),
            OsString::from("--password-file=secrets.d"),
            OsString::from("source"),
            OsString::from("dest"),
        ])
        .expect("parse");

        assert_eq!(parsed.password_file, Some(OsString::from("secrets.d")));
    }

    #[test]
    fn parse_args_recognises_no_motd_flag() {
        let parsed = parse_args([
            OsString::from("oc-rsync"),
            OsString::from("--no-motd"),
            OsString::from("rsync://example/"),
        ])
        .expect("parse");

        assert!(parsed.no_motd);
    }

    #[test]
    fn parse_args_collects_protocol_value() {
        let parsed = parse_args([
            OsString::from("oc-rsync"),
            OsString::from("--protocol=30"),
            OsString::from("source"),
            OsString::from("dest"),
        ])
        .expect("parse");

        assert_eq!(parsed.protocol, Some(OsString::from("30")));
    }

    #[test]
    fn parse_args_collects_timeout_value() {
        let parsed = parse_args([
            OsString::from("oc-rsync"),
            OsString::from("--timeout=90"),
            OsString::from("source"),
            OsString::from("dest"),
        ])
        .expect("parse");

        assert_eq!(parsed.timeout, Some(OsString::from("90")));
    }

    #[test]
    fn timeout_argument_zero_disables_timeout() {
        let timeout = parse_timeout_argument(OsStr::new("0")).expect("parse timeout");
        assert_eq!(timeout, TransferTimeout::Disabled);
    }

    #[test]
    fn timeout_argument_positive_sets_seconds() {
        let timeout = parse_timeout_argument(OsStr::new("15")).expect("parse timeout");
        assert_eq!(timeout.as_seconds(), NonZeroU64::new(15));
    }

    #[test]
    fn timeout_argument_negative_reports_error() {
        let error = parse_timeout_argument(OsStr::new("-1")).unwrap_err();
        assert!(error.to_string().contains("timeout must be non-negative"));
    }

    #[test]
    fn out_format_argument_accepts_supported_placeholders() {
        let format = parse_out_format(OsStr::new(
            "%f %b %c %l %o %M %B %L %N %p %u %g %U %G %t %i %h %a %m %P %C %%",
        ))
        .expect("parse out-format");
        assert!(!format.tokens.is_empty());
    }

    #[test]
    fn out_format_argument_rejects_unknown_placeholders() {
        let error = parse_out_format(OsStr::new("%z")).unwrap_err();
        assert!(error.to_string().contains("unsupported --out-format"));
    }

    #[cfg(unix)]
    #[test]
    fn out_format_renders_permission_and_identity_placeholders() {
        use std::fs;
        use std::os::unix::fs::MetadataExt;
        use std::os::unix::fs::PermissionsExt;
        use tempfile::tempdir;
        use users::{get_group_by_gid, get_user_by_uid, gid_t, uid_t};

        let temp = tempdir().expect("tempdir");
        let src_dir = temp.path().join("src");
        let dst_dir = temp.path().join("dst");
        fs::create_dir(&src_dir).expect("create src");
        fs::create_dir(&dst_dir).expect("create dst");
        let source = src_dir.join("script.sh");
        fs::write(&source, b"echo ok\n").expect("write source");

        let expected_uid = fs::metadata(&source).expect("source metadata").uid();
        let expected_gid = fs::metadata(&source).expect("source metadata").gid();
        let expected_user = get_user_by_uid(expected_uid as uid_t)
            .map(|user| user.name().to_string_lossy().into_owned())
            .unwrap_or_else(|| expected_uid.to_string());
        let expected_group = get_group_by_gid(expected_gid as gid_t)
            .map(|group| group.name().to_string_lossy().into_owned())
            .unwrap_or_else(|| expected_gid.to_string());

        let mut permissions = fs::metadata(&source)
            .expect("source metadata")
            .permissions();
        permissions.set_mode(0o755);
        fs::set_permissions(&source, permissions).expect("set permissions");

        let config = ClientConfig::builder()
            .transfer_args([
                source.as_os_str().to_os_string(),
                dst_dir.as_os_str().to_os_string(),
            ])
            .permissions(true)
            .force_event_collection(true)
            .build();

        let outcome =
            run_client_or_fallback::<io::Sink, io::Sink>(config, None, None).expect("run client");
        let summary = match outcome {
            ClientOutcome::Local(summary) => *summary,
            ClientOutcome::Fallback(_) => panic!("unexpected fallback outcome"),
        };
        let event = summary
            .events()
            .iter()
            .find(|event| {
                event
                    .relative_path()
                    .to_string_lossy()
                    .contains("script.sh")
            })
            .expect("event present");

        let mut output = Vec::new();
        parse_out_format(OsStr::new("%B"))
            .expect("parse out-format")
            .render(event, &mut output)
            .expect("render %B");
        assert_eq!(output, b"rwxr-xr-x\n");

        output.clear();
        parse_out_format(OsStr::new("%p"))
            .expect("parse %p")
            .render(event, &mut output)
            .expect("render %p");
        let expected_pid = format!("{}\n", std::process::id());
        assert_eq!(output, expected_pid.as_bytes());

        output.clear();
        parse_out_format(OsStr::new("%U"))
            .expect("parse %U")
            .render(event, &mut output)
            .expect("render %U");
        assert_eq!(output, format!("{expected_uid}\n").as_bytes());

        output.clear();
        parse_out_format(OsStr::new("%G"))
            .expect("parse %G")
            .render(event, &mut output)
            .expect("render %G");
        assert_eq!(output, format!("{expected_gid}\n").as_bytes());

        output.clear();
        parse_out_format(OsStr::new("%u"))
            .expect("parse %u")
            .render(event, &mut output)
            .expect("render %u");
        assert_eq!(output, format!("{expected_user}\n").as_bytes());

        output.clear();
        parse_out_format(OsStr::new("%g"))
            .expect("parse %g")
            .render(event, &mut output)
            .expect("render %g");
        assert_eq!(output, format!("{expected_group}\n").as_bytes());
    }

    #[test]
    fn out_format_renders_modify_time_placeholder() {
        let temp = tempfile::tempdir().expect("tempdir");
        let source = temp.path().join("file.txt");
        std::fs::write(&source, b"data").expect("write source");
        let destination = temp.path().join("dest");

        let config = ClientConfig::builder()
            .transfer_args([
                source.as_os_str().to_os_string(),
                destination.as_os_str().to_os_string(),
            ])
            .force_event_collection(true)
            .build();

        let outcome =
            run_client_or_fallback::<io::Sink, io::Sink>(config, None, None).expect("run client");
        let summary = match outcome {
            ClientOutcome::Local(summary) => *summary,
            ClientOutcome::Fallback(_) => panic!("unexpected fallback outcome"),
        };
        let event = summary
            .events()
            .iter()
            .find(|event| event.relative_path().to_string_lossy().contains("file.txt"))
            .expect("event present");

        let format = parse_out_format(OsStr::new("%M")).expect("parse out-format");
        let mut output = Vec::new();
        format
            .render(event, &mut output)
            .expect("render out-format");

        assert!(String::from_utf8_lossy(&output).trim().contains('-'));
    }

    #[test]
    fn out_format_renders_itemized_placeholder_for_new_file() {
        let temp = tempfile::tempdir().expect("tempdir");
        let src_dir = temp.path().join("src");
        let dst_dir = temp.path().join("dst");
        std::fs::create_dir(&src_dir).expect("create src dir");
        std::fs::create_dir(&dst_dir).expect("create dst dir");

        let source = src_dir.join("file.txt");
        std::fs::write(&source, b"content").expect("write source");
        let destination = dst_dir.join("file.txt");

        let config = ClientConfig::builder()
            .transfer_args([
                source.as_os_str().to_os_string(),
                destination.as_os_str().to_os_string(),
            ])
            .force_event_collection(true)
            .build();

        let outcome =
            run_client_or_fallback::<io::Sink, io::Sink>(config, None, None).expect("run client");
        let summary = match outcome {
            ClientOutcome::Local(summary) => *summary,
            ClientOutcome::Fallback(_) => panic!("unexpected fallback outcome"),
        };

        let event = summary
            .events()
            .iter()
            .find(|event| event.relative_path().to_string_lossy() == "file.txt")
            .expect("event present");

        let mut output = Vec::new();
        parse_out_format(OsStr::new("%i"))
            .expect("parse %i")
            .render(event, &mut output)
            .expect("render %i");

        assert_eq!(output, b">fcst......\n");
    }

    #[test]
    fn out_format_itemized_placeholder_reports_deletion() {
        let temp = tempfile::tempdir().expect("tempdir");
        let src_dir = temp.path().join("src");
        let dst_dir = temp.path().join("dst");
        std::fs::create_dir(&src_dir).expect("create src dir");
        std::fs::create_dir(&dst_dir).expect("create dst dir");

        let destination_file = dst_dir.join("obsolete.txt");
        std::fs::write(&destination_file, b"old").expect("write obsolete");

        let source_operand = OsString::from(format!("{}/", src_dir.display()));
        let dest_operand = OsString::from(format!("{}/", dst_dir.display()));

        let config = ClientConfig::builder()
            .transfer_args([source_operand, dest_operand])
            .delete(true)
            .force_event_collection(true)
            .build();

        let outcome =
            run_client_or_fallback::<io::Sink, io::Sink>(config, None, None).expect("run client");
        let summary = match outcome {
            ClientOutcome::Local(summary) => *summary,
            ClientOutcome::Fallback(_) => panic!("unexpected fallback outcome"),
        };

        let mut events = summary.events().iter();
        let event = events
            .find(|event| event.relative_path().to_string_lossy() == "obsolete.txt")
            .unwrap_or_else(|| {
                let recorded: Vec<_> = summary
                    .events()
                    .iter()
                    .map(|event| event.relative_path().to_string_lossy().into_owned())
                    .collect();
                panic!("deletion event missing, recorded events: {recorded:?}");
            });

        let mut output = Vec::new();
        parse_out_format(OsStr::new("%i"))
            .expect("parse %i")
            .render(event, &mut output)
            .expect("render %i");

        assert_eq!(output, b"*deleting\n");
    }

    #[test]
    fn parse_args_sets_compress_flag() {
        let parsed = parse_args([
            OsString::from("oc-rsync"),
            OsString::from("-z"),
            OsString::from("source"),
            OsString::from("dest"),
        ])
        .expect("parse");

        assert!(parsed.compress);
    }

    #[test]
    fn parse_args_no_compress_overrides_compress_flag() {
        let parsed = parse_args([
            OsString::from("oc-rsync"),
            OsString::from("-z"),
            OsString::from("--no-compress"),
            OsString::from("source"),
            OsString::from("dest"),
        ])
        .expect("parse");

        assert!(!parsed.compress);
        assert!(parsed.no_compress);
    }

    #[test]
    fn parse_args_records_compress_level_value() {
        let parsed = parse_args([
            OsString::from("oc-rsync"),
            OsString::from("--compress-level=5"),
            OsString::from("source"),
            OsString::from("dest"),
        ])
        .expect("parse");

        assert_eq!(parsed.compress_level, Some(OsString::from("5")));
    }

    #[test]
    fn parse_args_compress_level_zero_records_disable() {
        let parsed = parse_args([
            OsString::from("oc-rsync"),
            OsString::from("--compress-level=0"),
            OsString::from("source"),
            OsString::from("dest"),
        ])
        .expect("parse");

        assert_eq!(parsed.compress_level, Some(OsString::from("0")));
    }

    #[test]
    fn parse_args_recognises_compress_level_flag() {
        let parsed = parse_args([
            OsString::from("oc-rsync"),
            OsString::from("--compress-level=5"),
            OsString::from("source"),
            OsString::from("dest"),
        ])
        .expect("parse");

        assert!(parsed.compress);
        assert_eq!(parsed.compress_level, Some(OsString::from("5")));
    }

    #[test]
    fn parse_args_compress_level_zero_disables_compress() {
        let parsed = parse_args([
            OsString::from("oc-rsync"),
            OsString::from("--compress-level=0"),
            OsString::from("source"),
            OsString::from("dest"),
        ])
        .expect("parse");

        assert!(!parsed.compress);
        assert_eq!(parsed.compress_level, Some(OsString::from("0")));
    }

    #[test]
    fn parse_compress_level_argument_rejects_invalid_value() {
        let error = parse_compress_level_argument(OsStr::new("fast")).unwrap_err();
        let rendered = error.to_string();
        assert!(rendered.contains("invalid compression level"));
        assert!(rendered.contains("integer"));

        let range_error = parse_compress_level_argument(OsStr::new("12")).unwrap_err();
        let rendered_range = range_error.to_string();
        assert!(rendered_range.contains("outside the supported range"));
    }

    #[test]
    fn parse_filter_directive_accepts_include_and_exclude() {
        let include =
            parse_filter_directive(OsStr::new("+ assets/**")).expect("include rule parses");
        assert_eq!(
            include,
            FilterDirective::Rule(FilterRuleSpec::include("assets/**".to_string()))
        );

        let exclude = parse_filter_directive(OsStr::new("- *.bak")).expect("exclude rule parses");
        assert_eq!(
            exclude,
            FilterDirective::Rule(FilterRuleSpec::exclude("*.bak".to_string()))
        );

        let include_keyword =
            parse_filter_directive(OsStr::new("include logs/**")).expect("keyword include parses");
        assert_eq!(
            include_keyword,
            FilterDirective::Rule(FilterRuleSpec::include("logs/**".to_string()))
        );

        let exclude_keyword =
            parse_filter_directive(OsStr::new("exclude *.tmp")).expect("keyword exclude parses");
        assert_eq!(
            exclude_keyword,
            FilterDirective::Rule(FilterRuleSpec::exclude("*.tmp".to_string()))
        );

        let protect_keyword = parse_filter_directive(OsStr::new("protect backups/**"))
            .expect("keyword protect parses");
        assert_eq!(
            protect_keyword,
            FilterDirective::Rule(FilterRuleSpec::protect("backups/**".to_string()))
        );
    }

    #[test]
    fn parse_filter_directive_accepts_hide_and_show_keywords() {
        let show_keyword =
            parse_filter_directive(OsStr::new("show images/**")).expect("keyword show parses");
        assert_eq!(
            show_keyword,
            FilterDirective::Rule(FilterRuleSpec::show("images/**".to_string()))
        );

        let hide_keyword =
            parse_filter_directive(OsStr::new("hide *.swp")).expect("keyword hide parses");
        assert_eq!(
            hide_keyword,
            FilterDirective::Rule(FilterRuleSpec::hide("*.swp".to_string()))
        );
    }

    #[test]
    fn parse_filter_directive_accepts_shorthand_hide_show_and_protect() {
        let protect =
            parse_filter_directive(OsStr::new("P backups/**")).expect("shorthand protect parses");
        assert_eq!(
            protect,
            FilterDirective::Rule(FilterRuleSpec::protect("backups/**".to_string()))
        );

        let hide = parse_filter_directive(OsStr::new("H *.tmp")).expect("shorthand hide parses");
        assert_eq!(
            hide,
            FilterDirective::Rule(FilterRuleSpec::hide("*.tmp".to_string()))
        );

        let show =
            parse_filter_directive(OsStr::new("S public/**")).expect("shorthand show parses");
        assert_eq!(
            show,
            FilterDirective::Rule(FilterRuleSpec::show("public/**".to_string()))
        );
    }

    #[test]
    fn parse_filter_directive_accepts_exclude_if_present() {
        let directive = parse_filter_directive(OsStr::new("exclude-if-present marker"))
            .expect("exclude-if-present with whitespace parses");
        assert_eq!(
            directive,
            FilterDirective::Rule(FilterRuleSpec::exclude_if_present("marker".to_string()))
        );

        let equals_variant = parse_filter_directive(OsStr::new("exclude-if-present=.skip"))
            .expect("exclude-if-present with equals parses");
        assert_eq!(
            equals_variant,
            FilterDirective::Rule(FilterRuleSpec::exclude_if_present(".skip".to_string()))
        );
    }

    #[test]
    fn parse_filter_directive_rejects_exclude_if_present_without_marker() {
        let error = parse_filter_directive(OsStr::new("exclude-if-present   "))
            .expect_err("missing marker should error");
        let rendered = error.to_string();
        assert!(rendered.contains("missing a marker file"));
    }

    #[test]
    fn parse_filter_directive_accepts_clear_directive() {
        let clear = parse_filter_directive(OsStr::new("!")).expect("clear directive parses");
        assert_eq!(clear, FilterDirective::Clear);

        let clear_with_whitespace =
            parse_filter_directive(OsStr::new("  !   ")).expect("clear with whitespace parses");
        assert_eq!(clear_with_whitespace, FilterDirective::Clear);
    }

    #[test]
    fn parse_filter_directive_rejects_clear_with_trailing_characters() {
        let error = parse_filter_directive(OsStr::new("! comment"))
            .expect_err("trailing text should error");
        let rendered = error.to_string();
        assert!(rendered.contains("'!' rule has trailing characters: ! comment"));

        let error = parse_filter_directive(OsStr::new("!extra")).expect_err("suffix should error");
        let rendered = error.to_string();
        assert!(rendered.contains("'!' rule has trailing characters: !extra"));
    }

    #[test]
    fn parse_filter_directive_rejects_missing_pattern() {
        let error =
            parse_filter_directive(OsStr::new("+   ")).expect_err("missing pattern should error");
        let rendered = error.to_string();
        assert!(rendered.contains("missing a pattern"));

        let shorthand_error = parse_filter_directive(OsStr::new("P   "))
            .expect_err("shorthand protect requires pattern");
        let rendered = shorthand_error.to_string();
        assert!(rendered.contains("missing a pattern"));
    }

    #[test]
    fn parse_filter_directive_accepts_merge() {
        let directive =
            parse_filter_directive(OsStr::new("merge filters.txt")).expect("merge directive");
        let (options, _) =
            parse_merge_modifiers("", "merge filters.txt", false).expect("modifiers");
        let expected =
            MergeDirective::new(OsString::from("filters.txt"), None).with_options(options);
        assert_eq!(directive, FilterDirective::Merge(expected));
    }

    #[test]
    fn parse_filter_directive_rejects_merge_without_path() {
        let error = parse_filter_directive(OsStr::new("merge "))
            .expect_err("missing merge path should error");
        let rendered = error.to_string();
        assert!(rendered.contains("missing a file path"));
    }

    #[test]
    fn parse_filter_directive_accepts_merge_with_forced_include() {
        let directive =
            parse_filter_directive(OsStr::new("merge,+ rules")).expect("merge,+ should parse");
        let (options, _) = parse_merge_modifiers("+", "merge,+ rules", false).expect("modifiers");
        let expected = MergeDirective::new(OsString::from("rules"), Some(FilterRuleKind::Include))
            .with_options(options);
        assert_eq!(directive, FilterDirective::Merge(expected));
    }

    #[test]
    fn parse_filter_directive_accepts_merge_with_forced_exclude() {
        let directive =
            parse_filter_directive(OsStr::new("merge,- rules")).expect("merge,- should parse");
        let (options, _) = parse_merge_modifiers("-", "merge,- rules", false).expect("modifiers");
        let expected = MergeDirective::new(OsString::from("rules"), Some(FilterRuleKind::Exclude))
            .with_options(options);
        assert_eq!(directive, FilterDirective::Merge(expected));
    }

    #[test]
    fn parse_filter_directive_accepts_merge_with_cvs_alias() {
        let directive =
            parse_filter_directive(OsStr::new("merge,C")).expect("merge,C should parse");
        let (options, _) = parse_merge_modifiers("C", "merge,C", false).expect("modifiers");
        let expected =
            MergeDirective::new(OsString::from(".cvsignore"), Some(FilterRuleKind::Exclude))
                .with_options(options);
        assert_eq!(directive, FilterDirective::Merge(expected));
    }

    #[test]
    fn parse_filter_directive_rejects_merge_with_unknown_modifier() {
        let error = parse_filter_directive(OsStr::new("merge,s rules"))
            .expect_err("merge with unsupported modifier should error");
        let rendered = error.to_string();
        assert!(rendered.contains("uses unsupported modifier"));
    }

    #[test]
    fn parse_filter_directive_accepts_dir_merge_without_modifiers() {
        let directive = parse_filter_directive(OsStr::new("dir-merge .rsync-filter"))
            .expect("dir-merge without modifiers parses");
        assert_eq!(
            directive,
            FilterDirective::Rule(FilterRuleSpec::dir_merge(
                ".rsync-filter".to_string(),
                DirMergeOptions::default(),
            )),
        );
    }

    #[test]
    fn parse_filter_directive_accepts_dir_merge_with_remove_modifier() {
        let directive = parse_filter_directive(OsStr::new("dir-merge,- .rsync-filter"))
            .expect("dir-merge with '-' modifier parses");
        assert_eq!(
            directive,
            FilterDirective::Rule(FilterRuleSpec::dir_merge(
                ".rsync-filter".to_string(),
                DirMergeOptions::default().with_enforced_kind(Some(DirMergeEnforcedKind::Exclude)),
            ))
        );
    }

    #[test]
    fn parse_filter_directive_accepts_dir_merge_with_include_modifier() {
        let directive = parse_filter_directive(OsStr::new("dir-merge,+ .rsync-filter"))
            .expect("dir-merge with '+' modifier parses");

        let FilterDirective::Rule(rule) = directive else {
            panic!("expected dir-merge rule");
        };

        assert_eq!(rule.pattern(), ".rsync-filter");
        let options = rule
            .dir_merge_options()
            .expect("dir-merge rule returns options");
        assert_eq!(options.enforced_kind(), Some(DirMergeEnforcedKind::Include));
        assert!(options.inherit_rules());
        assert!(!options.excludes_self());
    }

    #[test]
    fn parse_filter_directive_accepts_dir_merge_with_no_inherit_modifier() {
        let directive = parse_filter_directive(OsStr::new("dir-merge,n per-dir"))
            .expect("dir-merge with 'n' modifier parses");

        let FilterDirective::Rule(rule) = directive else {
            panic!("expected dir-merge rule");
        };

        assert_eq!(rule.pattern(), "per-dir");
        let options = rule
            .dir_merge_options()
            .expect("dir-merge rule returns options");
        assert!(!options.inherit_rules());
        assert!(options.allows_comments());
        assert!(!options.uses_whitespace());
    }

    #[test]
    fn parse_filter_directive_accepts_dir_merge_with_exclude_self_modifier() {
        let directive = parse_filter_directive(OsStr::new("dir-merge,e per-dir"))
            .expect("dir-merge with 'e' modifier parses");

        let FilterDirective::Rule(rule) = directive else {
            panic!("expected dir-merge rule");
        };

        let options = rule
            .dir_merge_options()
            .expect("dir-merge rule returns options");
        assert!(options.excludes_self());
        assert!(options.inherit_rules());
        assert!(!options.uses_whitespace());
    }

    #[test]
    fn parse_filter_directive_accepts_dir_merge_with_whitespace_modifier() {
        let directive = parse_filter_directive(OsStr::new("dir-merge,w per-dir"))
            .expect("dir-merge with 'w' modifier parses");

        let FilterDirective::Rule(rule) = directive else {
            panic!("expected dir-merge rule");
        };

        let options = rule
            .dir_merge_options()
            .expect("dir-merge rule returns options");
        assert!(options.uses_whitespace());
        assert!(!options.allows_comments());
    }

    #[test]
    fn parse_filter_directive_accepts_dir_merge_with_cvs_modifier() {
        let directive = parse_filter_directive(OsStr::new("dir-merge,C"))
            .expect("dir-merge with 'C' modifier parses");

        let FilterDirective::Rule(rule) = directive else {
            panic!("expected dir-merge rule");
        };

        assert_eq!(rule.pattern(), ".cvsignore");
        let options = rule
            .dir_merge_options()
            .expect("dir-merge rule returns options");
        assert_eq!(options.enforced_kind(), Some(DirMergeEnforcedKind::Exclude));
        assert!(options.uses_whitespace());
        assert!(!options.allows_comments());
        assert!(!options.inherit_rules());
        assert!(options.list_clear_allowed());
    }

    #[test]
    fn parse_filter_directive_rejects_dir_merge_with_conflicting_modifiers() {
        let error = parse_filter_directive(OsStr::new("dir-merge,+- per-dir"))
            .expect_err("conflicting modifiers should error");
        let rendered = error.to_string();
        assert!(rendered.contains("cannot combine '+' and '-'"));
    }

    #[test]
    fn parse_filter_directive_accepts_dir_merge_with_sender_modifier() {
        let directive = parse_filter_directive(OsStr::new("dir-merge,s per-dir"))
            .expect("dir-merge with 's' modifier parses");
        let FilterDirective::Rule(rule) = directive else {
            panic!("expected dir-merge rule");
        };
        let options = rule
            .dir_merge_options()
            .expect("dir-merge rule returns options");
        assert!(options.applies_to_sender());
        assert!(!options.applies_to_receiver());
    }

    #[test]
    fn parse_filter_directive_accepts_dir_merge_with_receiver_modifier() {
        let directive = parse_filter_directive(OsStr::new("dir-merge,r per-dir"))
            .expect("dir-merge with 'r' modifier parses");
        let FilterDirective::Rule(rule) = directive else {
            panic!("expected dir-merge rule");
        };
        let options = rule
            .dir_merge_options()
            .expect("dir-merge rule returns options");
        assert!(!options.applies_to_sender());
        assert!(options.applies_to_receiver());
    }

    #[test]
    fn parse_filter_directive_accepts_dir_merge_with_anchor_modifier() {
        let directive = parse_filter_directive(OsStr::new("dir-merge,/ .rules"))
            .expect("dir-merge with '/' modifier parses");
        let FilterDirective::Rule(rule) = directive else {
            panic!("expected dir-merge rule");
        };
        let options = rule
            .dir_merge_options()
            .expect("dir-merge rule returns options");
        assert!(options.anchor_root_enabled());
    }

    #[test]
    fn transfer_request_with_times_preserves_timestamp() {
        use filetime::{FileTime, set_file_times};
        use tempfile::tempdir;

        let tmp = tempdir().expect("tempdir");
        let source = tmp.path().join("source-times.txt");
        let destination = tmp.path().join("dest-times.txt");
        std::fs::write(&source, b"data").expect("write source");
        let mtime = FileTime::from_unix_time(1_700_090_000, 500_000_000);
        set_file_times(&source, mtime, mtime).expect("set times");

        let (code, stdout, stderr) = run_with_args([
            OsString::from("oc-rsync"),
            OsString::from("--times"),
            source.clone().into_os_string(),
            destination.clone().into_os_string(),
        ]);

        assert_eq!(code, 0);
        assert!(stdout.is_empty());
        assert!(stderr.is_empty());

        let metadata = std::fs::metadata(&destination).expect("dest metadata");
        let dest_mtime = FileTime::from_last_modification_time(&metadata);
        assert_eq!(dest_mtime, mtime);
    }

    #[test]
    fn transfer_request_with_filter_excludes_patterns() {
        use tempfile::tempdir;

        let tmp = tempdir().expect("tempdir");
        let source_root = tmp.path().join("source");
        let dest_root = tmp.path().join("dest");
        std::fs::create_dir_all(&source_root).expect("create source root");
        std::fs::create_dir_all(&dest_root).expect("create dest root");
        std::fs::write(source_root.join("keep.txt"), b"keep").expect("write keep");
        std::fs::write(source_root.join("skip.tmp"), b"skip").expect("write skip");

        let (code, stdout, stderr) = run_with_args([
            OsString::from("oc-rsync"),
            OsString::from("--filter"),
            OsString::from("- *.tmp"),
            source_root.clone().into_os_string(),
            dest_root.clone().into_os_string(),
        ]);

        assert_eq!(code, 0);
        assert!(stdout.is_empty());
        assert!(stderr.is_empty());

        let copied_root = dest_root.join("source");
        assert!(copied_root.join("keep.txt").exists());
        assert!(!copied_root.join("skip.tmp").exists());
    }

    #[test]
    fn transfer_request_with_filter_clear_resets_rules() {
        use tempfile::tempdir;

        let tmp = tempdir().expect("tempdir");
        let source_root = tmp.path().join("source");
        let dest_root = tmp.path().join("dest");
        std::fs::create_dir_all(&source_root).expect("create source root");
        std::fs::create_dir_all(&dest_root).expect("create dest root");
        std::fs::write(source_root.join("keep.txt"), b"keep").expect("write keep");
        std::fs::write(source_root.join("skip.tmp"), b"skip").expect("write skip");

        let (code, stdout, stderr) = run_with_args([
            OsString::from("oc-rsync"),
            OsString::from("--filter"),
            OsString::from("- *.tmp"),
            OsString::from("--filter"),
            OsString::from("!"),
            source_root.clone().into_os_string(),
            dest_root.clone().into_os_string(),
        ]);

        assert_eq!(code, 0);
        assert!(stdout.is_empty());
        assert!(stderr.is_empty());

        let copied_root = dest_root.join("source");
        assert!(copied_root.join("keep.txt").exists());
        assert!(copied_root.join("skip.tmp").exists());
    }

    #[test]
    fn transfer_request_with_filter_merge_applies_rules() {
        use tempfile::tempdir;

        let tmp = tempdir().expect("tempdir");
        let source_root = tmp.path().join("source");
        let dest_root = tmp.path().join("dest");
        std::fs::create_dir_all(&source_root).expect("create source root");
        std::fs::create_dir_all(&dest_root).expect("create dest root");
        std::fs::write(source_root.join("keep.txt"), b"keep").expect("write keep");
        std::fs::write(source_root.join("skip.tmp"), b"skip").expect("write skip");

        let filter_file = tmp.path().join("filters.txt");
        std::fs::write(&filter_file, "- *.tmp\n").expect("write filter file");

        let filter_arg = OsString::from(format!("merge {}", filter_file.display()));

        let (code, stdout, stderr) = run_with_args([
            OsString::from("oc-rsync"),
            OsString::from("--filter"),
            filter_arg,
            source_root.clone().into_os_string(),
            dest_root.clone().into_os_string(),
        ]);

        assert_eq!(code, 0);
        assert!(stdout.is_empty());
        assert!(stderr.is_empty());

        let copied_root = dest_root.join("source");
        assert!(copied_root.join("keep.txt").exists());
        assert!(!copied_root.join("skip.tmp").exists());
    }

    #[test]
    fn transfer_request_with_filter_merge_clear_resets_rules() {
        use tempfile::tempdir;

        let tmp = tempdir().expect("tempdir");
        let source_root = tmp.path().join("source");
        let dest_root = tmp.path().join("dest");
        std::fs::create_dir_all(&source_root).expect("create source root");
        std::fs::create_dir_all(&dest_root).expect("create dest root");
        std::fs::write(source_root.join("keep.txt"), b"keep").expect("write keep");
        std::fs::write(source_root.join("skip.tmp"), b"skip").expect("write tmp");
        std::fs::write(source_root.join("skip.log"), b"log").expect("write log");

        let filter_file = tmp.path().join("filters.txt");
        std::fs::write(&filter_file, "- *.tmp\n!\n- *.log\n").expect("write filter file");

        let filter_arg = OsString::from(format!("merge {}", filter_file.display()));

        let (code, stdout, stderr) = run_with_args([
            OsString::from("oc-rsync"),
            OsString::from("--filter"),
            filter_arg,
            source_root.clone().into_os_string(),
            dest_root.clone().into_os_string(),
        ]);

        assert_eq!(code, 0);
        assert!(stdout.is_empty());
        assert!(stderr.is_empty());

        let copied_root = dest_root.join("source");
        assert!(copied_root.join("keep.txt").exists());
        assert!(copied_root.join("skip.tmp").exists());
        assert!(!copied_root.join("skip.log").exists());
    }

    #[test]
    fn transfer_request_with_filter_protect_preserves_destination_entry() {
        use tempfile::tempdir;

        let tmp = tempdir().expect("tempdir");
        let source_root = tmp.path().join("source");
        let dest_root = tmp.path().join("dest");
        std::fs::create_dir_all(&source_root).expect("create source root");
        std::fs::create_dir_all(&dest_root).expect("create dest root");

        let dest_subdir = dest_root.join("source");
        std::fs::create_dir_all(&dest_subdir).expect("create destination contents");
        std::fs::write(dest_subdir.join("keep.txt"), b"keep").expect("write dest keep");

        let (code, stdout, stderr) = run_with_args([
            OsString::from("oc-rsync"),
            OsString::from("--delete"),
            OsString::from("--filter"),
            OsString::from("protect keep.txt"),
            source_root.clone().into_os_string(),
            dest_root.clone().into_os_string(),
        ]);

        assert_eq!(code, 0);
        assert!(stdout.is_empty());
        assert!(stderr.is_empty());

        let copied_root = dest_root.join("source");
        assert!(copied_root.join("keep.txt").exists());
    }

    #[test]
    fn transfer_request_with_delete_excluded_prunes_filtered_entries() {
        use tempfile::tempdir;

        let tmp = tempdir().expect("tempdir");
        let source_root = tmp.path().join("source");
        let dest_root = tmp.path().join("dest");
        std::fs::create_dir_all(&source_root).expect("create source root");
        std::fs::create_dir_all(&dest_root).expect("create dest root");
        std::fs::write(source_root.join("keep.txt"), b"keep").expect("write keep");

        let dest_subdir = dest_root.join("source");
        std::fs::create_dir_all(&dest_subdir).expect("create destination contents");
        std::fs::write(dest_subdir.join("skip.log"), b"skip").expect("write excluded file");

        let (code, stdout, stderr) = run_with_args([
            OsString::from("oc-rsync"),
            OsString::from("--delete-excluded"),
            OsString::from("--exclude=*.log"),
            source_root.clone().into_os_string(),
            dest_root.clone().into_os_string(),
        ]);

        assert_eq!(code, 0);
        assert!(stdout.is_empty());
        assert!(stderr.is_empty());

        let copied_root = dest_root.join("source");
        assert!(copied_root.join("keep.txt").exists());
        assert!(!copied_root.join("skip.log").exists());
    }

    #[test]
    fn transfer_request_with_filter_merge_detects_recursion() {
        use tempfile::tempdir;

        let tmp = tempdir().expect("tempdir");
        let source_root = tmp.path().join("source");
        let dest_root = tmp.path().join("dest");
        std::fs::create_dir_all(&source_root).expect("create source root");
        std::fs::create_dir_all(&dest_root).expect("create dest root");

        let filter_file = tmp.path().join("filters.txt");
        std::fs::write(&filter_file, format!("merge {}\n", filter_file.display()))
            .expect("write recursive filter");

        let filter_arg = OsString::from(format!("merge {}", filter_file.display()));

        let (code, stdout, stderr) = run_with_args([
            OsString::from("oc-rsync"),
            OsString::from("--filter"),
            filter_arg,
            source_root.into_os_string(),
            dest_root.into_os_string(),
        ]);

        assert_eq!(code, 1);
        assert!(stdout.is_empty());
        let rendered = String::from_utf8_lossy(&stderr);
        assert!(rendered.contains("recursive filter merge"));
    }

    #[test]
    fn transfer_request_with_exclude_from_skips_patterns() {
        use tempfile::tempdir;

        let tmp = tempdir().expect("tempdir");
        let source_root = tmp.path().join("source");
        let dest_root = tmp.path().join("dest");
        std::fs::create_dir_all(&source_root).expect("create source root");
        std::fs::create_dir_all(&dest_root).expect("create dest root");
        std::fs::write(source_root.join("keep.txt"), b"keep").expect("write keep");
        std::fs::write(source_root.join("skip.tmp"), b"skip").expect("write skip");

        let exclude_file = tmp.path().join("filters.txt");
        std::fs::write(&exclude_file, "# comment\n\n*.tmp\n").expect("write filters");

        let (code, stdout, stderr) = run_with_args([
            OsString::from("oc-rsync"),
            OsString::from("--exclude-from"),
            exclude_file.as_os_str().to_os_string(),
            source_root.clone().into_os_string(),
            dest_root.clone().into_os_string(),
        ]);

        assert_eq!(code, 0);
        assert!(stdout.is_empty());
        assert!(stderr.is_empty());

        let copied_root = dest_root.join("source");
        assert!(copied_root.join("keep.txt").exists());
        assert!(!copied_root.join("skip.tmp").exists());
    }

    #[test]
    fn transfer_request_with_include_from_reinstate_patterns() {
        use tempfile::tempdir;

        let tmp = tempdir().expect("tempdir");
        let source_root = tmp.path().join("source");
        let dest_root = tmp.path().join("dest");
        let keep_dir = source_root.join("keep");
        std::fs::create_dir_all(&keep_dir).expect("create keep dir");
        std::fs::create_dir_all(&dest_root).expect("create dest root");
        std::fs::write(keep_dir.join("file.txt"), b"keep").expect("write keep");
        std::fs::write(source_root.join("skip.tmp"), b"skip").expect("write skip");

        let include_file = tmp.path().join("includes.txt");
        std::fs::write(&include_file, "keep/\nkeep/**\n").expect("write include file");

        let mut expected_rules = Vec::new();
        expected_rules.push(FilterRuleSpec::exclude("*".to_string()));
        append_filter_rules_from_files(
            &mut expected_rules,
            &[include_file.as_os_str().to_os_string()],
            FilterRuleKind::Include,
        )
        .expect("load include patterns");

        let engine_rules = expected_rules.iter().filter_map(|rule| match rule.kind() {
            FilterRuleKind::Include => Some(EngineFilterRule::include(rule.pattern())),
            FilterRuleKind::Exclude => Some(EngineFilterRule::exclude(rule.pattern())),
            FilterRuleKind::Protect => Some(EngineFilterRule::protect(rule.pattern())),
            FilterRuleKind::ExcludeIfPresent => None,
            FilterRuleKind::DirMerge => None,
        });
        let filter_set = FilterSet::from_rules(engine_rules).expect("filters");
        assert!(filter_set.allows(std::path::Path::new("keep"), true));
        assert!(filter_set.allows(std::path::Path::new("keep/file.txt"), false));
        assert!(!filter_set.allows(std::path::Path::new("skip.tmp"), false));

        let mut source_operand = source_root.clone().into_os_string();
        source_operand.push(std::path::MAIN_SEPARATOR.to_string());

        let (code, stdout, stderr) = run_with_args([
            OsString::from("oc-rsync"),
            OsString::from("--exclude"),
            OsString::from("*"),
            OsString::from("--include-from"),
            include_file.as_os_str().to_os_string(),
            source_operand,
            dest_root.clone().into_os_string(),
        ]);

        assert_eq!(code, 0);
        assert!(stdout.is_empty());
        assert!(stderr.is_empty());

        assert!(dest_root.join("keep/file.txt").exists());
        assert!(!dest_root.join("skip.tmp").exists());
    }

    #[test]
    fn transfer_request_reports_filter_file_errors() {
        let (code, stdout, stderr) = run_with_args([
            OsString::from("oc-rsync"),
            OsString::from("--exclude-from"),
            OsString::from("missing.txt"),
            OsString::from("src"),
            OsString::from("dst"),
        ]);

        assert_eq!(code, 1);
        assert!(stdout.is_empty());
        let rendered = String::from_utf8(stderr).expect("diagnostic utf8");
        assert!(rendered.contains("failed to read filter file 'missing.txt'"));
        assert!(rendered.contains("[client=3.4.1-rust]"));
    }

    #[test]
    fn load_filter_file_patterns_skips_comments_and_trims_crlf() {
        use tempfile::tempdir;

        let tmp = tempdir().expect("tempdir");
        let path = tmp.path().join("filters.txt");
        std::fs::write(&path, b"# comment\r\n\r\n include \r\npattern\r\n").expect("write filters");

        let patterns =
            load_filter_file_patterns(path.as_path()).expect("load filter patterns succeeds");

        assert_eq!(
            patterns,
            vec![" include ".to_string(), "pattern".to_string()]
        );
    }

    #[test]
    fn load_filter_file_patterns_skip_semicolon_comments() {
        use tempfile::tempdir;

        let tmp = tempdir().expect("tempdir");
        let path = tmp.path().join("filters-semicolon.txt");
        std::fs::write(&path, b"; leading comment\n  ; spaced comment\nkeep\n")
            .expect("write filters");

        let patterns =
            load_filter_file_patterns(path.as_path()).expect("load filter patterns succeeds");

        assert_eq!(patterns, vec!["keep".to_string()]);
    }

    #[test]
    fn load_filter_file_patterns_handles_invalid_utf8() {
        use tempfile::tempdir;

        let tmp = tempdir().expect("tempdir");
        let path = tmp.path().join("filters.bin");
        std::fs::write(&path, [0xFFu8, b'\n']).expect("write invalid bytes");

        let patterns =
            load_filter_file_patterns(path.as_path()).expect("load filter patterns succeeds");

        assert_eq!(patterns, vec!["\u{fffd}".to_string()]);
    }

    #[test]
    fn load_filter_file_patterns_reads_from_stdin() {
        super::set_filter_stdin_input(b"keep\n# comment\n\ninclude\n".to_vec());
        let patterns =
            super::load_filter_file_patterns(Path::new("-")).expect("load stdin patterns");

        assert_eq!(patterns, vec!["keep".to_string(), "include".to_string()]);
    }

    #[test]
    fn apply_merge_directive_resolves_relative_paths() {
        use tempfile::tempdir;

        let temp = tempdir().expect("tempdir");
        let outer = temp.path().join("outer.rules");
        let subdir = temp.path().join("nested");
        std::fs::create_dir(&subdir).expect("create nested dir");
        let child = subdir.join("child.rules");
        let grand = subdir.join("grand.rules");

        std::fs::write(&outer, b"+ outer\nmerge nested/child.rules\n").expect("write outer");
        std::fs::write(&child, b"+ child\nmerge grand.rules\n").expect("write child");
        std::fs::write(&grand, b"+ grand\n").expect("write grand");

        let mut rules = Vec::new();
        let mut visited = Vec::new();
        let directive = MergeDirective::new(OsString::from("outer.rules"), None)
            .with_options(DirMergeOptions::default().allow_list_clearing(true));
        super::apply_merge_directive(directive, temp.path(), &mut rules, &mut visited)
            .expect("merge succeeds");

        assert!(visited.is_empty());
        let patterns: Vec<_> = rules
            .iter()
            .map(|rule| rule.pattern().to_string())
            .collect();
        assert_eq!(patterns, vec!["outer", "child", "grand"]);
    }

    #[test]
    fn apply_merge_directive_respects_forced_include() {
        use tempfile::tempdir;

        let temp = tempdir().expect("tempdir");
        let path = temp.path().join("filters.rules");
        std::fs::write(&path, b"alpha\n!\nbeta\n").expect("write filters");

        let mut rules = vec![FilterRuleSpec::exclude("existing".to_string())];
        let mut visited = Vec::new();
<<<<<<< HEAD
        let directive = MergeDirective::new(path.into_os_string(), Some(FilterRuleKind::Include));
        let options = merge_directive_options(&DirMergeOptions::default(), &directive);
        super::apply_merge_directive(directive, temp.path(), options, &mut rules, &mut visited)
=======
        let directive = MergeDirective::new(path.into_os_string(), Some(FilterRuleKind::Include))
            .with_options(
                DirMergeOptions::default()
                    .with_enforced_kind(Some(DirMergeEnforcedKind::Include))
                    .allow_list_clearing(true),
            );
        super::apply_merge_directive(directive, temp.path(), &mut rules, &mut visited)
>>>>>>> 3d609806
            .expect("merge succeeds");

        assert!(visited.is_empty());
        let patterns: Vec<_> = rules
            .iter()
            .map(|rule| rule.pattern().to_string())
            .collect();
        assert_eq!(patterns, vec!["beta"]);
    }

    #[test]
    fn transfer_request_with_no_times_overrides_archive() {
        use filetime::{FileTime, set_file_times};
        use tempfile::tempdir;

        let tmp = tempdir().expect("tempdir");
        let source = tmp.path().join("source-no-times.txt");
        let destination = tmp.path().join("dest-no-times.txt");
        std::fs::write(&source, b"data").expect("write source");
        let mtime = FileTime::from_unix_time(1_700_100_000, 0);
        set_file_times(&source, mtime, mtime).expect("set times");

        let (code, stdout, stderr) = run_with_args([
            OsString::from("oc-rsync"),
            OsString::from("-a"),
            OsString::from("--no-times"),
            source.clone().into_os_string(),
            destination.clone().into_os_string(),
        ]);

        assert_eq!(code, 0);
        assert!(stdout.is_empty());
        assert!(stderr.is_empty());

        let metadata = std::fs::metadata(&destination).expect("dest metadata");
        let dest_mtime = FileTime::from_last_modification_time(&metadata);
        assert_ne!(dest_mtime, mtime);
    }

    #[test]
    fn transfer_request_with_omit_dir_times_skips_directory_timestamp() {
        use filetime::{FileTime, set_file_times};
        use tempfile::tempdir;

        let tmp = tempdir().expect("tempdir");
        let source_root = tmp.path().join("source");
        let dest_root = tmp.path().join("dest");
        let source_dir = source_root.join("nested");
        let source_file = source_dir.join("file.txt");

        std::fs::create_dir_all(&source_dir).expect("create source dir");
        std::fs::write(&source_file, b"payload").expect("write file");

        let dir_mtime = FileTime::from_unix_time(1_700_200_000, 0);
        set_file_times(&source_dir, dir_mtime, dir_mtime).expect("set dir times");
        set_file_times(&source_file, dir_mtime, dir_mtime).expect("set file times");

        let (code, stdout, stderr) = run_with_args([
            OsString::from("oc-rsync"),
            OsString::from("-a"),
            OsString::from("--omit-dir-times"),
            source_root.clone().into_os_string(),
            dest_root.clone().into_os_string(),
        ]);

        assert_eq!(code, 0);
        assert!(stdout.is_empty());
        assert!(stderr.is_empty());

        let dest_dir = dest_root.join("nested");
        let dest_file = dest_dir.join("file.txt");

        let dir_metadata = std::fs::metadata(&dest_dir).expect("dest dir metadata");
        let file_metadata = std::fs::metadata(&dest_file).expect("dest file metadata");
        let dest_dir_mtime = FileTime::from_last_modification_time(&dir_metadata);
        let dest_file_mtime = FileTime::from_last_modification_time(&file_metadata);

        assert_ne!(dest_dir_mtime, dir_mtime);
        assert_eq!(dest_file_mtime, dir_mtime);
    }

    #[test]
    fn checksum_with_no_times_preserves_existing_destination() {
        use filetime::{FileTime, set_file_mtime};
        use tempfile::tempdir;

        let tmp = tempdir().expect("tempdir");
        let source = tmp.path().join("source-checksum.txt");
        let destination = tmp.path().join("dest-checksum.txt");
        std::fs::write(&source, b"payload").expect("write source");

        let (code, stdout, stderr) = run_with_args([
            OsString::from("oc-rsync"),
            OsString::from("--no-times"),
            source.clone().into_os_string(),
            destination.clone().into_os_string(),
        ]);

        assert_eq!(code, 0);
        assert!(stdout.is_empty());
        assert!(stderr.is_empty());

        let preserved = FileTime::from_unix_time(1_700_200_000, 0);
        set_file_mtime(&destination, preserved).expect("set destination mtime");

        let (code, stdout, stderr) = run_with_args([
            OsString::from("oc-rsync"),
            OsString::from("--checksum"),
            OsString::from("--no-times"),
            source.into_os_string(),
            destination.clone().into_os_string(),
        ]);

        assert_eq!(code, 0);
        assert!(stdout.is_empty());
        assert!(stderr.is_empty());

        let metadata = std::fs::metadata(&destination).expect("dest metadata");
        let final_mtime = FileTime::from_last_modification_time(&metadata);
        assert_eq!(final_mtime, preserved);
        assert_eq!(
            std::fs::read(destination).expect("read destination"),
            b"payload"
        );
    }

    #[test]
    fn transfer_request_with_exclude_from_stdin_skips_patterns() {
        use tempfile::tempdir;

        let tmp = tempdir().expect("tempdir");
        let source_root = tmp.path().join("source");
        let dest_root = tmp.path().join("dest");
        std::fs::create_dir_all(&source_root).expect("create source root");
        std::fs::create_dir_all(&dest_root).expect("create dest root");
        std::fs::write(source_root.join("keep.txt"), b"keep").expect("write keep");
        std::fs::write(source_root.join("skip.tmp"), b"skip").expect("write skip");

        super::set_filter_stdin_input(b"*.tmp\n".to_vec());
        let (code, stdout, stderr) = run_with_args([
            OsString::from("oc-rsync"),
            OsString::from("--exclude-from"),
            OsString::from("-"),
            source_root.clone().into_os_string(),
            dest_root.clone().into_os_string(),
        ]);

        assert_eq!(code, 0);
        assert!(stdout.is_empty());
        assert!(stderr.is_empty());

        let copied_root = dest_root.join("source");
        assert!(copied_root.join("keep.txt").exists());
        assert!(!copied_root.join("skip.tmp").exists());
    }

    #[test]
    fn bwlimit_invalid_value_reports_error() {
        let (code, stdout, stderr) =
            run_with_args([OsString::from("oc-rsync"), OsString::from("--bwlimit=oops")]);

        assert_eq!(code, 1);
        assert!(stdout.is_empty());
        let rendered = String::from_utf8(stderr).expect("diagnostic is valid UTF-8");
        assert!(rendered.contains("--bwlimit=oops is invalid"));
        assert!(rendered.contains("[client=3.4.1-rust]"));
    }

    #[test]
    fn bwlimit_rejects_small_fractional_values() {
        let (code, stdout, stderr) =
            run_with_args([OsString::from("oc-rsync"), OsString::from("--bwlimit=0.4")]);

        assert_eq!(code, 1);
        assert!(stdout.is_empty());
        let rendered = String::from_utf8(stderr).expect("diagnostic is valid UTF-8");
        assert!(rendered.contains("--bwlimit=0.4 is too small (min: 512 or 0 for unlimited)",));
    }

    #[test]
    fn bwlimit_accepts_decimal_suffixes() {
        let limit = parse_bandwidth_limit(OsStr::new("1.5M"))
            .expect("parse succeeds")
            .expect("limit available");
        assert_eq!(limit.bytes_per_second().get(), 1_572_864);
    }

    #[test]
    fn bwlimit_accepts_decimal_base_specifier() {
        let limit = parse_bandwidth_limit(OsStr::new("10KB"))
            .expect("parse succeeds")
            .expect("limit available");
        assert_eq!(limit.bytes_per_second().get(), 10_240);
    }

    #[test]
    fn bwlimit_zero_disables_limit() {
        let limit = parse_bandwidth_limit(OsStr::new("0")).expect("parse succeeds");
        assert!(limit.is_none());
    }

    #[test]
    fn compress_level_invalid_value_reports_error() {
        let (code, stdout, stderr) = run_with_args([
            OsString::from("oc-rsync"),
            OsString::from("--compress-level=fast"),
        ]);

        assert_eq!(code, 1);
        assert!(stdout.is_empty());
        let rendered = String::from_utf8(stderr).expect("diagnostic is valid UTF-8");
        assert!(rendered.contains("--compress-level=fast is invalid"));
    }

    #[test]
    fn compress_level_out_of_range_reports_error() {
        let (code, stdout, stderr) = run_with_args([
            OsString::from("oc-rsync"),
            OsString::from("--compress-level=12"),
        ]);

        assert_eq!(code, 1);
        assert!(stdout.is_empty());
        let rendered = String::from_utf8(stderr).expect("diagnostic is valid UTF-8");
        assert!(rendered.contains("--compress-level=12 must be between 0 and 9"));
    }

    #[test]
    fn remote_operand_reports_launch_failure_when_fallback_missing() {
        let _env_lock = ENV_LOCK.lock().expect("env lock");
        let _rsh_guard = clear_rsync_rsh();
        let missing = OsString::from("rsync-missing-binary");
        let _fallback_guard = EnvGuard::set("OC_RSYNC_FALLBACK", missing.as_os_str());

        let (code, stdout, stderr) = run_with_args([
            OsString::from("oc-rsync"),
            OsString::from("remote::module"),
            OsString::from("dest"),
        ]);

        assert_eq!(code, 1);
        assert!(stdout.is_empty());

        let rendered = String::from_utf8(stderr).expect("diagnostic is valid UTF-8");
        assert!(rendered.contains("failed to launch fallback rsync binary"));
        assert!(rendered.contains("[client=3.4.1-rust]"));
    }

    #[test]
    fn remote_daemon_listing_prints_modules() {
        let (addr, handle) = spawn_stub_daemon(vec![
            "@RSYNCD: MOTD Welcome to the test daemon\n",
            "@RSYNCD: OK\n",
            "first\tFirst module\n",
            "second\n",
            "@RSYNCD: EXIT\n",
        ]);

        let url = format!("rsync://{}:{}/", addr.ip(), addr.port());
        let (code, stdout, stderr) =
            run_with_args([OsString::from("oc-rsync"), OsString::from(url)]);

        assert_eq!(code, 0);
        assert!(stderr.is_empty());

        let rendered = String::from_utf8(stdout).expect("output is UTF-8");
        assert!(rendered.contains("Welcome to the test daemon"));
        assert!(rendered.contains("first\tFirst module"));
        assert!(rendered.contains("second"));

        handle.join().expect("server thread");
    }

    #[test]
    fn remote_daemon_listing_suppresses_motd_with_flag() {
        let (addr, handle) = spawn_stub_daemon(vec![
            "@RSYNCD: MOTD Welcome to the test daemon\n",
            "@RSYNCD: OK\n",
            "module\n",
            "@RSYNCD: EXIT\n",
        ]);

        let url = format!("rsync://{}:{}/", addr.ip(), addr.port());
        let (code, stdout, stderr) = run_with_args([
            OsString::from("oc-rsync"),
            OsString::from("--no-motd"),
            OsString::from(url),
        ]);

        assert_eq!(code, 0);
        assert!(stderr.is_empty());

        let rendered = String::from_utf8(stdout).expect("output is UTF-8");
        assert!(!rendered.contains("Welcome to the test daemon"));
        assert!(rendered.contains("module"));

        handle.join().expect("server thread");
    }

    #[test]
    fn remote_daemon_listing_respects_protocol_cap() {
        let (addr, handle) = spawn_stub_daemon_with_protocol(
            vec!["@RSYNCD: OK\n", "module\n", "@RSYNCD: EXIT\n"],
            "29.0",
        );

        let url = format!("rsync://{}:{}/", addr.ip(), addr.port());
        let (code, stdout, stderr) = run_with_args([
            OsString::from("oc-rsync"),
            OsString::from("--protocol=29"),
            OsString::from(url),
        ]);

        assert_eq!(code, 0);
        assert!(stderr.is_empty());

        let rendered = String::from_utf8(stdout).expect("output is UTF-8");
        assert!(rendered.contains("module"));

        handle.join().expect("server thread");
    }

    #[test]
    fn remote_daemon_listing_renders_warnings() {
        let (addr, handle) = spawn_stub_daemon(vec![
            "@WARNING: Maintenance\n",
            "@RSYNCD: OK\n",
            "module\n",
            "@RSYNCD: EXIT\n",
        ]);

        let url = format!("rsync://{}:{}/", addr.ip(), addr.port());
        let (code, stdout, stderr) =
            run_with_args([OsString::from("oc-rsync"), OsString::from(url)]);

        assert_eq!(code, 0);
        assert!(
            String::from_utf8(stdout)
                .expect("modules")
                .contains("module")
        );

        let rendered_err = String::from_utf8(stderr).expect("warnings are UTF-8");
        assert!(rendered_err.contains("@WARNING: Maintenance"));

        handle.join().expect("server thread");
    }

    #[test]
    fn remote_daemon_error_is_reported() {
        let (addr, handle) = spawn_stub_daemon(vec!["@ERROR: unavailable\n", "@RSYNCD: EXIT\n"]);

        let url = format!("rsync://{}:{}/", addr.ip(), addr.port());
        let (code, stdout, stderr) =
            run_with_args([OsString::from("oc-rsync"), OsString::from(url)]);

        assert_eq!(code, 23);
        assert!(stdout.is_empty());

        let rendered = String::from_utf8(stderr).expect("diagnostic is valid UTF-8");
        assert!(rendered.contains("unavailable"));

        handle.join().expect("server thread");
    }

    #[test]
    fn module_list_username_prefix_is_accepted() {
        let (addr, handle) = spawn_stub_daemon(vec![
            "@RSYNCD: OK\n",
            "module\tWith comment\n",
            "@RSYNCD: EXIT\n",
        ]);

        let url = format!("rsync://user@{}:{}/", addr.ip(), addr.port());
        let (code, stdout, stderr) =
            run_with_args([OsString::from("oc-rsync"), OsString::from(url)]);

        assert_eq!(code, 0);
        assert!(stderr.is_empty());

        let rendered = String::from_utf8(stdout).expect("output is UTF-8");
        assert!(rendered.contains("module\tWith comment"));

        handle.join().expect("server thread");
    }

    #[test]
    fn module_list_username_prefix_legacy_syntax_is_accepted() {
        let (addr, handle) =
            spawn_stub_daemon(vec!["@RSYNCD: OK\n", "module\n", "@RSYNCD: EXIT\n"]);

        let url = format!("user@[{}]:{}::", addr.ip(), addr.port());
        let (code, stdout, stderr) =
            run_with_args([OsString::from("oc-rsync"), OsString::from(url)]);

        assert_eq!(code, 0);
        assert!(stderr.is_empty());

        let rendered = String::from_utf8(stdout).expect("output is UTF-8");
        assert!(rendered.contains("module"));

        handle.join().expect("server thread");
    }

    #[test]
    fn module_list_uses_password_file_for_authentication() {
        use base64::Engine as _;
        use base64::engine::general_purpose::STANDARD_NO_PAD;
        use rsync_checksums::strong::Md5;
        use tempfile::tempdir;

        let challenge = "pw-test";
        let secret = b"cli-secret";
        let expected_digest = {
            let mut hasher = Md5::new();
            hasher.update(secret);
            hasher.update(challenge.as_bytes());
            let digest = hasher.finalize();
            STANDARD_NO_PAD.encode(digest)
        };

        let expected_credentials = format!("user {expected_digest}");
        let (addr, handle) = spawn_auth_stub_daemon(
            challenge,
            expected_credentials,
            vec!["@RSYNCD: OK\n", "secure\n", "@RSYNCD: EXIT\n"],
        );

        let temp = tempdir().expect("tempdir");
        let password_path = temp.path().join("daemon.pw");
        std::fs::write(&password_path, b"cli-secret\n").expect("write password");
        #[cfg(unix)]
        {
            use std::os::unix::fs::PermissionsExt;

            let mut permissions = std::fs::metadata(&password_path)
                .expect("metadata")
                .permissions();
            permissions.set_mode(0o600);
            std::fs::set_permissions(&password_path, permissions).expect("set permissions");
        }

        let url = format!("rsync://user@{}:{}/", addr.ip(), addr.port());
        let (code, stdout, stderr) = run_with_args([
            OsString::from("oc-rsync"),
            OsString::from(format!("--password-file={}", password_path.display())),
            OsString::from(url),
        ]);

        assert_eq!(code, 0);
        assert!(stderr.is_empty());
        let rendered = String::from_utf8(stdout).expect("module listing is UTF-8");
        assert!(rendered.contains("secure"));

        handle.join().expect("server thread");
    }

    #[test]
    fn module_list_reads_password_from_stdin() {
        use base64::Engine as _;
        use base64::engine::general_purpose::STANDARD_NO_PAD;
        use rsync_checksums::strong::Md5;

        let challenge = "stdin-test";
        let secret = b"stdin-secret";
        let expected_digest = {
            let mut hasher = Md5::new();
            hasher.update(secret);
            hasher.update(challenge.as_bytes());
            let digest = hasher.finalize();
            STANDARD_NO_PAD.encode(digest)
        };

        let expected_credentials = format!("user {expected_digest}");
        let (addr, handle) = spawn_auth_stub_daemon(
            challenge,
            expected_credentials,
            vec!["@RSYNCD: OK\n", "secure\n", "@RSYNCD: EXIT\n"],
        );

        set_password_stdin_input(b"stdin-secret\n".to_vec());

        let url = format!("rsync://user@{}:{}/", addr.ip(), addr.port());
        let (code, stdout, stderr) = run_with_args([
            OsString::from("oc-rsync"),
            OsString::from("--password-file=-"),
            OsString::from(url),
        ]);

        assert_eq!(code, 0);
        assert!(stderr.is_empty());
        let rendered = String::from_utf8(stdout).expect("module listing is UTF-8");
        assert!(rendered.contains("secure"));

        handle.join().expect("server thread");
    }

    #[cfg(unix)]
    #[test]
    fn module_list_rejects_world_readable_password_file() {
        use tempfile::tempdir;

        let temp = tempdir().expect("tempdir");
        let password_path = temp.path().join("insecure.pw");
        std::fs::write(&password_path, b"secret\n").expect("write password");
        {
            use std::os::unix::fs::PermissionsExt;

            let mut permissions = std::fs::metadata(&password_path)
                .expect("metadata")
                .permissions();
            permissions.set_mode(0o644);
            std::fs::set_permissions(&password_path, permissions).expect("set perms");
        }

        let url = String::from("rsync://user@127.0.0.1:873/");
        let (code, stdout, stderr) = run_with_args([
            OsString::from("oc-rsync"),
            OsString::from(format!("--password-file={}", password_path.display())),
            OsString::from(url),
        ]);

        assert_eq!(code, 1);
        assert!(stdout.is_empty());
        let rendered = String::from_utf8(stderr).expect("diagnostic is UTF-8");
        assert!(rendered.contains("password file"));
        assert!(rendered.contains("0600"));

        // No server was contacted: the permission error occurs before negotiation.
    }

    #[test]
    fn password_file_requires_daemon_operands() {
        use tempfile::tempdir;

        let temp = tempdir().expect("tempdir");
        let password_path = temp.path().join("local.pw");
        std::fs::write(&password_path, b"secret\n").expect("write password");
        #[cfg(unix)]
        {
            use std::os::unix::fs::PermissionsExt;

            let mut permissions = std::fs::metadata(&password_path)
                .expect("metadata")
                .permissions();
            permissions.set_mode(0o600);
            std::fs::set_permissions(&password_path, permissions).expect("set permissions");
        }

        let source = temp.path().join("source.txt");
        let destination = temp.path().join("dest.txt");
        std::fs::write(&source, b"data").expect("write source");

        let (code, stdout, stderr) = run_with_args([
            OsString::from("oc-rsync"),
            OsString::from(format!("--password-file={}", password_path.display())),
            source.clone().into_os_string(),
            destination.clone().into_os_string(),
        ]);

        assert_eq!(code, 1);
        assert!(stdout.is_empty());
        let rendered = String::from_utf8(stderr).expect("diagnostic is UTF-8");
        assert!(rendered.contains("--password-file"));
        assert!(rendered.contains("rsync daemon"));
        assert!(!destination.exists());
    }

    #[test]
    fn protocol_option_requires_daemon_operands() {
        use tempfile::tempdir;

        let temp = tempdir().expect("tempdir");
        let source = temp.path().join("source.txt");
        let destination = temp.path().join("dest.txt");
        std::fs::write(&source, b"data").expect("write source");

        let (code, stdout, stderr) = run_with_args([
            OsString::from("oc-rsync"),
            OsString::from("--protocol=30"),
            source.clone().into_os_string(),
            destination.clone().into_os_string(),
        ]);

        assert_eq!(code, 1);
        assert!(stdout.is_empty());
        let rendered = String::from_utf8(stderr).expect("diagnostic is UTF-8");
        assert!(rendered.contains("--protocol"));
        assert!(rendered.contains("rsync daemon"));
        assert!(!destination.exists());
    }

    #[test]
    fn invalid_protocol_value_reports_error() {
        let (code, stdout, stderr) = run_with_args([
            OsString::from("oc-rsync"),
            OsString::from("--protocol=27"),
            OsString::from("source"),
            OsString::from("dest"),
        ]);

        assert_eq!(code, 1);
        assert!(stdout.is_empty());
        let rendered = String::from_utf8(stderr).expect("diagnostic is UTF-8");
        assert!(rendered.contains("invalid protocol version '27'"));
        assert!(rendered.contains("outside the supported range"));
    }

    #[test]
    fn non_numeric_protocol_value_reports_error() {
        let (code, stdout, stderr) = run_with_args([
            OsString::from("oc-rsync"),
            OsString::from("--protocol=abc"),
            OsString::from("source"),
            OsString::from("dest"),
        ]);

        assert_eq!(code, 1);
        assert!(stdout.is_empty());
        let rendered = String::from_utf8(stderr).expect("diagnostic is UTF-8");
        assert!(rendered.contains("invalid protocol version 'abc'"));
        assert!(rendered.contains("unsigned integer"));
    }

    #[test]
    fn protocol_value_with_whitespace_and_plus_is_accepted() {
        let version = parse_protocol_version_arg(OsStr::new(" +31 \n"))
            .expect("whitespace-wrapped value should parse");
        assert_eq!(version.as_u8(), 31);
    }

    #[test]
    fn protocol_value_negative_reports_specific_diagnostic() {
        let message = parse_protocol_version_arg(OsStr::new("-30"))
            .expect_err("negative protocol should be rejected");
        let rendered = message.to_string();
        assert!(rendered.contains("invalid protocol version '-30'"));
        assert!(rendered.contains("cannot be negative"));
    }

    #[test]
    fn protocol_value_empty_reports_specific_diagnostic() {
        let message = parse_protocol_version_arg(OsStr::new("   "))
            .expect_err("empty protocol value should be rejected");
        let rendered = message.to_string();
        assert!(rendered.contains("invalid protocol version '   '"));
        assert!(rendered.contains("must not be empty"));
    }

    #[test]
    fn clap_parse_error_is_reported_via_message() {
        let command = clap_command();
        let error = command
            .try_get_matches_from(vec!["oc-rsync", "--version=extra"])
            .unwrap_err();

        let mut stdout = Vec::new();
        let mut stderr = Vec::new();
        let status = run(
            [
                OsString::from("oc-rsync"),
                OsString::from("--version=extra"),
            ],
            &mut stdout,
            &mut stderr,
        );

        assert_eq!(status, 1);
        assert!(stdout.is_empty());

        let rendered = String::from_utf8(stderr).expect("diagnostic is valid UTF-8");
        assert!(rendered.contains(error.to_string().trim()));
    }

    #[test]
    fn delete_flag_is_parsed() {
        let parsed = super::parse_args([
            OsString::from("oc-rsync"),
            OsString::from("--delete"),
            OsString::from("source"),
            OsString::from("dest"),
        ])
        .expect("parse succeeds");

        assert_eq!(parsed.delete_mode, DeleteMode::During);
        assert!(!parsed.delete_excluded);
    }

    #[test]
    fn delete_after_flag_is_parsed() {
        let parsed = super::parse_args([
            OsString::from("oc-rsync"),
            OsString::from("--delete-after"),
            OsString::from("source"),
            OsString::from("dest"),
        ])
        .expect("parse succeeds");

        assert_eq!(parsed.delete_mode, DeleteMode::After);
        assert!(!parsed.delete_excluded);
    }

    #[test]
    fn delete_before_flag_is_parsed() {
        let parsed = super::parse_args([
            OsString::from("oc-rsync"),
            OsString::from("--delete-before"),
            OsString::from("source"),
            OsString::from("dest"),
        ])
        .expect("parse succeeds");

        assert_eq!(parsed.delete_mode, DeleteMode::Before);
        assert!(!parsed.delete_excluded);
    }

    #[test]
    fn delete_during_flag_is_parsed() {
        let parsed = super::parse_args([
            OsString::from("oc-rsync"),
            OsString::from("--delete-during"),
            OsString::from("source"),
            OsString::from("dest"),
        ])
        .expect("parse succeeds");

        assert_eq!(parsed.delete_mode, DeleteMode::During);
        assert!(!parsed.delete_excluded);
    }

    #[test]
    fn delete_delay_flag_is_parsed() {
        let parsed = super::parse_args([
            OsString::from("oc-rsync"),
            OsString::from("--delete-delay"),
            OsString::from("source"),
            OsString::from("dest"),
        ])
        .expect("parse succeeds");

        assert_eq!(parsed.delete_mode, DeleteMode::Delay);
        assert!(!parsed.delete_excluded);
    }

    #[test]
    fn delete_excluded_flag_implies_delete() {
        let parsed = super::parse_args([
            OsString::from("oc-rsync"),
            OsString::from("--delete-excluded"),
            OsString::from("source"),
            OsString::from("dest"),
        ])
        .expect("parse succeeds");

        assert!(parsed.delete_mode.is_enabled());
        assert!(parsed.delete_excluded);
    }

    #[test]
    fn archive_flag_is_parsed() {
        let parsed = super::parse_args([
            OsString::from("oc-rsync"),
            OsString::from("-a"),
            OsString::from("source"),
            OsString::from("dest"),
        ])
        .expect("parse succeeds");

        assert!(parsed.archive);
        assert_eq!(parsed.owner, None);
        assert_eq!(parsed.group, None);
    }

    #[test]
    fn long_archive_flag_is_parsed() {
        let parsed = super::parse_args([
            OsString::from("oc-rsync"),
            OsString::from("--archive"),
            OsString::from("source"),
            OsString::from("dest"),
        ])
        .expect("parse succeeds");

        assert!(parsed.archive);
    }

    #[test]
    fn checksum_flag_is_parsed() {
        let parsed = super::parse_args([
            OsString::from("oc-rsync"),
            OsString::from("--checksum"),
            OsString::from("source"),
            OsString::from("dest"),
        ])
        .expect("parse succeeds");

        assert!(parsed.checksum);
    }

    #[test]
    fn size_only_flag_is_parsed() {
        let parsed = super::parse_args([
            OsString::from("oc-rsync"),
            OsString::from("--size-only"),
            OsString::from("source"),
            OsString::from("dest"),
        ])
        .expect("parse succeeds");

        assert!(parsed.size_only);
    }

    #[test]
    fn combined_archive_and_verbose_flags_are_supported() {
        use tempfile::tempdir;

        let tmp = tempdir().expect("tempdir");
        let source = tmp.path().join("combo.txt");
        let destination = tmp.path().join("combo.out");
        std::fs::write(&source, b"combo").expect("write source");

        let (code, stdout, stderr) = run_with_args([
            OsString::from("oc-rsync"),
            OsString::from("-av"),
            source.clone().into_os_string(),
            destination.clone().into_os_string(),
        ]);

        assert_eq!(code, 0);
        assert!(stderr.is_empty());

        let rendered = String::from_utf8(stdout).expect("verbose output is UTF-8");
        assert!(rendered.contains("combo.txt"));
        assert_eq!(
            std::fs::read(destination).expect("read destination"),
            b"combo"
        );
    }

    #[test]
    fn compress_flag_is_accepted_for_local_copies() {
        use tempfile::tempdir;

        let tmp = tempdir().expect("tempdir");
        let source = tmp.path().join("compress.txt");
        let destination = tmp.path().join("compress.out");
        std::fs::write(&source, b"compressed").expect("write source");

        let (code, stdout, stderr) = run_with_args([
            OsString::from("oc-rsync"),
            OsString::from("-z"),
            source.clone().into_os_string(),
            destination.clone().into_os_string(),
        ]);

        assert_eq!(code, 0);
        assert!(stdout.is_empty());
        assert!(stderr.is_empty());
        assert_eq!(
            std::fs::read(destination).expect("read destination"),
            b"compressed"
        );
    }

    #[test]
    fn compress_level_flag_is_accepted_for_local_copies() {
        use tempfile::tempdir;

        let tmp = tempdir().expect("tempdir");
        let source = tmp.path().join("compress.txt");
        let destination = tmp.path().join("compress.out");
        std::fs::write(&source, b"payload").expect("write source");

        let (code, stdout, stderr) = run_with_args([
            OsString::from("oc-rsync"),
            OsString::from("--compress-level=6"),
            source.clone().into_os_string(),
            destination.clone().into_os_string(),
        ]);

        assert_eq!(code, 0);
        assert!(stdout.is_empty());
        assert!(stderr.is_empty());
        assert_eq!(
            std::fs::read(destination).expect("read destination"),
            b"payload"
        );
    }

    #[test]
    fn compress_level_zero_disables_local_compression() {
        use tempfile::tempdir;

        let tmp = tempdir().expect("tempdir");
        let source = tmp.path().join("compress.txt");
        let destination = tmp.path().join("compress.out");
        std::fs::write(&source, b"payload").expect("write source");

        let (code, stdout, stderr) = run_with_args([
            OsString::from("oc-rsync"),
            OsString::from("--compress-level=0"),
            OsString::from("-z"),
            source.clone().into_os_string(),
            destination.clone().into_os_string(),
        ]);

        assert_eq!(code, 0);
        assert!(stdout.is_empty());
        assert!(stderr.is_empty());
        assert_eq!(
            std::fs::read(destination).expect("read destination"),
            b"payload"
        );
    }

    #[cfg(unix)]
    #[test]
    fn server_mode_invokes_fallback_binary() {
        use std::fs;
        use std::io;
        use std::os::unix::fs::PermissionsExt;
        use tempfile::tempdir;

        let _env_lock = ENV_LOCK.lock().expect("env lock");

        let temp = tempdir().expect("tempdir");
        let script_path = temp.path().join("server.sh");
        let marker_path = temp.path().join("marker.txt");

        fs::write(
            &script_path,
            r#"#!/bin/sh
set -eu
: "${SERVER_MARKER:?}"
printf 'invoked' > "$SERVER_MARKER"
exit 37
"#,
        )
        .expect("write script");

        let mut perms = fs::metadata(&script_path)
            .expect("script metadata")
            .permissions();
        perms.set_mode(0o755);
        fs::set_permissions(&script_path, perms).expect("set script perms");

        let _fallback_guard = EnvGuard::set("OC_RSYNC_FALLBACK", script_path.as_os_str());
        let _marker_guard = EnvGuard::set("SERVER_MARKER", marker_path.as_os_str());

        let mut stdout = io::sink();
        let mut stderr = io::sink();
        let exit_code = run(
            [
                OsString::from("oc-rsync"),
                OsString::from("--server"),
                OsString::from("--sender"),
                OsString::from("."),
                OsString::from("dest"),
            ],
            &mut stdout,
            &mut stderr,
        );

        assert_eq!(exit_code, 37);
        assert_eq!(fs::read(&marker_path).expect("read marker"), b"invoked");
    }

    #[cfg(unix)]
    #[test]
    fn remote_operands_invoke_fallback_binary() {
        use tempfile::tempdir;

        let _env_lock = ENV_LOCK.lock().expect("env lock");
        let _rsh_guard = clear_rsync_rsh();
        let temp = tempdir().expect("tempdir");
        let script_path = temp.path().join("fallback.sh");
        let args_path = temp.path().join("args.txt");
        std::fs::File::create(&args_path).expect("create args file");

        let script = r#"#!/bin/sh
printf "%s\n" "$@" > "$ARGS_FILE"
echo fallback-stdout
echo fallback-stderr >&2
exit 7
"#;
        write_executable_script(&script_path, script);

        let _fallback_guard = EnvGuard::set("OC_RSYNC_FALLBACK", script_path.as_os_str());
        let _args_guard = EnvGuard::set("ARGS_FILE", args_path.as_os_str());

        let (code, stdout, stderr) = run_with_args([
            OsString::from("oc-rsync"),
            OsString::from("--dry-run"),
            OsString::from("remote::module/path"),
            OsString::from("dest"),
        ]);

        assert_eq!(code, 7);
        assert_eq!(
            String::from_utf8(stdout).expect("stdout UTF-8"),
            "fallback-stdout\n"
        );
        assert_eq!(
            String::from_utf8(stderr).expect("stderr UTF-8"),
            "fallback-stderr\n"
        );

        let recorded = std::fs::read_to_string(&args_path).expect("read args file");
        assert!(recorded.contains("--dry-run"));
        assert!(recorded.contains("remote::module/path"));
        assert!(recorded.contains("dest"));
    }

    #[cfg(unix)]
    #[test]
    fn remote_rsync_url_invokes_fallback_binary() {
        use tempfile::tempdir;

        let _env_lock = ENV_LOCK.lock().expect("env lock");
        let _rsh_guard = clear_rsync_rsh();
        let temp = tempdir().expect("tempdir");
        let script_path = temp.path().join("fallback.sh");
        let args_path = temp.path().join("args.txt");
        std::fs::File::create(&args_path).expect("create args file");

        let script = r#"#!/bin/sh
printf "%s\n" "$@" > "$ARGS_FILE"
exit 0
"#;
        write_executable_script(&script_path, script);

        let _fallback_guard = EnvGuard::set("OC_RSYNC_FALLBACK", script_path.as_os_str());
        let _args_guard = EnvGuard::set("ARGS_FILE", args_path.as_os_str());

        let (code, stdout, stderr) = run_with_args([
            OsString::from("oc-rsync"),
            OsString::from("--list-only"),
            OsString::from("rsync://example.com/module"),
        ]);

        assert_eq!(code, 0);
        assert!(stdout.is_empty());
        assert!(stderr.is_empty());

        let recorded = std::fs::read_to_string(&args_path).expect("read args file");
        assert!(recorded.contains("--list-only"));
        assert!(recorded.contains("rsync://example.com/module"));
    }

    #[cfg(unix)]
    #[test]
    fn remote_fallback_forwards_files_from_entries() {
        use tempfile::tempdir;

        let _env_lock = ENV_LOCK.lock().expect("env lock");
        let _rsh_guard = clear_rsync_rsh();
        let temp = tempdir().expect("tempdir");
        let list_path = temp.path().join("file-list.txt");
        std::fs::write(&list_path, b"alpha\nbeta\n").expect("write list");

        let script_path = temp.path().join("fallback.sh");
        let args_path = temp.path().join("args.txt");
        let files_copy_path = temp.path().join("files.bin");
        let dest_path = temp.path().join("dest");

        let script = r#"#!/bin/sh
printf "%s\n" "$@" > "$ARGS_FILE"
files_from=""
while [ "$#" -gt 0 ]; do
  if [ "$1" = "--files-from" ]; then
    files_from="$2"
    break
  fi
  shift
done
if [ -n "$files_from" ]; then
  cat "$files_from" > "$FILES_COPY"
fi
exit 0
"#;
        write_executable_script(&script_path, script);

        let _fallback_guard = EnvGuard::set("OC_RSYNC_FALLBACK", script_path.as_os_str());
        let _args_guard = EnvGuard::set("ARGS_FILE", args_path.as_os_str());
        let _files_guard = EnvGuard::set("FILES_COPY", files_copy_path.as_os_str());

        let (code, stdout, stderr) = run_with_args([
            OsString::from("oc-rsync"),
            OsString::from(format!("--files-from={}", list_path.display())),
            OsString::from("remote::module"),
            dest_path.clone().into_os_string(),
        ]);

        assert_eq!(code, 0);
        assert!(stdout.is_empty());
        assert!(stderr.is_empty());

        let dest_display = dest_path.display().to_string();
        let recorded = std::fs::read_to_string(&args_path).expect("read args file");
        assert!(recorded.contains("--files-from"));
        assert!(recorded.contains("remote::module"));
        assert!(recorded.contains(&dest_display));

        let copied = std::fs::read(&files_copy_path).expect("read copied file list");
        assert_eq!(copied, b"alpha\nbeta\n");
    }

    #[cfg(unix)]
    #[test]
    fn remote_fallback_forwards_partial_dir_argument() {
        use tempfile::tempdir;

        let _env_lock = ENV_LOCK.lock().expect("env lock");
        let _rsh_guard = clear_rsync_rsh();
        let temp = tempdir().expect("tempdir");
        let script_path = temp.path().join("fallback.sh");
        let args_path = temp.path().join("args.txt");

        let script = r#"#!/bin/sh
printf "%s\n" "$@" > "$ARGS_FILE"
exit 0
"#;
        write_executable_script(&script_path, script);

        let _fallback_guard = EnvGuard::set("OC_RSYNC_FALLBACK", script_path.as_os_str());
        let _args_guard = EnvGuard::set("ARGS_FILE", args_path.as_os_str());

        let partial_dir = temp.path().join("partials");
        let dest_path = temp.path().join("dest");

        let (code, stdout, stderr) = run_with_args([
            OsString::from("oc-rsync"),
            OsString::from(format!("--partial-dir={}", partial_dir.display())),
            OsString::from("remote::module"),
            dest_path.clone().into_os_string(),
        ]);

        assert_eq!(code, 0);
        assert!(stdout.is_empty());
        assert!(stderr.is_empty());

        let recorded = std::fs::read_to_string(&args_path).expect("read args file");
        assert!(recorded.lines().any(|line| line == "--partial"));
        assert!(recorded.lines().any(|line| line == "--partial-dir"));
        assert!(
            recorded
                .lines()
                .any(|line| line == partial_dir.display().to_string())
        );

        // Ensure destination operand still forwarded correctly alongside partial dir args.
        assert!(
            recorded
                .lines()
                .any(|line| line == dest_path.display().to_string())
        );
    }

    #[cfg(unix)]
    #[test]
    fn remote_fallback_forwards_compress_level() {
        use tempfile::tempdir;

        let _env_lock = ENV_LOCK.lock().expect("env lock");
        let _rsh_guard = clear_rsync_rsh();
        let temp = tempdir().expect("tempdir");
        let script_path = temp.path().join("fallback.sh");
        let args_path = temp.path().join("args.txt");

        let script = r#"#!/bin/sh
printf "%s\n" "$@" > "$ARGS_FILE"
exit 0
"#;
        write_executable_script(&script_path, script);

        let _fallback_guard = EnvGuard::set("OC_RSYNC_FALLBACK", script_path.as_os_str());
        let _args_guard = EnvGuard::set("ARGS_FILE", args_path.as_os_str());

        let (code, stdout, stderr) = run_with_args([
            OsString::from("oc-rsync"),
            OsString::from("--compress-level=7"),
            OsString::from("remote::module"),
            OsString::from("dest"),
        ]);

        assert_eq!(code, 0);
        assert!(stdout.is_empty());
        assert!(stderr.is_empty());

        let recorded = std::fs::read_to_string(&args_path).expect("read args file");
        assert!(recorded.contains("--compress"));
        assert!(recorded.contains("--compress-level"));
        assert!(recorded.contains("7"));
    }

    #[cfg(unix)]
    #[test]
    fn remote_fallback_forwards_no_compress_when_level_zero() {
        use tempfile::tempdir;

        let _env_lock = ENV_LOCK.lock().expect("env lock");
        let _rsh_guard = clear_rsync_rsh();
        let temp = tempdir().expect("tempdir");
        let script_path = temp.path().join("fallback.sh");
        let args_path = temp.path().join("args.txt");

        let script = r#"#!/bin/sh
printf "%s\n" "$@" > "$ARGS_FILE"
exit 0
"#;
        write_executable_script(&script_path, script);

        let _fallback_guard = EnvGuard::set("OC_RSYNC_FALLBACK", script_path.as_os_str());
        let _args_guard = EnvGuard::set("ARGS_FILE", args_path.as_os_str());

        let (code, stdout, stderr) = run_with_args([
            OsString::from("oc-rsync"),
            OsString::from("--compress-level=0"),
            OsString::from("remote::module"),
            OsString::from("dest"),
        ]);

        assert_eq!(code, 0);
        assert!(stdout.is_empty());
        assert!(stderr.is_empty());

        let recorded = std::fs::read_to_string(&args_path).expect("read args file");
        assert!(recorded.contains("--no-compress"));
        assert!(recorded.contains("--compress-level"));
        assert!(recorded.contains("0"));
    }

    #[cfg(unix)]
    #[test]
    fn remote_fallback_streams_process_output() {
        use tempfile::tempdir;

        let _env_lock = ENV_LOCK.lock().expect("env lock");
        let _rsh_guard = clear_rsync_rsh();
        let temp = tempdir().expect("tempdir");
        let script_path = temp.path().join("fallback.sh");

        let script = r#"#!/bin/sh
echo "fallback stdout"
echo "fallback stderr" 1>&2
exit 0
"#;
        write_executable_script(&script_path, script);

        let _fallback_guard = EnvGuard::set("OC_RSYNC_FALLBACK", script_path.as_os_str());

        let (code, stdout, stderr) = run_with_args([
            OsString::from("oc-rsync"),
            OsString::from("remote::module"),
            OsString::from("dest"),
        ]);

        assert_eq!(code, 0);
        assert_eq!(stdout, b"fallback stdout\n");
        assert_eq!(stderr, b"fallback stderr\n");
    }

    #[cfg(unix)]
    #[test]
    fn remote_fallback_preserves_from0_entries() {
        use tempfile::tempdir;

        let _env_lock = ENV_LOCK.lock().expect("env lock");
        let _rsh_guard = clear_rsync_rsh();
        let temp = tempdir().expect("tempdir");
        let list_path = temp.path().join("file-list.bin");
        std::fs::write(&list_path, b"first\0second\0").expect("write list");

        let script_path = temp.path().join("fallback.sh");
        let args_path = temp.path().join("args.txt");
        let files_copy_path = temp.path().join("files.bin");
        let dest_path = temp.path().join("dest");

        let script = r#"#!/bin/sh
printf "%s\n" "$@" > "$ARGS_FILE"
files_from=""
while [ "$#" -gt 0 ]; do
  if [ "$1" = "--files-from" ]; then
    files_from="$2"
    break
  fi
  shift
done
if [ -n "$files_from" ]; then
  cat "$files_from" > "$FILES_COPY"
fi
exit 0
"#;
        write_executable_script(&script_path, script);

        let _fallback_guard = EnvGuard::set("OC_RSYNC_FALLBACK", script_path.as_os_str());
        let _args_guard = EnvGuard::set("ARGS_FILE", args_path.as_os_str());
        let _files_guard = EnvGuard::set("FILES_COPY", files_copy_path.as_os_str());

        let (code, stdout, stderr) = run_with_args([
            OsString::from("oc-rsync"),
            OsString::from("--from0"),
            OsString::from(format!("--files-from={}", list_path.display())),
            OsString::from("remote::module"),
            dest_path.clone().into_os_string(),
        ]);

        assert_eq!(code, 0);
        assert!(stdout.is_empty());
        assert!(stderr.is_empty());

        let dest_display = dest_path.display().to_string();
        let recorded = std::fs::read_to_string(&args_path).expect("read args file");
        assert!(recorded.contains("--files-from"));
        assert!(recorded.contains("--from0"));
        assert!(recorded.contains(&dest_display));

        let copied = std::fs::read(&files_copy_path).expect("read copied file list");
        assert_eq!(copied, b"first\0second\0");
    }

    #[cfg(unix)]
    #[test]
    fn remote_fallback_forwards_whole_file_flags() {
        use tempfile::tempdir;

        let _env_lock = ENV_LOCK.lock().expect("env lock");
        let _rsh_guard = clear_rsync_rsh();
        let temp = tempdir().expect("tempdir");
        let script_path = temp.path().join("fallback.sh");
        let args_path = temp.path().join("args.txt");

        let script = r#"#!/bin/sh
printf "%s\n" "$@" > "$ARGS_FILE"
exit 0
"#;
        write_executable_script(&script_path, script);

        let _fallback_guard = EnvGuard::set("OC_RSYNC_FALLBACK", script_path.as_os_str());
        let _args_guard = EnvGuard::set("ARGS_FILE", args_path.as_os_str());

        let dest_path = temp.path().join("dest");

        let (code, stdout, stderr) = run_with_args([
            OsString::from("oc-rsync"),
            OsString::from("-W"),
            OsString::from("remote::module"),
            dest_path.clone().into_os_string(),
        ]);

        assert_eq!(code, 0);
        assert!(stdout.is_empty());
        assert!(stderr.is_empty());

        let recorded = std::fs::read_to_string(&args_path).expect("read args file");
        let args: Vec<&str> = recorded.lines().collect();
        assert!(args.contains(&"--whole-file"));
        assert!(!args.iter().any(|arg| *arg == "--no-whole-file"));
        let dest_string = dest_path.display().to_string();
        assert!(args.contains(&"--whole-file"));
        assert!(!args.contains(&"--no-whole-file"));
        assert!(args.iter().any(|arg| *arg == dest_string.as_str()));

        std::fs::write(&args_path, b"").expect("truncate args file");

        let (code, stdout, stderr) = run_with_args([
            OsString::from("oc-rsync"),
            OsString::from("--no-whole-file"),
            OsString::from("remote::module"),
            dest_path.into_os_string(),
        ]);

        assert_eq!(code, 0);
        assert!(stdout.is_empty());
        assert!(stderr.is_empty());

        let recorded = std::fs::read_to_string(&args_path).expect("read args file");
        let args: Vec<&str> = recorded.lines().collect();
        assert!(args.contains(&"--no-whole-file"));
        assert!(!args.iter().any(|arg| *arg == "--whole-file"));
    }

    #[cfg(unix)]
    #[test]
    fn remote_fallback_forwards_implied_dirs_flags() {
        use tempfile::tempdir;

        let _env_lock = ENV_LOCK.lock().expect("env lock");
        let _rsh_guard = clear_rsync_rsh();
        let temp = tempdir().expect("tempdir");
        let script_path = temp.path().join("fallback.sh");
        let args_path = temp.path().join("args.txt");

        let script = r#"#!/bin/sh
printf "%s\n" "$@" > "$ARGS_FILE"
exit 0
"#;
        write_executable_script(&script_path, script);

        let _fallback_guard = EnvGuard::set("OC_RSYNC_FALLBACK", script_path.as_os_str());
        let _args_guard = EnvGuard::set("ARGS_FILE", args_path.as_os_str());

        let destination = temp.path().join("dest");
        let (code, stdout, stderr) = run_with_args([
            OsString::from("oc-rsync"),
            OsString::from("--no-implied-dirs"),
            OsString::from("remote::module"),
            destination.clone().into_os_string(),
        ]);

        assert_eq!(code, 0);
        assert!(stdout.is_empty());
        assert!(stderr.is_empty());

        let recorded = std::fs::read_to_string(&args_path).expect("read args file");
        let args: Vec<&str> = recorded.lines().collect();
        assert!(args.contains(&"--no-implied-dirs"));
        assert!(!args.contains(&"--implied-dirs"));

        std::fs::write(&args_path, b"").expect("truncate args file");

        let (code, stdout, stderr) = run_with_args([
            OsString::from("oc-rsync"),
            OsString::from("--implied-dirs"),
            OsString::from("remote::module"),
            destination.into_os_string(),
        ]);

        assert_eq!(code, 0);
        assert!(stdout.is_empty());
        assert!(stderr.is_empty());

        let recorded = std::fs::read_to_string(&args_path).expect("read args file");
        let args: Vec<&str> = recorded.lines().collect();
        assert!(args.contains(&"--implied-dirs"));
        assert!(!args.contains(&"--no-implied-dirs"));
    }

    #[cfg(unix)]
    #[test]
    fn remote_fallback_forwards_delete_after_flag() {
        use tempfile::tempdir;

        let _env_lock = ENV_LOCK.lock().expect("env lock");
        let _rsh_guard = clear_rsync_rsh();
        let temp = tempdir().expect("tempdir");
        let script_path = temp.path().join("fallback.sh");
        let args_path = temp.path().join("args.txt");

        let script = r#"#!/bin/sh
printf "%s\n" "$@" > "$ARGS_FILE"
exit 0
"#;
        write_executable_script(&script_path, script);

        let _fallback_guard = EnvGuard::set("OC_RSYNC_FALLBACK", script_path.as_os_str());
        let _args_guard = EnvGuard::set("ARGS_FILE", args_path.as_os_str());

        let destination = temp.path().join("dest");
        let (code, stdout, stderr) = run_with_args([
            OsString::from("oc-rsync"),
            OsString::from("--delete-after"),
            OsString::from("remote::module"),
            destination.into_os_string(),
        ]);

        assert_eq!(code, 0);
        assert!(stdout.is_empty());
        assert!(stderr.is_empty());

        let recorded = std::fs::read_to_string(&args_path).expect("read args file");
        let args: Vec<&str> = recorded.lines().collect();
        assert!(args.contains(&"--delete"));
        assert!(args.contains(&"--delete-after"));
        assert!(!args.contains(&"--delete-delay"));
    }

    #[cfg(unix)]
    #[test]
    fn remote_fallback_forwards_delete_before_flag() {
        use tempfile::tempdir;

        let _env_lock = ENV_LOCK.lock().expect("env lock");
        let _rsh_guard = clear_rsync_rsh();
        let temp = tempdir().expect("tempdir");
        let script_path = temp.path().join("fallback.sh");
        let args_path = temp.path().join("args.txt");

        let script = r#"#!/bin/sh
printf "%s\n" "$@" > "$ARGS_FILE"
exit 0
"#;
        write_executable_script(&script_path, script);

        let _fallback_guard = EnvGuard::set("OC_RSYNC_FALLBACK", script_path.as_os_str());
        let _args_guard = EnvGuard::set("ARGS_FILE", args_path.as_os_str());

        let destination = temp.path().join("dest");
        let (code, stdout, stderr) = run_with_args([
            OsString::from("oc-rsync"),
            OsString::from("--delete-before"),
            OsString::from("remote::module"),
            destination.into_os_string(),
        ]);

        assert_eq!(code, 0);
        assert!(stdout.is_empty());
        assert!(stderr.is_empty());

        let recorded = std::fs::read_to_string(&args_path).expect("read args file");
        let args: Vec<&str> = recorded.lines().collect();
        assert!(args.contains(&"--delete"));
        assert!(args.contains(&"--delete-before"));
        assert!(!args.contains(&"--delete-after"));
    }

    #[cfg(unix)]
    #[test]
    fn remote_fallback_forwards_delete_during_flag() {
        use tempfile::tempdir;

        let _env_lock = ENV_LOCK.lock().expect("env lock");
        let _rsh_guard = clear_rsync_rsh();
        let temp = tempdir().expect("tempdir");
        let script_path = temp.path().join("fallback.sh");
        let args_path = temp.path().join("args.txt");

        let script = r#"#!/bin/sh
printf "%s\n" "$@" > "$ARGS_FILE"
exit 0
"#;
        write_executable_script(&script_path, script);

        let _fallback_guard = EnvGuard::set("OC_RSYNC_FALLBACK", script_path.as_os_str());
        let _args_guard = EnvGuard::set("ARGS_FILE", args_path.as_os_str());

        let destination = temp.path().join("dest");
        let (code, stdout, stderr) = run_with_args([
            OsString::from("oc-rsync"),
            OsString::from("--delete-during"),
            OsString::from("remote::module"),
            destination.into_os_string(),
        ]);

        assert_eq!(code, 0);
        assert!(stdout.is_empty());
        assert!(stderr.is_empty());

        let recorded = std::fs::read_to_string(&args_path).expect("read args file");
        let args: Vec<&str> = recorded.lines().collect();
        assert!(args.contains(&"--delete"));
        assert!(args.contains(&"--delete-during"));
        assert!(!args.contains(&"--delete-delay"));
        assert!(!args.contains(&"--delete-before"));
        assert!(!args.contains(&"--delete-after"));
    }

    #[cfg(unix)]
    #[test]
    fn remote_fallback_forwards_delete_delay_flag() {
        use tempfile::tempdir;

        let _env_lock = ENV_LOCK.lock().expect("env lock");
        let _rsh_guard = clear_rsync_rsh();
        let temp = tempdir().expect("tempdir");
        let script_path = temp.path().join("fallback.sh");
        let args_path = temp.path().join("args.txt");

        let script = r#"#!/bin/sh
printf "%s\n" "$@" > "$ARGS_FILE"
exit 0
"#;
        write_executable_script(&script_path, script);

        let _fallback_guard = EnvGuard::set("OC_RSYNC_FALLBACK", script_path.as_os_str());
        let _args_guard = EnvGuard::set("ARGS_FILE", args_path.as_os_str());

        let destination = temp.path().join("dest");
        let (code, stdout, stderr) = run_with_args([
            OsString::from("oc-rsync"),
            OsString::from("--delete-delay"),
            OsString::from("remote::module"),
            destination.into_os_string(),
        ]);

        assert_eq!(code, 0);
        assert!(stdout.is_empty());
        assert!(stderr.is_empty());

        let recorded = std::fs::read_to_string(&args_path).expect("read args file");
        let args: Vec<&str> = recorded.lines().collect();
        assert!(args.contains(&"--delete"));
        assert!(args.contains(&"--delete-delay"));
        assert!(!args.contains(&"--delete-before"));
        assert!(!args.contains(&"--delete-after"));
        assert!(!args.contains(&"--delete-during"));
    }

    #[cfg(unix)]
    #[test]
    fn remote_fallback_forwards_update_flag() {
        use tempfile::tempdir;

        let _env_lock = ENV_LOCK.lock().expect("env lock");
        let _rsh_guard = clear_rsync_rsh();
        let temp = tempdir().expect("tempdir");
        let script_path = temp.path().join("fallback.sh");
        let args_path = temp.path().join("args.txt");

        let script = r#"#!/bin/sh
printf "%s\n" "$@" > "$ARGS_FILE"
exit 0
"#;
        write_executable_script(&script_path, script);

        let _fallback_guard = EnvGuard::set("OC_RSYNC_FALLBACK", script_path.as_os_str());
        let _args_guard = EnvGuard::set("ARGS_FILE", args_path.as_os_str());

        let destination = temp.path().join("dest");
        let (code, stdout, stderr) = run_with_args([
            OsString::from("oc-rsync"),
            OsString::from("--update"),
            OsString::from("remote::module"),
            destination.into_os_string(),
        ]);

        assert_eq!(code, 0);
        assert!(stdout.is_empty());
        assert!(stderr.is_empty());

        let recorded = std::fs::read_to_string(&args_path).expect("read args file");
        let args: Vec<&str> = recorded.lines().collect();
        assert!(args.contains(&"--update"));
    }

    #[cfg(unix)]
    #[test]
    fn remote_fallback_forwards_protect_args_flag() {
        use tempfile::tempdir;

        let _env_lock = ENV_LOCK.lock().expect("env lock");
        let _rsh_guard = clear_rsync_rsh();
        let temp = tempdir().expect("tempdir");
        let script_path = temp.path().join("fallback.sh");
        let args_path = temp.path().join("args.txt");

        let script = r#"#!/bin/sh
printf "%s\n" "$@" > "$ARGS_FILE"
exit 0
"#;
        write_executable_script(&script_path, script);

        let _fallback_guard = EnvGuard::set("OC_RSYNC_FALLBACK", script_path.as_os_str());
        let _args_guard = EnvGuard::set("ARGS_FILE", args_path.as_os_str());

        let destination = temp.path().join("dest");
        let (code, stdout, stderr) = run_with_args([
            OsString::from("oc-rsync"),
            OsString::from("--protect-args"),
            OsString::from("remote::module"),
            destination.into_os_string(),
        ]);

        assert_eq!(code, 0);
        assert!(stdout.is_empty());
        assert!(stderr.is_empty());

        let recorded = std::fs::read_to_string(&args_path).expect("read args file");
        let args: Vec<&str> = recorded.lines().collect();
        assert!(args.contains(&"--protect-args"));
        assert!(!args.contains(&"--no-protect-args"));
    }

    #[cfg(unix)]
    #[test]
    fn remote_fallback_forwards_info_flags() {
        use tempfile::tempdir;

        let _env_lock = ENV_LOCK.lock().expect("env lock");
        let _rsh_guard = clear_rsync_rsh();
        let temp = tempdir().expect("tempdir");
        let script_path = temp.path().join("fallback.sh");
        let args_path = temp.path().join("args.txt");

        let script = r#"#!/bin/sh
printf "%s\n" "$@" > "$ARGS_FILE"
exit 0
"#;
        write_executable_script(&script_path, script);

        let _fallback_guard = EnvGuard::set("OC_RSYNC_FALLBACK", script_path.as_os_str());
        let _args_guard = EnvGuard::set("ARGS_FILE", args_path.as_os_str());

        let destination = temp.path().join("dest");
        let (code, stdout, stderr) = run_with_args([
            OsString::from("oc-rsync"),
            OsString::from("--info=progress2"),
            OsString::from("remote::module"),
            destination.into_os_string(),
        ]);

        assert_eq!(code, 0);
        assert!(stdout.is_empty());
        assert!(stderr.is_empty());

        let recorded = std::fs::read_to_string(&args_path).expect("read args file");
        let args: Vec<&str> = recorded.lines().collect();
        assert!(args.contains(&"--info=progress2"));
    }

    #[cfg(unix)]
    #[test]
    fn remote_fallback_forwards_no_protect_args_alias() {
        use tempfile::tempdir;

        let _env_lock = ENV_LOCK.lock().expect("env lock");
        let _rsh_guard = clear_rsync_rsh();
        let temp = tempdir().expect("tempdir");
        let script_path = temp.path().join("fallback.sh");
        let args_path = temp.path().join("args.txt");

        let script = r#"#!/bin/sh
printf "%s\n" "$@" > "$ARGS_FILE"
exit 0
"#;
        write_executable_script(&script_path, script);

        let _fallback_guard = EnvGuard::set("OC_RSYNC_FALLBACK", script_path.as_os_str());
        let _args_guard = EnvGuard::set("ARGS_FILE", args_path.as_os_str());

        let destination = temp.path().join("dest");
        let (code, stdout, stderr) = run_with_args([
            OsString::from("oc-rsync"),
            OsString::from("--no-secluded-args"),
            OsString::from("remote::module"),
            destination.into_os_string(),
        ]);

        assert_eq!(code, 0);
        assert!(stdout.is_empty());
        assert!(stderr.is_empty());

        let recorded = std::fs::read_to_string(&args_path).expect("read args file");
        let args: Vec<&str> = recorded.lines().collect();
        assert!(args.contains(&"--no-protect-args"));
        assert!(!args.contains(&"--protect-args"));
    }

    #[cfg(unix)]
    #[test]
    fn remote_fallback_respects_env_protect_args() {
        use tempfile::tempdir;

        let _env_lock = ENV_LOCK.lock().expect("env lock");
        let _rsh_guard = clear_rsync_rsh();
        let temp = tempdir().expect("tempdir");
        let script_path = temp.path().join("fallback.sh");
        let args_path = temp.path().join("args.txt");

        let script = r#"#!/bin/sh
printf "%s\n" "$@" > "$ARGS_FILE"
exit 0
"#;
        write_executable_script(&script_path, script);

        let _fallback_guard = EnvGuard::set("OC_RSYNC_FALLBACK", script_path.as_os_str());
        let _args_guard = EnvGuard::set("ARGS_FILE", args_path.as_os_str());
        let _protect_guard = EnvGuard::set("RSYNC_PROTECT_ARGS", OsStr::new("1"));

        let destination = temp.path().join("dest");
        let (code, stdout, stderr) = run_with_args([
            OsString::from("oc-rsync"),
            OsString::from("remote::module"),
            destination.into_os_string(),
        ]);

        assert_eq!(code, 0);
        assert!(stdout.is_empty());
        assert!(stderr.is_empty());

        let recorded = std::fs::read_to_string(&args_path).expect("read args file");
        let args: Vec<&str> = recorded.lines().collect();
        assert!(args.contains(&"--protect-args"));
        assert!(args.contains(&"--info=progress2"));
    }

    #[cfg(unix)]
    #[test]
    fn remote_fallback_respects_zero_compress_level() {
        use tempfile::tempdir;

        let _env_lock = ENV_LOCK.lock().expect("env lock");
        let _rsh_guard = clear_rsync_rsh();
        let temp = tempdir().expect("tempdir");
        let script_path = temp.path().join("fallback.sh");
        let args_path = temp.path().join("args.txt");

        let script = r#"#!/bin/sh
printf "%s\n" "$@" > "$ARGS_FILE"
exit 0
"#;
        write_executable_script(&script_path, script);

        let _fallback_guard = EnvGuard::set("OC_RSYNC_FALLBACK", script_path.as_os_str());
        let _args_guard = EnvGuard::set("ARGS_FILE", args_path.as_os_str());

        let (code, stdout, stderr) = run_with_args([
            OsString::from("oc-rsync"),
            OsString::from("--compress-level=0"),
            OsString::from("remote::module"),
            OsString::from("dest"),
        ]);

        assert_eq!(code, 0);
        assert!(stdout.is_empty());
        assert!(stderr.is_empty());

        let recorded = std::fs::read_to_string(&args_path).expect("read args file");
        let args: Vec<&str> = recorded.lines().collect();
        assert!(!args.iter().any(|arg| *arg == "--compress"));
        assert!(args.contains(&"--compress-level"));
        assert!(args.contains(&"0"));
        assert!(!args.contains(&"--whole-file"));
        assert!(args.contains(&"--no-whole-file"));
    }

    #[cfg(unix)]
    #[test]
    fn local_delta_transfer_executes_locally() {
        use tempfile::tempdir;

        let _env_lock = ENV_LOCK.lock().expect("env lock");
        let _rsh_guard = clear_rsync_rsh();
        let temp = tempdir().expect("tempdir");
        let script_path = temp.path().join("fallback.sh");
        let args_path = temp.path().join("args.txt");

        let script = r#"#!/bin/sh
printf "%s\n" "$@" > "$ARGS_FILE"
exit 0
"#;
        write_executable_script(&script_path, script);

        let _fallback_guard = EnvGuard::set("OC_RSYNC_FALLBACK", script_path.as_os_str());
        let _args_guard = EnvGuard::set("ARGS_FILE", args_path.as_os_str());

        std::fs::write(&args_path, b"untouched").expect("seed args file");

        let source = temp.path().join("source.txt");
        let destination = temp.path().join("dest.txt");
        std::fs::write(&source, b"contents").expect("write source");

        let (code, stdout, stderr) = run_with_args([
            OsString::from("oc-rsync"),
            OsString::from("--no-whole-file"),
            source.clone().into_os_string(),
            destination.clone().into_os_string(),
        ]);

        assert_eq!(code, 0);
        assert!(stdout.is_empty());
        assert!(stderr.is_empty());
        assert_eq!(
            std::fs::read(&destination).expect("read destination"),
            b"contents"
        );

        let recorded = std::fs::read_to_string(&args_path).expect("read args file");
        assert_eq!(recorded, "untouched");
    }

    #[cfg(unix)]
    #[test]
    fn remote_fallback_forwards_connection_options() {
        use tempfile::tempdir;

        let _env_lock = ENV_LOCK.lock().expect("env lock");
        let _rsh_guard = clear_rsync_rsh();
        let temp = tempdir().expect("tempdir");
        let script_path = temp.path().join("fallback.sh");
        let args_path = temp.path().join("args.txt");
        let password_path = temp.path().join("password.txt");
        std::fs::write(&password_path, b"secret\n").expect("write password");
        let mut permissions = std::fs::metadata(&password_path)
            .expect("password metadata")
            .permissions();
        permissions.set_mode(0o600);
        std::fs::set_permissions(&password_path, permissions).expect("set password perms");

        let script = r#"#!/bin/sh
printf "%s\n" "$@" > "$ARGS_FILE"
exit 0
"#;
        write_executable_script(&script_path, script);

        let _fallback_guard = EnvGuard::set("OC_RSYNC_FALLBACK", script_path.as_os_str());
        let _args_guard = EnvGuard::set("ARGS_FILE", args_path.as_os_str());

        let dest_path = temp.path().join("dest");
        let (code, stdout, stderr) = run_with_args([
            OsString::from("oc-rsync"),
            OsString::from(format!("--password-file={}", password_path.display())),
            OsString::from("--protocol=30"),
            OsString::from("--timeout=120"),
            OsString::from("rsync://remote/module"),
            dest_path.clone().into_os_string(),
        ]);

        assert_eq!(code, 0);
        assert!(stdout.is_empty());
        assert!(stderr.is_empty());

        let password_display = password_path.display().to_string();
        let dest_display = dest_path.display().to_string();
        let recorded = std::fs::read_to_string(&args_path).expect("read args file");
        assert!(recorded.contains("--password-file"));
        assert!(recorded.contains(&password_display));
        assert!(recorded.contains("--protocol"));
        assert!(recorded.contains("30"));
        assert!(recorded.contains("--timeout"));
        assert!(recorded.contains("120"));
        assert!(recorded.contains("rsync://remote/module"));
        assert!(recorded.contains(&dest_display));
    }

    #[test]
    fn remote_fallback_forwards_rsh_option() {
        use tempfile::tempdir;

        let _env_lock = ENV_LOCK.lock().expect("env lock");
        let _rsh_guard = clear_rsync_rsh();
        let temp = tempdir().expect("tempdir");
        let script_path = temp.path().join("fallback.sh");
        let args_path = temp.path().join("args.txt");

        let script = r#"#!/bin/sh
printf "%s\n" "$@" > "$ARGS_FILE"
exit 0
"#;
        write_executable_script(&script_path, script);

        let _fallback_guard = EnvGuard::set("OC_RSYNC_FALLBACK", script_path.as_os_str());
        let _args_guard = EnvGuard::set("ARGS_FILE", args_path.as_os_str());

        let dest_path = temp.path().join("dest");
        let (code, stdout, stderr) = run_with_args([
            OsString::from("oc-rsync"),
            OsString::from("-e"),
            OsString::from("ssh -p 2222"),
            OsString::from("remote::module"),
            dest_path.clone().into_os_string(),
        ]);

        assert_eq!(code, 0);
        assert!(stdout.is_empty());
        assert!(stderr.is_empty());

        let recorded = std::fs::read_to_string(&args_path).expect("read args file");
        assert!(recorded.lines().any(|line| line == "-e"));
        assert!(recorded.lines().any(|line| line == "ssh -p 2222"));
    }

    #[test]
    fn remote_fallback_reads_rsync_rsh_env() {
        use tempfile::tempdir;

        let _env_lock = ENV_LOCK.lock().expect("env lock");
        let _clear_guard = clear_rsync_rsh();
        let _env_guard = EnvGuard::set("RSYNC_RSH", OsStr::new("ssh -p 2200"));
        let temp = tempdir().expect("tempdir");
        let script_path = temp.path().join("fallback.sh");
        let args_path = temp.path().join("args.txt");

        let script = r#"#!/bin/sh
printf "%s\n" "$@" > "$ARGS_FILE"
exit 0
"#;
        write_executable_script(&script_path, script);

        let _fallback_guard = EnvGuard::set("OC_RSYNC_FALLBACK", script_path.as_os_str());
        let _args_guard = EnvGuard::set("ARGS_FILE", args_path.as_os_str());

        let dest_path = temp.path().join("dest");
        let (code, stdout, stderr) = run_with_args([
            OsString::from("oc-rsync"),
            OsString::from("remote::module"),
            dest_path.clone().into_os_string(),
        ]);

        assert_eq!(code, 0);
        assert!(stdout.is_empty());
        assert!(stderr.is_empty());

        let recorded = std::fs::read_to_string(&args_path).expect("read args file");
        assert!(recorded.lines().any(|line| line == "-e"));
        assert!(recorded.lines().any(|line| line == "ssh -p 2200"));
    }

    #[test]
    fn remote_fallback_cli_rsh_overrides_env() {
        use tempfile::tempdir;

        let _env_lock = ENV_LOCK.lock().expect("env lock");
        let _clear_guard = clear_rsync_rsh();
        let _env_guard = EnvGuard::set("RSYNC_RSH", OsStr::new("ssh -p 2200"));
        let temp = tempdir().expect("tempdir");
        let script_path = temp.path().join("fallback.sh");
        let args_path = temp.path().join("args.txt");

        let script = r#"#!/bin/sh
printf "%s\n" "$@" > "$ARGS_FILE"
exit 0
"#;
        write_executable_script(&script_path, script);

        let _fallback_guard = EnvGuard::set("OC_RSYNC_FALLBACK", script_path.as_os_str());
        let _args_guard = EnvGuard::set("ARGS_FILE", args_path.as_os_str());

        let dest_path = temp.path().join("dest");
        let (code, stdout, stderr) = run_with_args([
            OsString::from("oc-rsync"),
            OsString::from("-e"),
            OsString::from("ssh -p 2222"),
            OsString::from("remote::module"),
            dest_path.clone().into_os_string(),
        ]);

        assert_eq!(code, 0);
        assert!(stdout.is_empty());
        assert!(stderr.is_empty());

        let recorded = std::fs::read_to_string(&args_path).expect("read args file");
        assert!(recorded.lines().any(|line| line == "ssh -p 2222"));
        assert!(!recorded.lines().any(|line| line == "ssh -p 2200"));
    }

    #[cfg(all(unix, feature = "acl"))]
    #[test]
    fn remote_fallback_forwards_acls_toggle() {
        use tempfile::tempdir;

        let _env_lock = ENV_LOCK.lock().expect("env lock");
        let _rsh_guard = clear_rsync_rsh();
        let temp = tempdir().expect("tempdir");
        let script_path = temp.path().join("fallback.sh");
        let args_path = temp.path().join("args.txt");

        let script = r#"#!/bin/sh
printf "%s\n" "$@" > "$ARGS_FILE"
exit 0
"#;
        write_executable_script(&script_path, script);

        let _fallback_guard = EnvGuard::set("OC_RSYNC_FALLBACK", script_path.as_os_str());
        let _args_guard = EnvGuard::set("ARGS_FILE", args_path.as_os_str());

        let dest_path = temp.path().join("dest");
        let (code, stdout, stderr) = run_with_args([
            OsString::from("oc-rsync"),
            OsString::from("--acls"),
            OsString::from("remote::module"),
            dest_path.clone().into_os_string(),
        ]);

        assert_eq!(code, 0);
        assert!(stdout.is_empty());
        assert!(stderr.is_empty());

        let recorded = std::fs::read_to_string(&args_path).expect("read args file");
        assert!(recorded.contains("--acls"));
        assert!(!recorded.contains("--no-acls"));
    }

    #[test]
    fn remote_fallback_forwards_omit_dir_times_toggle() {
        use tempfile::tempdir;

        let _env_lock = ENV_LOCK.lock().expect("env lock");
        let _rsh_guard = clear_rsync_rsh();
        let temp = tempdir().expect("tempdir");
        let script_path = temp.path().join("fallback.sh");
        let args_path = temp.path().join("args.txt");

        let script = r#"#!/bin/sh
printf "%s\n" "$@" > "$ARGS_FILE"
exit 0
"#;
        write_executable_script(&script_path, script);

        let _fallback_guard = EnvGuard::set("OC_RSYNC_FALLBACK", script_path.as_os_str());
        let _args_guard = EnvGuard::set("ARGS_FILE", args_path.as_os_str());

        let dest_path = temp.path().join("dest");
        let (code, stdout, stderr) = run_with_args([
            OsString::from("oc-rsync"),
            OsString::from("--omit-dir-times"),
            OsString::from("remote::module"),
            dest_path.clone().into_os_string(),
        ]);

        assert_eq!(code, 0);
        assert!(stdout.is_empty());
        assert!(stderr.is_empty());

        let recorded = std::fs::read_to_string(&args_path).expect("read args file");
        assert!(recorded.contains("--omit-dir-times"));
        assert!(!recorded.contains("--no-omit-dir-times"));
    }

    #[cfg(all(unix, feature = "acl"))]
    #[test]
    fn remote_fallback_forwards_no_acls_toggle() {
        use tempfile::tempdir;

        let _env_lock = ENV_LOCK.lock().expect("env lock");
        let _rsh_guard = clear_rsync_rsh();
        let temp = tempdir().expect("tempdir");
        let script_path = temp.path().join("fallback.sh");
        let args_path = temp.path().join("args.txt");

        let script = r#"#!/bin/sh
printf "%s\n" "$@" > "$ARGS_FILE"
exit 0
"#;
        write_executable_script(&script_path, script);

        let _fallback_guard = EnvGuard::set("OC_RSYNC_FALLBACK", script_path.as_os_str());
        let _args_guard = EnvGuard::set("ARGS_FILE", args_path.as_os_str());

        let dest_path = temp.path().join("dest");
        let (code, stdout, stderr) = run_with_args([
            OsString::from("oc-rsync"),
            OsString::from("--no-acls"),
            OsString::from("remote::module"),
            dest_path.clone().into_os_string(),
        ]);

        assert_eq!(code, 0);
        assert!(stdout.is_empty());
        assert!(stderr.is_empty());

        let recorded = std::fs::read_to_string(&args_path).expect("read args file");
        assert!(recorded.contains("--no-acls"));
    }

    #[test]
    fn remote_fallback_forwards_no_omit_dir_times_toggle() {
        use tempfile::tempdir;

        let _env_lock = ENV_LOCK.lock().expect("env lock");
        let _rsh_guard = clear_rsync_rsh();
        let temp = tempdir().expect("tempdir");
        let script_path = temp.path().join("fallback.sh");
        let args_path = temp.path().join("args.txt");

        let script = r#"#!/bin/sh
printf "%s\n" "$@" > "$ARGS_FILE"
exit 0
"#;
        write_executable_script(&script_path, script);

        let _fallback_guard = EnvGuard::set("OC_RSYNC_FALLBACK", script_path.as_os_str());
        let _args_guard = EnvGuard::set("ARGS_FILE", args_path.as_os_str());

        let dest_path = temp.path().join("dest");
        let (code, stdout, stderr) = run_with_args([
            OsString::from("oc-rsync"),
            OsString::from("--no-omit-dir-times"),
            OsString::from("remote::module"),
            dest_path.clone().into_os_string(),
        ]);

        assert_eq!(code, 0);
        assert!(stdout.is_empty());
        assert!(stderr.is_empty());

        let recorded = std::fs::read_to_string(&args_path).expect("read args file");
        assert!(recorded.contains("--no-omit-dir-times"));
    }

    #[test]
    fn dry_run_flag_skips_destination_mutation() {
        use std::fs;
        use tempfile::tempdir;

        let tmp = tempdir().expect("tempdir");
        let source = tmp.path().join("source.txt");
        fs::write(&source, b"contents").expect("write source");
        let destination = tmp.path().join("dest.txt");

        let (code, stdout, stderr) = run_with_args([
            OsString::from("oc-rsync"),
            OsString::from("--dry-run"),
            source.clone().into_os_string(),
            destination.clone().into_os_string(),
        ]);

        assert_eq!(code, 0);
        assert!(stdout.is_empty());
        assert!(stderr.is_empty());
        assert!(!destination.exists());
    }

    #[test]
    fn list_only_lists_entries_without_copying() {
        use std::fs;
        use tempfile::tempdir;

        let tmp = tempdir().expect("tempdir");
        let source_dir = tmp.path().join("src");
        fs::create_dir(&source_dir).expect("create src dir");
        let source_file = source_dir.join("file.txt");
        fs::write(&source_file, b"contents").expect("write source file");
        #[cfg(unix)]
        {
            use std::os::unix::fs::symlink;

            let link_path = source_dir.join("link.txt");
            symlink("file.txt", &link_path).expect("create symlink");
        }
        let destination_dir = tmp.path().join("dest");
        fs::create_dir(&destination_dir).expect("create dest dir");

        let (code, stdout, stderr) = run_with_args([
            OsString::from("oc-rsync"),
            OsString::from("--list-only"),
            source_dir.clone().into_os_string(),
            destination_dir.clone().into_os_string(),
        ]);

        assert_eq!(code, 0);
        assert!(stderr.is_empty());
        let rendered = String::from_utf8(stdout).expect("utf8 stdout");
        assert!(rendered.contains("file.txt"));
        #[cfg(unix)]
        {
            assert!(rendered.contains("link.txt -> file.txt"));
        }
        assert!(!destination_dir.join("file.txt").exists());
    }

    #[test]
    fn list_only_formats_directory_without_trailing_slash() {
        use std::fs;
        use tempfile::tempdir;

        let tmp = tempdir().expect("tempdir");
        let source_dir = tmp.path().join("src");
        let dest_dir = tmp.path().join("dst");
        fs::create_dir(&source_dir).expect("create src dir");
        fs::create_dir(&dest_dir).expect("create dest dir");

        let (code, stdout, stderr) = run_with_args([
            OsString::from("oc-rsync"),
            OsString::from("--list-only"),
            source_dir.clone().into_os_string(),
            dest_dir.into_os_string(),
        ]);

        assert_eq!(code, 0);
        assert!(stderr.is_empty());
        let rendered = String::from_utf8(stdout).expect("utf8 stdout");

        let mut directory_line = None;
        for line in rendered.lines() {
            if line.ends_with("src") {
                directory_line = Some(line.to_string());
                break;
            }
        }

        let directory_line = directory_line.expect("directory entry present");
        assert!(directory_line.starts_with('d'));
        assert!(!directory_line.ends_with('/'));
    }

    #[test]
    fn list_only_matches_rsync_format_for_regular_file() {
        use filetime::{FileTime, set_file_times};
        use std::fs;
        use std::os::unix::fs::PermissionsExt;
        use tempfile::tempdir;

        let tmp = tempdir().expect("tempdir");
        let source_dir = tmp.path().join("src");
        let dest_dir = tmp.path().join("dst");
        fs::create_dir(&source_dir).expect("create src dir");
        fs::create_dir(&dest_dir).expect("create dest dir");

        let file_path = source_dir.join("data.bin");
        fs::write(&file_path, vec![0u8; 1_234]).expect("write source file");
        fs::set_permissions(&file_path, fs::Permissions::from_mode(0o644))
            .expect("set file permissions");

        let timestamp = FileTime::from_unix_time(1_700_000_000, 0);
        set_file_times(&file_path, timestamp, timestamp).expect("set file times");

        let mut source_arg = source_dir.clone().into_os_string();
        source_arg.push(std::path::MAIN_SEPARATOR.to_string());

        let (code, stdout, stderr) = run_with_args([
            OsString::from("oc-rsync"),
            OsString::from("--list-only"),
            source_arg,
            dest_dir.clone().into_os_string(),
        ]);

        assert_eq!(code, 0);
        assert!(stderr.is_empty());

        let rendered = String::from_utf8(stdout).expect("utf8 stdout");
        let file_line = rendered
            .lines()
            .find(|line| line.ends_with("data.bin"))
            .expect("file entry present");

        let expected_permissions = "-rw-r--r--";
        let expected_size = format_list_size(1_234);
        let system_time = SystemTime::UNIX_EPOCH
            + Duration::from_secs(
                u64::try_from(timestamp.unix_seconds()).expect("positive timestamp"),
            )
            + Duration::from_nanos(u64::from(timestamp.nanoseconds()));
        let expected_timestamp = format_list_timestamp(Some(system_time));
        let expected =
            format!("{expected_permissions} {expected_size} {expected_timestamp} data.bin");

        assert_eq!(file_line, expected);
    }

    #[test]
    fn list_only_formats_special_permission_bits_like_rsync() {
        use filetime::{FileTime, set_file_times};
        use std::fs;
        use std::os::unix::fs::PermissionsExt;
        use tempfile::tempdir;

        let tmp = tempdir().expect("tempdir");
        let source_dir = tmp.path().join("src");
        let dest_dir = tmp.path().join("dst");
        fs::create_dir(&source_dir).expect("create src dir");
        fs::create_dir(&dest_dir).expect("create dest dir");

        let sticky_exec = source_dir.join("exec-special");
        let sticky_plain = source_dir.join("plain-special");

        fs::write(&sticky_exec, b"exec").expect("write exec file");
        fs::write(&sticky_plain, b"plain").expect("write plain file");

        fs::set_permissions(&sticky_exec, fs::Permissions::from_mode(0o7777))
            .expect("set permissions with execute bits");
        fs::set_permissions(&sticky_plain, fs::Permissions::from_mode(0o7666))
            .expect("set permissions without execute bits");

        let timestamp = FileTime::from_unix_time(1_700_000_000, 0);
        set_file_times(&sticky_exec, timestamp, timestamp).expect("set exec times");
        set_file_times(&sticky_plain, timestamp, timestamp).expect("set plain times");

        let mut source_arg = source_dir.clone().into_os_string();
        source_arg.push(std::path::MAIN_SEPARATOR.to_string());

        let (code, stdout, stderr) = run_with_args([
            OsString::from("oc-rsync"),
            OsString::from("--list-only"),
            source_arg,
            dest_dir.clone().into_os_string(),
        ]);

        assert_eq!(code, 0);
        assert!(stderr.is_empty());

        let rendered = String::from_utf8(stdout).expect("utf8 stdout");
        let system_time = SystemTime::UNIX_EPOCH
            + Duration::from_secs(
                u64::try_from(timestamp.unix_seconds()).expect("positive timestamp"),
            )
            + Duration::from_nanos(u64::from(timestamp.nanoseconds()));
        let expected_timestamp = format_list_timestamp(Some(system_time));

        let expected_exec = format!(
            "-rwsrwsrwt {} {expected_timestamp} exec-special",
            format_list_size(4)
        );
        let expected_plain = format!(
            "-rwSrwSrwT {} {expected_timestamp} plain-special",
            format_list_size(5)
        );

        let mut exec_line = None;
        let mut plain_line = None;
        for line in rendered.lines() {
            if line.ends_with("exec-special") {
                exec_line = Some(line.to_string());
            } else if line.ends_with("plain-special") {
                plain_line = Some(line.to_string());
            }
        }

        assert_eq!(exec_line.expect("exec entry"), expected_exec);
        assert_eq!(plain_line.expect("plain entry"), expected_plain);
    }

    #[test]
    fn short_dry_run_flag_skips_destination_mutation() {
        use std::fs;
        use tempfile::tempdir;

        let tmp = tempdir().expect("tempdir");
        let source = tmp.path().join("source.txt");
        fs::write(&source, b"contents").expect("write source");
        let destination = tmp.path().join("dest.txt");

        let (code, stdout, stderr) = run_with_args([
            OsString::from("oc-rsync"),
            OsString::from("-n"),
            source.clone().into_os_string(),
            destination.clone().into_os_string(),
        ]);

        assert_eq!(code, 0);
        assert!(stdout.is_empty());
        assert!(stderr.is_empty());
        assert!(!destination.exists());
    }

    #[cfg(unix)]
    #[test]
    fn verbose_output_includes_symlink_target() {
        use std::fs;
        use std::os::unix::fs::symlink;
        use tempfile::tempdir;

        let tmp = tempdir().expect("tempdir");
        let source_dir = tmp.path().join("src");
        fs::create_dir(&source_dir).expect("create src dir");
        let source_file = source_dir.join("file.txt");
        fs::write(&source_file, b"contents").expect("write source file");
        let link_path = source_dir.join("link.txt");
        symlink("file.txt", &link_path).expect("create symlink");

        let destination_dir = tmp.path().join("dest");
        fs::create_dir(&destination_dir).expect("create dest dir");

        let (code, stdout, stderr) = run_with_args([
            OsString::from("oc-rsync"),
            OsString::from("-av"),
            source_dir.clone().into_os_string(),
            destination_dir.clone().into_os_string(),
        ]);

        assert_eq!(code, 0);
        assert!(stderr.is_empty());
        let rendered = String::from_utf8(stdout).expect("utf8 stdout");
        assert!(rendered.contains("link.txt -> file.txt"));
    }

    #[cfg(unix)]
    #[test]
    fn out_format_renders_symlink_target_placeholder() {
        use std::fs;
        use std::os::unix::fs::symlink;
        use tempfile::tempdir;

        let tmp = tempdir().expect("tempdir");
        let source_dir = tmp.path().join("src");
        fs::create_dir(&source_dir).expect("create src dir");
        let file = source_dir.join("file.txt");
        fs::write(&file, b"data").expect("write file");
        let link_path = source_dir.join("link.txt");
        symlink("file.txt", &link_path).expect("create symlink");

        let dest_dir = tmp.path().join("dst");
        fs::create_dir(&dest_dir).expect("create dst dir");

        let config = ClientConfig::builder()
            .transfer_args([
                source_dir.as_os_str().to_os_string(),
                dest_dir.as_os_str().to_os_string(),
            ])
            .force_event_collection(true)
            .build();

        let outcome =
            run_client_or_fallback::<io::Sink, io::Sink>(config, None, None).expect("run client");
        let summary = match outcome {
            ClientOutcome::Local(summary) => *summary,
            ClientOutcome::Fallback(_) => panic!("unexpected fallback outcome"),
        };
        let event = summary
            .events()
            .iter()
            .find(|event| event.relative_path().to_string_lossy().contains("link.txt"))
            .expect("symlink event present");

        let mut output = Vec::new();
        parse_out_format(OsStr::new("%L"))
            .expect("parse %L")
            .render(event, &mut output)
            .expect("render %L");

        assert_eq!(output, b" -> file.txt\n");
    }

    #[cfg(unix)]
    #[test]
    fn out_format_renders_combined_name_and_target_placeholder() {
        use std::fs;
        use std::os::unix::fs::symlink;
        use tempfile::tempdir;

        let tmp = tempdir().expect("tempdir");
        let source_dir = tmp.path().join("src");
        fs::create_dir(&source_dir).expect("create src dir");
        let file = source_dir.join("file.txt");
        fs::write(&file, b"data").expect("write file");
        let link_path = source_dir.join("link.txt");
        symlink("file.txt", &link_path).expect("create symlink");

        let dest_dir = tmp.path().join("dst");
        fs::create_dir(&dest_dir).expect("create dst dir");

        let config = ClientConfig::builder()
            .transfer_args([
                source_dir.as_os_str().to_os_string(),
                dest_dir.as_os_str().to_os_string(),
            ])
            .force_event_collection(true)
            .build();

        let outcome =
            run_client_or_fallback::<io::Sink, io::Sink>(config, None, None).expect("run client");
        let summary = match outcome {
            ClientOutcome::Local(summary) => *summary,
            ClientOutcome::Fallback(_) => panic!("unexpected fallback outcome"),
        };
        let event = summary
            .events()
            .iter()
            .find(|event| event.relative_path().to_string_lossy().contains("link.txt"))
            .expect("symlink event present");

        let mut output = Vec::new();
        parse_out_format(OsStr::new("%N"))
            .expect("parse %N")
            .render(event, &mut output)
            .expect("render %N");

        assert_eq!(output, b"src/link.txt -> file.txt\n");
    }

    #[test]
    fn operands_after_end_of_options_are_preserved() {
        use std::fs;
        use tempfile::tempdir;

        let tmp = tempdir().expect("tempdir");
        let source = tmp.path().join("-source");
        let destination = tmp.path().join("dest.txt");
        fs::write(&source, b"dash source").expect("write source");

        let (code, stdout, stderr) = run_with_args([
            OsString::from("oc-rsync"),
            OsString::from("--"),
            source.clone().into_os_string(),
            destination.clone().into_os_string(),
        ]);

        assert_eq!(code, 0);
        assert!(stdout.is_empty());
        assert!(stderr.is_empty());
        assert_eq!(
            fs::read(destination).expect("read destination"),
            b"dash source"
        );
    }

    fn spawn_stub_daemon(
        responses: Vec<&'static str>,
    ) -> (std::net::SocketAddr, thread::JoinHandle<()>) {
        spawn_stub_daemon_with_protocol(responses, "32.0")
    }

    fn spawn_stub_daemon_with_protocol(
        responses: Vec<&'static str>,
        expected_protocol: &'static str,
    ) -> (std::net::SocketAddr, thread::JoinHandle<()>) {
        let listener = TcpListener::bind("127.0.0.1:0").expect("bind stub daemon");
        let addr = listener.local_addr().expect("local addr");

        let handle = thread::spawn(move || {
            if let Ok((stream, _)) = listener.accept() {
                handle_connection(stream, responses, expected_protocol);
            }
        });

        (addr, handle)
    }

    fn spawn_auth_stub_daemon(
        challenge: &'static str,
        expected_credentials: String,
        responses: Vec<&'static str>,
    ) -> (std::net::SocketAddr, thread::JoinHandle<()>) {
        let listener = TcpListener::bind("127.0.0.1:0").expect("bind auth daemon");
        let addr = listener.local_addr().expect("local addr");

        let handle = thread::spawn(move || {
            if let Ok((stream, _)) = listener.accept() {
                handle_auth_connection(
                    stream,
                    challenge,
                    &expected_credentials,
                    &responses,
                    "32.0",
                );
            }
        });

        (addr, handle)
    }

    fn handle_connection(
        mut stream: TcpStream,
        responses: Vec<&'static str>,
        expected_protocol: &str,
    ) {
        stream
            .set_read_timeout(Some(Duration::from_secs(5)))
            .expect("set read timeout");
        stream
            .set_write_timeout(Some(Duration::from_secs(5)))
            .expect("set write timeout");

        stream
            .write_all(LEGACY_DAEMON_GREETING.as_bytes())
            .expect("write greeting");
        stream.flush().expect("flush greeting");

        let mut reader = BufReader::new(stream);
        let mut line = String::new();
        reader.read_line(&mut line).expect("read client greeting");
        let trimmed = line.trim_end_matches(['\r', '\n']);
        let expected_prefix = ["@RSYNCD: ", expected_protocol].concat();
        assert!(
            trimmed.starts_with(&expected_prefix),
            "client greeting {trimmed:?} did not begin with {expected_prefix:?}"
        );

        line.clear();
        reader.read_line(&mut line).expect("read request");
        assert_eq!(line, "#list\n");

        for response in responses {
            reader
                .get_mut()
                .write_all(response.as_bytes())
                .expect("write response");
        }
        reader.get_mut().flush().expect("flush response");
    }

    fn handle_auth_connection(
        mut stream: TcpStream,
        challenge: &'static str,
        expected_credentials: &str,
        responses: &[&'static str],
        expected_protocol: &str,
    ) {
        stream
            .set_read_timeout(Some(Duration::from_secs(5)))
            .expect("set read timeout");
        stream
            .set_write_timeout(Some(Duration::from_secs(5)))
            .expect("set write timeout");

        stream
            .write_all(LEGACY_DAEMON_GREETING.as_bytes())
            .expect("write greeting");
        stream.flush().expect("flush greeting");

        let mut reader = BufReader::new(stream);
        let mut line = String::new();
        reader.read_line(&mut line).expect("read client greeting");
        let trimmed = line.trim_end_matches(['\r', '\n']);
        let expected_prefix = ["@RSYNCD: ", expected_protocol].concat();
        assert!(
            trimmed.starts_with(&expected_prefix),
            "client greeting {trimmed:?} did not begin with {expected_prefix:?}"
        );

        line.clear();
        reader.read_line(&mut line).expect("read request");
        assert_eq!(line, "#list\n");

        reader
            .get_mut()
            .write_all(format!("@RSYNCD: AUTHREQD {challenge}\n").as_bytes())
            .expect("write challenge");
        reader.get_mut().flush().expect("flush challenge");

        line.clear();
        reader.read_line(&mut line).expect("read credentials");
        let received = line.trim_end_matches(['\n', '\r']);
        assert_eq!(received, expected_credentials);

        for response in responses {
            reader
                .get_mut()
                .write_all(response.as_bytes())
                .expect("write response");
        }
        reader.get_mut().flush().expect("flush response");
    }

    #[cfg(not(feature = "acl"))]
    #[test]
    fn acls_option_reports_unsupported_when_feature_disabled() {
        use tempfile::tempdir;

        let temp = tempdir().expect("tempdir");
        let source = temp.path().join("source.txt");
        let destination = temp.path().join("dest.txt");
        std::fs::write(&source, b"data").expect("write source");

        let (code, stdout, stderr) = run_with_args([
            OsString::from("oc-rsync"),
            OsString::from("--acls"),
            source.into_os_string(),
            destination.into_os_string(),
        ]);

        assert_eq!(code, 1);
        assert!(stdout.is_empty());
        let rendered = String::from_utf8(stderr).expect("UTF-8 error");
        assert!(rendered.contains("POSIX ACLs are not supported on this client"));
        assert!(rendered.contains("[client=3.4.1-rust]"));
    }

    #[cfg(not(feature = "xattr"))]
    #[test]
    fn xattrs_option_reports_unsupported_when_feature_disabled() {
        use tempfile::tempdir;

        let temp = tempdir().expect("tempdir");
        let source = temp.path().join("source.txt");
        let destination = temp.path().join("dest.txt");
        std::fs::write(&source, b"data").expect("write source");

        let (code, stdout, stderr) = run_with_args([
            OsString::from("oc-rsync"),
            OsString::from("--xattrs"),
            source.into_os_string(),
            destination.into_os_string(),
        ]);

        assert_eq!(code, 1);
        assert!(stdout.is_empty());
        let rendered = String::from_utf8(stderr).expect("UTF-8 error");
        assert!(rendered.contains("extended attributes are not supported on this client"));
        assert!(rendered.contains("[client=3.4.1-rust]"));
    }

    #[cfg(feature = "xattr")]
    #[test]
    fn xattrs_option_preserves_attributes() {
        use tempfile::tempdir;

        let temp = tempdir().expect("tempdir");
        let source = temp.path().join("source.txt");
        let destination = temp.path().join("dest.txt");
        std::fs::write(&source, b"attr data").expect("write source");
        xattr::set(&source, "user.test", b"value").expect("set xattr");

        let (code, stdout, stderr) = run_with_args([
            OsString::from("oc-rsync"),
            OsString::from("--xattrs"),
            source.clone().into_os_string(),
            destination.clone().into_os_string(),
        ]);

        assert_eq!(code, 0);
        assert!(stdout.is_empty());
        assert!(stderr.is_empty());

        let copied = xattr::get(&destination, "user.test")
            .expect("read dest xattr")
            .expect("xattr present");
        assert_eq!(copied, b"value");
    }
}<|MERGE_RESOLUTION|>--- conflicted
+++ resolved
@@ -2509,10 +2509,6 @@
                 if let Err(message) = apply_merge_directive(
                     directive,
                     merge_base.as_path(),
-<<<<<<< HEAD
-                    effective_options,
-=======
->>>>>>> 3d609806
                     &mut filter_rules,
                     &mut merge_stack,
                 ) {
@@ -4277,11 +4273,7 @@
         )
     };
     let next_base = next_base_storage.as_deref().unwrap_or(base_dir);
-<<<<<<< HEAD
-
-=======
     let options = directive.options().clone();
->>>>>>> 3d609806
     let result = (|| -> Result<(), Message> {
         let contents = if is_stdin {
             read_merge_from_standard_input()?
@@ -4448,19 +4440,6 @@
             destination.push(rule);
         }
         Ok(FilterDirective::Merge(nested)) => {
-<<<<<<< HEAD
-            let nested_options = merge_directive_options(options, &nested);
-            apply_merge_directive(nested, base_dir, nested_options, destination, visited).map_err(
-                |error| {
-                    let detail = error.to_string();
-                    rsync_error!(
-                        1,
-                        format!("failed to process merge file '{display}': {detail}")
-                    )
-                    .with_role(Role::Client)
-                },
-            )?;
-=======
             apply_merge_directive(nested, base_dir, destination, visited).map_err(|error| {
                 let detail = error.to_string();
                 rsync_error!(
@@ -4469,7 +4448,6 @@
                 )
                 .with_role(Role::Client)
             })?;
->>>>>>> 3d609806
         }
         Ok(FilterDirective::Clear) => destination.clear(),
         Err(error) => {
@@ -8026,11 +8004,6 @@
 
         let mut rules = vec![FilterRuleSpec::exclude("existing".to_string())];
         let mut visited = Vec::new();
-<<<<<<< HEAD
-        let directive = MergeDirective::new(path.into_os_string(), Some(FilterRuleKind::Include));
-        let options = merge_directive_options(&DirMergeOptions::default(), &directive);
-        super::apply_merge_directive(directive, temp.path(), options, &mut rules, &mut visited)
-=======
         let directive = MergeDirective::new(path.into_os_string(), Some(FilterRuleKind::Include))
             .with_options(
                 DirMergeOptions::default()
@@ -8038,7 +8011,6 @@
                     .allow_list_clearing(true),
             );
         super::apply_merge_directive(directive, temp.path(), &mut rules, &mut visited)
->>>>>>> 3d609806
             .expect("merge succeeds");
 
         assert!(visited.is_empty());
