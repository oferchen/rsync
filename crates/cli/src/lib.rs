#![deny(unsafe_code)]
#![deny(missing_docs)]
#![deny(rustdoc::broken_intra_doc_links)]

//! # Overview
//!
//! `rsync_cli` implements the thin command-line front-end for the Rust `oc-rsync`
//! workspace. The crate is intentionally small: it recognises the subset of
//! command-line switches that are currently supported (`--help`/`-h`,
//! `--version`/`-V`, `--daemon`, `--server`, `--dry-run`/`-n`, `--list-only`,
//! `--delete`/`--delete-excluded`, `--filter` (supporting `+`/`-` actions, the
//! `!` clear directive, and `merge FILE` directives), `--files-from`, `--from0`,
//! `--bwlimit`, and `--sparse`) and delegates local copy operations to
//! [`rsync_core::client::run_client`]. Daemon invocations are forwarded to
//! [`rsync_daemon::run`], while `--server` sessions immediately spawn the
//! system `rsync` binary (controlled by the `OC_RSYNC_FALLBACK` environment
//! variable) so remote-shell transports keep functioning while the native
//! server implementation is completed. Higher layers will eventually extend the
//! parser to cover the full upstream surface (remote modules, incremental
//! recursion, filters, etc.), but providing these entry points today allows
//! downstream tooling to depend on a stable binary path (`oc-rsync`) while
//! development continues.
//!
//! # Design
//!
//! The crate exposes [`run`] as the primary entry point. The function accepts an
//! iterator of arguments together with handles for standard output and error,
//! mirroring the approach used by upstream rsync. Internally a
//! [`clap`](https://docs.rs/clap/) command definition performs a light-weight
//! parse that recognises `--help`, `--version`, `--dry-run`, `--delete`,
//! `--delete-excluded`,
//! `--filter`, `--files-from`, `--from0`, and `--bwlimit` flags while treating all other
//! tokens as transfer arguments. When a transfer is requested, the function
//! delegates to [`rsync_core::client::run_client`], which currently implements a
//! deterministic local copy pipeline with optional bandwidth pacing.
//!
//! # Invariants
//!
//! - `run` never panics; unexpected I/O failures surface as non-zero exit codes.
//! - Version output is delegated to [`rsync_core::version::VersionInfoReport`]
//!   so the CLI remains byte-identical with the canonical banner used by other
//!   workspace components.
//! - Help output is rendered by [`render_help`] using a static snapshot that
//!   documents the currently supported subset. This keeps the wording stable
//!   while the full upstream-compatible renderer is implemented.
//! - Transfer attempts are forwarded to [`rsync_core::client::run_client`] so
//!   diagnostics and success cases remain centralised while higher-fidelity
//!   engines are developed.
//!
//! # Errors
//!
//! The parser returns a diagnostic message with exit code `1` when argument
//! processing fails. Transfer attempts surface their exit codes from
//! [`rsync_core::client::run_client`], preserving the structured diagnostics
//! emitted by the core crate.
//!
//! # Examples
//!
//! ```
//! use rsync_cli::run;
//!
//! let mut stdout = Vec::new();
//! let mut stderr = Vec::new();
//! let exit_code = run(["oc-rsync", "--version"], &mut stdout, &mut stderr);
//!
//! assert_eq!(exit_code, 0);
//! assert!(!stdout.is_empty());
//! assert!(stderr.is_empty());
//! ```
//!
//! # See also
//!
//! - [`rsync_core::version`] for the underlying banner rendering helpers.
//! - `bin/oc-rsync` for the binary crate that wires [`run`] into `main`.

use std::env;
use std::ffi::{OsStr, OsString};
use std::fs::{self, File};
use std::io::{self, BufRead, BufReader, Read, Write};
use std::num::{IntErrorKind, NonZeroU8, NonZeroU64};
use std::path::{Path, PathBuf};
use std::process::{Command, Stdio};
use std::str::FromStr;
use std::time::{Duration, SystemTime};

#[cfg(unix)]
use std::os::unix::{ffi::OsStringExt, fs::PermissionsExt};

use clap::{Arg, ArgAction, Command as ClapCommand, builder::OsStringValueParser};
use rsync_compress::zlib::CompressionLevel;
use rsync_core::{
    bandwidth::BandwidthParseError,
    client::{
        BandwidthLimit, ClientConfig, ClientEntryKind, ClientEntryMetadata, ClientEvent,
        ClientEventKind, ClientOutcome, ClientProgressObserver, ClientProgressUpdate,
        ClientSummary, CompressionSetting, DeleteMode, DirMergeEnforcedKind, DirMergeOptions,
        FilterRuleKind, FilterRuleSpec, ModuleListOptions, ModuleListRequest, RemoteFallbackArgs,
        RemoteFallbackContext, TransferTimeout, run_client_or_fallback,
        run_module_list_with_password_and_options,
    },
    message::{Message, Role},
    rsync_error,
    version::VersionInfoReport,
};
use rsync_logging::MessageSink;
use rsync_protocol::{ParseProtocolVersionErrorKind, ProtocolVersion};
use time::{OffsetDateTime, format_description::FormatItem, macros::format_description};
use users::{get_group_by_gid, get_user_by_uid, gid_t, uid_t};

/// Maximum exit code representable by a Unix process.
const MAX_EXIT_CODE: i32 = u8::MAX as i32;

/// Deterministic help text describing the CLI surface supported by this build.
const HELP_TEXT: &str = concat!(
    "oc-rsync 3.4.1-rust\n",
    "https://github.com/oferchen/rsync\n",
    "\n",
    "Usage: oc-rsync [-h] [-V] [--daemon] [-n] [-a] [-S] [-z] [-e COMMAND] [--delete] [--bwlimit=RATE] SOURCE... DEST\n",
    "\n",
    "This development snapshot implements deterministic local filesystem\n",
    "copies for regular files, directories, and symbolic links. The\n",
    "following options are recognised:\n",
    "  -h, --help       Show this help message and exit.\n",
    "  -V, --version    Output version information and exit.\n",
    "  -e, --rsh=COMMAND  Use remote shell COMMAND for remote transfers.\n",
    "  -s, --protect-args  Protect remote shell arguments from expansion.\n",
    "      --no-protect-args  Allow the remote shell to expand wildcard arguments.\n",
    "      --secluded-args  Alias of --protect-args.\n",
    "      --no-secluded-args  Alias of --no-protect-args.\n",
    "      --daemon    Run as an rsync daemon (delegates to oc-rsyncd).\n",
    "  -n, --dry-run    Validate transfers without modifying the destination.\n",
    "      --list-only  List files without performing a transfer.\n",
    "  -a, --archive    Enable archive mode (implies --owner, --group, --perms, --times, --devices, and --specials).\n",
    "      --delete     Remove destination files that are absent from the source.\n",
    "      --delete-before  Remove destination files that are absent from the source before transfers start.\n",
    "      --delete-during  Remove destination files while processing directories.\n",
    "      --delete-delay  Defer deletions until after transfers while computing them during the run.\n",
    "      --delete-after  Remove destination files after transfers complete.\n",
    "      --delete-excluded  Remove excluded destination files during deletion sweeps.\n",
    "  -c, --checksum   Skip updates for files that already match by checksum.\n",
    "      --size-only  Skip files whose size matches the destination, ignoring timestamps.\n",
    "      --ignore-existing  Skip updating files that already exist at the destination.\n",
    "  -u, --update    Skip files that are newer on the destination.\n",
    "      --exclude=PATTERN  Skip files matching PATTERN.\n",
    "      --exclude-from=FILE  Read exclude patterns from FILE.\n",
    "      --include=PATTERN  Re-include files matching PATTERN after exclusions.\n",
    "      --include-from=FILE  Read include patterns from FILE.\n",
    "      --filter=RULE  Apply filter RULE (supports '+' include, '-' exclude, '!' clear, 'include PATTERN', 'exclude PATTERN', 'show PATTERN'/'S PATTERN', 'hide PATTERN'/'H PATTERN', 'protect PATTERN'/'P PATTERN', 'exclude-if-present=FILE', 'merge[,MODS] FILE' with MODS drawn from '+', '-', 'C', 'e', 'n', 'w', 's', 'r', '/', and 'dir-merge[,MODS] FILE' with MODS drawn from '+', '-', 'n', 'e', 'w', 's', 'r', '/', and 'C').\n",
    "      --files-from=FILE  Read additional source operands from FILE.\n",
    "      --password-file=FILE  Read daemon passwords from FILE when contacting rsync:// daemons.\n",
    "      --no-motd    Suppress daemon MOTD lines when listing rsync:// modules.\n",
    "      --from0      Treat file list entries as NUL-terminated records.\n",
    "      --bwlimit    Limit I/O bandwidth in KiB/s (0 disables the limit).\n",
    "      --timeout=SECS  Set I/O timeout to SECS seconds (0 disables the timeout).\n",
    "      --protocol=NUM  Force protocol version NUM when accessing rsync daemons.\n",
    "  -z, --compress  Enable compression during transfers (no effect for local copies).\n",
    "      --no-compress  Disable compression.\n",
    "      --compress-level=NUM  Set compression level NUM (0 disables compression).\n",
    "      --info=FLAGS  Adjust informational messages; use --info=help for details.\n",
    "  -v, --verbose    Increase verbosity; repeat for more detail.\n",
    "  -R, --relative   Preserve source path components relative to the current directory.\n",
    "      --no-relative  Disable preservation of source path components.\n",
    "      --implied-dirs  Create parent directories implied by source paths.\n",
    "      --no-implied-dirs  Disable creation of parent directories implied by source paths.\n",
    "      --progress   Show progress information during transfers.\n",
    "      --no-progress  Disable progress reporting.\n",
    "      --msgs2stderr  Route informational messages to standard error.\n",
    "      --out-format=FORMAT  Customise transfer output using FORMAT.\n",
    "      --stats      Output transfer statistics after completion.\n",
    "      --partial    Keep partially transferred files on errors.\n",
    "      --no-partial Discard partially transferred files on errors.\n",
    "      --partial-dir=DIR  Store partially transferred files in DIR.\n",
    "  -W, --whole-file  Copy files without using the delta-transfer algorithm.\n",
    "      --no-whole-file  Enable the delta-transfer algorithm (disable whole-file copies).\n",
    "      --remove-source-files  Remove source files after a successful transfer.\n",
    "      --remove-sent-files   Alias of --remove-source-files.\n",
    "      --inplace    Write updated data directly to destination files.\n",
    "      --no-inplace Use temporary files when updating regular files.\n",
    "  -P              Equivalent to --partial --progress.\n",
    "  -S, --sparse    Preserve sparse files by creating holes in the destination.\n",
    "      --no-sparse Disable sparse file handling.\n",
    "  -L, --copy-links     Transform symlinks into referent files/directories.\n",
    "  -k, --copy-dirlinks  Transform symlinked directories into referent directories.\n",
    "      --no-copy-links  Preserve symlinks instead of following them.\n",
    "  -D              Equivalent to --devices --specials.\n",
    "      --devices   Preserve device files.\n",
    "      --no-devices  Disable device file preservation.\n",
    "      --specials  Preserve special files such as FIFOs.\n",
    "      --no-specials  Disable preservation of special files.\n",
    "      --owner      Preserve file ownership (requires super-user).\n",
    "      --no-owner   Disable ownership preservation.\n",
    "      --group      Preserve file group (requires suitable privileges).\n",
    "      --no-group   Disable group preservation.\n",
    "  -p, --perms      Preserve file permissions.\n",
    "      --no-perms   Disable permission preservation.\n",
    "  -t, --times      Preserve modification times.\n",
    "      --no-times   Disable modification time preservation.\n",
    "      --omit-dir-times  Skip preserving directory modification times.\n",
    "      --no-omit-dir-times  Preserve directory modification times.\n",
    "  -A, --acls      Preserve POSIX ACLs when supported.\n",
    "      --no-acls   Disable POSIX ACL preservation.\n",
    "  -X, --xattrs     Preserve extended attributes when supported.\n",
    "      --no-xattrs  Disable extended attribute preservation.\n",
    "      --numeric-ids      Preserve numeric UID/GID values.\n",
    "      --no-numeric-ids   Map UID/GID values to names when possible.\n",
    "\n",
    "All SOURCE operands must reside on the local filesystem. When multiple\n",
    "sources are supplied, DEST must name a directory. Metadata preservation\n",
    "covers permissions, timestamps, and optional ownership metadata.\n",
);

const SUPPORTED_OPTIONS_LIST: &str = "--help/-h, --version/-V, --daemon, --dry-run/-n, --list-only, --archive/-a, --delete, --delete-before, --delete-during, --delete-delay, --delete-after, --checksum/-c, --size-only, --ignore-existing, --exclude, --exclude-from, --include, --include-from, --filter (including exclude-if-present=FILE), --files-from, --password-file, --no-motd, --from0, --bwlimit, --timeout, --protocol, --compress/-z, --no-compress, --compress-level, --info, --verbose/-v, --progress, --no-progress, --msgs2stderr, --out-format, --stats, --partial, --partial-dir, --no-partial, --remove-source-files, --remove-sent-files, --inplace, --no-inplace, --whole-file/-W, --no-whole-file, -P, --sparse/-S, --no-sparse, --copy-links/-L, --copy-dirlinks/-k, --no-copy-links, -D, --devices, --no-devices, --specials, --no-specials, --owner, --no-owner, --group, --no-group, --perms/-p, --no-perms, --times/-t, --no-times, --acls/-A, --no-acls, --xattrs/-X, --no-xattrs, --numeric-ids, and --no-numeric-ids";

/// Timestamp format used for `--list-only` output.
const LIST_TIMESTAMP_FORMAT: &[FormatItem<'static>] = format_description!(
    "[year]/[month padding:zero]/[day padding:zero] [hour padding:zero]:[minute padding:zero]:[second padding:zero]"
);

#[derive(Clone, Debug)]
struct OutFormat {
    tokens: Vec<OutFormatToken>,
}

#[derive(Clone, Debug)]
enum OutFormatToken {
    Literal(String),
    Placeholder(OutFormatPlaceholder),
}

#[derive(Clone, Copy, Debug)]
enum OutFormatPlaceholder {
    FileName,
    FileNameWithSymlinkTarget,
    FullPath,
    ItemizedChanges,
    FileLength,
    BytesTransferred,
    ChecksumBytes,
    Operation,
    ModifyTime,
    PermissionString,
    CurrentTime,
    SymlinkTarget,
    OwnerName,
    GroupName,
    OwnerUid,
    OwnerGid,
    ProcessId,
    RemoteHost,
    RemoteAddress,
    ModuleName,
    ModulePath,
    FullChecksum,
}

fn parse_out_format(value: &OsStr) -> Result<OutFormat, Message> {
    let text = value.to_string_lossy();
    if text.is_empty() {
        return Err(rsync_error!(1, "--out-format value must not be empty").with_role(Role::Client));
    }

    let mut tokens = Vec::new();
    let mut literal = String::new();
    let mut chars = text.chars();
    while let Some(ch) = chars.next() {
        match ch {
            '%' => {
                let Some(next) = chars.next() else {
                    return Err(rsync_error!(1, "--out-format value may not end with '%'")
                        .with_role(Role::Client));
                };
                match next {
                    '%' => literal.push('%'),
                    'n' => {
                        if !literal.is_empty() {
                            tokens.push(OutFormatToken::Literal(std::mem::take(&mut literal)));
                        }
                        tokens.push(OutFormatToken::Placeholder(OutFormatPlaceholder::FileName));
                    }
                    'N' => {
                        if !literal.is_empty() {
                            tokens.push(OutFormatToken::Literal(std::mem::take(&mut literal)));
                        }
                        tokens.push(OutFormatToken::Placeholder(
                            OutFormatPlaceholder::FileNameWithSymlinkTarget,
                        ));
                    }
                    'f' => {
                        if !literal.is_empty() {
                            tokens.push(OutFormatToken::Literal(std::mem::take(&mut literal)));
                        }
                        tokens.push(OutFormatToken::Placeholder(OutFormatPlaceholder::FullPath));
                    }
                    'i' => {
                        if !literal.is_empty() {
                            tokens.push(OutFormatToken::Literal(std::mem::take(&mut literal)));
                        }
                        tokens.push(OutFormatToken::Placeholder(
                            OutFormatPlaceholder::ItemizedChanges,
                        ));
                    }
                    'l' => {
                        if !literal.is_empty() {
                            tokens.push(OutFormatToken::Literal(std::mem::take(&mut literal)));
                        }
                        tokens.push(OutFormatToken::Placeholder(
                            OutFormatPlaceholder::FileLength,
                        ));
                    }
                    'b' => {
                        if !literal.is_empty() {
                            tokens.push(OutFormatToken::Literal(std::mem::take(&mut literal)));
                        }
                        tokens.push(OutFormatToken::Placeholder(
                            OutFormatPlaceholder::BytesTransferred,
                        ));
                    }
                    'c' => {
                        if !literal.is_empty() {
                            tokens.push(OutFormatToken::Literal(std::mem::take(&mut literal)));
                        }
                        tokens.push(OutFormatToken::Placeholder(
                            OutFormatPlaceholder::ChecksumBytes,
                        ));
                    }
                    'o' => {
                        if !literal.is_empty() {
                            tokens.push(OutFormatToken::Literal(std::mem::take(&mut literal)));
                        }
                        tokens.push(OutFormatToken::Placeholder(OutFormatPlaceholder::Operation));
                    }
                    'M' => {
                        if !literal.is_empty() {
                            tokens.push(OutFormatToken::Literal(std::mem::take(&mut literal)));
                        }
                        tokens.push(OutFormatToken::Placeholder(
                            OutFormatPlaceholder::ModifyTime,
                        ));
                    }
                    'B' => {
                        if !literal.is_empty() {
                            tokens.push(OutFormatToken::Literal(std::mem::take(&mut literal)));
                        }
                        tokens.push(OutFormatToken::Placeholder(
                            OutFormatPlaceholder::PermissionString,
                        ));
                    }
                    'L' => {
                        if !literal.is_empty() {
                            tokens.push(OutFormatToken::Literal(std::mem::take(&mut literal)));
                        }
                        tokens.push(OutFormatToken::Placeholder(
                            OutFormatPlaceholder::SymlinkTarget,
                        ));
                    }
                    't' => {
                        if !literal.is_empty() {
                            tokens.push(OutFormatToken::Literal(std::mem::take(&mut literal)));
                        }
                        tokens.push(OutFormatToken::Placeholder(
                            OutFormatPlaceholder::CurrentTime,
                        ));
                    }
                    'u' => {
                        if !literal.is_empty() {
                            tokens.push(OutFormatToken::Literal(std::mem::take(&mut literal)));
                        }
                        tokens.push(OutFormatToken::Placeholder(OutFormatPlaceholder::OwnerName));
                    }
                    'g' => {
                        if !literal.is_empty() {
                            tokens.push(OutFormatToken::Literal(std::mem::take(&mut literal)));
                        }
                        tokens.push(OutFormatToken::Placeholder(OutFormatPlaceholder::GroupName));
                    }
                    'U' => {
                        if !literal.is_empty() {
                            tokens.push(OutFormatToken::Literal(std::mem::take(&mut literal)));
                        }
                        tokens.push(OutFormatToken::Placeholder(OutFormatPlaceholder::OwnerUid));
                    }
                    'G' => {
                        if !literal.is_empty() {
                            tokens.push(OutFormatToken::Literal(std::mem::take(&mut literal)));
                        }
                        tokens.push(OutFormatToken::Placeholder(OutFormatPlaceholder::OwnerGid));
                    }
                    'p' => {
                        if !literal.is_empty() {
                            tokens.push(OutFormatToken::Literal(std::mem::take(&mut literal)));
                        }
                        tokens.push(OutFormatToken::Placeholder(OutFormatPlaceholder::ProcessId));
                    }
                    'h' => {
                        if !literal.is_empty() {
                            tokens.push(OutFormatToken::Literal(std::mem::take(&mut literal)));
                        }
                        tokens.push(OutFormatToken::Placeholder(
                            OutFormatPlaceholder::RemoteHost,
                        ));
                    }
                    'a' => {
                        if !literal.is_empty() {
                            tokens.push(OutFormatToken::Literal(std::mem::take(&mut literal)));
                        }
                        tokens.push(OutFormatToken::Placeholder(
                            OutFormatPlaceholder::RemoteAddress,
                        ));
                    }
                    'm' => {
                        if !literal.is_empty() {
                            tokens.push(OutFormatToken::Literal(std::mem::take(&mut literal)));
                        }
                        tokens.push(OutFormatToken::Placeholder(
                            OutFormatPlaceholder::ModuleName,
                        ));
                    }
                    'P' => {
                        if !literal.is_empty() {
                            tokens.push(OutFormatToken::Literal(std::mem::take(&mut literal)));
                        }
                        tokens.push(OutFormatToken::Placeholder(
                            OutFormatPlaceholder::ModulePath,
                        ));
                    }
                    'C' => {
                        if !literal.is_empty() {
                            tokens.push(OutFormatToken::Literal(std::mem::take(&mut literal)));
                        }
                        tokens.push(OutFormatToken::Placeholder(
                            OutFormatPlaceholder::FullChecksum,
                        ));
                    }
                    other => {
                        return Err(rsync_error!(
                            1,
                            format!("unsupported --out-format placeholder '%{other}'"),
                        )
                        .with_role(Role::Client));
                    }
                }
            }
            '\\' => {
                let Some(next) = chars.next() else {
                    literal.push('\\');
                    break;
                };
                match next {
                    'n' => literal.push('\n'),
                    'r' => literal.push('\r'),
                    't' => literal.push('\t'),
                    '\\' => literal.push('\\'),
                    other => {
                        literal.push('\\');
                        literal.push(other);
                    }
                }
            }
            other => literal.push(other),
        }
    }

    if !literal.is_empty() {
        tokens.push(OutFormatToken::Literal(literal));
    }

    Ok(OutFormat { tokens })
}

impl OutFormat {
    fn render<W: Write + ?Sized>(&self, event: &ClientEvent, writer: &mut W) -> io::Result<()> {
        use std::fmt::Write as _;
        let mut buffer = String::new();
        for token in &self.tokens {
            match token {
                OutFormatToken::Literal(text) => buffer.push_str(text),
                OutFormatToken::Placeholder(placeholder) => match placeholder {
                    OutFormatPlaceholder::FileName
                    | OutFormatPlaceholder::FileNameWithSymlinkTarget
                    | OutFormatPlaceholder::FullPath => {
                        append_rendered_path(
                            &mut buffer,
                            event,
                            matches!(
                                placeholder,
                                OutFormatPlaceholder::FileName
                                    | OutFormatPlaceholder::FileNameWithSymlinkTarget
                            ),
                        );
                        if matches!(placeholder, OutFormatPlaceholder::FileNameWithSymlinkTarget)
                            && let Some(target) = event
                                .metadata()
                                .and_then(ClientEntryMetadata::symlink_target)
                        {
                            buffer.push_str(" -> ");
                            buffer.push_str(&target.to_string_lossy());
                        }
                    }
                    OutFormatPlaceholder::ItemizedChanges => {
                        buffer.push_str(&format_itemized_changes(event));
                    }
                    OutFormatPlaceholder::FileLength => {
                        let length = event
                            .metadata()
                            .map(ClientEntryMetadata::length)
                            .unwrap_or(0);
                        let _ = write!(&mut buffer, "{length}");
                    }
                    OutFormatPlaceholder::BytesTransferred => {
                        let bytes = event.bytes_transferred();
                        let _ = write!(&mut buffer, "{bytes}");
                    }
                    OutFormatPlaceholder::ChecksumBytes => {
                        buffer.push('0');
                    }
                    OutFormatPlaceholder::Operation => {
                        buffer.push_str(describe_event_kind(event.kind()));
                    }
                    OutFormatPlaceholder::ModifyTime => {
                        buffer.push_str(&format_out_format_mtime(event.metadata()));
                    }
                    OutFormatPlaceholder::PermissionString => {
                        buffer.push_str(&format_out_format_permissions(event.metadata()));
                    }
                    OutFormatPlaceholder::SymlinkTarget => {
                        if let Some(target) = event
                            .metadata()
                            .and_then(ClientEntryMetadata::symlink_target)
                        {
                            buffer.push_str(" -> ");
                            buffer.push_str(&target.to_string_lossy());
                        }
                    }
                    OutFormatPlaceholder::CurrentTime => {
                        buffer.push_str(&format_current_timestamp());
                    }
                    OutFormatPlaceholder::OwnerName => {
                        buffer.push_str(&format_owner_name(event.metadata()));
                    }
                    OutFormatPlaceholder::GroupName => {
                        buffer.push_str(&format_group_name(event.metadata()));
                    }
                    OutFormatPlaceholder::OwnerUid => {
                        let uid = event
                            .metadata()
                            .and_then(ClientEntryMetadata::uid)
                            .map(|value| value.to_string())
                            .unwrap_or_else(|| "0".to_string());
                        buffer.push_str(&uid);
                    }
                    OutFormatPlaceholder::OwnerGid => {
                        let gid = event
                            .metadata()
                            .and_then(ClientEntryMetadata::gid)
                            .map(|value| value.to_string())
                            .unwrap_or_else(|| "0".to_string());
                        buffer.push_str(&gid);
                    }
                    OutFormatPlaceholder::ProcessId => {
                        let pid = std::process::id();
                        let _ = write!(&mut buffer, "{pid}");
                    }
                    OutFormatPlaceholder::RemoteHost
                    | OutFormatPlaceholder::RemoteAddress
                    | OutFormatPlaceholder::ModuleName
                    | OutFormatPlaceholder::ModulePath
                    | OutFormatPlaceholder::FullChecksum => {}
                },
            }
        }

        if buffer.ends_with('\n') {
            writer.write_all(buffer.as_bytes())
        } else {
            writer.write_all(buffer.as_bytes())?;
            writer.write_all(b"\n")
        }
    }
}

fn emit_out_format<W: Write + ?Sized>(
    events: &[ClientEvent],
    format: &OutFormat,
    writer: &mut W,
) -> io::Result<()> {
    for event in events {
        format.render(event, writer)?;
    }
    Ok(())
}

fn append_rendered_path(buffer: &mut String, event: &ClientEvent, ensure_trailing_slash: bool) {
    let mut rendered = event.relative_path().to_string_lossy().into_owned();
    if ensure_trailing_slash
        && !rendered.ends_with('/')
        && event
            .metadata()
            .map(ClientEntryMetadata::kind)
            .map(ClientEntryKind::is_directory)
            .unwrap_or_else(|| matches!(event.kind(), ClientEventKind::DirectoryCreated))
    {
        rendered.push('/');
    }
    buffer.push_str(&rendered);
}

fn format_out_format_mtime(metadata: Option<&ClientEntryMetadata>) -> String {
    metadata
        .and_then(|meta| meta.modified())
        .and_then(|time| {
            OffsetDateTime::from(time)
                .format(LIST_TIMESTAMP_FORMAT)
                .ok()
        })
        .map(|formatted| formatted.replace(' ', "-"))
        .unwrap_or_else(|| "1970/01/01-00:00:00".to_string())
}

fn format_out_format_permissions(metadata: Option<&ClientEntryMetadata>) -> String {
    metadata
        .map(format_list_permissions)
        .map(|mut perms| {
            if !perms.is_empty() {
                perms.remove(0);
            }
            perms
        })
        .unwrap_or_else(|| "---------".to_string())
}

fn format_owner_name(metadata: Option<&ClientEntryMetadata>) -> String {
    metadata
        .and_then(ClientEntryMetadata::uid)
        .map(resolve_user_name)
        .unwrap_or_else(|| "0".to_string())
}

fn format_group_name(metadata: Option<&ClientEntryMetadata>) -> String {
    metadata
        .and_then(ClientEntryMetadata::gid)
        .map(resolve_group_name)
        .unwrap_or_else(|| "0".to_string())
}

fn resolve_user_name(uid: u32) -> String {
    get_user_by_uid(uid as uid_t)
        .map(|user| user.name().to_string_lossy().into_owned())
        .filter(|name| !name.is_empty())
        .unwrap_or_else(|| uid.to_string())
}

fn resolve_group_name(gid: u32) -> String {
    get_group_by_gid(gid as gid_t)
        .map(|group| group.name().to_string_lossy().into_owned())
        .filter(|name| !name.is_empty())
        .unwrap_or_else(|| gid.to_string())
}

fn format_current_timestamp() -> String {
    let now = OffsetDateTime::from(SystemTime::now());
    now.format(LIST_TIMESTAMP_FORMAT)
        .map(|text| text.replace(' ', "-"))
        .unwrap_or_else(|_| "1970/01/01-00:00:00".to_string())
}

fn format_itemized_changes(event: &ClientEvent) -> String {
    use ClientEventKind::*;

    if matches!(event.kind(), ClientEventKind::EntryDeleted) {
        return "*deleting".to_string();
    }

    let mut fields = ['.'; 11];

    fields[0] = match event.kind() {
        DataCopied => '>',
        MetadataReused | SkippedExisting | SkippedNewerDestination | SkippedNonRegular => '.',
        HardLink => 'h',
        DirectoryCreated | SymlinkCopied | FifoCopied | DeviceCopied | SourceRemoved => 'c',
        _ => '.',
    };

    fields[1] = match event
        .metadata()
        .map(ClientEntryMetadata::kind)
        .unwrap_or_else(|| match event.kind() {
            DirectoryCreated => ClientEntryKind::Directory,
            SymlinkCopied => ClientEntryKind::Symlink,
            FifoCopied => ClientEntryKind::Fifo,
            DeviceCopied => ClientEntryKind::CharDevice,
            HardLink | DataCopied | MetadataReused | SkippedExisting | SkippedNewerDestination => {
                ClientEntryKind::File
            }
            _ => ClientEntryKind::Other,
        }) {
        ClientEntryKind::File => 'f',
        ClientEntryKind::Directory => 'd',
        ClientEntryKind::Symlink => 'L',
        ClientEntryKind::Fifo | ClientEntryKind::Socket | ClientEntryKind::Other => 'S',
        ClientEntryKind::CharDevice | ClientEntryKind::BlockDevice => 'D',
    };

    let attr = &mut fields[2..];

    match event.kind() {
        DirectoryCreated | SymlinkCopied | FifoCopied | DeviceCopied | HardLink => {
            attr.fill('+');
        }
        DataCopied => {
            attr[0] = 'c';
            attr[1] = 's';
            attr[2] = 't';
        }
        SourceRemoved => {
            attr[0] = 'c';
        }
        _ => {}
    }

    fields.iter().collect()
}

/// Parsed command produced by [`parse_args`].
#[derive(Clone, Copy, Debug, Eq, PartialEq)]
enum ProgressMode {
    PerFile,
    Overall,
}

#[derive(Clone, Copy, Debug, Eq, PartialEq)]
enum ProgressSetting {
    Unspecified,
    Disabled,
    PerFile,
    Overall,
}

#[derive(Clone, Copy, Debug, Eq, PartialEq)]
enum NameOutputLevel {
    Disabled,
    UpdatedOnly,
    UpdatedAndUnchanged,
}

impl ProgressSetting {
    fn resolved(self) -> Option<ProgressMode> {
        match self {
            Self::PerFile => Some(ProgressMode::PerFile),
            Self::Overall => Some(ProgressMode::Overall),
            Self::Disabled | Self::Unspecified => None,
        }
    }
}

struct ParsedArgs {
    show_help: bool,
    show_version: bool,
    dry_run: bool,
    list_only: bool,
    remote_shell: Option<OsString>,
    protect_args: Option<bool>,
    archive: bool,
    delete_mode: DeleteMode,
    delete_excluded: bool,
    checksum: bool,
    size_only: bool,
    ignore_existing: bool,
    update: bool,
    remainder: Vec<OsString>,
    bwlimit: Option<OsString>,
    compress: bool,
    no_compress: bool,
    compress_level: Option<OsString>,
    owner: Option<bool>,
    group: Option<bool>,
    perms: Option<bool>,
    times: Option<bool>,
    omit_dir_times: Option<bool>,
    acls: Option<bool>,
    numeric_ids: Option<bool>,
    sparse: Option<bool>,
    copy_links: Option<bool>,
    copy_dirlinks: bool,
    devices: Option<bool>,
    specials: Option<bool>,
    relative: Option<bool>,
    implied_dirs: Option<bool>,
    verbosity: u8,
    progress: ProgressSetting,
    name_level: NameOutputLevel,
    name_overridden: bool,
    stats: bool,
    partial: bool,
    partial_dir: Option<PathBuf>,
    remove_source_files: bool,
    inplace: Option<bool>,
    msgs_to_stderr: bool,
    whole_file: Option<bool>,
    excludes: Vec<OsString>,
    includes: Vec<OsString>,
    exclude_from: Vec<OsString>,
    include_from: Vec<OsString>,
    filters: Vec<OsString>,
    files_from: Vec<OsString>,
    from0: bool,
    info: Vec<OsString>,
    xattrs: Option<bool>,
    no_motd: bool,
    password_file: Option<OsString>,
    protocol: Option<OsString>,
    timeout: Option<OsString>,
    out_format: Option<OsString>,
}

fn env_protect_args_default() -> Option<bool> {
    let value = env::var_os("RSYNC_PROTECT_ARGS")?;
    if value.is_empty() {
        return Some(true);
    }

    let normalized = value.to_string_lossy();
    let trimmed = normalized.trim();

    if trimmed.is_empty() {
        Some(true)
    } else if trimmed.eq_ignore_ascii_case("0")
        || trimmed.eq_ignore_ascii_case("no")
        || trimmed.eq_ignore_ascii_case("false")
        || trimmed.eq_ignore_ascii_case("off")
    {
        Some(false)
    } else {
        Some(true)
    }
}

/// Builds the `clap` command used for parsing.
fn clap_command() -> ClapCommand {
    ClapCommand::new("oc-rsync")
        .disable_help_flag(true)
        .disable_version_flag(true)
        .arg_required_else_help(false)
        .arg(
            Arg::new("help")
                .long("help")
                .short('h')
                .help("Show this help message and exit.")
                .action(ArgAction::SetTrue),
        )
        .arg(
            Arg::new("msgs2stderr")
                .long("msgs2stderr")
                .help("Route informational messages to standard error.")
                .action(ArgAction::SetTrue),
        )
        .arg(
            Arg::new("out-format")
                .long("out-format")
                .value_name("FORMAT")
                .help("Customise transfer output using FORMAT for each processed entry.")
                .num_args(1)
                .value_parser(OsStringValueParser::new()),
        )
        .arg(
            Arg::new("version")
                .long("version")
                .short('V')
                .help("Output version information and exit.")
                .action(ArgAction::SetTrue),
        )
        .arg(
            Arg::new("rsh")
                .long("rsh")
                .short('e')
                .value_name("COMMAND")
                .help("Use remote shell COMMAND for remote transfers.")
                .num_args(1)
                .action(ArgAction::Set)
                .value_parser(OsStringValueParser::new()),
        )
        .arg(
            Arg::new("protect-args")
                .long("protect-args")
                .short('s')
                .alias("secluded-args")
                .help("Protect remote shell arguments from expansion.")
                .action(ArgAction::SetTrue)
                .overrides_with("no-protect-args"),
        )
        .arg(
            Arg::new("no-protect-args")
                .long("no-protect-args")
                .alias("no-secluded-args")
                .help("Allow the remote shell to expand wildcard arguments.")
                .action(ArgAction::SetTrue)
                .overrides_with("protect-args"),
        )
        .arg(
            Arg::new("dry-run")
                .long("dry-run")
                .short('n')
                .help("Validate transfers without modifying the destination.")
                .action(ArgAction::SetTrue),
        )
        .arg(
            Arg::new("list-only")
                .long("list-only")
                .help("List files without performing a transfer.")
                .action(ArgAction::SetTrue),
        )
        .arg(
            Arg::new("archive")
                .long("archive")
                .short('a')
                .help("Enable archive mode (implies --owner, --group, --perms, and --times).")
                .action(ArgAction::SetTrue),
        )
        .arg(
            Arg::new("checksum")
                .long("checksum")
                .short('c')
                .help("Skip files whose contents already match by checksum.")
                .action(ArgAction::SetTrue),
        )
        .arg(
            Arg::new("size-only")
                .long("size-only")
                .help("Skip files whose size already matches the destination.")
                .action(ArgAction::SetTrue),
        )
        .arg(
            Arg::new("ignore-existing")
                .long("ignore-existing")
                .help("Skip updating files that already exist at the destination.")
                .action(ArgAction::SetTrue),
        )
        .arg(
            Arg::new("update")
                .long("update")
                .short('u')
                .help("Skip files that are newer on the destination.")
                .action(ArgAction::SetTrue),
        )
        .arg(
            Arg::new("sparse")
                .long("sparse")
                .short('S')
                .help("Preserve sparse files by creating holes in the destination.")
                .action(ArgAction::SetTrue)
                .conflicts_with("no-sparse"),
        )
        .arg(
            Arg::new("no-sparse")
                .long("no-sparse")
                .help("Disable sparse file handling.")
                .action(ArgAction::SetTrue)
                .conflicts_with("sparse"),
        )
        .arg(
            Arg::new("copy-links")
                .long("copy-links")
                .short('L')
                .help("Transform symlinks into referent files/directories.")
                .action(ArgAction::SetTrue)
                .conflicts_with("no-copy-links"),
        )
        .arg(
            Arg::new("copy-dirlinks")
                .long("copy-dirlinks")
                .short('k')
                .help("Transform symlinked directories into referent directories.")
                .action(ArgAction::SetTrue),
        )
        .arg(
            Arg::new("no-copy-links")
                .long("no-copy-links")
                .help("Preserve symlinks instead of following them.")
                .action(ArgAction::SetTrue)
                .conflicts_with("copy-links"),
        )
        .arg(
            Arg::new("archive-devices")
                .short('D')
                .help("Preserve device and special files (equivalent to --devices --specials).")
                .action(ArgAction::SetTrue),
        )
        .arg(
            Arg::new("devices")
                .long("devices")
                .help("Preserve device files.")
                .action(ArgAction::SetTrue)
                .conflicts_with("no-devices"),
        )
        .arg(
            Arg::new("no-devices")
                .long("no-devices")
                .help("Disable device file preservation.")
                .action(ArgAction::SetTrue)
                .conflicts_with("devices"),
        )
        .arg(
            Arg::new("specials")
                .long("specials")
                .help("Preserve special files such as FIFOs.")
                .action(ArgAction::SetTrue)
                .conflicts_with("no-specials"),
        )
        .arg(
            Arg::new("no-specials")
                .long("no-specials")
                .help("Disable preservation of special files such as FIFOs.")
                .action(ArgAction::SetTrue)
                .conflicts_with("specials"),
        )
        .arg(
            Arg::new("verbose")
                .long("verbose")
                .short('v')
                .help("Increase verbosity; may be supplied multiple times.")
                .action(ArgAction::Count),
        )
        .arg(
            Arg::new("relative")
                .long("relative")
                .short('R')
                .help("Preserve source path components relative to the current directory.")
                .action(ArgAction::SetTrue)
                .overrides_with("no-relative"),
        )
        .arg(
            Arg::new("no-relative")
                .long("no-relative")
                .help("Disable preservation of source path components.")
                .action(ArgAction::SetTrue)
                .overrides_with("relative"),
        )
        .arg(
            Arg::new("implied-dirs")
                .long("implied-dirs")
                .help("Create parent directories implied by source paths.")
                .action(ArgAction::SetTrue)
                .overrides_with("no-implied-dirs"),
        )
        .arg(
            Arg::new("no-implied-dirs")
                .long("no-implied-dirs")
                .help("Disable creation of parent directories implied by source paths.")
                .action(ArgAction::SetTrue)
                .overrides_with("implied-dirs"),
        )
        .arg(
            Arg::new("progress")
                .long("progress")
                .help("Show progress information during transfers.")
                .action(ArgAction::SetTrue)
                .overrides_with("no-progress"),
        )
        .arg(
            Arg::new("no-progress")
                .long("no-progress")
                .help("Disable progress reporting.")
                .action(ArgAction::SetTrue)
                .overrides_with("progress"),
        )
        .arg(
            Arg::new("stats")
                .long("stats")
                .help("Output transfer statistics after completion.")
                .action(ArgAction::SetTrue),
        )
        .arg(
            Arg::new("partial")
                .long("partial")
                .help("Keep partially transferred files on error.")
                .action(ArgAction::SetTrue)
                .overrides_with("no-partial"),
        )
        .arg(
            Arg::new("no-partial")
                .long("no-partial")
                .help("Discard partially transferred files on error.")
                .action(ArgAction::SetTrue)
                .overrides_with("partial"),
        )
        .arg(
            Arg::new("partial-dir")
                .long("partial-dir")
                .value_name("DIR")
                .help("Store partially transferred files in DIR.")
                .value_parser(OsStringValueParser::new())
                .overrides_with("no-partial"),
        )
        .arg(
            Arg::new("whole-file")
                .long("whole-file")
                .short('W')
                .help("Copy files without using the delta-transfer algorithm.")
                .action(ArgAction::SetTrue)
                .overrides_with("no-whole-file"),
        )
        .arg(
            Arg::new("no-whole-file")
                .long("no-whole-file")
                .help("Enable the delta-transfer algorithm (disable whole-file copies).")
                .action(ArgAction::SetTrue)
                .overrides_with("whole-file"),
        )
        .arg(
            Arg::new("remove-source-files")
                .long("remove-source-files")
                .help("Remove source files after a successful transfer.")
                .action(ArgAction::SetTrue)
                .overrides_with("remove-sent-files"),
        )
        .arg(
            Arg::new("remove-sent-files")
                .long("remove-sent-files")
                .help("Alias of --remove-source-files.")
                .action(ArgAction::SetTrue)
                .overrides_with("remove-source-files"),
        )
        .arg(
            Arg::new("inplace")
                .long("inplace")
                .help("Write updated data directly to destination files.")
                .action(ArgAction::SetTrue)
                .overrides_with("no-inplace"),
        )
        .arg(
            Arg::new("no-inplace")
                .long("no-inplace")
                .help("Use temporary files when updating regular files.")
                .action(ArgAction::SetTrue)
                .overrides_with("inplace"),
        )
        .arg(
            Arg::new("partial-progress")
                .short('P')
                .help("Equivalent to --partial --progress.")
                .action(ArgAction::Count)
                .overrides_with("no-partial")
                .overrides_with("no-progress"),
        )
        .arg(
            Arg::new("delete")
                .long("delete")
                .help("Remove destination files that are absent from the source.")
                .action(ArgAction::SetTrue),
        )
        .arg(
            Arg::new("delete-before")
                .long("delete-before")
                .help("Remove destination files that are absent from the source before transfers start.")
                .action(ArgAction::SetTrue),
        )
        .arg(
            Arg::new("delete-during")
                .long("delete-during")
                .help("Remove destination files that are absent from the source during directory traversal.")
                .action(ArgAction::SetTrue),
        )
        .arg(
            Arg::new("delete-delay")
                .long("delete-delay")
                .help("Compute deletions during the transfer and prune them once the run completes.")
                .action(ArgAction::SetTrue),
        )
        .arg(
            Arg::new("delete-after")
                .long("delete-after")
                .help("Remove destination files after transfers complete.")
                .action(ArgAction::SetTrue),
        )
        .arg(
            Arg::new("delete-excluded")
                .long("delete-excluded")
                .help("Remove excluded destination files during deletion sweeps.")
                .action(ArgAction::SetTrue),
        )
        .arg(
            Arg::new("exclude")
                .long("exclude")
                .value_name("PATTERN")
                .help("Skip files matching PATTERN.")
                .value_parser(OsStringValueParser::new())
                .action(ArgAction::Append),
        )
        .arg(
            Arg::new("exclude-from")
                .long("exclude-from")
                .value_name("FILE")
                .help("Read exclude patterns from FILE.")
                .value_parser(OsStringValueParser::new())
                .action(ArgAction::Append),
        )
        .arg(
            Arg::new("include")
                .long("include")
                .value_name("PATTERN")
                .help("Re-include files matching PATTERN after exclusions.")
                .value_parser(OsStringValueParser::new())
                .action(ArgAction::Append),
        )
        .arg(
            Arg::new("include-from")
                .long("include-from")
                .value_name("FILE")
                .help("Read include patterns from FILE.")
                .value_parser(OsStringValueParser::new())
                .action(ArgAction::Append),
        )
        .arg(
            Arg::new("filter")
                .long("filter")
                .value_name("RULE")
                .help("Apply filter RULE (supports '+' include, '-' exclude, '!' clear, 'protect PATTERN', 'merge[,MODS] FILE', and 'dir-merge[,MODS] FILE').")
                .value_parser(OsStringValueParser::new())
                .action(ArgAction::Append),
        )
        .arg(
            Arg::new("files-from")
                .long("files-from")
                .value_name("FILE")
                .help("Read additional source operands from FILE.")
                .value_parser(OsStringValueParser::new())
                .action(ArgAction::Append),
        )
        .arg(
            Arg::new("password-file")
                .long("password-file")
                .value_name("FILE")
                .help("Read daemon passwords from FILE when contacting rsync:// daemons.")
                .value_parser(OsStringValueParser::new())
                .action(ArgAction::Set),
        )
        .arg(
            Arg::new("no-motd")
                .long("no-motd")
                .help("Suppress daemon MOTD lines when listing rsync:// modules.")
                .action(ArgAction::SetTrue),
        )
        .arg(
            Arg::new("from0")
                .long("from0")
                .help("Treat file list entries as NUL-terminated records.")
                .action(ArgAction::SetTrue),
        )
        .arg(
            Arg::new("owner")
                .long("owner")
                .short('o')
                .help("Preserve file ownership (requires super-user).")
                .action(ArgAction::SetTrue)
                .overrides_with("no-owner"),
        )
        .arg(
            Arg::new("no-owner")
                .long("no-owner")
                .help("Disable ownership preservation.")
                .action(ArgAction::SetTrue)
                .overrides_with("owner"),
        )
        .arg(
            Arg::new("group")
                .long("group")
                .short('g')
                .help("Preserve file group (requires suitable privileges).")
                .action(ArgAction::SetTrue)
                .overrides_with("no-group"),
        )
        .arg(
            Arg::new("no-group")
                .long("no-group")
                .help("Disable group preservation.")
                .action(ArgAction::SetTrue)
                .overrides_with("group"),
        )
        .arg(
            Arg::new("perms")
                .long("perms")
                .short('p')
                .help("Preserve file permissions.")
                .action(ArgAction::SetTrue)
                .overrides_with("no-perms"),
        )
        .arg(
            Arg::new("no-perms")
                .long("no-perms")
                .help("Disable permission preservation.")
                .action(ArgAction::SetTrue)
                .overrides_with("perms"),
        )
        .arg(
            Arg::new("times")
                .long("times")
                .short('t')
                .help("Preserve modification times.")
                .action(ArgAction::SetTrue)
                .overrides_with("no-times"),
        )
        .arg(
            Arg::new("no-times")
                .long("no-times")
                .help("Disable modification time preservation.")
                .action(ArgAction::SetTrue)
                .overrides_with("times"),
        )
        .arg(
            Arg::new("omit-dir-times")
                .long("omit-dir-times")
                .short('O')
                .help("Skip preserving directory modification times.")
                .action(ArgAction::SetTrue)
                .overrides_with("no-omit-dir-times"),
        )
        .arg(
            Arg::new("no-omit-dir-times")
                .long("no-omit-dir-times")
                .help("Preserve directory modification times.")
                .action(ArgAction::SetTrue)
                .overrides_with("omit-dir-times"),
        )
        .arg(
            Arg::new("acls")
                .long("acls")
                .short('A')
                .help("Preserve POSIX ACLs when supported.")
                .action(ArgAction::SetTrue)
                .overrides_with("no-acls"),
        )
        .arg(
            Arg::new("no-acls")
                .long("no-acls")
                .help("Disable POSIX ACL preservation.")
                .action(ArgAction::SetTrue)
                .overrides_with("acls"),
        )
        .arg(
            Arg::new("xattrs")
                .long("xattrs")
                .short('X')
                .help("Preserve extended attributes when supported.")
                .action(ArgAction::SetTrue)
                .overrides_with("no-xattrs"),
        )
        .arg(
            Arg::new("no-xattrs")
                .long("no-xattrs")
                .help("Disable extended attribute preservation.")
                .action(ArgAction::SetTrue)
                .overrides_with("xattrs"),
        )
        .arg(
            Arg::new("numeric-ids")
                .long("numeric-ids")
                .help("Preserve numeric UID/GID values.")
                .action(ArgAction::SetTrue)
                .overrides_with("no-numeric-ids"),
        )
        .arg(
            Arg::new("no-numeric-ids")
                .long("no-numeric-ids")
                .help("Map UID/GID values to names when possible.")
                .action(ArgAction::SetTrue)
                .overrides_with("numeric-ids"),
        )
        .arg(
            Arg::new("bwlimit")
                .long("bwlimit")
                .value_name("RATE")
                .help("Limit I/O bandwidth in KiB/s (0 disables the limit).")
                .num_args(1)
                .action(ArgAction::Set)
                .value_parser(OsStringValueParser::new()),
        )
        .arg(
            Arg::new("timeout")
                .long("timeout")
                .value_name("SECS")
                .help("Set I/O timeout in seconds (0 disables the timeout).")
                .num_args(1)
                .action(ArgAction::Set)
                .value_parser(OsStringValueParser::new()),
        )
        .arg(
            Arg::new("protocol")
                .long("protocol")
                .value_name("NUM")
                .help("Force protocol version NUM when accessing rsync daemons.")
                .num_args(1)
                .action(ArgAction::Set)
                .value_parser(OsStringValueParser::new()),
        )
        .arg(
            Arg::new("compress")
                .long("compress")
                .short('z')
                .help("Enable compression during transfers.")
                .action(ArgAction::SetTrue)
                .overrides_with("no-compress"),
        )
        .arg(
            Arg::new("no-compress")
                .long("no-compress")
                .help("Disable compression.")
                .action(ArgAction::SetTrue)
                .overrides_with("compress"),
        )
        .arg(
            Arg::new("compress-level")
                .long("compress-level")
                .value_name("LEVEL")
                .help("Set compression level (0 disables compression).")
                .help("Set compression level (0-9). 0 disables compression.")
                .value_parser(OsStringValueParser::new()),
        )
        .arg(
            Arg::new("info")
                .long("info")
                .value_name("FLAGS")
                .help("Adjust informational messages; use --info=help for details.")
                .action(ArgAction::Append)
                .value_parser(OsStringValueParser::new())
                .value_delimiter(','),
        )
        .arg(
            Arg::new("args")
                .action(ArgAction::Append)
                .num_args(0..)
                .allow_hyphen_values(true)
                .trailing_var_arg(true)
                .value_parser(OsStringValueParser::new()),
        )
}

/// Parses command-line arguments into a [`ParsedArgs`] structure.
fn parse_args<I, S>(arguments: I) -> Result<ParsedArgs, clap::Error>
where
    I: IntoIterator<Item = S>,
    S: Into<OsString>,
{
    let mut args: Vec<OsString> = arguments.into_iter().map(Into::into).collect();

    if args.is_empty() {
        args.push(OsString::from("oc-rsync"));
    }

    let mut matches = clap_command().try_get_matches_from(args)?;

    let show_help = matches.get_flag("help");
    let show_version = matches.get_flag("version");
    let mut dry_run = matches.get_flag("dry-run");
    let list_only = matches.get_flag("list-only");
    if list_only {
        dry_run = true;
    }
    let remote_shell = matches
        .remove_one::<OsString>("rsh")
        .filter(|value| !value.is_empty())
        .or_else(|| env::var_os("RSYNC_RSH").filter(|value| !value.is_empty()));
    let protect_args = if matches.get_flag("no-protect-args") {
        Some(false)
    } else if matches.get_flag("protect-args") {
        Some(true)
    } else {
        env_protect_args_default()
    };
    let archive = matches.get_flag("archive");
    let delete_flag = matches.get_flag("delete");
    let delete_before_flag = matches.get_flag("delete-before");
    let delete_during_flag = matches.get_flag("delete-during");
    let delete_delay_flag = matches.get_flag("delete-delay");
    let delete_after_flag = matches.get_flag("delete-after");
    let delete_excluded = matches.get_flag("delete-excluded");

    let delete_mode_conflicts = [
        delete_before_flag,
        delete_during_flag,
        delete_delay_flag,
        delete_after_flag,
    ]
    .into_iter()
    .filter(|flag| *flag)
    .count();

    if delete_mode_conflicts > 1 {
        return Err(clap::Error::raw(
            clap::error::ErrorKind::ArgumentConflict,
            "--delete-before, --delete-during, --delete-delay, and --delete-after are mutually exclusive",
        ));
    }

    let mut delete_mode = if delete_before_flag {
        DeleteMode::Before
    } else if delete_delay_flag {
        DeleteMode::Delay
    } else if delete_after_flag {
        DeleteMode::After
    } else if delete_during_flag || delete_flag {
        DeleteMode::During
    } else {
        DeleteMode::Disabled
    };

    if delete_excluded && !delete_mode.is_enabled() {
        delete_mode = DeleteMode::During;
    }
    let compress_flag = matches.get_flag("compress");
    let no_compress = matches.get_flag("no-compress");
    let mut compress = if no_compress { false } else { compress_flag };
    let compress_level_opt = matches.get_one::<OsString>("compress-level").cloned();
    if let Some(ref value) = compress_level_opt {
        if let Ok(setting) = parse_compress_level_argument(value.as_os_str()) {
            compress = !setting.is_disabled();
        }
    }
    let owner = if matches.get_flag("owner") {
        Some(true)
    } else if matches.get_flag("no-owner") {
        Some(false)
    } else {
        None
    };
    let group = if matches.get_flag("group") {
        Some(true)
    } else if matches.get_flag("no-group") {
        Some(false)
    } else {
        None
    };
    let perms = if matches.get_flag("perms") {
        Some(true)
    } else if matches.get_flag("no-perms") {
        Some(false)
    } else {
        None
    };
    let times = if matches.get_flag("times") {
        Some(true)
    } else if matches.get_flag("no-times") {
        Some(false)
    } else {
        None
    };
    let omit_dir_times = if matches.get_flag("omit-dir-times") {
        Some(true)
    } else if matches.get_flag("no-omit-dir-times") {
        Some(false)
    } else {
        None
    };
    let acls = if matches.get_flag("acls") {
        Some(true)
    } else if matches.get_flag("no-acls") {
        Some(false)
    } else {
        None
    };
    let xattrs = if matches.get_flag("xattrs") {
        Some(true)
    } else if matches.get_flag("no-xattrs") {
        Some(false)
    } else {
        None
    };
    let numeric_ids = if matches.get_flag("numeric-ids") {
        Some(true)
    } else if matches.get_flag("no-numeric-ids") {
        Some(false)
    } else {
        None
    };
    let sparse = if matches.get_flag("sparse") {
        Some(true)
    } else if matches.get_flag("no-sparse") {
        Some(false)
    } else {
        None
    };
    let copy_links = if matches.get_flag("no-copy-links") {
        Some(false)
    } else if matches.get_flag("copy-links") {
        Some(true)
    } else {
        None
    };
    let copy_dirlinks = matches.get_flag("copy-dirlinks");
    let archive_devices = matches.get_flag("archive-devices");
    let devices = if matches.get_flag("no-devices") {
        Some(false)
    } else if matches.get_flag("devices") || archive_devices {
        Some(true)
    } else {
        None
    };
    let specials = if matches.get_flag("no-specials") {
        Some(false)
    } else if matches.get_flag("specials") || archive_devices {
        Some(true)
    } else {
        None
    };
    let relative = if matches.get_flag("relative") {
        Some(true)
    } else if matches.get_flag("no-relative") {
        Some(false)
    } else {
        None
    };
    let implied_dirs = if matches.get_flag("implied-dirs") {
        Some(true)
    } else if matches.get_flag("no-implied-dirs") {
        Some(false)
    } else {
        None
    };
    let verbosity = matches.get_count("verbose") as u8;
    let name_level = match verbosity {
        0 => NameOutputLevel::Disabled,
        1 => NameOutputLevel::UpdatedOnly,
        _ => NameOutputLevel::UpdatedAndUnchanged,
    };
    let name_overridden = false;
    let progress_flag = matches.get_flag("progress");
    let no_progress_flag = matches.get_flag("no-progress");
    let mut progress_setting = if progress_flag {
        ProgressSetting::PerFile
    } else {
        ProgressSetting::Unspecified
    };
    let stats = matches.get_flag("stats");
    let mut partial = matches.get_flag("partial");
    let mut partial_dir = matches
        .get_one::<OsString>("partial-dir")
        .map(|value| PathBuf::from(value));
    if partial_dir.is_some() {
        partial = true;
    }
    if no_progress_flag {
        progress_setting = ProgressSetting::Disabled;
    }
    if matches.get_flag("no-partial") {
        partial = false;
        partial_dir = None;
    }
    if matches.get_count("partial-progress") > 0 {
        partial = true;
        if !no_progress_flag {
            progress_setting = ProgressSetting::PerFile;
        }
    }
    let remove_source_files =
        matches.get_flag("remove-source-files") || matches.get_flag("remove-sent-files");
    let inplace = if matches.get_flag("no-inplace") {
        Some(false)
    } else if matches.get_flag("inplace") {
        Some(true)
    } else {
        None
    };
    let msgs_to_stderr = matches.get_flag("msgs2stderr");
    let whole_file = if matches.get_flag("whole-file") {
        Some(true)
    } else if matches.get_flag("no-whole-file") {
        Some(false)
    } else {
        None
    };
    let remainder = matches
        .remove_many::<OsString>("args")
        .map(|values| values.collect())
        .unwrap_or_default();
    let checksum = matches.get_flag("checksum");
    let size_only = matches.get_flag("size-only");

    let compress_level = matches.remove_one::<OsString>("compress-level");
    let bwlimit = matches.remove_one::<OsString>("bwlimit");
    let excludes = matches
        .remove_many::<OsString>("exclude")
        .map(|values| values.collect())
        .unwrap_or_default();
    let includes = matches
        .remove_many::<OsString>("include")
        .map(|values| values.collect())
        .unwrap_or_default();
    let exclude_from = matches
        .remove_many::<OsString>("exclude-from")
        .map(|values| values.collect())
        .unwrap_or_default();
    let include_from = matches
        .remove_many::<OsString>("include-from")
        .map(|values| values.collect())
        .unwrap_or_default();
    let filters = matches
        .remove_many::<OsString>("filter")
        .map(|values| values.collect())
        .unwrap_or_default();
    let files_from = matches
        .remove_many::<OsString>("files-from")
        .map(|values| values.collect())
        .unwrap_or_default();
    let from0 = matches.get_flag("from0");
    let info = matches
        .remove_many::<OsString>("info")
        .map(|values| values.collect())
        .unwrap_or_default();
    let ignore_existing = matches.get_flag("ignore-existing");
    let update = matches.get_flag("update");
    let password_file = matches.remove_one::<OsString>("password-file");
    let protocol = matches.remove_one::<OsString>("protocol");
    let timeout = matches.remove_one::<OsString>("timeout");
    let out_format = matches.remove_one::<OsString>("out-format");
    let no_motd = matches.get_flag("no-motd");

    Ok(ParsedArgs {
        show_help,
        show_version,
        dry_run,
        list_only,
        remote_shell,
        protect_args,
        archive,
        delete_mode,
        delete_excluded,
        checksum,
        size_only,
        ignore_existing,
        update,
        remainder,
        bwlimit,
        compress,
        no_compress,
        compress_level,
        owner,
        group,
        perms,
        times,
        omit_dir_times,
        numeric_ids,
        sparse,
        copy_links,
        copy_dirlinks,
        devices,
        specials,
        relative,
        implied_dirs,
        verbosity,
        progress: progress_setting,
        name_level,
        name_overridden,
        stats,
        partial,
        partial_dir,
        remove_source_files,
        inplace,
        msgs_to_stderr,
        whole_file,
        excludes,
        includes,
        exclude_from,
        include_from,
        filters,
        files_from,
        from0,
        info,
        acls,
        xattrs,
        no_motd,
        password_file,
        protocol,
        timeout,
        out_format,
    })
}

/// Renders the help text describing the currently supported options.
fn render_help() -> String {
    HELP_TEXT.to_string()
}

/// Writes a [`Message`] to the supplied sink, appending a newline.
fn write_message<W: Write>(message: &Message, sink: &mut MessageSink<W>) -> io::Result<()> {
    sink.write(message)
}

/// Runs the CLI using the provided argument iterator and output handles.
///
/// The function returns the process exit code that should be used by the caller.
/// On success, `0` is returned. All diagnostics are rendered using the central
/// [`rsync_core::message`] utilities to preserve formatting and trailers.
#[allow(clippy::module_name_repetitions)]
pub fn run<I, S, Out, Err>(arguments: I, stdout: &mut Out, stderr: &mut Err) -> i32
where
    I: IntoIterator<Item = S>,
    S: Into<OsString>,
    Out: Write,
    Err: Write,
{
    let mut args: Vec<OsString> = arguments.into_iter().map(Into::into).collect();
    if args.is_empty() {
        args.push(OsString::from("oc-rsync"));
    }

    if server_mode_requested(&args) {
        return run_server_mode(&args, stdout, stderr);
    }

    if let Some(daemon_args) = daemon_mode_arguments(&args) {
        return run_daemon_mode(daemon_args, stdout, stderr);
    }

    let mut stderr_sink = MessageSink::new(stderr);
    match parse_args(args) {
        Ok(parsed) => execute(parsed, stdout, &mut stderr_sink),
        Err(error) => {
            let mut message = rsync_error!(1, "{}", error);
            message = message.with_role(Role::Client);
            if write_message(&message, &mut stderr_sink).is_err() {
                let _ = writeln!(stderr_sink.writer_mut(), "{}", error);
            }
            1
        }
    }
}

/// Returns the daemon argument vector when `--daemon` is present.
fn daemon_mode_arguments(args: &[OsString]) -> Option<Vec<OsString>> {
    if args.is_empty() {
        return None;
    }

    let mut daemon_args = Vec::with_capacity(args.len());
    daemon_args.push(OsString::from("oc-rsyncd"));

    let mut found = false;
    let mut reached_double_dash = false;

    for arg in args.iter().skip(1) {
        if !reached_double_dash && arg == "--" {
            reached_double_dash = true;
            daemon_args.push(arg.clone());
            continue;
        }

        if !reached_double_dash && arg == "--daemon" {
            found = true;
            continue;
        }

        daemon_args.push(arg.clone());
    }

    if found { Some(daemon_args) } else { None }
}

/// Returns `true` when the invocation requests server mode.
fn server_mode_requested(args: &[OsString]) -> bool {
    args.iter().skip(1).any(|arg| arg == "--server")
}

/// Delegates execution to the system rsync binary when `--server` is requested.
fn run_server_mode<Out, Err>(args: &[OsString], stdout: &mut Out, stderr: &mut Err) -> i32
where
    Out: Write,
    Err: Write,
{
    let _ = stdout.flush();
    let _ = stderr.flush();

    let fallback = env::var_os("OC_RSYNC_FALLBACK")
        .filter(|value| !value.is_empty())
        .unwrap_or_else(|| OsString::from("rsync"));

    let mut command = Command::new(&fallback);
    command.args(args.iter().skip(1));
    command.stdin(Stdio::inherit());
    command.stdout(Stdio::inherit());
    command.stderr(Stdio::inherit());

    match command.status() {
        Ok(status) => status
            .code()
            .map(|code| code.clamp(0, MAX_EXIT_CODE))
            .unwrap_or(1),
        Err(error) => {
            let mut sink = MessageSink::new(stderr);
            let text = format!(
                "failed to launch fallback rsync binary '{}': {error}",
                Path::new(&fallback).display()
            );
            let mut message = rsync_error!(1, "{}", text);
            message = message.with_role(Role::Client);
            if write_message(&message, &mut sink).is_err() {
                let _ = writeln!(sink.writer_mut(), "{}", text);
            }
            1
        }
    }
}

/// Delegates execution to the daemon front-end.
fn run_daemon_mode<Out, Err>(args: Vec<OsString>, stdout: &mut Out, stderr: &mut Err) -> i32
where
    Out: Write,
    Err: Write,
{
    rsync_daemon::run(args, stdout, stderr)
}

fn with_output_writer<'a, Out, Err, R>(
    stdout: &'a mut Out,
    stderr: &'a mut MessageSink<Err>,
    use_stderr: bool,
    f: impl FnOnce(&'a mut dyn Write) -> R,
) -> R
where
    Out: Write + 'a,
    Err: Write + 'a,
{
    if use_stderr {
        let writer: &mut Err = stderr.writer_mut();
        f(writer)
    } else {
        f(stdout)
    }
}

fn execute<Out, Err>(parsed: ParsedArgs, stdout: &mut Out, stderr: &mut MessageSink<Err>) -> i32
where
    Out: Write,
    Err: Write,
{
    let ParsedArgs {
        show_help,
        show_version,
        dry_run,
        list_only,
        remote_shell,
        protect_args,
        archive,
        delete_mode,
        delete_excluded,
        checksum,
        size_only,
        ignore_existing,
        update,
        remainder: raw_remainder,
        bwlimit,
        compress: compress_flag,
        no_compress,
        compress_level,
        owner,
        group,
        perms,
        times,
        omit_dir_times,
        acls,
        excludes,
        includes,
        exclude_from,
        include_from,
        filters,
        files_from,
        from0,
        info,
        numeric_ids,
        sparse,
        copy_links,
        copy_dirlinks,
        devices,
        specials,
        relative,
        implied_dirs,
        verbosity,
        progress: initial_progress,
        name_level: initial_name_level,
        name_overridden: initial_name_overridden,
        stats,
        partial,
        partial_dir,
        remove_source_files,
        inplace,
        msgs_to_stderr,
        whole_file,
        xattrs,
        no_motd,
        password_file,
        protocol,
        timeout,
        out_format,
    } = parsed;

    let password_file = password_file.map(PathBuf::from);
    let desired_protocol = match protocol {
        Some(value) => match parse_protocol_version_arg(value.as_os_str()) {
            Ok(version) => Some(version),
            Err(message) => {
                if write_message(&message, stderr).is_err() {
                    let fallback = message.to_string();
                    let _ = writeln!(stderr.writer_mut(), "{fallback}");
                }
                return 1;
            }
        },
        None => None,
    };

    let timeout_setting = match timeout {
        Some(value) => match parse_timeout_argument(value.as_os_str()) {
            Ok(setting) => setting,
            Err(message) => {
                if write_message(&message, stderr).is_err() {
                    let fallback = message.to_string();
                    let _ = writeln!(stderr.writer_mut(), "{fallback}");
                }
                return 1;
            }
        },
        None => TransferTimeout::Default,
    };

    let out_format_template = match out_format.as_ref() {
        Some(value) => match parse_out_format(value.as_os_str()) {
            Ok(template) => Some(template),
            Err(message) => {
                if write_message(&message, stderr).is_err() {
                    let fallback = message.to_string();
                    let _ = writeln!(stderr.writer_mut(), "{fallback}");
                }
                return 1;
            }
        },
        None => None,
    };

    if show_help {
        let help = render_help();
        if stdout.write_all(help.as_bytes()).is_err() {
            let _ = writeln!(stdout, "{help}");
            return 1;
        }
        return 0;
    }

    if show_version {
        let report = VersionInfoReport::default();
        let banner = report.human_readable();
        if stdout.write_all(banner.as_bytes()).is_err() {
            return 1;
        }
        return 0;
    }

    let remainder = match extract_operands(raw_remainder) {
        Ok(operands) => operands,
        Err(unsupported) => {
            let message = unsupported.to_message();
            let fallback = unsupported.fallback_text();
            if write_message(&message, stderr).is_err() {
                let _ = writeln!(stderr.writer_mut(), "{fallback}");
            }
            return 1;
        }
    };

    let mut compress = compress_flag;
    let mut progress_setting = initial_progress;
    let mut stats = stats;
    let mut name_level = initial_name_level;
    let mut name_overridden = initial_name_overridden;

    if !info.is_empty() {
        match parse_info_flags(&info) {
            Ok(settings) => {
                if settings.help_requested {
                    if stdout.write_all(INFO_HELP_TEXT.as_bytes()).is_err() {
                        let _ = write!(stderr.writer_mut(), "{INFO_HELP_TEXT}");
                        return 1;
                    }
                    return 0;
                }

                match settings.progress {
                    ProgressSetting::Unspecified => {}
                    value => progress_setting = value,
                }
                if let Some(value) = settings.stats {
                    stats = value;
                }
                if let Some(level) = settings.name {
                    name_level = level;
                    name_overridden = true;
                }
            }
            Err(message) => {
                if write_message(&message, stderr).is_err() {
                    let fallback = message.to_string();
                    let _ = writeln!(stderr.writer_mut(), "{fallback}");
                }
                return 1;
            }
        }
    }

    let progress_mode = progress_setting.resolved();

    let bandwidth_limit = match bwlimit {
        Some(ref value) => match parse_bandwidth_limit(value.as_os_str()) {
            Ok(limit) => limit,
            Err(message) => {
                if write_message(&message, stderr).is_err() {
                    let _ = writeln!(stderr.writer_mut(), "{}", message);
                }
                return 1;
            }
        },
        None => None,
    };

    let compress_level_setting = match compress_level {
        Some(ref value) => match parse_compress_level(value.as_os_str()) {
            Ok(setting) => Some(setting),
            Err(message) => {
                if write_message(&message, stderr).is_err() {
                    let _ = writeln!(stderr.writer_mut(), "{}", message);
                }
                return 1;
            }
        },
        None => None,
    };

    let mut compression_level_override = None;
    if let Some(setting) = compress_level_setting {
        match setting {
            CompressLevelArg::Disable => {
                compress = false;
            }
            CompressLevelArg::Level(level) => {
                if !no_compress {
                    compress = true;
                    compression_level_override = Some(CompressionLevel::precise(level));
                }
            }
        }
    }

    let compress_disabled =
        no_compress || matches!(compress_level_setting, Some(CompressLevelArg::Disable));
    let compress_level_cli = match (compress_level_setting, compress_disabled) {
        (Some(CompressLevelArg::Level(level)), false) => {
            Some(OsString::from(level.get().to_string()))
        }
        (Some(CompressLevelArg::Disable), _) => Some(OsString::from("0")),
        _ => None,
    };

    let mut compression_setting = CompressionSetting::default();
    if let Some(ref value) = compress_level {
        match parse_compress_level_argument(value.as_os_str()) {
            Ok(setting) => {
                compression_setting = setting;
                compress = !setting.is_disabled();
            }
            Err(message) => {
                if write_message(&message, stderr).is_err() {
                    let fallback = message.to_string();
                    let _ = writeln!(stderr.writer_mut(), "{}", fallback);
                }
                return 1;
            }
        }
    }

    let numeric_ids_option = numeric_ids;
    let whole_file_option = whole_file;

    #[allow(unused_variables)]
    let preserve_acls = acls.unwrap_or(false);

    #[cfg(not(feature = "acl"))]
    if preserve_acls {
        let message =
            rsync_error!(1, "POSIX ACLs are not supported on this client").with_role(Role::Client);
        if write_message(&message, stderr).is_err() {
            let _ = writeln!(
                stderr.writer_mut(),
                "POSIX ACLs are not supported on this client"
            );
        }
        return 1;
    }

    #[cfg(not(feature = "xattr"))]
    if xattrs.unwrap_or(false) {
        let message = rsync_error!(1, "extended attributes are not supported on this client")
            .with_role(Role::Client);
        if write_message(&message, stderr).is_err() {
            let _ = writeln!(
                stderr.writer_mut(),
                "extended attributes are not supported on this client"
            );
        }
        return 1;
    }

    let mut file_list_operands = match load_file_list_operands(&files_from, from0) {
        Ok(operands) => operands,
        Err(message) => {
            if write_message(&message, stderr).is_err() {
                let fallback = message.to_string();
                let _ = writeln!(stderr.writer_mut(), "{}", fallback);
            }
            return 1;
        }
    };

    if file_list_operands.is_empty() {
        match ModuleListRequest::from_operands(&remainder) {
            Ok(Some(request)) => {
                let request = if let Some(protocol) = desired_protocol {
                    request.with_protocol(protocol)
                } else {
                    request
                };
                let password_override = match load_optional_password(password_file.as_deref()) {
                    Ok(secret) => secret,
                    Err(message) => {
                        if write_message(&message, stderr).is_err() {
                            let fallback = message.to_string();
                            let _ = writeln!(stderr.writer_mut(), "{}", fallback);
                        }
                        return 1;
                    }
                };

                let list_options = ModuleListOptions::default().suppress_motd(no_motd);
                return match run_module_list_with_password_and_options(
                    request,
                    list_options,
                    password_override,
                    timeout_setting,
                ) {
                    Ok(list) => {
                        if render_module_list(stdout, stderr.writer_mut(), &list, no_motd).is_err()
                        {
                            1
                        } else {
                            0
                        }
                    }
                    Err(error) => {
                        if write_message(error.message(), stderr).is_err() {
                            let _ = writeln!(
                                stderr.writer_mut(),
                                "rsync error: daemon functionality is unavailable in this build (code {})",
                                error.exit_code()
                            );
                        }
                        error.exit_code()
                    }
                };
            }
            Ok(None) => {}
            Err(error) => {
                if write_message(error.message(), stderr).is_err() {
                    let _ = writeln!(stderr.writer_mut(), "{}", error);
                }
                return error.exit_code();
            }
        }
    }

    let files_from_used = !files_from.is_empty();
    let implied_dirs_option = implied_dirs;
    let implied_dirs = implied_dirs_option.unwrap_or(true);
    let requires_remote_fallback = transfer_requires_remote(&remainder, &file_list_operands);
    let fallback_required = requires_remote_fallback;

    let fallback_args = if fallback_required {
        let mut fallback_info_flags = info.clone();
        if protect_args.unwrap_or(false)
            && matches!(progress_setting, ProgressSetting::Unspecified)
            && !info_flags_include_progress(&fallback_info_flags)
        {
            fallback_info_flags.push(OsString::from("progress2"));
        }
        let delete_for_fallback = delete_mode.is_enabled() || delete_excluded;
        let daemon_password = match password_file.as_deref() {
            Some(path) if path == Path::new("-") => match load_password_file(path) {
                Ok(bytes) => Some(bytes),
                Err(message) => {
                    if write_message(&message, stderr).is_err() {
                        let fallback = message.to_string();
                        let _ = writeln!(stderr.writer_mut(), "{fallback}");
                    }
                    return 1;
                }
            },
            _ => None,
        };
        Some(RemoteFallbackArgs {
            dry_run,
            list_only,
            remote_shell: remote_shell.clone(),
            protect_args,
            archive,
            delete: delete_for_fallback,
            delete_mode,
            delete_excluded,
            checksum,
            size_only,
            ignore_existing,
            update,
            compress,
            compress_disabled,
            compress_level: compress_level_cli.clone(),
            owner,
            group,
            perms,
            times,
            omit_dir_times,
            numeric_ids: numeric_ids_option,
            copy_links,
            copy_dirlinks,
            sparse,
            devices,
            specials,
            relative,
            implied_dirs: implied_dirs_option,
            verbosity,
            progress: progress_mode.is_some(),
            stats,
            partial,
            partial_dir: partial_dir.clone(),
            remove_source_files,
            inplace,
            msgs_to_stderr,
            whole_file: whole_file_option,
            bwlimit: bwlimit.clone(),
            excludes: excludes.clone(),
            includes: includes.clone(),
            exclude_from: exclude_from.clone(),
            include_from: include_from.clone(),
            filters: filters.clone(),
            info_flags: fallback_info_flags,
            files_from_used,
            file_list_entries: file_list_operands.clone(),
            from0,
            password_file: password_file.clone(),
            daemon_password,
            protocol: desired_protocol,
            timeout: timeout_setting,
            out_format: out_format.clone(),
            no_motd,
            fallback_binary: None,
            remainder: remainder.clone(),
            #[cfg(feature = "acl")]
            acls,
            #[cfg(feature = "xattr")]
            xattrs,
        })
    } else {
        None
    };

    let numeric_ids = numeric_ids_option.unwrap_or(false);

    if !fallback_required {
        if desired_protocol.is_some() {
            let message = rsync_error!(
                1,
                "the --protocol option may only be used when accessing an rsync daemon"
            )
            .with_role(Role::Client);
            if write_message(&message, stderr).is_err() {
                let _ = writeln!(
                    stderr.writer_mut(),
                    "the --protocol option may only be used when accessing an rsync daemon"
                );
            }
            return 1;
        }

        if password_file.is_some() {
            let message = rsync_error!(
                1,
                "the --password-file option may only be used when accessing an rsync daemon"
            )
            .with_role(Role::Client);
            if write_message(&message, stderr).is_err() {
                let _ = writeln!(
                    stderr.writer_mut(),
                    "the --password-file option may only be used when accessing an rsync daemon"
                );
            }
            return 1;
        }
    }

    let mut transfer_operands = Vec::with_capacity(file_list_operands.len() + remainder.len());
    transfer_operands.append(&mut file_list_operands);
    transfer_operands.extend(remainder);

    let preserve_owner = owner.unwrap_or(archive);
    let preserve_group = group.unwrap_or(archive);
    let preserve_permissions = perms.unwrap_or(archive);
    let preserve_times = times.unwrap_or(archive);
    let omit_dir_times_setting = omit_dir_times.unwrap_or(false);
    let preserve_devices = devices.unwrap_or(archive);
    let preserve_specials = specials.unwrap_or(archive);
    let sparse = sparse.unwrap_or(false);
    let copy_links = copy_links.unwrap_or(false);
    let relative = relative.unwrap_or(false);

    let mut builder = ClientConfig::builder()
        .transfer_args(transfer_operands)
        .dry_run(dry_run)
        .list_only(list_only)
        .delete(delete_mode.is_enabled() || delete_excluded)
        .delete_excluded(delete_excluded)
        .bandwidth_limit(bandwidth_limit)
        .compression_setting(compression_setting)
        .compress(compress)
        .compression_level(compression_level_override)
        .owner(preserve_owner)
        .group(preserve_group)
        .permissions(preserve_permissions)
        .times(preserve_times)
        .omit_dir_times(omit_dir_times_setting)
        .devices(preserve_devices)
        .specials(preserve_specials)
        .checksum(checksum)
        .size_only(size_only)
        .ignore_existing(ignore_existing)
        .update(update)
        .numeric_ids(numeric_ids)
        .sparse(sparse)
        .copy_links(copy_links)
        .copy_dirlinks(copy_dirlinks)
        .relative_paths(relative)
        .implied_dirs(implied_dirs)
        .verbosity(verbosity)
        .progress(progress_mode.is_some())
        .stats(stats)
        .partial(partial)
        .partial_directory(partial_dir.clone())
        .remove_source_files(remove_source_files)
        .inplace(inplace.unwrap_or(false))
        .whole_file(whole_file_option.unwrap_or(true))
        .timeout(timeout_setting);
    #[cfg(feature = "acl")]
    {
        builder = builder.acls(preserve_acls);
    }
    #[cfg(feature = "xattr")]
    {
        builder = builder.xattrs(xattrs.unwrap_or(false));
    }

    builder = match delete_mode {
        DeleteMode::Before => builder.delete_before(true),
        DeleteMode::After => builder.delete_after(true),
        DeleteMode::Delay => builder.delete_delay(true),
        DeleteMode::During | DeleteMode::Disabled => builder,
    };

    let force_event_collection =
        out_format_template.is_some() || !matches!(name_level, NameOutputLevel::Disabled);
    builder = builder.force_event_collection(force_event_collection);

    let mut filter_rules = Vec::new();
    if let Err(message) =
        append_filter_rules_from_files(&mut filter_rules, &exclude_from, FilterRuleKind::Exclude)
    {
        if write_message(&message, stderr).is_err() {
            let fallback = message.to_string();
            let _ = writeln!(stderr.writer_mut(), "{}", fallback);
        }
        return 1;
    }
    filter_rules.extend(
        excludes
            .into_iter()
            .map(|pattern| FilterRuleSpec::exclude(os_string_to_pattern(pattern))),
    );
    if let Err(message) =
        append_filter_rules_from_files(&mut filter_rules, &include_from, FilterRuleKind::Include)
    {
        if write_message(&message, stderr).is_err() {
            let fallback = message.to_string();
            let _ = writeln!(stderr.writer_mut(), "{}", fallback);
        }
        return 1;
    }
    filter_rules.extend(
        includes
            .into_iter()
            .map(|pattern| FilterRuleSpec::include(os_string_to_pattern(pattern))),
    );
    let mut merge_stack = Vec::new();
    let merge_base = env::current_dir().unwrap_or_else(|_| PathBuf::from("."));
    for filter in filters {
        match parse_filter_directive(filter.as_os_str()) {
            Ok(FilterDirective::Rule(spec)) => filter_rules.push(spec),
            Ok(FilterDirective::Merge(directive)) => {
                let effective_options =
                    merge_directive_options(&DirMergeOptions::default(), &directive);
                let directive = directive.with_options(effective_options);
                if let Err(message) = apply_merge_directive(
                    directive,
                    merge_base.as_path(),
                    &mut filter_rules,
                    &mut merge_stack,
                ) {
                    if write_message(&message, stderr).is_err() {
                        let _ = writeln!(stderr.writer_mut(), "{}", message);
                    }
                    return 1;
                }
            }
            Ok(FilterDirective::Clear) => filter_rules.clear(),
            Err(message) => {
                if write_message(&message, stderr).is_err() {
                    let _ = writeln!(stderr.writer_mut(), "{}", message);
                }
                return 1;
            }
        }
    }
    if !filter_rules.is_empty() {
        builder = builder.extend_filter_rules(filter_rules);
    }

    let config = builder.build();

    if let Some(args) = fallback_args {
        let outcome = {
            let mut stderr_writer = stderr.writer_mut();
            run_client_or_fallback(
                config,
                None,
                Some(RemoteFallbackContext::new(stdout, &mut stderr_writer, args)),
            )
        };

        return match outcome {
            Ok(ClientOutcome::Fallback(summary)) => summary.exit_code(),
            Ok(ClientOutcome::Local(_)) => {
                unreachable!("local outcome returned without fallback context")
            }
            Err(error) => {
                if write_message(error.message(), stderr).is_err() {
                    let fallback = error.message().to_string();
                    let _ = writeln!(stderr.writer_mut(), "{}", fallback);
                }
                error.exit_code()
            }
        };
    }

    let mut live_progress = if let Some(mode) = progress_mode {
        Some(with_output_writer(
            stdout,
            stderr,
            msgs_to_stderr,
            |writer| LiveProgress::new(writer, mode),
        ))
    } else {
        None
    };

    let result = {
        let observer = live_progress
            .as_mut()
            .map(|observer| observer as &mut dyn ClientProgressObserver);
        run_client_or_fallback::<io::Sink, io::Sink>(config, observer, None)
    };

    match result {
        Ok(ClientOutcome::Local(summary)) => {
            let summary = *summary;
            let progress_rendered_live = live_progress.as_ref().is_some_and(LiveProgress::rendered);

            if let Some(observer) = live_progress {
                if let Err(error) = observer.finish() {
                    let _ = with_output_writer(stdout, stderr, msgs_to_stderr, |writer| {
                        writeln!(writer, "warning: failed to render progress output: {error}")
                    });
                }
            }

            if let Err(error) = with_output_writer(stdout, stderr, msgs_to_stderr, |writer| {
                emit_transfer_summary(
                    &summary,
                    verbosity,
                    progress_mode,
                    stats,
                    progress_rendered_live,
                    list_only,
                    out_format_template.as_ref(),
                    name_level,
                    name_overridden,
                    writer,
                )
            }) {
                let _ = with_output_writer(stdout, stderr, msgs_to_stderr, |writer| {
                    writeln!(
                        writer,
                        "warning: failed to render transfer summary: {error}"
                    )
                });
            }
            0
        }
        Ok(ClientOutcome::Fallback(_)) => {
            unreachable!("fallback outcome returned without fallback args")
        }
        Err(error) => {
            if let Some(observer) = live_progress {
                if let Err(err) = observer.finish() {
                    let _ = with_output_writer(stdout, stderr, msgs_to_stderr, |writer| {
                        writeln!(writer, "warning: failed to render progress output: {err}")
                    });
                }
            }

            if write_message(error.message(), stderr).is_err() {
                let _ = writeln!(
                    stderr.writer_mut(),
                    "rsync error: client functionality is unavailable in this build (code 1)",
                );
            }
            error.exit_code()
        }
    }
}

/// Emits verbose, statistics, and progress-oriented output derived from a [`ClientSummary`].
struct LiveProgress<'a> {
    writer: &'a mut dyn Write,
    rendered: bool,
    error: Option<io::Error>,
    active_path: Option<PathBuf>,
    line_active: bool,
    mode: ProgressMode,
}

impl<'a> LiveProgress<'a> {
    fn new(writer: &'a mut dyn Write, mode: ProgressMode) -> Self {
        Self {
            writer,
            rendered: false,
            error: None,
            active_path: None,
            line_active: false,
            mode,
        }
    }

    fn rendered(&self) -> bool {
        self.rendered
    }

    fn record_error(&mut self, error: io::Error) {
        if self.error.is_none() {
            self.error = Some(error);
        }
    }

    fn finish(self) -> io::Result<()> {
        if let Some(error) = self.error {
            return Err(error);
        }

        if self.line_active {
            writeln!(self.writer)?;
        }

        Ok(())
    }
}

impl<'a> ClientProgressObserver for LiveProgress<'a> {
    fn on_progress(&mut self, update: &ClientProgressUpdate) {
        if self.error.is_some() {
            return;
        }

        let total = update.total().max(update.index());
        let remaining = total.saturating_sub(update.index());

        let write_result = match self.mode {
            ProgressMode::PerFile => (|| -> io::Result<()> {
                let event = update.event();
                let relative = event.relative_path();
                let path_changed = self.active_path.as_deref() != Some(relative);

                if path_changed {
                    if self.line_active {
                        writeln!(self.writer)?;
                        self.line_active = false;
                    }
                    writeln!(self.writer, "{}", relative.display())?;
                    self.active_path = Some(relative.to_path_buf());
                }

                let bytes = event.bytes_transferred();
                let size_field = format!("{:>15}", format_progress_bytes(bytes));
                let percent = format_progress_percent(bytes, update.total_bytes());
                let percent_field = format!("{:>4}", percent);
                let rate_field = format!("{:>12}", format_progress_rate(bytes, event.elapsed()));
                let elapsed_field = format!("{:>11}", format_progress_elapsed(event.elapsed()));
                let xfr_index = update.index();

                if self.line_active {
                    write!(self.writer, "\r")?;
                }

                write!(
                    self.writer,
                    "{size_field} {percent_field} {rate_field} {elapsed_field} (xfr#{xfr_index}, to-chk={remaining}/{total})"
                )?;

                if update.is_final() {
                    writeln!(self.writer)?;
                    self.line_active = false;
                    self.active_path = None;
                } else {
                    self.line_active = true;
                }
                Ok(())
            })(),
            ProgressMode::Overall => (|| -> io::Result<()> {
                let bytes = update.overall_transferred();
                let size_field = format!("{:>15}", format_progress_bytes(bytes));
                let percent_field = format!(
                    "{:>4}",
                    format_progress_percent(bytes, update.overall_total_bytes())
                );
                let rate_field = format!(
                    "{:>12}",
                    format_progress_rate(bytes, update.overall_elapsed())
                );
                let elapsed_field =
                    format!("{:>11}", format_progress_elapsed(update.overall_elapsed()));
                let xfr_index = update.index();

                if self.line_active {
                    write!(self.writer, "\r")?;
                }

                write!(
                    self.writer,
                    "{size_field} {percent_field} {rate_field} {elapsed_field} (xfr#{xfr_index}, to-chk={remaining}/{total})"
                )?;

                if update.remaining() == 0 && update.is_final() {
                    writeln!(self.writer)?;
                    self.line_active = false;
                } else {
                    self.line_active = true;
                }
                self.active_path = None;
                Ok(())
            })(),
        };

        match write_result {
            Ok(()) => {
                self.rendered = true;
            }
            Err(error) => self.record_error(error),
        }
    }
}

#[allow(clippy::too_many_arguments)]
fn emit_transfer_summary(
    summary: &ClientSummary,
    verbosity: u8,
    progress_mode: Option<ProgressMode>,
    stats: bool,
    progress_already_rendered: bool,
    list_only: bool,
    out_format: Option<&OutFormat>,
    name_level: NameOutputLevel,
    name_overridden: bool,
    writer: &mut dyn Write,
) -> io::Result<()> {
    let events = summary.events();

    if list_only {
        let mut wrote_listing = false;
        if !events.is_empty() {
            emit_list_only(events, writer)?;
            wrote_listing = true;
        }

        if stats {
            if wrote_listing {
                writeln!(writer)?;
            }
            emit_stats(summary, writer)?;
        } else if verbosity > 0 {
            if wrote_listing {
                writeln!(writer)?;
            }
            emit_totals(summary, writer)?;
        }

        return Ok(());
    }

    let formatted_rendered = if let Some(format) = out_format {
        if events.is_empty() {
            false
        } else {
            emit_out_format(events, format, writer)?;
            true
        }
    } else {
        false
    };

    let progress_rendered = if progress_already_rendered {
        true
    } else if matches!(progress_mode, Some(ProgressMode::PerFile)) && !events.is_empty() {
        emit_progress(events, writer)?
    } else {
        false
    };

    let name_enabled = !matches!(name_level, NameOutputLevel::Disabled);
    let emit_verbose_listing = out_format.is_none()
        && !events.is_empty()
        && ((verbosity > 0
            && (!name_overridden || name_enabled)
            && (!progress_rendered || verbosity > 1))
            || (verbosity == 0 && name_enabled));

    if formatted_rendered && (emit_verbose_listing || stats || verbosity > 0) {
        writeln!(writer)?;
    }

    if progress_rendered && (emit_verbose_listing || stats || verbosity > 0) {
        writeln!(writer)?;
    }

    if emit_verbose_listing {
        emit_verbose(events, verbosity, name_level, name_overridden, writer)?;
        if stats {
            writeln!(writer)?;
        }
    }

    if stats {
        emit_stats(summary, writer)?;
    } else if verbosity > 0 || (verbosity == 0 && name_enabled) {
        emit_totals(summary, writer)?;
    }

    Ok(())
}

fn emit_list_only<W: Write + ?Sized>(events: &[ClientEvent], stdout: &mut W) -> io::Result<()> {
    for event in events {
        if !list_only_event(event.kind()) {
            continue;
        }

        if let Some(metadata) = event.metadata() {
            let permissions = format_list_permissions(metadata);
            let size = format_list_size(metadata.length());
            let timestamp = format_list_timestamp(metadata.modified());
            let mut rendered = event.relative_path().to_string_lossy().into_owned();
            if metadata.kind().is_symlink() {
                if let Some(target) = metadata.symlink_target() {
                    rendered.push_str(" -> ");
                    rendered.push_str(&target.to_string_lossy());
                }
            }

            writeln!(stdout, "{permissions} {size} {timestamp} {rendered}")?;
        } else {
            let rendered = event.relative_path().to_string_lossy().into_owned();
            writeln!(
                stdout,
                "?????????? {:>15} {} {rendered}",
                "?",
                format_list_timestamp(None),
            )?;
        }
    }

    Ok(())
}

fn list_only_event(kind: &ClientEventKind) -> bool {
    matches!(
        kind,
        ClientEventKind::DataCopied
            | ClientEventKind::MetadataReused
            | ClientEventKind::HardLink
            | ClientEventKind::SymlinkCopied
            | ClientEventKind::FifoCopied
            | ClientEventKind::DeviceCopied
            | ClientEventKind::DirectoryCreated
    )
}

fn format_list_permissions(metadata: &ClientEntryMetadata) -> String {
    let type_char = match metadata.kind() {
        ClientEntryKind::File => '-',
        ClientEntryKind::Directory => 'd',
        ClientEntryKind::Symlink => 'l',
        ClientEntryKind::Fifo => 'p',
        ClientEntryKind::CharDevice => 'c',
        ClientEntryKind::BlockDevice => 'b',
        ClientEntryKind::Socket => 's',
        ClientEntryKind::Other => '?',
    };

    let mut symbols = ['-'; 10];
    symbols[0] = type_char;

    if let Some(mode) = metadata.mode() {
        const PERMISSION_MASKS: [(usize, u32, char); 9] = [
            (1, 0o400, 'r'),
            (2, 0o200, 'w'),
            (3, 0o100, 'x'),
            (4, 0o040, 'r'),
            (5, 0o020, 'w'),
            (6, 0o010, 'x'),
            (7, 0o004, 'r'),
            (8, 0o002, 'w'),
            (9, 0o001, 'x'),
        ];

        for &(index, mask, ch) in &PERMISSION_MASKS {
            if mode & mask != 0 {
                symbols[index] = ch;
            }
        }

        if mode & 0o4000 != 0 {
            symbols[3] = match symbols[3] {
                'x' => 's',
                '-' => 'S',
                other => other,
            };
        }

        if mode & 0o2000 != 0 {
            symbols[6] = match symbols[6] {
                'x' => 's',
                '-' => 'S',
                other => other,
            };
        }

        if mode & 0o1000 != 0 {
            symbols[9] = match symbols[9] {
                'x' => 't',
                '-' => 'T',
                other => other,
            };
        }
    }

    symbols.iter().collect()
}

fn format_list_timestamp(modified: Option<SystemTime>) -> String {
    if let Some(time) = modified {
        if let Ok(datetime) = OffsetDateTime::from(time).format(LIST_TIMESTAMP_FORMAT) {
            return datetime;
        }
    }
    "1970/01/01 00:00:00".to_string()
}

fn format_list_size(size: u64) -> String {
    let mut digits = size.to_string();
    let mut groups = Vec::new();

    while digits.len() > 3 {
        let chunk = digits.split_off(digits.len() - 3);
        groups.push(chunk);
    }

    groups.push(digits);
    groups.reverse();
    let with_commas = groups.join(",");
    format!("{with_commas:>15}")
}

/// Returns whether the provided event kind should be reflected in progress output.
fn is_progress_event(kind: &ClientEventKind) -> bool {
    kind.is_progress()
}

/// Formats a byte count using thousands separators, mirroring upstream rsync progress lines.
fn format_progress_bytes(bytes: u64) -> String {
    if bytes == 0 {
        return "0".to_string();
    }

    let mut value = bytes;
    let mut parts = Vec::new();
    while value > 0 {
        let chunk = value % 1_000;
        value /= 1_000;
        if value == 0 {
            parts.push(chunk.to_string());
        } else {
            parts.push(format!("{chunk:03}"));
        }
    }
    parts.reverse();
    parts.join(",")
}

/// Formats a progress percentage, producing the upstream `??%` placeholder when totals are
/// unavailable.
fn format_progress_percent(bytes: u64, total: Option<u64>) -> String {
    match total {
        Some(total_bytes) if total_bytes > 0 => {
            let capped = bytes.min(total_bytes);
            let percent = (capped.saturating_mul(100)) / total_bytes;
            format!("{percent}%")
        }
        Some(_) => "100%".to_string(),
        None => "??%".to_string(),
    }
}

/// Formats a transfer rate in the `kB/s`, `MB/s`, or `GB/s` ranges.
fn format_progress_rate(bytes: u64, elapsed: Duration) -> String {
    const KIB: f64 = 1024.0;
    const MIB: f64 = KIB * 1024.0;
    const GIB: f64 = MIB * 1024.0;

    if bytes == 0 || elapsed.is_zero() {
        return "0.00kB/s".to_string();
    }

    let seconds = elapsed.as_secs_f64();
    if seconds <= 0.0 {
        return "0.00kB/s".to_string();
    }

    let bytes_per_second = bytes as f64 / seconds;
    let (value, unit) = if bytes_per_second >= GIB {
        (bytes_per_second / GIB, "GB/s")
    } else if bytes_per_second >= MIB {
        (bytes_per_second / MIB, "MB/s")
    } else {
        (bytes_per_second / KIB, "kB/s")
    };

    format!("{value:.2}{unit}")
}

/// Formats an elapsed duration as `H:MM:SS`, matching rsync's progress output.
fn format_progress_elapsed(elapsed: Duration) -> String {
    let total_seconds = elapsed.as_secs();
    let hours = total_seconds / 3_600;
    let minutes = (total_seconds % 3_600) / 60;
    let seconds = total_seconds % 60;
    format!("{hours}:{minutes:02}:{seconds:02}")
}

/// Renders progress lines for the provided transfer events.
fn emit_progress<W: Write + ?Sized>(events: &[ClientEvent], stdout: &mut W) -> io::Result<bool> {
    let progress_events: Vec<_> = events
        .iter()
        .filter(|event| is_progress_event(event.kind()))
        .collect();

    if progress_events.is_empty() {
        return Ok(false);
    }

    let total = progress_events.len();

    for (index, event) in progress_events.into_iter().enumerate() {
        writeln!(stdout, "{}", event.relative_path().display())?;

        let bytes = event.bytes_transferred();
        let size_field = format!("{:>15}", format_progress_bytes(bytes));
        let percent_hint = matches!(event.kind(), ClientEventKind::DataCopied).then_some(bytes);
        let percent_field = format!("{:>4}", format_progress_percent(bytes, percent_hint));
        let rate_field = format!("{:>12}", format_progress_rate(bytes, event.elapsed()));
        let elapsed_field = format!("{:>11}", format_progress_elapsed(event.elapsed()));
        let remaining = total - index - 1;
        let xfr_index = index + 1;

        writeln!(
            stdout,
            "{size_field} {percent_field} {rate_field} {elapsed_field} (xfr#{xfr_index}, to-chk={remaining}/{total})"
        )?;
    }

    Ok(true)
}

/// Emits a statistics summary mirroring the subset of counters supported by the local engine.
fn emit_stats<W: Write + ?Sized>(summary: &ClientSummary, stdout: &mut W) -> io::Result<()> {
    let files = summary.files_copied();
    let files_total = summary.regular_files_total();
    let directories = summary.directories_created();
    let directories_total = summary.directories_total();
    let symlinks = summary.symlinks_copied();
    let symlinks_total = summary.symlinks_total();
    let devices = summary.devices_created();
    let devices_total = summary.devices_total();
    let fifos = summary.fifos_created();
    let fifos_total = summary.fifos_total();
    let hard_links = summary.hard_links_created();
    let deleted = summary.items_deleted();
    let transferred = summary.bytes_copied();
    let compressed = summary.compressed_bytes().unwrap_or(transferred);
    let total_size = summary.total_source_bytes();
    let matched_bytes = total_size.saturating_sub(transferred);
    let file_list_size = summary.file_list_size();
    let file_list_generation = summary.file_list_generation_time().as_secs_f64();
    let file_list_transfer = summary.file_list_transfer_time().as_secs_f64();

    let special_total = devices_total.saturating_add(fifos_total);
    let special_created = devices.saturating_add(fifos);
    let total_entries = files_total
        .saturating_add(directories_total)
        .saturating_add(symlinks_total)
        .saturating_add(special_total);
    let created_total = files
        .saturating_add(directories)
        .saturating_add(symlinks)
        .saturating_add(special_created);

    let files_breakdown = format_stat_categories(&[
        ("reg", files_total),
        ("dir", directories_total),
        ("link", symlinks_total),
        ("special", special_total),
    ]);
    let created_breakdown = format_stat_categories(&[
        ("reg", files),
        ("dir", directories),
        ("link", symlinks),
        ("special", special_created),
    ]);

    writeln!(stdout, "Number of files: {total_entries}{files_breakdown}")?;
    writeln!(
        stdout,
        "Number of created files: {created_total}{created_breakdown}"
    )?;
    writeln!(stdout, "Number of deleted files: {deleted}")?;
    writeln!(stdout, "Number of regular files transferred: {files}")?;
    writeln!(stdout, "Number of hard links: {hard_links}")?;
    writeln!(stdout, "Total file size: {total_size} bytes")?;
    writeln!(stdout, "Total transferred file size: {transferred} bytes")?;
    writeln!(stdout, "Literal data: {transferred} bytes")?;
    writeln!(stdout, "Matched data: {matched_bytes} bytes")?;
    writeln!(stdout, "File list size: {file_list_size}")?;
    writeln!(
        stdout,
        "File list generation time: {file_list_generation:.3} seconds"
    )?;
    writeln!(
        stdout,
        "File list transfer time: {file_list_transfer:.3} seconds"
    )?;
    writeln!(stdout, "Total bytes sent: {compressed}")?;
    writeln!(stdout, "Total bytes received: 0")?;
    writeln!(stdout)?;

    emit_totals(summary, stdout)
}

fn format_stat_categories(categories: &[(&str, u64)]) -> String {
    let parts: Vec<String> = categories
        .iter()
        .filter_map(|(label, count)| (*count > 0).then(|| format!("{label}: {count}")))
        .collect();
    if parts.is_empty() {
        String::new()
    } else {
        format!(" ({})", parts.join(", "))
    }
}

/// Emits the summary lines reported by verbose transfers.
fn emit_totals<W: Write + ?Sized>(summary: &ClientSummary, stdout: &mut W) -> io::Result<()> {
    let sent = summary
        .compressed_bytes()
        .unwrap_or_else(|| summary.bytes_copied());
    let received = 0u64;
    let total_size = summary.total_source_bytes();
    let elapsed = summary.total_elapsed();
    let seconds = elapsed.as_secs_f64();
    let rate = if seconds > 0.0 {
        (sent + received) as f64 / seconds
    } else {
        0.0
    };
    let transmitted = sent.saturating_add(received);
    let speedup = if transmitted > 0 {
        total_size as f64 / transmitted as f64
    } else {
        0.0
    };

    writeln!(
        stdout,
        "sent {sent} bytes  received {received} bytes  {rate:.2} bytes/sec"
    )?;
    writeln!(
        stdout,
        "total size is {total_size}  speedup is {speedup:.2}"
    )
}

/// Renders verbose listings for the provided transfer events.
fn emit_verbose<W: Write + ?Sized>(
    events: &[ClientEvent],
    verbosity: u8,
    name_level: NameOutputLevel,
    name_overridden: bool,
    stdout: &mut W,
) -> io::Result<()> {
    if matches!(name_level, NameOutputLevel::Disabled) && (verbosity == 0 || name_overridden) {
        return Ok(());
    }

    for event in events {
        let kind = event.kind();
        let include_for_name = event_matches_name_level(event, name_level);

        if verbosity == 0 {
            if !include_for_name {
                continue;
            }

            let mut rendered = event.relative_path().to_string_lossy().into_owned();
            if let Some(metadata) = event.metadata()
                && matches!(kind, ClientEventKind::SymlinkCopied)
                && let Some(target) = metadata.symlink_target()
            {
                rendered.push_str(" -> ");
                rendered.push_str(&target.to_string_lossy());
            }
            writeln!(stdout, "{rendered}")?;
            continue;
        }

        if name_overridden && !include_for_name {
            continue;
        }

        match kind {
            ClientEventKind::SkippedExisting => {
                writeln!(
                    stdout,
                    "skipping existing file \"{}\"",
                    event.relative_path().display()
                )?;
                continue;
            }
            ClientEventKind::SkippedNewerDestination => {
                writeln!(
                    stdout,
                    "skipping newer destination file \"{}\"",
                    event.relative_path().display()
                )?;
                continue;
            }
            ClientEventKind::SkippedNonRegular => {
                writeln!(
                    stdout,
                    "skipping non-regular file \"{}\"",
                    event.relative_path().display()
                )?;
                continue;
            }
            _ => {}
        }

        let mut rendered = event.relative_path().to_string_lossy().into_owned();
        if let Some(metadata) = event.metadata()
            && matches!(kind, ClientEventKind::SymlinkCopied)
            && let Some(target) = metadata.symlink_target()
        {
            rendered.push_str(" -> ");
            rendered.push_str(&target.to_string_lossy());
        }

        if verbosity == 1 {
            writeln!(stdout, "{rendered}")?;
            continue;
        }

        let descriptor = describe_event_kind(kind);
        let bytes = event.bytes_transferred();
        if bytes > 0 {
            if let Some(rate) = compute_rate(bytes, event.elapsed()) {
                writeln!(
                    stdout,
                    "{descriptor}: {rendered} ({} bytes, {rate:.1} B/s)",
                    bytes
                )?;
            } else {
                writeln!(stdout, "{descriptor}: {rendered} ({} bytes)", bytes)?;
            }
        } else {
            writeln!(stdout, "{descriptor}: {rendered}")?;
        }
    }
    Ok(())
}

fn event_matches_name_level(event: &ClientEvent, level: NameOutputLevel) -> bool {
    match level {
        NameOutputLevel::Disabled => false,
        NameOutputLevel::UpdatedOnly => matches!(
            event.kind(),
            ClientEventKind::DataCopied
                | ClientEventKind::HardLink
                | ClientEventKind::SymlinkCopied
                | ClientEventKind::FifoCopied
                | ClientEventKind::DeviceCopied
                | ClientEventKind::DirectoryCreated
                | ClientEventKind::SourceRemoved
        ),
        NameOutputLevel::UpdatedAndUnchanged => matches!(
            event.kind(),
            ClientEventKind::DataCopied
                | ClientEventKind::MetadataReused
                | ClientEventKind::HardLink
                | ClientEventKind::SymlinkCopied
                | ClientEventKind::FifoCopied
                | ClientEventKind::DeviceCopied
                | ClientEventKind::DirectoryCreated
                | ClientEventKind::SourceRemoved
        ),
    }
}

/// Maps an event kind to a human-readable description.
fn describe_event_kind(kind: &ClientEventKind) -> &'static str {
    match kind {
        ClientEventKind::DataCopied => "copied",
        ClientEventKind::MetadataReused => "metadata reused",
        ClientEventKind::HardLink => "hard link",
        ClientEventKind::SymlinkCopied => "symlink",
        ClientEventKind::FifoCopied => "fifo",
        ClientEventKind::DeviceCopied => "device",
        ClientEventKind::DirectoryCreated => "directory",
        ClientEventKind::SkippedExisting => "skipped existing file",
        ClientEventKind::SkippedNonRegular => "skipped non-regular file",
        ClientEventKind::SkippedNewerDestination => "skipped newer destination file",
        ClientEventKind::EntryDeleted => "deleted",
        ClientEventKind::SourceRemoved => "source removed",
    }
}

/// Computes the throughput in bytes per second for the provided measurements.
fn compute_rate(bytes: u64, elapsed: Duration) -> Option<f64> {
    if elapsed.is_zero() {
        return None;
    }

    let seconds = elapsed.as_secs_f64();
    if seconds <= 0.0 {
        None
    } else {
        Some(bytes as f64 / seconds)
    }
}

/// Converts a numeric exit code into an [`std::process::ExitCode`].
#[must_use]
pub fn exit_code_from(status: i32) -> std::process::ExitCode {
    let clamped = status.clamp(0, MAX_EXIT_CODE);
    std::process::ExitCode::from(clamped as u8)
}

fn parse_protocol_version_arg(value: &OsStr) -> Result<ProtocolVersion, Message> {
    let text = value.to_string_lossy();
    let trimmed = text.trim_matches(|ch: char| ch.is_ascii_whitespace());
    let display = if trimmed.is_empty() {
        text.as_ref()
    } else {
        trimmed
    };

    match ProtocolVersion::from_str(text.as_ref()) {
        Ok(version) => Ok(version),
        Err(error) => {
            let supported = supported_protocols_list();
            let mut detail = match error.kind() {
                ParseProtocolVersionErrorKind::Empty => {
                    "protocol value must not be empty".to_string()
                }
                ParseProtocolVersionErrorKind::InvalidDigit => {
                    "protocol version must be an unsigned integer".to_string()
                }
                ParseProtocolVersionErrorKind::Negative => {
                    "protocol version cannot be negative".to_string()
                }
                ParseProtocolVersionErrorKind::Overflow => {
                    "protocol version value exceeds 255".to_string()
                }
                ParseProtocolVersionErrorKind::UnsupportedRange(value) => {
                    let (oldest, newest) = ProtocolVersion::supported_range_bounds();
                    format!(
                        "protocol version {} is outside the supported range {}-{}",
                        value, oldest, newest
                    )
                }
            };
            if !detail.is_empty() {
                detail.push_str("; ");
            }
            detail.push_str(&format!("supported protocols are {}", supported));

            Err(rsync_error!(
                1,
                format!("invalid protocol version '{}': {}", display, detail)
            )
            .with_role(Role::Client))
        }
    }
}

fn supported_protocols_list() -> String {
    let values: Vec<String> = ProtocolVersion::supported_protocol_numbers()
        .iter()
        .map(|value| value.to_string())
        .collect();
    values.join(", ")
}

fn parse_timeout_argument(value: &OsStr) -> Result<TransferTimeout, Message> {
    let text = value.to_string_lossy();
    let trimmed = text.trim_matches(|ch: char| ch.is_ascii_whitespace());
    let display = if trimmed.is_empty() {
        text.as_ref()
    } else {
        trimmed
    };

    if trimmed.is_empty() {
        return Err(rsync_error!(1, "timeout value must not be empty").with_role(Role::Client));
    }

    if trimmed.starts_with('-') {
        return Err(rsync_error!(
            1,
            format!(
                "invalid timeout '{}': timeout must be non-negative",
                display
            )
        )
        .with_role(Role::Client));
    }

    let normalized = trimmed.strip_prefix('+').unwrap_or(trimmed);

    match normalized.parse::<u64>() {
        Ok(0) => Ok(TransferTimeout::Disabled),
        Ok(value) => Ok(TransferTimeout::Seconds(
            NonZeroU64::new(value).expect("non-zero ensured"),
        )),
        Err(error) => {
            let detail = match error.kind() {
                IntErrorKind::InvalidDigit => "timeout must be an unsigned integer",
                IntErrorKind::PosOverflow | IntErrorKind::NegOverflow => {
                    "timeout value exceeds the supported range"
                }
                IntErrorKind::Empty => "timeout value must not be empty",
                _ => "timeout value is invalid",
            };
            Err(
                rsync_error!(1, format!("invalid timeout '{}': {}", display, detail))
                    .with_role(Role::Client),
            )
        }
    }
}

impl Default for ProgressSetting {
    fn default() -> Self {
        Self::Unspecified
    }
}

#[derive(Default)]
struct InfoFlagSettings {
    progress: ProgressSetting,
    stats: Option<bool>,
    name: Option<NameOutputLevel>,
    help_requested: bool,
}

impl InfoFlagSettings {
    fn enable_all(&mut self) {
        self.progress = ProgressSetting::PerFile;
        self.stats = Some(true);
        self.name = Some(NameOutputLevel::UpdatedAndUnchanged);
    }

    fn disable_all(&mut self) {
        self.progress = ProgressSetting::Disabled;
        self.stats = Some(false);
        self.name = Some(NameOutputLevel::Disabled);
    }

    fn apply(&mut self, token: &str, display: &str) -> Result<(), Message> {
        let lower = token.to_ascii_lowercase();
        match lower.as_str() {
            "help" => {
                self.help_requested = true;
                Ok(())
            }
            "all" | "1" => {
                self.enable_all();
                Ok(())
            }
            "none" | "0" => {
                self.disable_all();
                Ok(())
            }
            "progress" | "progress1" => {
                self.progress = ProgressSetting::PerFile;
                Ok(())
            }
            "progress2" => {
                self.progress = ProgressSetting::Overall;
                Ok(())
            }
            "progress0" | "noprogress" | "-progress" => {
                self.progress = ProgressSetting::Disabled;
                Ok(())
            }
            "stats" | "stats1" => {
                self.stats = Some(true);
                Ok(())
            }
            "stats0" | "nostats" | "-stats" => {
                self.stats = Some(false);
                Ok(())
            }
            _ if lower.starts_with("name") => {
                let level = &lower[4..];
                let parsed = if level.is_empty() || level == "1" {
                    Some(NameOutputLevel::UpdatedOnly)
                } else if level == "0" {
                    Some(NameOutputLevel::Disabled)
                } else if level.chars().all(|ch| ch.is_ascii_digit()) {
                    Some(NameOutputLevel::UpdatedAndUnchanged)
                } else {
                    None
                };

                match parsed {
                    Some(level) => {
                        self.name = Some(level);
                        Ok(())
                    }
                    None => Err(info_flag_error(display)),
                }
            }
            _ => Err(info_flag_error(display)),
        }
    }
}

fn info_flag_error(display: &str) -> Message {
    rsync_error!(
        1,
        format!(
            "invalid --info flag '{display}': supported flags are all, none, name, name2, name0, progress, progress2, progress0, stats, and stats0"
        )
    )
    .with_role(Role::Client)
}

fn parse_info_flags(values: &[OsString]) -> Result<InfoFlagSettings, Message> {
    let mut settings = InfoFlagSettings::default();
    for value in values {
        let text = value.to_string_lossy();
        let trimmed = text.trim_matches(|ch: char| ch.is_ascii_whitespace());
        let display = if trimmed.is_empty() {
            text.as_ref()
        } else {
            trimmed
        };

        if trimmed.is_empty() {
            return Err(rsync_error!(1, "--info flag must not be empty").with_role(Role::Client));
        }

        settings.apply(trimmed, display)?;
    }

    Ok(settings)
}

fn info_flags_include_progress(flags: &[OsString]) -> bool {
    flags.iter().any(|value| {
        value
            .to_string_lossy()
            .split(',')
            .map(|token| token.trim())
            .filter(|token| !token.is_empty())
            .any(|token| {
                let normalized = token.to_ascii_lowercase();
                let without_dash = normalized.strip_prefix('-').unwrap_or(&normalized);
                let stripped = without_dash
                    .strip_prefix("no-")
                    .or_else(|| without_dash.strip_prefix("no"))
                    .unwrap_or(without_dash);
                stripped.starts_with("progress")
            })
    })
}

const INFO_HELP_TEXT: &str = "The following --info flags are supported:\n\
    all         Enable all informational output currently implemented.\n\
    none        Disable all informational output handled by this build.\n\
    name        Mention updated file and directory names.\n\
    name2       Mention updated and unchanged file and directory names.\n\
    name0       Disable file and directory name output.\n\
    progress    Enable per-file progress updates.\n\
    progress2   Enable overall transfer progress.\n\
    progress0   Disable progress reporting.\n\
    stats       Enable transfer statistics.\n\
    stats0      Disable transfer statistics.\n\
Flags may also be written with 'no' prefixes (for example, --info=noprogress).\n";

#[derive(Debug)]
struct UnsupportedOption {
    option: OsString,
}

impl UnsupportedOption {
    fn new(option: OsString) -> Self {
        Self { option }
    }

    fn to_message(&self) -> Message {
        let option = self.option.to_string_lossy();
        let text = format!(
            "unsupported option '{}': this build currently supports only {}",
            option, SUPPORTED_OPTIONS_LIST
        );
        rsync_error!(1, text).with_role(Role::Client)
    }

    fn fallback_text(&self) -> String {
        format!(
            "unsupported option '{}': this build currently supports only {}",
            self.option.to_string_lossy(),
            SUPPORTED_OPTIONS_LIST
        )
    }
}

fn is_option(argument: &OsStr) -> bool {
    let text = argument.to_string_lossy();
    let mut chars = text.chars();
    matches!(chars.next(), Some('-')) && chars.next().is_some()
}

fn extract_operands(arguments: Vec<OsString>) -> Result<Vec<OsString>, UnsupportedOption> {
    let mut operands = Vec::new();
    let mut accept_everything = false;

    for argument in arguments {
        if !accept_everything {
            if argument == "--" {
                accept_everything = true;
                continue;
            }

            if is_option(argument.as_os_str()) {
                return Err(UnsupportedOption::new(argument));
            }
        }

        operands.push(argument);
    }

    Ok(operands)
}

fn os_string_to_pattern(value: OsString) -> String {
    match value.into_string() {
        Ok(text) => text,
        Err(value) => value.to_string_lossy().into_owned(),
    }
}

#[derive(Clone, Debug, Eq, PartialEq)]
enum FilterDirective {
    Rule(FilterRuleSpec),
    Merge(MergeDirective),
    Clear,
}

#[derive(Clone, Debug, Eq, PartialEq)]
struct MergeDirective {
    source: OsString,
    enforced_kind: Option<FilterRuleKind>,
    options: DirMergeOptions,
}

impl MergeDirective {
    fn new(source: OsString, enforced_kind: Option<FilterRuleKind>) -> Self {
        let mut options = DirMergeOptions::default();
        options = match enforced_kind {
            Some(FilterRuleKind::Include) => {
                options.with_enforced_kind(Some(DirMergeEnforcedKind::Include))
            }
            Some(FilterRuleKind::Exclude) => {
                options.with_enforced_kind(Some(DirMergeEnforcedKind::Exclude))
            }
            _ => options,
        };

        Self {
            source,
            enforced_kind,
            options,
        }
    }

    fn with_options(mut self, options: DirMergeOptions) -> Self {
        self.options = options;
        self
    }

    fn enforced_kind(&self) -> Option<FilterRuleKind> {
        self.enforced_kind.clone()
    }

    fn source(&self) -> &OsStr {
        self.source.as_os_str()
    }

    fn options(&self) -> &DirMergeOptions {
        &self.options
    }

    fn enforced_kind(&self) -> Option<FilterRuleKind> {
        self.enforced_kind
    }
}

fn merge_directive_options(base: &DirMergeOptions, directive: &MergeDirective) -> DirMergeOptions {
    let mut options = base.clone();
    options = options.allow_list_clearing(true);
    if let Some(kind) = directive.enforced_kind() {
        if let Some(enforced) = filter_rule_kind_to_enforced_kind(kind) {
            options = options.with_enforced_kind(Some(enforced));
        }
    }
    options
}

fn filter_rule_kind_to_enforced_kind(kind: FilterRuleKind) -> Option<DirMergeEnforcedKind> {
    match kind {
        FilterRuleKind::Include => Some(DirMergeEnforcedKind::Include),
        FilterRuleKind::Exclude => Some(DirMergeEnforcedKind::Exclude),
        _ => None,
    }
}

fn parse_filter_shorthand(
    trimmed: &str,
    short: char,
    label: &str,
    builder: fn(String) -> FilterRuleSpec,
) -> Option<Result<FilterDirective, Message>> {
    let mut chars = trimmed.chars();
    let first = chars.next()?;
    if !first.eq_ignore_ascii_case(&short) {
        return None;
    }

    let remainder = chars.as_str();
    if remainder.is_empty() {
        let text = format!("filter rule '{trimmed}' is missing a pattern after '{label}'");
        let message = rsync_error!(1, text).with_role(Role::Client);
        return Some(Err(message));
    }

    if !remainder
        .chars()
        .next()
        .is_some_and(|ch| ch.is_ascii_whitespace())
    {
        return None;
    }

    let pattern = remainder.trim_start();
    if pattern.is_empty() {
        let text = format!("filter rule '{trimmed}' is missing a pattern after '{label}'");
        let message = rsync_error!(1, text).with_role(Role::Client);
        return Some(Err(message));
    }

    Some(Ok(FilterDirective::Rule(builder(pattern.to_string()))))
}

fn parse_merge_modifiers(
    modifiers: &str,
    directive: &str,
    allow_extended: bool,
) -> Result<(DirMergeOptions, bool), Message> {
    let mut options = if allow_extended {
        DirMergeOptions::default()
    } else {
        DirMergeOptions::default().allow_list_clearing(true)
    };
    let mut enforced: Option<DirMergeEnforcedKind> = None;
    let mut saw_include = false;
    let mut saw_exclude = false;
    let mut assume_cvsignore = false;

    for modifier in modifiers.chars() {
        let lower = modifier.to_ascii_lowercase();
        match lower {
            '-' => {
                if saw_include {
                    let message = rsync_error!(
                        1,
                        format!("filter rule '{directive}' cannot combine '+' and '-' modifiers")
                    )
                    .with_role(Role::Client);
                    return Err(message);
                }
                saw_exclude = true;
                enforced = Some(DirMergeEnforcedKind::Exclude);
            }
            '+' => {
                if saw_exclude {
                    let message = rsync_error!(
                        1,
                        format!("filter rule '{directive}' cannot combine '+' and '-' modifiers")
                    )
                    .with_role(Role::Client);
                    return Err(message);
                }
                saw_include = true;
                enforced = Some(DirMergeEnforcedKind::Include);
            }
            'c' => {
                if saw_include {
                    let message = rsync_error!(
                        1,
                        format!(
                            "filter merge directive '{directive}' cannot combine 'C' with '+' or '-'"
                        )
                    )
                    .with_role(Role::Client);
                    return Err(message);
                }
                saw_exclude = true;
                enforced = Some(DirMergeEnforcedKind::Exclude);
                options = options
                    .use_whitespace()
                    .allow_comments(false)
                    .allow_list_clearing(true)
                    .inherit(false);
                assume_cvsignore = true;
            }
            'e' => {
                if allow_extended {
                    options = options.exclude_filter_file(true);
                } else {
                    let message = rsync_error!(
                        1,
                        format!(
                            "filter merge directive '{directive}' uses unsupported modifier '{}'",
                            modifier
                        )
                    )
                    .with_role(Role::Client);
                    return Err(message);
                }
            }
            'n' => {
                if allow_extended {
                    options = options.inherit(false);
                } else {
                    let message = rsync_error!(
                        1,
                        format!(
                            "filter merge directive '{directive}' uses unsupported modifier '{}'",
                            modifier
                        )
                    )
                    .with_role(Role::Client);
                    return Err(message);
                }
            }
            'w' => {
                if allow_extended {
                    options = options.use_whitespace().allow_comments(false);
                } else {
                    let message = rsync_error!(
                        1,
                        format!(
                            "filter merge directive '{directive}' uses unsupported modifier '{}'",
                            modifier
                        )
                    )
                    .with_role(Role::Client);
                    return Err(message);
                }
            }
            's' => {
                if allow_extended {
                    options = options.sender_modifier();
                } else {
                    let message = rsync_error!(
                        1,
                        format!(
                            "filter merge directive '{directive}' uses unsupported modifier '{}'",
                            modifier
                        )
                    )
                    .with_role(Role::Client);
                    return Err(message);
                }
            }
            'r' => {
                if allow_extended {
                    options = options.receiver_modifier();
                } else {
                    let message = rsync_error!(
                        1,
                        format!(
                            "filter merge directive '{directive}' uses unsupported modifier '{}'",
                            modifier
                        )
                    )
                    .with_role(Role::Client);
                    return Err(message);
                }
            }
            '/' => {
                if allow_extended {
                    options = options.anchor_root(true);
                } else {
                    let message = rsync_error!(
                        1,
                        format!(
                            "filter merge directive '{directive}' uses unsupported modifier '{}'",
                            modifier
                        )
                    )
                    .with_role(Role::Client);
                    return Err(message);
                }
            }
            _ => {
                let message = rsync_error!(
                    1,
                    format!(
                        "filter merge directive '{directive}' uses unsupported modifier '{}'",
                        modifier
                    )
                )
                .with_role(Role::Client);
                return Err(message);
            }
        }
    }

    options = options.with_enforced_kind(enforced);
    if !allow_extended && !options.list_clear_allowed() {
        options = options.allow_list_clearing(true);
    }
    Ok((options, assume_cvsignore))
}

fn parse_filter_directive(argument: &OsStr) -> Result<FilterDirective, Message> {
    let text = argument.to_string_lossy();
    let trimmed_leading = text.trim_start();

    if let Some(rest) = trimmed_leading.strip_prefix("merge") {
        let mut remainder = rest.trim_start();
        let mut modifiers = "";
        if let Some(next) = remainder.strip_prefix(',') {
            let mut split = next.splitn(2, char::is_whitespace);
            modifiers = split.next().unwrap_or("");
            remainder = split.next().unwrap_or("").trim_start();
        }
        let (options, assume_cvsignore) = parse_merge_modifiers(modifiers, trimmed_leading, false)?;

        let mut path_text = remainder.trim();
        if path_text.is_empty() {
            if assume_cvsignore {
                path_text = ".cvsignore";
            } else {
                let message = rsync_error!(
                    1,
                    format!("filter merge directive '{trimmed_leading}' is missing a file path")
                )
                .with_role(Role::Client);
                return Err(message);
            }
        }

        let enforced_kind = match options.enforced_kind() {
            Some(DirMergeEnforcedKind::Include) => Some(FilterRuleKind::Include),
            Some(DirMergeEnforcedKind::Exclude) => Some(FilterRuleKind::Exclude),
            None => None,
        };

        let directive =
            MergeDirective::new(OsString::from(path_text), enforced_kind).with_options(options);
        return Ok(FilterDirective::Merge(directive));
    }

    let trimmed = trimmed_leading.trim_end();

    if trimmed.is_empty() {
        let message = rsync_error!(
            1,
            "filter rule is empty: supply '+', '-', '!', or 'merge FILE'"
        )
        .with_role(Role::Client);
        return Err(message);
    }

    if let Some(remainder) = trimmed.strip_prefix('!') {
        if remainder.trim().is_empty() {
            return Ok(FilterDirective::Clear);
        }

        let message = rsync_error!(1, "'!' rule has trailing characters: {}", trimmed)
            .with_role(Role::Client);
        return Err(message);
    }

    const EXCLUDE_IF_PRESENT_PREFIX: &str = "exclude-if-present";

    if let Some(result) = parse_filter_shorthand(trimmed, 'P', "P", FilterRuleSpec::protect) {
        return result;
    }

    if let Some(result) = parse_filter_shorthand(trimmed, 'H', "H", FilterRuleSpec::hide) {
        return result;
    }

    if let Some(result) = parse_filter_shorthand(trimmed, 'S', "S", FilterRuleSpec::show) {
        return result;
    }

    if trimmed.len() >= EXCLUDE_IF_PRESENT_PREFIX.len()
        && trimmed[..EXCLUDE_IF_PRESENT_PREFIX.len()]
            .eq_ignore_ascii_case(EXCLUDE_IF_PRESENT_PREFIX)
    {
        let mut remainder = trimmed[EXCLUDE_IF_PRESENT_PREFIX.len()..].trim_start();
        if let Some(rest) = remainder.strip_prefix('=') {
            remainder = rest.trim_start();
        }

        let pattern_text = remainder.trim();
        if pattern_text.is_empty() {
            let message = rsync_error!(
                1,
                format!(
                    "filter rule '{trimmed}' is missing a marker file after 'exclude-if-present'"
                )
            )
            .with_role(Role::Client);
            return Err(message);
        }

        return Ok(FilterDirective::Rule(FilterRuleSpec::exclude_if_present(
            pattern_text.to_string(),
        )));
    }

    if let Some(remainder) = trimmed.strip_prefix('+') {
        let pattern = remainder.trim_start();
        if pattern.is_empty() {
            let message = rsync_error!(
                1,
                "filter rule '{}' is missing a pattern after '+'",
                trimmed
            )
            .with_role(Role::Client);
            return Err(message);
        }
        return Ok(FilterDirective::Rule(FilterRuleSpec::include(
            pattern.to_string(),
        )));
    }

    if let Some(remainder) = trimmed.strip_prefix('-') {
        let pattern = remainder.trim_start();
        if pattern.is_empty() {
            let message = rsync_error!(
                1,
                "filter rule '{}' is missing a pattern after '-'",
                trimmed
            )
            .with_role(Role::Client);
            return Err(message);
        }
        return Ok(FilterDirective::Rule(FilterRuleSpec::exclude(
            pattern.to_string(),
        )));
    }

    const DIR_MERGE_PREFIX: &str = "dir-merge";

    if trimmed.len() >= DIR_MERGE_PREFIX.len()
        && trimmed[..DIR_MERGE_PREFIX.len()].eq_ignore_ascii_case(DIR_MERGE_PREFIX)
    {
        let mut remainder = trimmed[DIR_MERGE_PREFIX.len()..].trim_start();
        let mut modifiers = "";
        if let Some(rest) = remainder.strip_prefix(',') {
            let mut split = rest.splitn(2, char::is_whitespace);
            modifiers = split.next().unwrap_or("");
            remainder = split.next().unwrap_or("").trim_start();
        }

        let (options, assume_cvsignore) =
            parse_merge_modifiers(modifiers, trimmed, true)?;

        let mut path_text = remainder.trim();
        if path_text.is_empty() {
            if assume_cvsignore {
                path_text = ".cvsignore";
            } else {
                let text =
                    format!("filter rule '{trimmed}' is missing a file name after 'dir-merge'");
                return Err(rsync_error!(1, text).with_role(Role::Client));
            }
        }

        return Ok(FilterDirective::Rule(FilterRuleSpec::dir_merge(
            path_text.to_string(),
            options,
        )));
    }

    let mut parts = trimmed.splitn(2, |ch: char| ch.is_ascii_whitespace());
    let keyword = parts.next().expect("split always yields at least one part");
    let remainder = parts.next().unwrap_or("");
    let pattern = remainder.trim_start();

    let handle_keyword = |action_label: &str, builder: fn(String) -> FilterRuleSpec| {
        if pattern.is_empty() {
            let text =
                format!("filter rule '{trimmed}' is missing a pattern after '{action_label}'");
            let message = rsync_error!(1, text).with_role(Role::Client);
            return Err(message);
        }

        Ok(FilterDirective::Rule(builder(pattern.to_string())))
    };

    if keyword.eq_ignore_ascii_case("include") {
        return handle_keyword("include", FilterRuleSpec::include);
    }

    if keyword.eq_ignore_ascii_case("exclude") {
        return handle_keyword("exclude", FilterRuleSpec::exclude);
    }

    if keyword.eq_ignore_ascii_case("show") {
        return handle_keyword("show", FilterRuleSpec::show);
    }

    if keyword.eq_ignore_ascii_case("hide") {
        return handle_keyword("hide", FilterRuleSpec::hide);
    }

    if keyword.eq_ignore_ascii_case("protect") {
        return handle_keyword("protect", FilterRuleSpec::protect);
    }

    let message = rsync_error!(
        1,
        "unsupported filter rule '{}': this build currently supports only '+' (include), '-' (exclude), '!' (clear), 'include PATTERN', 'exclude PATTERN', 'show PATTERN', 'hide PATTERN', 'protect PATTERN', 'merge FILE', and 'dir-merge[,MODS] FILE' directives",
        trimmed
    )
    .with_role(Role::Client);
    Err(message)
}

fn append_filter_rules_from_files(
    destination: &mut Vec<FilterRuleSpec>,
    files: &[OsString],
    kind: FilterRuleKind,
) -> Result<(), Message> {
    if matches!(kind, FilterRuleKind::DirMerge) {
        let message = rsync_error!(
            1,
            "dir-merge directives cannot be loaded via --include-from/--exclude-from in this build"
        )
        .with_role(Role::Client);
        return Err(message);
    }

    for path in files {
        let patterns = load_filter_file_patterns(Path::new(path.as_os_str()))?;
        destination.extend(patterns.into_iter().map(|pattern| match kind {
            FilterRuleKind::Include => FilterRuleSpec::include(pattern),
            FilterRuleKind::Exclude => FilterRuleSpec::exclude(pattern),
            FilterRuleKind::ExcludeIfPresent => FilterRuleSpec::exclude_if_present(pattern),
            FilterRuleKind::Protect => FilterRuleSpec::protect(pattern),
            FilterRuleKind::DirMerge => unreachable!("dir-merge handled above"),
        }));
    }
    Ok(())
}

fn load_filter_file_patterns(path: &Path) -> Result<Vec<String>, Message> {
    if path == Path::new("-") {
        return read_filter_patterns_from_standard_input();
    }

    let path_display = path.display().to_string();
    let file = File::open(path).map_err(|error| {
        let text = format!("failed to read filter file '{}': {}", path_display, error);
        rsync_error!(1, text).with_role(Role::Client)
    })?;

    let mut reader = BufReader::new(file);
    read_filter_patterns(&mut reader).map_err(|error| {
        let text = format!("failed to read filter file '{}': {}", path_display, error);
        rsync_error!(1, text).with_role(Role::Client)
    })
}

fn apply_merge_directive(
    directive: MergeDirective,
    base_dir: &Path,
    destination: &mut Vec<FilterRuleSpec>,
    visited: &mut Vec<PathBuf>,
) -> Result<(), Message> {
<<<<<<< HEAD
=======
    let options = directive.options().clone();
    let original_source_text = os_string_to_pattern(directive.source().to_os_string());
>>>>>>> d9d7f48b
    let is_stdin = directive.source() == OsStr::new("-");
    let (resolved_path, display, canonical_path) = if is_stdin {
        (PathBuf::from("-"), String::from("-"), None)
    } else {
        let raw_path = PathBuf::from(directive.source());
        let resolved = if raw_path.is_absolute() {
            raw_path
        } else {
            base_dir.join(raw_path)
        };
        let display = resolved.display().to_string();
        let canonical = fs::canonicalize(&resolved).ok();
        (resolved, display, canonical)
    };

    let guard_key = if is_stdin {
        PathBuf::from("-")
    } else if let Some(canonical) = &canonical_path {
        canonical.clone()
    } else {
        resolved_path.clone()
    };

    if visited.contains(&guard_key) {
        let text = format!("recursive filter merge detected for '{display}'");
        return Err(rsync_error!(1, text).with_role(Role::Client));
    }

    visited.push(guard_key);
    let next_base_storage = if is_stdin {
        None
    } else {
        let resolved_for_base = canonical_path.as_ref().unwrap_or(&resolved_path);
        Some(
            resolved_for_base
                .parent()
                .map(|parent| parent.to_path_buf())
                .unwrap_or_else(|| base_dir.to_path_buf()),
        )
    };
    let next_base = next_base_storage.as_deref().unwrap_or(base_dir);
    let result = (|| -> Result<(), Message> {
        let contents = if is_stdin {
            read_merge_from_standard_input()?
        } else {
            read_merge_file(&resolved_path)?
        };

        parse_merge_contents(
            &contents,
            &options,
            next_base,
            &display,
            destination,
            visited,
        )
    })();
    visited.pop();
    if result.is_ok() && options.excludes_self() && !is_stdin {
        let original_source_text = os_string_to_pattern(directive.source().to_os_string());
        let mut rule = FilterRuleSpec::exclude(original_source_text);
        rule.apply_dir_merge_overrides(&options);
        destination.push(rule);
    }
    result
}

fn read_merge_file(path: &Path) -> Result<String, Message> {
    fs::read_to_string(path).map_err(|error| {
        let text = format!("failed to read filter file '{}': {}", path.display(), error);
        rsync_error!(1, text).with_role(Role::Client)
    })
}

fn read_merge_from_standard_input() -> Result<String, Message> {
    #[cfg(test)]
    if let Some(data) = take_filter_stdin_input() {
        return String::from_utf8(data).map_err(|error| {
            let text = format!(
                "failed to read filter patterns from standard input: {}",
                error
            );
            rsync_error!(1, text).with_role(Role::Client)
        });
    }

    let mut buffer = String::new();
    io::stdin().read_to_string(&mut buffer).map_err(|error| {
        let text = format!(
            "failed to read filter patterns from standard input: {}",
            error
        );
        rsync_error!(1, text).with_role(Role::Client)
    })?;
    Ok(buffer)
}

fn parse_merge_contents(
    contents: &str,
    options: &DirMergeOptions,
    base_dir: &Path,
    display: &str,
    destination: &mut Vec<FilterRuleSpec>,
    visited: &mut Vec<PathBuf>,
) -> Result<(), Message> {
    if options.uses_whitespace() {
        let mut tokens = contents.split_whitespace();
        while let Some(token) = tokens.next() {
            if token.is_empty() {
                continue;
            }

            if token == "!" {
                if options.list_clear_allowed() {
                    destination.clear();
                    continue;
                }
                let message = rsync_error!(
                    1,
                    format!("list-clearing '!' is not permitted in merge file '{display}'")
                )
                .with_role(Role::Client);
                return Err(message);
            }

            if let Some(kind) = options.enforced_kind() {
                let mut rule = match kind {
                    DirMergeEnforcedKind::Include => FilterRuleSpec::include(token.to_string()),
                    DirMergeEnforcedKind::Exclude => FilterRuleSpec::exclude(token.to_string()),
                };
                rule.apply_dir_merge_overrides(options);
                destination.push(rule);
                continue;
            }

            let lower = token.to_ascii_lowercase();
            let directive = if merge_directive_requires_argument(&lower) {
                let Some(arg) = tokens.next() else {
                    let message = rsync_error!(
                        1,
                        format!(
                            "filter merge directive '{}' in '{}' is missing a pattern",
                            token, display
                        )
                    )
                    .with_role(Role::Client);
                    return Err(message);
                };
                format!("{token} {arg}")
            } else {
                token.to_string()
            };

            process_merge_directive(&directive, options, base_dir, display, destination, visited)?;
        }
        return Ok(());
    }

    for line in contents.lines() {
        let trimmed = line.trim();
        if trimmed.is_empty() {
            continue;
        }
        if options.allows_comments() && trimmed.starts_with('#') {
            continue;
        }
        if trimmed.starts_with(';') && options.allows_comments() {
            continue;
        }

        if trimmed == "!" {
            if options.list_clear_allowed() {
                destination.clear();
                continue;
            }
            let message = rsync_error!(
                1,
                format!("list-clearing '!' is not permitted in merge file '{display}'")
            )
            .with_role(Role::Client);
            return Err(message);
        }

        if let Some(kind) = options.enforced_kind() {
            let mut rule = match kind {
                DirMergeEnforcedKind::Include => FilterRuleSpec::include(trimmed.to_string()),
                DirMergeEnforcedKind::Exclude => FilterRuleSpec::exclude(trimmed.to_string()),
            };
            rule.apply_dir_merge_overrides(options);
            destination.push(rule);
            continue;
        }

        process_merge_directive(trimmed, options, base_dir, display, destination, visited)?;
    }

    Ok(())
}

fn process_merge_directive(
    directive: &str,
    options: &DirMergeOptions,
    base_dir: &Path,
    display: &str,
    destination: &mut Vec<FilterRuleSpec>,
    visited: &mut Vec<PathBuf>,
) -> Result<(), Message> {
    match parse_filter_directive(OsStr::new(directive)) {
        Ok(FilterDirective::Rule(mut rule)) => {
            rule.apply_dir_merge_overrides(options);
            destination.push(rule);
        }
        Ok(FilterDirective::Merge(nested)) => {
            apply_merge_directive(nested, base_dir, destination, visited).map_err(|error| {
                let detail = error.to_string();
                rsync_error!(
                    1,
                    format!("failed to process merge file '{display}': {detail}")
                )
                .with_role(Role::Client)
            })?;
        }
        Ok(FilterDirective::Clear) => destination.clear(),
        Err(error) => {
            let detail = error.to_string();
            let message = rsync_error!(
                1,
                format!(
                    "failed to parse filter rule '{}' from merge file '{}': {}",
                    directive, display, detail
                )
            )
            .with_role(Role::Client);
            return Err(message);
        }
    }

    Ok(())
}

fn merge_directive_requires_argument(keyword: &str) -> bool {
    matches!(
        keyword,
        "merge" | "include" | "exclude" | "show" | "hide" | "protect"
    ) || keyword.starts_with("dir-merge")
}

fn read_filter_patterns_from_standard_input() -> Result<Vec<String>, Message> {
    #[cfg(test)]
    if let Some(data) = take_filter_stdin_input() {
        let mut cursor = io::Cursor::new(data);
        return read_filter_patterns(&mut cursor).map_err(|error| {
            let text = format!(
                "failed to read filter patterns from standard input: {}",
                error
            );
            rsync_error!(1, text).with_role(Role::Client)
        });
    }

    let stdin = io::stdin();
    let mut reader = stdin.lock();
    read_filter_patterns(&mut reader).map_err(|error| {
        let text = format!(
            "failed to read filter patterns from standard input: {}",
            error
        );
        rsync_error!(1, text).with_role(Role::Client)
    })
}

fn read_filter_patterns<R: BufRead>(reader: &mut R) -> io::Result<Vec<String>> {
    let mut buffer = Vec::new();
    let mut patterns = Vec::new();

    loop {
        buffer.clear();
        let bytes_read = reader.read_until(b'\n', &mut buffer)?;

        if bytes_read == 0 {
            break;
        }

        if buffer.last() == Some(&b'\n') {
            buffer.pop();
        }
        if buffer.last() == Some(&b'\r') {
            buffer.pop();
        }

        let line = String::from_utf8_lossy(&buffer);
        let trimmed = line.trim();
        if trimmed.is_empty() || trimmed.starts_with('#') || trimmed.starts_with(';') {
            continue;
        }

        patterns.push(line.into_owned());
    }

    Ok(patterns)
}

#[cfg(test)]
thread_local! {
    static FILTER_STDIN_INPUT: std::cell::RefCell<Option<Vec<u8>>> = const {
        std::cell::RefCell::new(None)
    };
}

#[cfg(test)]
fn take_filter_stdin_input() -> Option<Vec<u8>> {
    FILTER_STDIN_INPUT.with(|slot| slot.borrow_mut().take())
}

#[cfg(test)]
fn set_filter_stdin_input(data: Vec<u8>) {
    FILTER_STDIN_INPUT.with(|slot| *slot.borrow_mut() = Some(data));
}

#[cfg(test)]
thread_local! {
    static PASSWORD_STDIN_INPUT: std::cell::RefCell<Option<Vec<u8>>> = const {
        std::cell::RefCell::new(None)
    };
}

#[cfg(test)]
fn take_password_stdin_input() -> Option<Vec<u8>> {
    PASSWORD_STDIN_INPUT.with(|slot| slot.borrow_mut().take())
}

#[cfg(test)]
fn set_password_stdin_input(data: Vec<u8>) {
    PASSWORD_STDIN_INPUT.with(|slot| *slot.borrow_mut() = Some(data));
}

fn load_optional_password(path: Option<&Path>) -> Result<Option<Vec<u8>>, Message> {
    match path {
        Some(path) => load_password_file(path).map(Some),
        None => Ok(None),
    }
}

fn load_password_file(path: &Path) -> Result<Vec<u8>, Message> {
    if path == Path::new("-") {
        return read_password_from_stdin().map_err(|error| {
            rsync_error!(
                1,
                format!("failed to read password from standard input: {}", error)
            )
            .with_role(Role::Client)
        });
    }

    let display = path.display();
    let metadata = fs::metadata(path).map_err(|error| {
        rsync_error!(
            1,
            format!("failed to access password file '{}': {}", display, error)
        )
        .with_role(Role::Client)
    })?;

    if !metadata.is_file() {
        return Err(rsync_error!(
            1,
            format!("password file '{}' must be a regular file", display)
        )
        .with_role(Role::Client));
    }

    #[cfg(unix)]
    {
        let mode = metadata.permissions().mode();
        if mode & 0o077 != 0 {
            return Err(
                rsync_error!(
                    1,
                    format!(
                        "password file '{}' must not be accessible to group or others (expected permissions 0600)",
                        display
                    )
                )
                .with_role(Role::Client),
            );
        }
    }

    let mut bytes = fs::read(path).map_err(|error| {
        rsync_error!(
            1,
            format!("failed to read password file '{}': {}", display, error)
        )
        .with_role(Role::Client)
    })?;

    trim_trailing_newlines(&mut bytes);

    Ok(bytes)
}

/// Loads operands referenced by `--files-from` arguments.
///
/// When `zero_terminated` is `false`, the reader treats lines beginning with `#`
/// or `;` as comments, matching upstream rsync. Supplying `--from0` disables the
/// comment semantics so entries can legitimately start with those bytes.
fn load_file_list_operands(
    files: &[OsString],
    zero_terminated: bool,
) -> Result<Vec<OsString>, Message> {
    if files.is_empty() {
        return Ok(Vec::new());
    }

    let mut entries = Vec::new();
    let mut stdin_handle: Option<io::Stdin> = None;

    for path in files {
        if path.as_os_str() == OsStr::new("-") {
            let stdin = stdin_handle.get_or_insert_with(io::stdin);
            let mut reader = stdin.lock();
            read_file_list_from_reader(&mut reader, zero_terminated, &mut entries).map_err(
                |error| {
                    rsync_error!(
                        1,
                        format!("failed to read file list from standard input: {error}")
                    )
                    .with_role(Role::Client)
                },
            )?;
            continue;
        }

        let path_buf = PathBuf::from(path);
        let display = path_buf.display().to_string();
        let file = File::open(&path_buf).map_err(|error| {
            rsync_error!(
                1,
                format!("failed to read file list '{}': {}", display, error)
            )
            .with_role(Role::Client)
        })?;
        let mut reader = BufReader::new(file);
        read_file_list_from_reader(&mut reader, zero_terminated, &mut entries).map_err(
            |error| {
                rsync_error!(
                    1,
                    format!("failed to read file list '{}': {}", display, error)
                )
                .with_role(Role::Client)
            },
        )?;
    }

    Ok(entries)
}

fn read_file_list_from_reader<R: BufRead>(
    reader: &mut R,
    zero_terminated: bool,
    entries: &mut Vec<OsString>,
) -> io::Result<()> {
    if zero_terminated {
        let mut buffer = Vec::new();
        loop {
            buffer.clear();
            let read = reader.read_until(b'\0', &mut buffer)?;
            if read == 0 {
                break;
            }

            if buffer.last() == Some(&b'\0') {
                buffer.pop();
            }

            push_file_list_entry(&buffer, entries);
        }
        return Ok(());
    }

    let mut buffer = Vec::new();
    loop {
        buffer.clear();
        let bytes_read = reader.read_until(b'\n', &mut buffer)?;
        if bytes_read == 0 {
            break;
        }

        if buffer.last() == Some(&b'\n') {
            buffer.pop();
        }
        if buffer.last() == Some(&b'\r') {
            buffer.pop();
        }

        if buffer
            .first()
            .is_some_and(|byte| matches!(byte, b'#' | b';'))
        {
            continue;
        }

        push_file_list_entry(&buffer, entries);
    }

    Ok(())
}

fn transfer_requires_remote(remainder: &[OsString], file_list_operands: &[OsString]) -> bool {
    remainder
        .iter()
        .chain(file_list_operands.iter())
        .any(|operand| operand_is_remote(operand.as_os_str()))
}

fn operand_is_remote(path: &OsStr) -> bool {
    let text = path.to_string_lossy();

    if text.starts_with("rsync://") {
        return true;
    }

    if text.contains("::") {
        return true;
    }

    if let Some(colon_index) = text.find(':') {
        let after = &text[colon_index + 1..];
        if after.starts_with(':') {
            return true;
        }

        let before = &text[..colon_index];
        if before.contains('/') || before.contains('\\') {
            return false;
        }

        if colon_index == 1 && before.chars().all(|ch| ch.is_ascii_alphabetic()) {
            return false;
        }

        return true;
    }

    false
}

fn push_file_list_entry(bytes: &[u8], entries: &mut Vec<OsString>) {
    if bytes.is_empty() {
        return;
    }

    let mut end = bytes.len();
    while end > 0 && bytes[end - 1] == b'\r' {
        end -= 1;
    }

    if end > 0 {
        let trimmed = &bytes[..end];

        #[cfg(unix)]
        {
            if !trimmed.is_empty() {
                entries.push(OsString::from_vec(trimmed.to_vec()));
            }
        }

        #[cfg(not(unix))]
        {
            let text = String::from_utf8_lossy(trimmed).into_owned();
            if !text.is_empty() {
                entries.push(OsString::from(text));
            }
        }
    }
}

fn read_password_from_stdin() -> io::Result<Vec<u8>> {
    #[cfg(test)]
    if let Some(bytes) = take_password_stdin_input() {
        let mut cursor = std::io::Cursor::new(bytes);
        return read_password_from_reader(&mut cursor);
    }

    let mut stdin = io::stdin().lock();
    read_password_from_reader(&mut stdin)
}

fn read_password_from_reader<R: Read>(reader: &mut R) -> io::Result<Vec<u8>> {
    let mut bytes = Vec::new();
    reader.read_to_end(&mut bytes)?;
    trim_trailing_newlines(&mut bytes);
    Ok(bytes)
}

fn trim_trailing_newlines(bytes: &mut Vec<u8>) {
    while matches!(bytes.last(), Some(b'\n' | b'\r')) {
        bytes.pop();
    }
}

#[derive(Clone, Copy, Debug, Eq, PartialEq)]
enum CompressLevelArg {
    Disable,
    Level(NonZeroU8),
}

fn parse_compress_level(argument: &OsStr) -> Result<CompressLevelArg, Message> {
    let text = argument.to_string_lossy();
    let trimmed = text.trim();

    if trimmed.is_empty() {
        return Err(rsync_error!(1, "--compress-level={} is invalid", text).with_role(Role::Client));
    }

    match trimmed.parse::<i32>() {
        Ok(0) => Ok(CompressLevelArg::Disable),
        Ok(value @ 1..=9) => Ok(CompressLevelArg::Level(
            NonZeroU8::new(value as u8).expect("range guarantees non-zero"),
        )),
        Ok(_) => Err(
            rsync_error!(1, "--compress-level={} must be between 0 and 9", trimmed)
                .with_role(Role::Client),
        ),
        Err(_) => {
            Err(rsync_error!(1, "--compress-level={} is invalid", text).with_role(Role::Client))
        }
    }
}

fn parse_bandwidth_limit(argument: &OsStr) -> Result<Option<BandwidthLimit>, Message> {
    let text = argument.to_string_lossy();
    match BandwidthLimit::parse(&text) {
        Ok(Some(limit)) => Ok(Some(limit)),
        Ok(None) => Ok(None),
        Err(BandwidthParseError::Invalid) => {
            Err(rsync_error!(1, "--bwlimit={} is invalid", text).with_role(Role::Client))
        }
        Err(BandwidthParseError::TooSmall) => Err(rsync_error!(
            1,
            "--bwlimit={} is too small (min: 512 or 0 for unlimited)",
            text
        )
        .with_role(Role::Client)),
        Err(BandwidthParseError::TooLarge) => {
            Err(rsync_error!(1, "--bwlimit={} is too large", text).with_role(Role::Client))
        }
    }
}

fn parse_compress_level_argument(value: &OsStr) -> Result<CompressionSetting, Message> {
    let text = value.to_string_lossy();
    let trimmed = text.trim();
    if trimmed.is_empty() {
        return Err(
            rsync_error!(1, "compression level value must not be empty").with_role(Role::Client)
        );
    }

    if !trimmed.chars().all(|ch| ch.is_ascii_digit()) {
        return Err(
            rsync_error!(
                1,
                format!(
                    "invalid compression level '{trimmed}': compression level must be an integer between 0 and 9"
                )
            )
            .with_role(Role::Client),
        );
    }

    let level: u32 = trimmed.parse().map_err(|_| {
        rsync_error!(
            1,
            format!(
                "invalid compression level '{trimmed}': compression level must be an integer between 0 and 9"
            )
        )
        .with_role(Role::Client)
    })?;

    CompressionSetting::try_from_numeric(level).map_err(|error| {
        rsync_error!(
            1,
            format!(
                "invalid compression level '{trimmed}': compression level {} is outside the supported range 0-9",
                error.level()
            )
        )
        .with_role(Role::Client)
    })
}

fn render_module_list<W: Write, E: Write>(
    stdout: &mut W,
    stderr: &mut E,
    list: &rsync_core::client::ModuleList,
    suppress_motd: bool,
) -> io::Result<()> {
    for warning in list.warnings() {
        writeln!(stderr, "@WARNING: {}", warning)?;
    }

    if !suppress_motd {
        for line in list.motd_lines() {
            writeln!(stdout, "{}", line)?;
        }
    }

    for entry in list.entries() {
        if let Some(comment) = entry.comment() {
            writeln!(stdout, "{}\t{}", entry.name(), comment)?;
        } else {
            writeln!(stdout, "{}", entry.name())?;
        }
    }
    Ok(())
}

#[cfg(test)]
mod tests {
    use super::*;
    use rsync_core::client::FilterRuleKind;
    use rsync_daemon as daemon_cli;
    use rsync_filters::{FilterRule as EngineFilterRule, FilterSet};
    use std::ffi::{OsStr, OsString};
    use std::io::{BufRead, BufReader, Seek, SeekFrom, Write};
    use std::net::{TcpListener, TcpStream};
    use std::path::Path;
    use std::sync::Mutex;
    use std::thread;
    use std::time::Duration;

    #[cfg(unix)]
    use std::os::unix::{ffi::OsStrExt, fs::PermissionsExt};

    #[cfg(feature = "xattr")]
    use xattr;

    const LEGACY_DAEMON_GREETING: &str = "@RSYNCD: 32.0 sha512 sha256 sha1 md5 md4\n";
    static ENV_LOCK: Mutex<()> = Mutex::new(());

    fn run_with_args<I, S>(args: I) -> (i32, Vec<u8>, Vec<u8>)
    where
        I: IntoIterator<Item = S>,
        S: Into<OsString>,
    {
        let mut stdout = Vec::new();
        let mut stderr = Vec::new();
        let code = run(args, &mut stdout, &mut stderr);
        (code, stdout, stderr)
    }

    struct EnvGuard {
        key: &'static str,
        previous: Option<OsString>,
    }

    #[allow(unsafe_code)]
    impl EnvGuard {
        fn set(key: &'static str, value: &OsStr) -> Self {
            let previous = std::env::var_os(key);
            unsafe {
                std::env::set_var(key, value);
            }
            Self { key, previous }
        }
    }

    #[allow(unsafe_code)]
    impl Drop for EnvGuard {
        fn drop(&mut self) {
            if let Some(value) = self.previous.take() {
                unsafe {
                    std::env::set_var(self.key, value);
                }
            } else {
                unsafe {
                    std::env::remove_var(self.key);
                }
            }
        }
    }

    fn clear_rsync_rsh() -> EnvGuard {
        EnvGuard::set("RSYNC_RSH", OsStr::new(""))
    }

    #[cfg(unix)]
    fn write_executable_script(path: &Path, contents: &str) {
        std::fs::write(path, contents).expect("write script");
        let mut permissions = std::fs::metadata(path)
            .expect("script metadata")
            .permissions();
        permissions.set_mode(0o755);
        std::fs::set_permissions(path, permissions).expect("set script permissions");
    }

    #[test]
    fn version_flag_renders_report() {
        let (code, stdout, stderr) =
            run_with_args([OsStr::new("oc-rsync"), OsStr::new("--version")]);

        assert_eq!(code, 0);
        assert!(stderr.is_empty());

        let expected = VersionInfoReport::default().human_readable();
        assert_eq!(stdout, expected.into_bytes());
    }

    #[test]
    fn short_version_flag_renders_report() {
        let (code, stdout, stderr) = run_with_args([OsStr::new("oc-rsync"), OsStr::new("-V")]);

        assert_eq!(code, 0);
        assert!(stderr.is_empty());

        let expected = VersionInfoReport::default().human_readable();
        assert_eq!(stdout, expected.into_bytes());
    }

    #[test]
    fn version_flag_ignores_additional_operands() {
        let (code, stdout, stderr) = run_with_args([
            OsStr::new("oc-rsync"),
            OsStr::new("--version"),
            OsStr::new("source"),
        ]);

        assert_eq!(code, 0);
        assert!(stderr.is_empty());

        let expected = VersionInfoReport::default().human_readable();
        assert_eq!(stdout, expected.into_bytes());
    }

    #[test]
    fn short_version_flag_ignores_additional_operands() {
        let (code, stdout, stderr) = run_with_args([
            OsStr::new("oc-rsync"),
            OsStr::new("-V"),
            OsStr::new("source"),
            OsStr::new("dest"),
        ]);

        assert_eq!(code, 0);
        assert!(stderr.is_empty());

        let expected = VersionInfoReport::default().human_readable();
        assert_eq!(stdout, expected.into_bytes());
    }

    #[test]
    fn daemon_flag_delegates_to_daemon_help() {
        let mut expected_stdout = Vec::new();
        let mut expected_stderr = Vec::new();
        let expected_code = daemon_cli::run(
            [OsStr::new("oc-rsyncd"), OsStr::new("--help")],
            &mut expected_stdout,
            &mut expected_stderr,
        );

        assert_eq!(expected_code, 0);
        assert!(expected_stderr.is_empty());

        let (code, stdout, stderr) = run_with_args([
            OsStr::new("oc-rsync"),
            OsStr::new("--daemon"),
            OsStr::new("--help"),
        ]);

        assert_eq!(code, expected_code);
        assert_eq!(stdout, expected_stdout);
        assert_eq!(stderr, expected_stderr);
    }

    #[test]
    fn daemon_flag_delegates_to_daemon_version() {
        let mut expected_stdout = Vec::new();
        let mut expected_stderr = Vec::new();
        let expected_code = daemon_cli::run(
            [OsStr::new("oc-rsyncd"), OsStr::new("--version")],
            &mut expected_stdout,
            &mut expected_stderr,
        );

        assert_eq!(expected_code, 0);
        assert!(expected_stderr.is_empty());

        let (code, stdout, stderr) = run_with_args([
            OsStr::new("oc-rsync"),
            OsStr::new("--daemon"),
            OsStr::new("--version"),
        ]);

        assert_eq!(code, expected_code);
        assert_eq!(stdout, expected_stdout);
        assert_eq!(stderr, expected_stderr);
    }

    #[test]
    fn daemon_mode_arguments_ignore_operands_after_double_dash() {
        let args = vec![
            OsString::from("oc-rsync"),
            OsString::from("--"),
            OsString::from("--daemon"),
            OsString::from("dest"),
        ];

        assert!(daemon_mode_arguments(&args).is_none());
    }

    #[test]
    fn help_flag_renders_static_help_snapshot() {
        let (code, stdout, stderr) = run_with_args([OsStr::new("oc-rsync"), OsStr::new("--help")]);

        assert_eq!(code, 0);
        assert!(stderr.is_empty());

        let expected = render_help();
        assert_eq!(stdout, expected.into_bytes());
    }

    #[test]
    fn short_help_flag_renders_static_help_snapshot() {
        let (code, stdout, stderr) = run_with_args([OsStr::new("oc-rsync"), OsStr::new("-h")]);

        assert_eq!(code, 0);
        assert!(stderr.is_empty());

        let expected = render_help();
        assert_eq!(stdout, expected.into_bytes());
    }

    #[test]
    fn transfer_request_reports_missing_operands() {
        let (code, stdout, stderr) = run_with_args([OsString::from("oc-rsync")]);

        assert_eq!(code, 1);
        assert!(stdout.is_empty());

        let rendered = String::from_utf8(stderr).expect("diagnostic is valid UTF-8");
        assert!(rendered.contains("missing source operands"));
        assert!(rendered.contains("[client=3.4.1-rust]"));
    }

    #[test]
    fn transfer_request_copies_file() {
        use tempfile::tempdir;

        let tmp = tempdir().expect("tempdir");
        let source = tmp.path().join("source.txt");
        let destination = tmp.path().join("destination.txt");
        std::fs::write(&source, b"cli copy").expect("write source");

        let (code, stdout, stderr) = run_with_args([
            OsString::from("oc-rsync"),
            source.clone().into_os_string(),
            destination.clone().into_os_string(),
        ]);

        assert_eq!(code, 0);
        assert!(stdout.is_empty());
        assert!(stderr.is_empty());
        assert_eq!(
            std::fs::read(destination).expect("read destination"),
            b"cli copy"
        );
    }

    #[test]
    fn verbose_transfer_emits_event_lines() {
        use tempfile::tempdir;

        let tmp = tempdir().expect("tempdir");
        let source = tmp.path().join("file.txt");
        let destination = tmp.path().join("out.txt");
        std::fs::write(&source, b"verbose").expect("write source");

        let (code, stdout, stderr) = run_with_args([
            OsString::from("oc-rsync"),
            OsString::from("-v"),
            source.clone().into_os_string(),
            destination.clone().into_os_string(),
        ]);

        assert_eq!(code, 0);
        assert!(stderr.is_empty());

        let rendered = String::from_utf8(stdout).expect("verbose output is UTF-8");
        assert!(rendered.contains("file.txt"));
        assert!(!rendered.contains("Total transferred"));
        assert!(rendered.contains("sent 7 bytes  received 0 bytes"));
        assert!(rendered.contains("total size is 7  speedup is 1.00"));
        assert_eq!(
            std::fs::read(destination).expect("read destination"),
            b"verbose"
        );
    }

    #[cfg(unix)]
    #[test]
    fn verbose_transfer_reports_skipped_specials() {
        use rustix::fs::{CWD, FileType, Mode, makedev, mknodat};
        use tempfile::tempdir;

        let tmp = tempdir().expect("tempdir");
        let source_fifo = tmp.path().join("skip.pipe");
        mknodat(
            CWD,
            &source_fifo,
            FileType::Fifo,
            Mode::from_bits_truncate(0o600),
            makedev(0, 0),
        )
        .expect("mkfifo");

        let destination = tmp.path().join("dest.pipe");
        let (code, stdout, stderr) = run_with_args([
            OsString::from("oc-rsync"),
            OsString::from("-v"),
            source_fifo.clone().into_os_string(),
            destination.clone().into_os_string(),
        ]);

        assert_eq!(code, 0);
        assert!(stderr.is_empty());
        assert!(std::fs::symlink_metadata(&destination).is_err());

        let rendered = String::from_utf8(stdout).expect("verbose output is UTF-8");
        assert!(rendered.contains("skipping non-regular file \"skip.pipe\""));
    }

    #[test]
    fn progress_transfer_renders_progress_lines() {
        use tempfile::tempdir;

        let tmp = tempdir().expect("tempdir");
        let source = tmp.path().join("progress.txt");
        let destination = tmp.path().join("progress.out");
        std::fs::write(&source, b"progress").expect("write source");

        let (code, stdout, stderr) = run_with_args([
            OsString::from("oc-rsync"),
            OsString::from("--progress"),
            source.clone().into_os_string(),
            destination.clone().into_os_string(),
        ]);

        assert_eq!(code, 0);
        assert!(stderr.is_empty());

        let rendered = String::from_utf8(stdout).expect("progress output is UTF-8");
        assert!(rendered.contains("progress.txt"));
        assert!(rendered.contains("(xfr#1, to-chk=0/1)"));
        assert!(!rendered.contains("Total transferred"));
        assert_eq!(
            std::fs::read(destination).expect("read destination"),
            b"progress"
        );
    }

    #[test]
    fn progress_transfer_routes_messages_to_stderr_when_requested() {
        use tempfile::tempdir;

        let tmp = tempdir().expect("tempdir");
        let source = tmp.path().join("stderr-progress.txt");
        let destination = tmp.path().join("stderr-progress.out");
        std::fs::write(&source, b"stderr-progress").expect("write source");

        let (code, stdout, stderr) = run_with_args([
            OsString::from("oc-rsync"),
            OsString::from("--progress"),
            OsString::from("--msgs2stderr"),
            source.clone().into_os_string(),
            destination.clone().into_os_string(),
        ]);

        assert_eq!(code, 0);
        let rendered_out = String::from_utf8(stdout).expect("stdout utf8");
        assert!(rendered_out.trim().is_empty());

        let rendered_err = String::from_utf8(stderr).expect("stderr utf8");
        assert!(rendered_err.contains("stderr-progress.txt"));
        assert!(rendered_err.contains("(xfr#1, to-chk=0/1)"));

        assert_eq!(
            std::fs::read(destination).expect("read destination"),
            b"stderr-progress"
        );
    }

    #[test]
    fn progress_percent_placeholder_used_for_unknown_totals() {
        assert_eq!(format_progress_percent(42, None), "??%");
        assert_eq!(format_progress_percent(0, Some(0)), "100%");
        assert_eq!(format_progress_percent(50, Some(200)), "25%");
    }

    #[test]
    fn progress_reports_intermediate_updates() {
        use tempfile::tempdir;

        let tmp = tempdir().expect("tempdir");
        let source = tmp.path().join("large.bin");
        let destination = tmp.path().join("large.out");
        let payload = vec![0xA5u8; 256 * 1024];
        std::fs::write(&source, &payload).expect("write large source");

        let (code, stdout, stderr) = run_with_args([
            OsString::from("oc-rsync"),
            OsString::from("--progress"),
            source.clone().into_os_string(),
            destination.clone().into_os_string(),
        ]);

        assert_eq!(code, 0);
        assert!(stderr.is_empty());

        let rendered = String::from_utf8(stdout).expect("progress output is UTF-8");
        assert!(rendered.contains("large.bin"));
        assert!(rendered.contains("(xfr#1, to-chk=0/1)"));
        assert!(rendered.contains("\r"));
        assert!(rendered.contains(" 50%"));
        assert!(rendered.contains("100%"));
        assert_eq!(
            std::fs::read(destination).expect("read destination"),
            payload
        );
    }

    #[cfg(unix)]
    #[test]
    fn progress_reports_unknown_totals_with_placeholder() {
        use rustix::fs::{CWD, FileType, Mode, makedev, mknodat};
        use std::os::unix::fs::FileTypeExt;
        use tempfile::tempdir;

        let tmp = tempdir().expect("tempdir");
        let source = tmp.path().join("fifo.in");
        mknodat(
            CWD,
            &source,
            FileType::Fifo,
            Mode::from_bits_truncate(0o600),
            makedev(0, 0),
        )
        .expect("mkfifo");

        let destination = tmp.path().join("fifo.out");
        let (code, stdout, stderr) = run_with_args([
            OsString::from("oc-rsync"),
            OsString::from("--progress"),
            OsString::from("--specials"),
            source.clone().into_os_string(),
            destination.clone().into_os_string(),
        ]);

        assert_eq!(code, 0);
        assert!(stderr.is_empty());
        let rendered = String::from_utf8(stdout).expect("progress output is UTF-8");
        assert!(rendered.contains("fifo.in"));
        assert!(rendered.contains("??%"));
        assert!(rendered.contains("to-chk=0/1"));

        let metadata = std::fs::symlink_metadata(&destination).expect("stat destination");
        assert!(metadata.file_type().is_fifo());
    }

    #[cfg(unix)]
    #[test]
    fn info_progress2_enables_progress_output() {
        use rustix::fs::{CWD, FileType, Mode, makedev, mknodat};
        use std::os::unix::fs::FileTypeExt;
        use tempfile::tempdir;

        let tmp = tempdir().expect("tempdir");
        let source = tmp.path().join("info-fifo.in");
        mknodat(
            CWD,
            &source,
            FileType::Fifo,
            Mode::from_bits_truncate(0o600),
            makedev(0, 0),
        )
        .expect("mkfifo");

        let destination = tmp.path().join("info-fifo.out");
        let (code, stdout, stderr) = run_with_args([
            OsString::from("oc-rsync"),
            OsString::from("--info=progress2"),
            OsString::from("--specials"),
            source.clone().into_os_string(),
            destination.clone().into_os_string(),
        ]);

        assert_eq!(code, 0);
        assert!(stderr.is_empty());
        let rendered = String::from_utf8(stdout).expect("progress output is UTF-8");
        assert!(!rendered.contains("info-fifo.in"));
        assert!(rendered.contains("to-chk=0/1"));
        assert!(rendered.contains("0.00kB/s"));

        let metadata = std::fs::symlink_metadata(&destination).expect("stat destination");
        assert!(metadata.file_type().is_fifo());
    }

    #[test]
    fn progress_with_verbose_inserts_separator_before_totals() {
        use tempfile::tempdir;

        let tmp = tempdir().expect("tempdir");
        let source = tmp.path().join("progress.txt");
        let destination = tmp.path().join("progress.out");
        std::fs::write(&source, b"progress").expect("write source");

        let (code, stdout, stderr) = run_with_args([
            OsString::from("oc-rsync"),
            OsString::from("--progress"),
            OsString::from("-v"),
            source.clone().into_os_string(),
            destination.clone().into_os_string(),
        ]);

        assert_eq!(code, 0);
        assert!(stderr.is_empty());

        let rendered = String::from_utf8(stdout).expect("progress output is UTF-8");
        assert!(rendered.contains("(xfr#1, to-chk=0/1)"));
        assert!(rendered.contains("\n\nsent"));
        assert!(rendered.contains("sent"));
        assert!(rendered.contains("total size is"));
    }

    #[test]
    fn stats_transfer_renders_summary_block() {
        use tempfile::tempdir;

        let tmp = tempdir().expect("tempdir");
        let source = tmp.path().join("stats.txt");
        let destination = tmp.path().join("stats.out");
        let payload = b"statistics";
        std::fs::write(&source, payload).expect("write source");

        let (code, stdout, stderr) = run_with_args([
            OsString::from("oc-rsync"),
            OsString::from("--stats"),
            source.clone().into_os_string(),
            destination.clone().into_os_string(),
        ]);

        assert_eq!(code, 0);
        assert!(stderr.is_empty());

        let rendered = String::from_utf8(stdout).expect("stats output is UTF-8");
        let expected_size = payload.len();
        assert!(rendered.contains("Number of files: 1 (reg: 1)"));
        assert!(rendered.contains("Number of created files: 1 (reg: 1)"));
        assert!(rendered.contains("Number of regular files transferred: 1"));
        assert!(!rendered.contains("Number of regular files matched"));
        assert!(rendered.contains("Number of hard links: 0"));
        assert!(rendered.contains(&format!("Total file size: {expected_size} bytes")));
        assert!(rendered.contains(&format!("Literal data: {expected_size} bytes")));
        assert!(rendered.contains("Matched data: 0 bytes"));
        assert!(rendered.contains("File list size: 0"));
        assert!(rendered.contains("File list generation time:"));
        assert!(rendered.contains("File list transfer time:"));
        assert!(rendered.contains("Total bytes received: 0"));
        assert!(rendered.contains("\n\nsent"));
        assert!(rendered.contains("total size is"));
        assert_eq!(
            std::fs::read(destination).expect("read destination"),
            payload
        );
    }

    #[test]
    fn info_stats_enables_summary_block() {
        use tempfile::tempdir;

        let tmp = tempdir().expect("tempdir");
        let source = tmp.path().join("info-stats.txt");
        let destination = tmp.path().join("info-stats.out");
        let payload = b"statistics";
        std::fs::write(&source, payload).expect("write source");

        let (code, stdout, stderr) = run_with_args([
            OsString::from("oc-rsync"),
            OsString::from("--info=stats"),
            source.clone().into_os_string(),
            destination.clone().into_os_string(),
        ]);

        assert_eq!(code, 0);
        assert!(stderr.is_empty());

        let rendered = String::from_utf8(stdout).expect("stats output is UTF-8");
        let expected_size = payload.len();
        assert!(rendered.contains("Number of files: 1 (reg: 1)"));
        assert!(rendered.contains(&format!("Total file size: {expected_size} bytes")));
        assert!(rendered.contains("Literal data:"));
        assert!(rendered.contains("\n\nsent"));
        assert!(rendered.contains("total size is"));
        assert_eq!(
            std::fs::read(destination).expect("read destination"),
            payload
        );
    }

    #[test]
    fn info_none_disables_progress_output() {
        use tempfile::tempdir;

        let tmp = tempdir().expect("tempdir");
        let source = tmp.path().join("info-none.txt");
        let destination = tmp.path().join("info-none.out");
        std::fs::write(&source, b"payload").expect("write source");

        let (code, stdout, stderr) = run_with_args([
            OsString::from("oc-rsync"),
            OsString::from("--progress"),
            OsString::from("--info=none"),
            source.clone().into_os_string(),
            destination.clone().into_os_string(),
        ]);

        assert_eq!(code, 0);
        assert!(stderr.is_empty());
        let rendered = String::from_utf8(stdout).expect("stdout utf8");
        assert!(!rendered.contains("to-chk"));
        assert!(rendered.trim().is_empty());
    }

    #[test]
    fn info_help_lists_supported_flags() {
        let (code, stdout, stderr) =
            run_with_args([OsStr::new("oc-rsync"), OsStr::new("--info=help")]);

        assert_eq!(code, 0);
        assert!(stderr.is_empty());
        assert_eq!(stdout, INFO_HELP_TEXT.as_bytes());
    }

    #[test]
    fn info_rejects_unknown_flag() {
        let (code, stdout, stderr) =
            run_with_args([OsStr::new("oc-rsync"), OsStr::new("--info=unknown")]);

        assert_eq!(code, 1);
        assert!(stdout.is_empty());
        let rendered = String::from_utf8(stderr).expect("stderr utf8");
        assert!(rendered.contains("invalid --info flag"));
    }

    #[test]
    fn info_name_emits_filenames_without_verbose() {
        use tempfile::tempdir;

        let tmp = tempdir().expect("tempdir");
        let source = tmp.path().join("name.txt");
        let destination = tmp.path().join("name.out");
        std::fs::write(&source, b"name-info").expect("write source");

        let (code, stdout, stderr) = run_with_args([
            OsString::from("oc-rsync"),
            OsString::from("--info=name"),
            source.clone().into_os_string(),
            destination.clone().into_os_string(),
        ]);

        assert_eq!(code, 0);
        assert!(stderr.is_empty());
        let rendered = String::from_utf8(stdout).expect("stdout utf8");
        assert!(rendered.contains("name.txt"));
        assert!(rendered.contains("sent"));
        assert_eq!(
            std::fs::read(destination).expect("read destination"),
            b"name-info"
        );
    }

    #[test]
    fn info_name0_suppresses_verbose_output() {
        use tempfile::tempdir;

        let tmp = tempdir().expect("tempdir");
        let source = tmp.path().join("quiet.txt");
        let destination = tmp.path().join("quiet.out");
        std::fs::write(&source, b"quiet").expect("write source");

        let (code, stdout, stderr) = run_with_args([
            OsString::from("oc-rsync"),
            OsString::from("-v"),
            OsString::from("--info=name0"),
            source.clone().into_os_string(),
            destination.clone().into_os_string(),
        ]);

        assert_eq!(code, 0);
        assert!(stderr.is_empty());
        let rendered = String::from_utf8(stdout).expect("stdout utf8");
        assert!(!rendered.contains("quiet.txt"));
        assert!(rendered.contains("sent"));
    }

    #[test]
    fn info_name2_reports_unchanged_entries() {
        use tempfile::tempdir;

        let tmp = tempdir().expect("tempdir");
        let source = tmp.path().join("unchanged.txt");
        let destination = tmp.path().join("unchanged.out");
        std::fs::write(&source, b"unchanged").expect("write source");

        let initial = run_with_args([
            OsString::from("oc-rsync"),
            source.clone().into_os_string(),
            destination.clone().into_os_string(),
        ]);
        assert_eq!(initial.0, 0);
        assert!(initial.1.is_empty());
        assert!(initial.2.is_empty());

        let (code, stdout, stderr) = run_with_args([
            OsString::from("oc-rsync"),
            OsString::from("--info=name2"),
            source.into_os_string(),
            destination.into_os_string(),
        ]);

        assert_eq!(code, 0);
        assert!(stderr.is_empty());
        let rendered = String::from_utf8(stdout).expect("stdout utf8");
        assert!(rendered.contains("unchanged.txt"));
    }

    #[test]
    fn transfer_request_with_archive_copies_file() {
        use tempfile::tempdir;

        let tmp = tempdir().expect("tempdir");
        let source = tmp.path().join("source.txt");
        let destination = tmp.path().join("destination.txt");
        std::fs::write(&source, b"archive").expect("write source");

        let (code, stdout, stderr) = run_with_args([
            OsString::from("oc-rsync"),
            OsString::from("-a"),
            source.clone().into_os_string(),
            destination.clone().into_os_string(),
        ]);

        assert_eq!(code, 0);
        assert!(stdout.is_empty());
        assert!(stderr.is_empty());
        assert_eq!(
            std::fs::read(destination).expect("read destination"),
            b"archive"
        );
    }

    #[test]
    fn transfer_request_with_remove_source_files_deletes_source() {
        use tempfile::tempdir;

        let tmp = tempdir().expect("tempdir");
        let source = tmp.path().join("source.txt");
        let destination = tmp.path().join("destination.txt");
        std::fs::write(&source, b"move me").expect("write source");

        let (code, stdout, stderr) = run_with_args([
            OsString::from("oc-rsync"),
            OsString::from("--remove-source-files"),
            source.clone().into_os_string(),
            destination.clone().into_os_string(),
        ]);

        assert_eq!(code, 0);
        assert!(stdout.is_empty());
        assert!(stderr.is_empty());
        assert!(!source.exists(), "source should be removed");
        assert_eq!(
            std::fs::read(destination).expect("read destination"),
            b"move me"
        );
    }

    #[test]
    fn transfer_request_with_remove_sent_files_alias_deletes_source() {
        use tempfile::tempdir;

        let tmp = tempdir().expect("tempdir");
        let source = tmp.path().join("source.txt");
        let destination = tmp.path().join("destination.txt");
        std::fs::write(&source, b"alias move").expect("write source");

        let (code, stdout, stderr) = run_with_args([
            OsString::from("oc-rsync"),
            OsString::from("--remove-sent-files"),
            source.clone().into_os_string(),
            destination.clone().into_os_string(),
        ]);

        assert_eq!(code, 0);
        assert!(stdout.is_empty());
        assert!(stderr.is_empty());
        assert!(!source.exists(), "source should be removed");
        assert_eq!(
            std::fs::read(destination).expect("read destination"),
            b"alias move"
        );
    }

    #[test]
    fn transfer_request_with_bwlimit_copies_file() {
        use tempfile::tempdir;

        let tmp = tempdir().expect("tempdir");
        let source = tmp.path().join("source.txt");
        let destination = tmp.path().join("destination.txt");
        std::fs::write(&source, b"limited").expect("write source");

        let (code, stdout, stderr) = run_with_args([
            OsString::from("oc-rsync"),
            OsString::from("--bwlimit=2048"),
            source.clone().into_os_string(),
            destination.clone().into_os_string(),
        ]);

        assert_eq!(code, 0);
        assert!(stdout.is_empty());
        assert!(stderr.is_empty());
        assert_eq!(
            std::fs::read(destination).expect("read destination"),
            b"limited"
        );
    }

    #[test]
    fn transfer_request_with_out_format_renders_entries() {
        use tempfile::tempdir;

        let tmp = tempdir().expect("tempdir");
        let source = tmp.path().join("source.txt");
        let dest_dir = tmp.path().join("dest");
        std::fs::create_dir(&dest_dir).expect("create dest dir");
        std::fs::write(&source, b"format").expect("write source");

        let (code, stdout, stderr) = run_with_args([
            OsString::from("oc-rsync"),
            OsString::from("--out-format=%f %b"),
            source.clone().into_os_string(),
            dest_dir.clone().into_os_string(),
        ]);

        assert_eq!(code, 0);
        assert!(stderr.is_empty());
        assert_eq!(String::from_utf8(stdout).expect("utf8"), "source.txt 6\n");

        let destination = dest_dir.join("source.txt");
        assert_eq!(
            std::fs::read(destination).expect("read destination"),
            b"format"
        );
    }

    #[test]
    fn transfer_request_with_ignore_existing_leaves_destination_unchanged() {
        use tempfile::tempdir;

        let tmp = tempdir().expect("tempdir");
        let source = tmp.path().join("source.txt");
        let destination = tmp.path().join("destination.txt");
        std::fs::write(&source, b"updated").expect("write source");
        std::fs::write(&destination, b"original").expect("write destination");

        let (code, stdout, stderr) = run_with_args([
            OsString::from("oc-rsync"),
            OsString::from("--ignore-existing"),
            source.clone().into_os_string(),
            destination.clone().into_os_string(),
        ]);

        assert_eq!(code, 0);
        assert!(stdout.is_empty());
        assert!(stderr.is_empty());
        assert_eq!(
            std::fs::read(destination).expect("read destination"),
            b"original"
        );
    }

    #[test]
    fn transfer_request_with_relative_preserves_parent_directories() {
        use tempfile::tempdir;

        let tmp = tempdir().expect("tempdir");
        let source_root = tmp.path().join("src");
        let destination_root = tmp.path().join("dest");
        std::fs::create_dir_all(source_root.join("foo/bar")).expect("create source tree");
        std::fs::create_dir_all(&destination_root).expect("create destination");
        let source_file = source_root.join("foo").join("bar").join("relative.txt");
        std::fs::write(&source_file, b"relative").expect("write source");

        let operand = source_root
            .join(".")
            .join("foo")
            .join("bar")
            .join("relative.txt");

        let (code, stdout, stderr) = run_with_args([
            OsString::from("oc-rsync"),
            OsString::from("--relative"),
            operand.into_os_string(),
            destination_root.clone().into_os_string(),
        ]);

        assert_eq!(code, 0);
        assert!(stdout.is_empty());
        assert!(stderr.is_empty());
        let copied = destination_root
            .join("foo")
            .join("bar")
            .join("relative.txt");
        assert_eq!(
            std::fs::read(copied).expect("read copied file"),
            b"relative"
        );
    }

    #[cfg(unix)]
    #[test]
    fn transfer_request_with_sparse_preserves_holes() {
        use std::os::unix::fs::MetadataExt;
        use tempfile::tempdir;

        let tmp = tempdir().expect("tempdir");
        let source = tmp.path().join("source.bin");
        let mut source_file = std::fs::File::create(&source).expect("create source");
        source_file.write_all(&[0x10]).expect("write leading byte");
        source_file
            .seek(SeekFrom::Start(1 * 1024 * 1024))
            .expect("seek to hole");
        source_file.write_all(&[0x20]).expect("write trailing byte");
        source_file.set_len(3 * 1024 * 1024).expect("extend source");

        let dense_dest = tmp.path().join("dense.bin");
        let sparse_dest = tmp.path().join("sparse.bin");

        let (code, stdout, stderr) = run_with_args([
            OsString::from("oc-rsync"),
            source.clone().into_os_string(),
            dense_dest.clone().into_os_string(),
        ]);
        assert_eq!(code, 0);
        assert!(stdout.is_empty());
        assert!(stderr.is_empty());

        let (code, stdout, stderr) = run_with_args([
            OsString::from("oc-rsync"),
            OsString::from("--sparse"),
            source.into_os_string(),
            sparse_dest.clone().into_os_string(),
        ]);
        assert_eq!(code, 0);
        assert!(stdout.is_empty());
        assert!(stderr.is_empty());

        let dense_meta = std::fs::metadata(&dense_dest).expect("dense metadata");
        let sparse_meta = std::fs::metadata(&sparse_dest).expect("sparse metadata");

        assert_eq!(dense_meta.len(), sparse_meta.len());
        assert!(sparse_meta.blocks() < dense_meta.blocks());
    }

    #[test]
    fn transfer_request_with_files_from_copies_listed_sources() {
        use tempfile::tempdir;

        let tmp = tempdir().expect("tempdir");
        let source_a = tmp.path().join("files-from-a.txt");
        let source_b = tmp.path().join("files-from-b.txt");
        std::fs::write(&source_a, b"files-from-a").expect("write source a");
        std::fs::write(&source_b, b"files-from-b").expect("write source b");

        let list_path = tmp.path().join("files-from.list");
        let list_contents = format!("{}\n{}\n", source_a.display(), source_b.display());
        std::fs::write(&list_path, list_contents).expect("write list");

        let dest_dir = tmp.path().join("files-from-dest");
        std::fs::create_dir(&dest_dir).expect("create dest");

        let (code, stdout, stderr) = run_with_args([
            OsString::from("oc-rsync"),
            OsString::from(format!("--files-from={}", list_path.display())),
            dest_dir.clone().into_os_string(),
        ]);

        assert_eq!(code, 0);
        assert!(stdout.is_empty());
        assert!(stderr.is_empty());

        let copied_a = dest_dir.join(source_a.file_name().expect("file name a"));
        let copied_b = dest_dir.join(source_b.file_name().expect("file name b"));
        assert_eq!(
            std::fs::read(&copied_a).expect("read copied a"),
            b"files-from-a"
        );
        assert_eq!(
            std::fs::read(&copied_b).expect("read copied b"),
            b"files-from-b"
        );
    }

    #[test]
    fn transfer_request_with_files_from_skips_comment_lines() {
        use tempfile::tempdir;

        let tmp = tempdir().expect("tempdir");
        let source_a = tmp.path().join("comment-a.txt");
        let source_b = tmp.path().join("comment-b.txt");
        std::fs::write(&source_a, b"comment-a").expect("write source a");
        std::fs::write(&source_b, b"comment-b").expect("write source b");

        let list_path = tmp.path().join("files-from.list");
        let contents = format!(
            "# leading comment\n; alt comment\n{}\n{}\n",
            source_a.display(),
            source_b.display()
        );
        std::fs::write(&list_path, contents).expect("write list");

        let dest_dir = tmp.path().join("files-from-dest");
        std::fs::create_dir(&dest_dir).expect("create dest");

        let (code, stdout, stderr) = run_with_args([
            OsString::from("oc-rsync"),
            OsString::from(format!("--files-from={}", list_path.display())),
            dest_dir.clone().into_os_string(),
        ]);

        assert_eq!(code, 0);
        assert!(stdout.is_empty());
        assert!(stderr.is_empty());

        let copied_a = dest_dir.join(source_a.file_name().expect("file name a"));
        let copied_b = dest_dir.join(source_b.file_name().expect("file name b"));
        assert_eq!(std::fs::read(&copied_a).expect("read a"), b"comment-a");
        assert_eq!(std::fs::read(&copied_b).expect("read b"), b"comment-b");
    }

    #[test]
    fn transfer_request_with_from0_reads_null_separated_list() {
        use tempfile::tempdir;

        let tmp = tempdir().expect("tempdir");
        let source_a = tmp.path().join("from0-a.txt");
        let source_b = tmp.path().join("from0-b.txt");
        std::fs::write(&source_a, b"from0-a").expect("write source a");
        std::fs::write(&source_b, b"from0-b").expect("write source b");

        let mut bytes = Vec::new();
        bytes.extend_from_slice(source_a.display().to_string().as_bytes());
        bytes.push(0);
        bytes.extend_from_slice(source_b.display().to_string().as_bytes());
        bytes.push(0);
        let list_path = tmp.path().join("files-from0.list");
        std::fs::write(&list_path, bytes).expect("write list");

        let dest_dir = tmp.path().join("files-from0-dest");
        std::fs::create_dir(&dest_dir).expect("create dest");

        let (code, stdout, stderr) = run_with_args([
            OsString::from("oc-rsync"),
            OsString::from("--from0"),
            OsString::from(format!("--files-from={}", list_path.display())),
            dest_dir.clone().into_os_string(),
        ]);

        assert_eq!(code, 0);
        assert!(stdout.is_empty());
        assert!(stderr.is_empty());

        let copied_a = dest_dir.join(source_a.file_name().expect("file name a"));
        let copied_b = dest_dir.join(source_b.file_name().expect("file name b"));
        assert_eq!(std::fs::read(&copied_a).expect("read copied a"), b"from0-a");
        assert_eq!(std::fs::read(&copied_b).expect("read copied b"), b"from0-b");
    }

    #[test]
    fn transfer_request_with_from0_preserves_comment_prefix_entries() {
        use tempfile::tempdir;

        let tmp = tempdir().expect("tempdir");
        let comment_named = tmp.path().join("#commented.txt");
        std::fs::write(&comment_named, b"from0-comment").expect("write comment source");

        let mut bytes = Vec::new();
        bytes.extend_from_slice(comment_named.display().to_string().as_bytes());
        bytes.push(0);
        let list_path = tmp.path().join("files-from0-comments.list");
        std::fs::write(&list_path, bytes).expect("write list");

        let dest_dir = tmp.path().join("files-from0-comments-dest");
        std::fs::create_dir(&dest_dir).expect("create dest");

        let (code, stdout, stderr) = run_with_args([
            OsString::from("oc-rsync"),
            OsString::from("--from0"),
            OsString::from(format!("--files-from={}", list_path.display())),
            dest_dir.clone().into_os_string(),
        ]);

        assert_eq!(code, 0);
        assert!(stdout.is_empty());
        assert!(stderr.is_empty());

        let copied = dest_dir.join(comment_named.file_name().expect("file name"));
        assert_eq!(
            std::fs::read(&copied).expect("read copied"),
            b"from0-comment"
        );
    }

    #[test]
    fn files_from_reports_read_failures() {
        use tempfile::tempdir;

        let tmp = tempdir().expect("tempdir");
        let missing = tmp.path().join("missing.list");
        let dest_dir = tmp.path().join("files-from-error-dest");
        std::fs::create_dir(&dest_dir).expect("create dest");

        let (code, stdout, stderr) = run_with_args([
            OsString::from("oc-rsync"),
            OsString::from(format!("--files-from={}", missing.display())),
            dest_dir.into_os_string(),
        ]);

        assert_eq!(code, 1);
        assert!(stdout.is_empty());
        let rendered = String::from_utf8(stderr).expect("utf8");
        assert!(rendered.contains("failed to read file list"));
    }

    #[cfg(unix)]
    #[test]
    fn files_from_preserves_non_utf8_entries() {
        use tempfile::tempdir;

        let tmp = tempdir().expect("tempdir");
        let list_path = tmp.path().join("binary.list");
        std::fs::write(&list_path, [b'f', b'o', 0x80, b'\n']).expect("write binary list");

        let entries =
            load_file_list_operands(&[list_path.into_os_string()], false).expect("load entries");

        assert_eq!(entries.len(), 1);
        assert_eq!(entries[0].as_os_str().as_bytes(), b"fo\x80");
    }

    #[test]
    fn from0_reader_accepts_missing_trailing_separator() {
        let data = b"alpha\0beta\0gamma";
        let mut reader = BufReader::new(&data[..]);
        let mut entries = Vec::new();

        read_file_list_from_reader(&mut reader, true, &mut entries).expect("read list");

        assert_eq!(
            entries,
            vec![
                OsString::from("alpha"),
                OsString::from("beta"),
                OsString::from("gamma"),
            ]
        );
    }

    #[cfg(unix)]
    #[test]
    fn transfer_request_with_owner_group_preserves_flags() {
        use tempfile::tempdir;

        let tmp = tempdir().expect("tempdir");
        let source = tmp.path().join("source.txt");
        let destination = tmp.path().join("destination.txt");
        std::fs::write(&source, b"metadata").expect("write source");

        let (code, stdout, stderr) = run_with_args([
            OsString::from("oc-rsync"),
            OsString::from("--owner"),
            OsString::from("--group"),
            source.clone().into_os_string(),
            destination.clone().into_os_string(),
        ]);

        assert_eq!(code, 0);
        assert!(stdout.is_empty());
        assert!(stderr.is_empty());
        assert_eq!(
            std::fs::read(destination).expect("read destination"),
            b"metadata"
        );
    }

    #[cfg(unix)]
    #[test]
    fn transfer_request_with_perms_preserves_mode() {
        use filetime::{FileTime, set_file_times};
        use std::os::unix::fs::PermissionsExt;
        use tempfile::tempdir;

        let tmp = tempdir().expect("tempdir");
        let source = tmp.path().join("source-perms.txt");
        let destination = tmp.path().join("dest-perms.txt");
        std::fs::write(&source, b"data").expect("write source");
        let atime = FileTime::from_unix_time(1_700_070_000, 0);
        let mtime = FileTime::from_unix_time(1_700_080_000, 0);
        set_file_times(&source, atime, mtime).expect("set times");
        std::fs::set_permissions(&source, PermissionsExt::from_mode(0o640)).expect("set perms");

        let (code, stdout, stderr) = run_with_args([
            OsString::from("oc-rsync"),
            OsString::from("--perms"),
            OsString::from("--times"),
            source.clone().into_os_string(),
            destination.clone().into_os_string(),
        ]);

        assert_eq!(code, 0);
        assert!(stdout.is_empty());
        assert!(stderr.is_empty());

        let metadata = std::fs::metadata(&destination).expect("dest metadata");
        assert_eq!(metadata.permissions().mode() & 0o777, 0o640);
        let dest_mtime = FileTime::from_last_modification_time(&metadata);
        assert_eq!(dest_mtime, mtime);
    }

    #[cfg(unix)]
    #[test]
    fn transfer_request_with_no_perms_overrides_archive() {
        use std::os::unix::fs::PermissionsExt;
        use tempfile::tempdir;

        let tmp = tempdir().expect("tempdir");
        let source = tmp.path().join("source-no-perms.txt");
        let destination = tmp.path().join("dest-no-perms.txt");
        std::fs::write(&source, b"data").expect("write source");
        std::fs::set_permissions(&source, PermissionsExt::from_mode(0o600)).expect("set perms");

        let (code, stdout, stderr) = run_with_args([
            OsString::from("oc-rsync"),
            OsString::from("-a"),
            OsString::from("--no-perms"),
            source.clone().into_os_string(),
            destination.clone().into_os_string(),
        ]);

        assert_eq!(code, 0);
        assert!(stdout.is_empty());
        assert!(stderr.is_empty());

        let metadata = std::fs::metadata(&destination).expect("dest metadata");
        assert_ne!(metadata.permissions().mode() & 0o777, 0o600);
    }

    #[test]
    fn parse_args_recognises_perms_and_times_flags() {
        let parsed = parse_args([
            OsString::from("oc-rsync"),
            OsString::from("--perms"),
            OsString::from("--times"),
            OsString::from("--omit-dir-times"),
            OsString::from("source"),
            OsString::from("dest"),
        ])
        .expect("parse");

        assert_eq!(parsed.perms, Some(true));
        assert_eq!(parsed.times, Some(true));
        assert_eq!(parsed.omit_dir_times, Some(true));

        let parsed = parse_args([
            OsString::from("oc-rsync"),
            OsString::from("-a"),
            OsString::from("--no-perms"),
            OsString::from("--no-times"),
            OsString::from("--no-omit-dir-times"),
            OsString::from("source"),
            OsString::from("dest"),
        ])
        .expect("parse");

        assert_eq!(parsed.perms, Some(false));
        assert_eq!(parsed.times, Some(false));
        assert_eq!(parsed.omit_dir_times, Some(false));
    }

    #[test]
    fn parse_args_recognises_update_flag() {
        let parsed = parse_args([
            OsString::from("oc-rsync"),
            OsString::from("--update"),
            OsString::from("source"),
            OsString::from("dest"),
        ])
        .expect("parse");

        assert!(parsed.update);
    }

    #[test]
    fn parse_args_recognises_owner_overrides() {
        let parsed = parse_args([
            OsString::from("oc-rsync"),
            OsString::from("--owner"),
            OsString::from("source"),
            OsString::from("dest"),
        ])
        .expect("parse");

        assert_eq!(parsed.owner, Some(true));
        assert_eq!(parsed.group, None);

        let parsed = parse_args([
            OsString::from("oc-rsync"),
            OsString::from("-a"),
            OsString::from("--no-owner"),
            OsString::from("source"),
            OsString::from("dest"),
        ])
        .expect("parse");

        assert_eq!(parsed.owner, Some(false));
        assert!(parsed.archive);
    }

    #[test]
    fn parse_args_sets_protect_args_flag() {
        let parsed = parse_args([OsString::from("oc-rsync"), OsString::from("--protect-args")])
            .expect("parse");

        assert_eq!(parsed.protect_args, Some(true));
    }

    #[test]
    fn parse_args_sets_protect_args_alias() {
        let parsed = parse_args([
            OsString::from("oc-rsync"),
            OsString::from("--secluded-args"),
        ])
        .expect("parse");

        assert_eq!(parsed.protect_args, Some(true));
    }

    #[test]
    fn parse_args_sets_no_protect_args_flag() {
        let parsed = parse_args([
            OsString::from("oc-rsync"),
            OsString::from("--no-protect-args"),
        ])
        .expect("parse");

        assert_eq!(parsed.protect_args, Some(false));
    }

    #[test]
    fn parse_args_sets_no_protect_args_alias() {
        let parsed = parse_args([
            OsString::from("oc-rsync"),
            OsString::from("--no-secluded-args"),
        ])
        .expect("parse");

        assert_eq!(parsed.protect_args, Some(false));
    }

    #[test]
    fn parse_args_recognises_group_overrides() {
        let parsed = parse_args([
            OsString::from("oc-rsync"),
            OsString::from("--group"),
            OsString::from("source"),
            OsString::from("dest"),
        ])
        .expect("parse");

        assert_eq!(parsed.group, Some(true));
        assert_eq!(parsed.owner, None);

        let parsed = parse_args([
            OsString::from("oc-rsync"),
            OsString::from("-a"),
            OsString::from("--no-group"),
            OsString::from("source"),
            OsString::from("dest"),
        ])
        .expect("parse");

        assert_eq!(parsed.group, Some(false));
        assert!(parsed.archive);
    }

    #[test]
    fn parse_args_reads_env_protect_args_default() {
        let _env_lock = ENV_LOCK.lock().expect("env lock");
        let _guard = EnvGuard::set("RSYNC_PROTECT_ARGS", OsStr::new("1"));

        let parsed = parse_args([OsString::from("oc-rsync")]).expect("parse");

        assert_eq!(parsed.protect_args, Some(true));
    }

    #[test]
    fn parse_args_respects_env_protect_args_disabled() {
        let _env_lock = ENV_LOCK.lock().expect("env lock");
        let _guard = EnvGuard::set("RSYNC_PROTECT_ARGS", OsStr::new("0"));

        let parsed = parse_args([OsString::from("oc-rsync")]).expect("parse");

        assert_eq!(parsed.protect_args, Some(false));
    }

    #[test]
    fn parse_args_recognises_numeric_ids_flags() {
        let parsed = parse_args([
            OsString::from("oc-rsync"),
            OsString::from("--numeric-ids"),
            OsString::from("source"),
            OsString::from("dest"),
        ])
        .expect("parse");

        assert_eq!(parsed.numeric_ids, Some(true));

        let parsed = parse_args([
            OsString::from("oc-rsync"),
            OsString::from("--no-numeric-ids"),
            OsString::from("source"),
            OsString::from("dest"),
        ])
        .expect("parse");

        assert_eq!(parsed.numeric_ids, Some(false));
    }

    #[test]
    fn parse_args_recognises_sparse_flags() {
        let parsed = parse_args([
            OsString::from("oc-rsync"),
            OsString::from("--sparse"),
            OsString::from("source"),
            OsString::from("dest"),
        ])
        .expect("parse");

        assert_eq!(parsed.sparse, Some(true));

        let parsed = parse_args([
            OsString::from("oc-rsync"),
            OsString::from("--no-sparse"),
            OsString::from("source"),
            OsString::from("dest"),
        ])
        .expect("parse");

        assert_eq!(parsed.sparse, Some(false));
    }

    #[test]
    fn parse_args_recognises_copy_links_flags() {
        let parsed = parse_args([
            OsString::from("oc-rsync"),
            OsString::from("--copy-links"),
            OsString::from("source"),
            OsString::from("dest"),
        ])
        .expect("parse");

        assert_eq!(parsed.copy_links, Some(true));

        let parsed = parse_args([
            OsString::from("oc-rsync"),
            OsString::from("--no-copy-links"),
            OsString::from("source"),
            OsString::from("dest"),
        ])
        .expect("parse");

        assert_eq!(parsed.copy_links, Some(false));

        let parsed = parse_args([
            OsString::from("oc-rsync"),
            OsString::from("-L"),
            OsString::from("source"),
            OsString::from("dest"),
        ])
        .expect("parse");

        assert_eq!(parsed.copy_links, Some(true));
    }

    #[test]
    fn parse_args_recognises_copy_dirlinks_flag() {
        let parsed = parse_args([
            OsString::from("oc-rsync"),
            OsString::from("--copy-dirlinks"),
            OsString::from("source"),
            OsString::from("dest"),
        ])
        .expect("parse");

        assert!(parsed.copy_dirlinks);

        let parsed = parse_args([
            OsString::from("oc-rsync"),
            OsString::from("-k"),
            OsString::from("source"),
            OsString::from("dest"),
        ])
        .expect("parse");

        assert!(parsed.copy_dirlinks);
    }

    #[test]
    fn parse_args_recognises_partial_dir_and_enables_partial() {
        let parsed = parse_args([
            OsString::from("oc-rsync"),
            OsString::from("--partial-dir=.rsync-partial"),
            OsString::from("source"),
            OsString::from("dest"),
        ])
        .expect("parse");

        assert!(parsed.partial);
        assert_eq!(
            parsed.partial_dir.as_deref(),
            Some(Path::new(".rsync-partial"))
        );
    }

    #[test]
    fn parse_args_allows_no_partial_to_clear_partial_dir() {
        let parsed = parse_args([
            OsString::from("oc-rsync"),
            OsString::from("--partial-dir=.rsync-partial"),
            OsString::from("--no-partial"),
            OsString::from("source"),
            OsString::from("dest"),
        ])
        .expect("parse");

        assert!(!parsed.partial);
        assert!(parsed.partial_dir.is_none());
    }

    #[test]
    fn parse_args_recognises_devices_flags() {
        let parsed = parse_args([
            OsString::from("oc-rsync"),
            OsString::from("--devices"),
            OsString::from("source"),
            OsString::from("dest"),
        ])
        .expect("parse");

        assert_eq!(parsed.devices, Some(true));

        let parsed = parse_args([
            OsString::from("oc-rsync"),
            OsString::from("--no-devices"),
            OsString::from("source"),
            OsString::from("dest"),
        ])
        .expect("parse");

        assert_eq!(parsed.devices, Some(false));
    }

    #[test]
    fn parse_args_recognises_remove_sent_files_alias() {
        let parsed = parse_args([
            OsString::from("oc-rsync"),
            OsString::from("--remove-sent-files"),
            OsString::from("source"),
            OsString::from("dest"),
        ])
        .expect("parse");

        assert!(parsed.remove_source_files);
    }

    #[test]
    fn parse_args_recognises_specials_flags() {
        let parsed = parse_args([
            OsString::from("oc-rsync"),
            OsString::from("--specials"),
            OsString::from("source"),
            OsString::from("dest"),
        ])
        .expect("parse");

        assert_eq!(parsed.specials, Some(true));

        let parsed = parse_args([
            OsString::from("oc-rsync"),
            OsString::from("--no-specials"),
            OsString::from("source"),
            OsString::from("dest"),
        ])
        .expect("parse");

        assert_eq!(parsed.specials, Some(false));
    }

    #[test]
    fn parse_args_recognises_archive_devices_combo() {
        let parsed = parse_args([
            OsString::from("oc-rsync"),
            OsString::from("-D"),
            OsString::from("source"),
            OsString::from("dest"),
        ])
        .expect("parse");

        assert_eq!(parsed.devices, Some(true));
        assert_eq!(parsed.specials, Some(true));
    }

    #[test]
    fn parse_args_recognises_relative_flags() {
        let parsed = parse_args([
            OsString::from("oc-rsync"),
            OsString::from("--relative"),
            OsString::from("source"),
            OsString::from("dest"),
        ])
        .expect("parse");

        assert_eq!(parsed.relative, Some(true));

        let parsed = parse_args([
            OsString::from("oc-rsync"),
            OsString::from("--no-relative"),
            OsString::from("source"),
            OsString::from("dest"),
        ])
        .expect("parse");

        assert_eq!(parsed.relative, Some(false));
    }

    #[test]
    fn parse_args_recognises_implied_dirs_flags() {
        let parsed = parse_args([
            OsString::from("oc-rsync"),
            OsString::from("--implied-dirs"),
            OsString::from("source"),
            OsString::from("dest"),
        ])
        .expect("parse");

        assert_eq!(parsed.implied_dirs, Some(true));

        let parsed = parse_args([
            OsString::from("oc-rsync"),
            OsString::from("--no-implied-dirs"),
            OsString::from("source"),
            OsString::from("dest"),
        ])
        .expect("parse");

        assert_eq!(parsed.implied_dirs, Some(false));
    }

    #[test]
    fn parse_args_recognises_inplace_flags() {
        let parsed = parse_args([
            OsString::from("oc-rsync"),
            OsString::from("--inplace"),
            OsString::from("source"),
            OsString::from("dest"),
        ])
        .expect("parse");

        assert_eq!(parsed.inplace, Some(true));

        let parsed = parse_args([
            OsString::from("oc-rsync"),
            OsString::from("--no-inplace"),
            OsString::from("source"),
            OsString::from("dest"),
        ])
        .expect("parse");

        assert_eq!(parsed.inplace, Some(false));
    }

    #[test]
    fn parse_args_recognises_whole_file_flags() {
        let parsed = parse_args([
            OsString::from("oc-rsync"),
            OsString::from("-W"),
            OsString::from("source"),
            OsString::from("dest"),
        ])
        .expect("parse");

        assert_eq!(parsed.whole_file, Some(true));

        let parsed = parse_args([
            OsString::from("oc-rsync"),
            OsString::from("--no-whole-file"),
            OsString::from("source"),
            OsString::from("dest"),
        ])
        .expect("parse");

        assert_eq!(parsed.whole_file, Some(false));
    }

    #[test]
    fn parse_args_recognises_stats_flag() {
        let parsed = parse_args([
            OsString::from("oc-rsync"),
            OsString::from("--stats"),
            OsString::from("source"),
            OsString::from("dest"),
        ])
        .expect("parse");

        assert!(parsed.stats);
    }

    #[test]
    fn parse_args_recognises_msgs2stderr_flag() {
        let parsed = parse_args([
            OsString::from("oc-rsync"),
            OsString::from("--msgs2stderr"),
            OsString::from("source"),
            OsString::from("dest"),
        ])
        .expect("parse");

        assert!(parsed.msgs_to_stderr);
    }

    #[test]
    fn parse_args_collects_out_format_value() {
        let parsed = parse_args([
            OsString::from("oc-rsync"),
            OsString::from("--out-format=%f %b"),
            OsString::from("source"),
            OsString::from("dest"),
        ])
        .expect("parse");

        assert_eq!(parsed.out_format, Some(OsString::from("%f %b")));
    }

    #[test]
    fn parse_args_recognises_list_only_flag() {
        let parsed = parse_args([
            OsString::from("oc-rsync"),
            OsString::from("--list-only"),
            OsString::from("source"),
            OsString::from("dest"),
        ])
        .expect("parse");

        assert!(parsed.list_only);
        assert!(parsed.dry_run);
    }

    #[test]
    fn parse_args_collects_filter_patterns() {
        let parsed = parse_args([
            OsString::from("oc-rsync"),
            OsString::from("--exclude"),
            OsString::from("*.tmp"),
            OsString::from("--include"),
            OsString::from("important/**"),
            OsString::from("--filter"),
            OsString::from("+ staging/**"),
            OsString::from("source"),
            OsString::from("dest"),
        ])
        .expect("parse");

        assert_eq!(parsed.excludes, vec![OsString::from("*.tmp")]);
        assert_eq!(parsed.includes, vec![OsString::from("important/**")]);
        assert_eq!(parsed.filters, vec![OsString::from("+ staging/**")]);
    }

    #[test]
    fn parse_args_collects_filter_files() {
        let parsed = parse_args([
            OsString::from("oc-rsync"),
            OsString::from("--exclude-from"),
            OsString::from("excludes.txt"),
            OsString::from("--include-from"),
            OsString::from("includes.txt"),
            OsString::from("source"),
            OsString::from("dest"),
        ])
        .expect("parse");

        assert_eq!(parsed.exclude_from, vec![OsString::from("excludes.txt")]);
        assert_eq!(parsed.include_from, vec![OsString::from("includes.txt")]);
    }

    #[test]
    fn parse_args_collects_files_from_paths() {
        let parsed = parse_args([
            OsString::from("oc-rsync"),
            OsString::from("--files-from"),
            OsString::from("list-a"),
            OsString::from("--files-from"),
            OsString::from("list-b"),
            OsString::from("source"),
            OsString::from("dest"),
        ])
        .expect("parse");

        assert_eq!(
            parsed.files_from,
            vec![OsString::from("list-a"), OsString::from("list-b")]
        );
    }

    #[test]
    fn parse_args_sets_from0_flag() {
        let parsed = parse_args([
            OsString::from("oc-rsync"),
            OsString::from("--from0"),
            OsString::from("source"),
            OsString::from("dest"),
        ])
        .expect("parse");

        assert!(parsed.from0);
    }

    #[test]
    fn parse_args_recognises_password_file() {
        let parsed = parse_args([
            OsString::from("oc-rsync"),
            OsString::from("--password-file"),
            OsString::from("secret.txt"),
            OsString::from("source"),
            OsString::from("dest"),
        ])
        .expect("parse");

        assert_eq!(parsed.password_file, Some(OsString::from("secret.txt")));

        let parsed = parse_args([
            OsString::from("oc-rsync"),
            OsString::from("--password-file=secrets.d"),
            OsString::from("source"),
            OsString::from("dest"),
        ])
        .expect("parse");

        assert_eq!(parsed.password_file, Some(OsString::from("secrets.d")));
    }

    #[test]
    fn parse_args_recognises_no_motd_flag() {
        let parsed = parse_args([
            OsString::from("oc-rsync"),
            OsString::from("--no-motd"),
            OsString::from("rsync://example/"),
        ])
        .expect("parse");

        assert!(parsed.no_motd);
    }

    #[test]
    fn parse_args_collects_protocol_value() {
        let parsed = parse_args([
            OsString::from("oc-rsync"),
            OsString::from("--protocol=30"),
            OsString::from("source"),
            OsString::from("dest"),
        ])
        .expect("parse");

        assert_eq!(parsed.protocol, Some(OsString::from("30")));
    }

    #[test]
    fn parse_args_collects_timeout_value() {
        let parsed = parse_args([
            OsString::from("oc-rsync"),
            OsString::from("--timeout=90"),
            OsString::from("source"),
            OsString::from("dest"),
        ])
        .expect("parse");

        assert_eq!(parsed.timeout, Some(OsString::from("90")));
    }

    #[test]
    fn timeout_argument_zero_disables_timeout() {
        let timeout = parse_timeout_argument(OsStr::new("0")).expect("parse timeout");
        assert_eq!(timeout, TransferTimeout::Disabled);
    }

    #[test]
    fn timeout_argument_positive_sets_seconds() {
        let timeout = parse_timeout_argument(OsStr::new("15")).expect("parse timeout");
        assert_eq!(timeout.as_seconds(), NonZeroU64::new(15));
    }

    #[test]
    fn timeout_argument_negative_reports_error() {
        let error = parse_timeout_argument(OsStr::new("-1")).unwrap_err();
        assert!(error.to_string().contains("timeout must be non-negative"));
    }

    #[test]
    fn out_format_argument_accepts_supported_placeholders() {
        let format = parse_out_format(OsStr::new(
            "%f %b %c %l %o %M %B %L %N %p %u %g %U %G %t %i %h %a %m %P %C %%",
        ))
        .expect("parse out-format");
        assert!(!format.tokens.is_empty());
    }

    #[test]
    fn out_format_argument_rejects_unknown_placeholders() {
        let error = parse_out_format(OsStr::new("%z")).unwrap_err();
        assert!(error.to_string().contains("unsupported --out-format"));
    }

    #[cfg(unix)]
    #[test]
    fn out_format_renders_permission_and_identity_placeholders() {
        use std::fs;
        use std::os::unix::fs::MetadataExt;
        use std::os::unix::fs::PermissionsExt;
        use tempfile::tempdir;
        use users::{get_group_by_gid, get_user_by_uid, gid_t, uid_t};

        let temp = tempdir().expect("tempdir");
        let src_dir = temp.path().join("src");
        let dst_dir = temp.path().join("dst");
        fs::create_dir(&src_dir).expect("create src");
        fs::create_dir(&dst_dir).expect("create dst");
        let source = src_dir.join("script.sh");
        fs::write(&source, b"echo ok\n").expect("write source");

        let expected_uid = fs::metadata(&source).expect("source metadata").uid();
        let expected_gid = fs::metadata(&source).expect("source metadata").gid();
        let expected_user = get_user_by_uid(expected_uid as uid_t)
            .map(|user| user.name().to_string_lossy().into_owned())
            .unwrap_or_else(|| expected_uid.to_string());
        let expected_group = get_group_by_gid(expected_gid as gid_t)
            .map(|group| group.name().to_string_lossy().into_owned())
            .unwrap_or_else(|| expected_gid.to_string());

        let mut permissions = fs::metadata(&source)
            .expect("source metadata")
            .permissions();
        permissions.set_mode(0o755);
        fs::set_permissions(&source, permissions).expect("set permissions");

        let config = ClientConfig::builder()
            .transfer_args([
                source.as_os_str().to_os_string(),
                dst_dir.as_os_str().to_os_string(),
            ])
            .permissions(true)
            .force_event_collection(true)
            .build();

        let outcome =
            run_client_or_fallback::<io::Sink, io::Sink>(config, None, None).expect("run client");
        let summary = match outcome {
            ClientOutcome::Local(summary) => *summary,
            ClientOutcome::Fallback(_) => panic!("unexpected fallback outcome"),
        };
        let event = summary
            .events()
            .iter()
            .find(|event| {
                event
                    .relative_path()
                    .to_string_lossy()
                    .contains("script.sh")
            })
            .expect("event present");

        let mut output = Vec::new();
        parse_out_format(OsStr::new("%B"))
            .expect("parse out-format")
            .render(event, &mut output)
            .expect("render %B");
        assert_eq!(output, b"rwxr-xr-x\n");

        output.clear();
        parse_out_format(OsStr::new("%p"))
            .expect("parse %p")
            .render(event, &mut output)
            .expect("render %p");
        let expected_pid = format!("{}\n", std::process::id());
        assert_eq!(output, expected_pid.as_bytes());

        output.clear();
        parse_out_format(OsStr::new("%U"))
            .expect("parse %U")
            .render(event, &mut output)
            .expect("render %U");
        assert_eq!(output, format!("{expected_uid}\n").as_bytes());

        output.clear();
        parse_out_format(OsStr::new("%G"))
            .expect("parse %G")
            .render(event, &mut output)
            .expect("render %G");
        assert_eq!(output, format!("{expected_gid}\n").as_bytes());

        output.clear();
        parse_out_format(OsStr::new("%u"))
            .expect("parse %u")
            .render(event, &mut output)
            .expect("render %u");
        assert_eq!(output, format!("{expected_user}\n").as_bytes());

        output.clear();
        parse_out_format(OsStr::new("%g"))
            .expect("parse %g")
            .render(event, &mut output)
            .expect("render %g");
        assert_eq!(output, format!("{expected_group}\n").as_bytes());
    }

    #[test]
    fn out_format_renders_modify_time_placeholder() {
        let temp = tempfile::tempdir().expect("tempdir");
        let source = temp.path().join("file.txt");
        std::fs::write(&source, b"data").expect("write source");
        let destination = temp.path().join("dest");

        let config = ClientConfig::builder()
            .transfer_args([
                source.as_os_str().to_os_string(),
                destination.as_os_str().to_os_string(),
            ])
            .force_event_collection(true)
            .build();

        let outcome =
            run_client_or_fallback::<io::Sink, io::Sink>(config, None, None).expect("run client");
        let summary = match outcome {
            ClientOutcome::Local(summary) => *summary,
            ClientOutcome::Fallback(_) => panic!("unexpected fallback outcome"),
        };
        let event = summary
            .events()
            .iter()
            .find(|event| event.relative_path().to_string_lossy().contains("file.txt"))
            .expect("event present");

        let format = parse_out_format(OsStr::new("%M")).expect("parse out-format");
        let mut output = Vec::new();
        format
            .render(event, &mut output)
            .expect("render out-format");

        assert!(String::from_utf8_lossy(&output).trim().contains('-'));
    }

    #[test]
    fn out_format_renders_itemized_placeholder_for_new_file() {
        let temp = tempfile::tempdir().expect("tempdir");
        let src_dir = temp.path().join("src");
        let dst_dir = temp.path().join("dst");
        std::fs::create_dir(&src_dir).expect("create src dir");
        std::fs::create_dir(&dst_dir).expect("create dst dir");

        let source = src_dir.join("file.txt");
        std::fs::write(&source, b"content").expect("write source");
        let destination = dst_dir.join("file.txt");

        let config = ClientConfig::builder()
            .transfer_args([
                source.as_os_str().to_os_string(),
                destination.as_os_str().to_os_string(),
            ])
            .force_event_collection(true)
            .build();

        let outcome =
            run_client_or_fallback::<io::Sink, io::Sink>(config, None, None).expect("run client");
        let summary = match outcome {
            ClientOutcome::Local(summary) => *summary,
            ClientOutcome::Fallback(_) => panic!("unexpected fallback outcome"),
        };

        let event = summary
            .events()
            .iter()
            .find(|event| event.relative_path().to_string_lossy() == "file.txt")
            .expect("event present");

        let mut output = Vec::new();
        parse_out_format(OsStr::new("%i"))
            .expect("parse %i")
            .render(event, &mut output)
            .expect("render %i");

        assert_eq!(output, b">fcst......\n");
    }

    #[test]
    fn out_format_itemized_placeholder_reports_deletion() {
        let temp = tempfile::tempdir().expect("tempdir");
        let src_dir = temp.path().join("src");
        let dst_dir = temp.path().join("dst");
        std::fs::create_dir(&src_dir).expect("create src dir");
        std::fs::create_dir(&dst_dir).expect("create dst dir");

        let destination_file = dst_dir.join("obsolete.txt");
        std::fs::write(&destination_file, b"old").expect("write obsolete");

        let source_operand = OsString::from(format!("{}/", src_dir.display()));
        let dest_operand = OsString::from(format!("{}/", dst_dir.display()));

        let config = ClientConfig::builder()
            .transfer_args([source_operand, dest_operand])
            .delete(true)
            .force_event_collection(true)
            .build();

        let outcome =
            run_client_or_fallback::<io::Sink, io::Sink>(config, None, None).expect("run client");
        let summary = match outcome {
            ClientOutcome::Local(summary) => *summary,
            ClientOutcome::Fallback(_) => panic!("unexpected fallback outcome"),
        };

        let mut events = summary.events().iter();
        let event = events
            .find(|event| event.relative_path().to_string_lossy() == "obsolete.txt")
            .unwrap_or_else(|| {
                let recorded: Vec<_> = summary
                    .events()
                    .iter()
                    .map(|event| event.relative_path().to_string_lossy().into_owned())
                    .collect();
                panic!("deletion event missing, recorded events: {recorded:?}");
            });

        let mut output = Vec::new();
        parse_out_format(OsStr::new("%i"))
            .expect("parse %i")
            .render(event, &mut output)
            .expect("render %i");

        assert_eq!(output, b"*deleting\n");
    }

    #[test]
    fn parse_args_sets_compress_flag() {
        let parsed = parse_args([
            OsString::from("oc-rsync"),
            OsString::from("-z"),
            OsString::from("source"),
            OsString::from("dest"),
        ])
        .expect("parse");

        assert!(parsed.compress);
    }

    #[test]
    fn parse_args_no_compress_overrides_compress_flag() {
        let parsed = parse_args([
            OsString::from("oc-rsync"),
            OsString::from("-z"),
            OsString::from("--no-compress"),
            OsString::from("source"),
            OsString::from("dest"),
        ])
        .expect("parse");

        assert!(!parsed.compress);
        assert!(parsed.no_compress);
    }

    #[test]
    fn parse_args_records_compress_level_value() {
        let parsed = parse_args([
            OsString::from("oc-rsync"),
            OsString::from("--compress-level=5"),
            OsString::from("source"),
            OsString::from("dest"),
        ])
        .expect("parse");

        assert_eq!(parsed.compress_level, Some(OsString::from("5")));
    }

    #[test]
    fn parse_args_compress_level_zero_records_disable() {
        let parsed = parse_args([
            OsString::from("oc-rsync"),
            OsString::from("--compress-level=0"),
            OsString::from("source"),
            OsString::from("dest"),
        ])
        .expect("parse");

        assert_eq!(parsed.compress_level, Some(OsString::from("0")));
    }

    #[test]
    fn parse_args_recognises_compress_level_flag() {
        let parsed = parse_args([
            OsString::from("oc-rsync"),
            OsString::from("--compress-level=5"),
            OsString::from("source"),
            OsString::from("dest"),
        ])
        .expect("parse");

        assert!(parsed.compress);
        assert_eq!(parsed.compress_level, Some(OsString::from("5")));
    }

    #[test]
    fn parse_args_compress_level_zero_disables_compress() {
        let parsed = parse_args([
            OsString::from("oc-rsync"),
            OsString::from("--compress-level=0"),
            OsString::from("source"),
            OsString::from("dest"),
        ])
        .expect("parse");

        assert!(!parsed.compress);
        assert_eq!(parsed.compress_level, Some(OsString::from("0")));
    }

    #[test]
    fn parse_compress_level_argument_rejects_invalid_value() {
        let error = parse_compress_level_argument(OsStr::new("fast")).unwrap_err();
        let rendered = error.to_string();
        assert!(rendered.contains("invalid compression level"));
        assert!(rendered.contains("integer"));

        let range_error = parse_compress_level_argument(OsStr::new("12")).unwrap_err();
        let rendered_range = range_error.to_string();
        assert!(rendered_range.contains("outside the supported range"));
    }

    #[test]
    fn parse_filter_directive_accepts_include_and_exclude() {
        let include =
            parse_filter_directive(OsStr::new("+ assets/**")).expect("include rule parses");
        assert_eq!(
            include,
            FilterDirective::Rule(FilterRuleSpec::include("assets/**".to_string()))
        );

        let exclude = parse_filter_directive(OsStr::new("- *.bak")).expect("exclude rule parses");
        assert_eq!(
            exclude,
            FilterDirective::Rule(FilterRuleSpec::exclude("*.bak".to_string()))
        );

        let include_keyword =
            parse_filter_directive(OsStr::new("include logs/**")).expect("keyword include parses");
        assert_eq!(
            include_keyword,
            FilterDirective::Rule(FilterRuleSpec::include("logs/**".to_string()))
        );

        let exclude_keyword =
            parse_filter_directive(OsStr::new("exclude *.tmp")).expect("keyword exclude parses");
        assert_eq!(
            exclude_keyword,
            FilterDirective::Rule(FilterRuleSpec::exclude("*.tmp".to_string()))
        );

        let protect_keyword = parse_filter_directive(OsStr::new("protect backups/**"))
            .expect("keyword protect parses");
        assert_eq!(
            protect_keyword,
            FilterDirective::Rule(FilterRuleSpec::protect("backups/**".to_string()))
        );
    }

    #[test]
    fn parse_filter_directive_accepts_hide_and_show_keywords() {
        let show_keyword =
            parse_filter_directive(OsStr::new("show images/**")).expect("keyword show parses");
        assert_eq!(
            show_keyword,
            FilterDirective::Rule(FilterRuleSpec::show("images/**".to_string()))
        );

        let hide_keyword =
            parse_filter_directive(OsStr::new("hide *.swp")).expect("keyword hide parses");
        assert_eq!(
            hide_keyword,
            FilterDirective::Rule(FilterRuleSpec::hide("*.swp".to_string()))
        );
    }

    #[test]
    fn parse_filter_directive_accepts_shorthand_hide_show_and_protect() {
        let protect =
            parse_filter_directive(OsStr::new("P backups/**")).expect("shorthand protect parses");
        assert_eq!(
            protect,
            FilterDirective::Rule(FilterRuleSpec::protect("backups/**".to_string()))
        );

        let hide = parse_filter_directive(OsStr::new("H *.tmp")).expect("shorthand hide parses");
        assert_eq!(
            hide,
            FilterDirective::Rule(FilterRuleSpec::hide("*.tmp".to_string()))
        );

        let show =
            parse_filter_directive(OsStr::new("S public/**")).expect("shorthand show parses");
        assert_eq!(
            show,
            FilterDirective::Rule(FilterRuleSpec::show("public/**".to_string()))
        );
    }

    #[test]
    fn parse_filter_directive_accepts_exclude_if_present() {
        let directive = parse_filter_directive(OsStr::new("exclude-if-present marker"))
            .expect("exclude-if-present with whitespace parses");
        assert_eq!(
            directive,
            FilterDirective::Rule(FilterRuleSpec::exclude_if_present("marker".to_string()))
        );

        let equals_variant = parse_filter_directive(OsStr::new("exclude-if-present=.skip"))
            .expect("exclude-if-present with equals parses");
        assert_eq!(
            equals_variant,
            FilterDirective::Rule(FilterRuleSpec::exclude_if_present(".skip".to_string()))
        );
    }

    #[test]
    fn parse_filter_directive_rejects_exclude_if_present_without_marker() {
        let error = parse_filter_directive(OsStr::new("exclude-if-present   "))
            .expect_err("missing marker should error");
        let rendered = error.to_string();
        assert!(rendered.contains("missing a marker file"));
    }

    #[test]
    fn parse_filter_directive_accepts_clear_directive() {
        let clear = parse_filter_directive(OsStr::new("!")).expect("clear directive parses");
        assert_eq!(clear, FilterDirective::Clear);

        let clear_with_whitespace =
            parse_filter_directive(OsStr::new("  !   ")).expect("clear with whitespace parses");
        assert_eq!(clear_with_whitespace, FilterDirective::Clear);
    }

    #[test]
    fn parse_filter_directive_rejects_clear_with_trailing_characters() {
        let error = parse_filter_directive(OsStr::new("! comment"))
            .expect_err("trailing text should error");
        let rendered = error.to_string();
        assert!(rendered.contains("'!' rule has trailing characters: ! comment"));

        let error = parse_filter_directive(OsStr::new("!extra")).expect_err("suffix should error");
        let rendered = error.to_string();
        assert!(rendered.contains("'!' rule has trailing characters: !extra"));
    }

    #[test]
    fn parse_filter_directive_rejects_missing_pattern() {
        let error =
            parse_filter_directive(OsStr::new("+   ")).expect_err("missing pattern should error");
        let rendered = error.to_string();
        assert!(rendered.contains("missing a pattern"));

        let shorthand_error = parse_filter_directive(OsStr::new("P   "))
            .expect_err("shorthand protect requires pattern");
        let rendered = shorthand_error.to_string();
        assert!(rendered.contains("missing a pattern"));
    }

    #[test]
    fn parse_filter_directive_accepts_merge() {
        let directive =
            parse_filter_directive(OsStr::new("merge filters.txt")).expect("merge directive");
        let (options, _) =
            parse_merge_modifiers("", "merge filters.txt", false).expect("modifiers");
        let expected =
            MergeDirective::new(OsString::from("filters.txt"), None).with_options(options);
        assert_eq!(directive, FilterDirective::Merge(expected));
    }

    #[test]
    fn parse_filter_directive_rejects_merge_without_path() {
        let error = parse_filter_directive(OsStr::new("merge "))
            .expect_err("missing merge path should error");
        let rendered = error.to_string();
        assert!(rendered.contains("missing a file path"));
    }

    #[test]
    fn parse_filter_directive_accepts_merge_with_forced_include() {
        let directive =
            parse_filter_directive(OsStr::new("merge,+ rules")).expect("merge,+ should parse");
        let (options, _) = parse_merge_modifiers("+", "merge,+ rules", false).expect("modifiers");
        let expected = MergeDirective::new(OsString::from("rules"), Some(FilterRuleKind::Include))
            .with_options(options);
        assert_eq!(directive, FilterDirective::Merge(expected));
    }

    #[test]
    fn parse_filter_directive_accepts_merge_with_forced_exclude() {
        let directive =
            parse_filter_directive(OsStr::new("merge,- rules")).expect("merge,- should parse");
        let (options, _) = parse_merge_modifiers("-", "merge,- rules", false).expect("modifiers");
        let expected = MergeDirective::new(OsString::from("rules"), Some(FilterRuleKind::Exclude))
            .with_options(options);
        assert_eq!(directive, FilterDirective::Merge(expected));
    }

    #[test]
    fn parse_filter_directive_accepts_merge_with_cvs_alias() {
        let directive =
            parse_filter_directive(OsStr::new("merge,C")).expect("merge,C should parse");
        let (options, _) = parse_merge_modifiers("C", "merge,C", false).expect("modifiers");
        let expected =
            MergeDirective::new(OsString::from(".cvsignore"), Some(FilterRuleKind::Exclude))
                .with_options(options);
        assert_eq!(directive, FilterDirective::Merge(expected));
    }

    #[test]
    fn parse_filter_directive_rejects_merge_with_unknown_modifier() {
        let error = parse_filter_directive(OsStr::new("merge,x rules"))
            .expect_err("merge with unsupported modifier should error");
        let rendered = error.to_string();
        assert!(rendered.contains("uses unsupported modifier"));
    }

    #[test]
    fn parse_filter_directive_accepts_dir_merge_without_modifiers() {
        let directive = parse_filter_directive(OsStr::new("dir-merge .rsync-filter"))
            .expect("dir-merge without modifiers parses");
        assert_eq!(
            directive,
            FilterDirective::Rule(FilterRuleSpec::dir_merge(
                ".rsync-filter".to_string(),
                DirMergeOptions::default(),
            )),
        );
    }

    #[test]
    fn parse_filter_directive_accepts_dir_merge_with_remove_modifier() {
        let directive = parse_filter_directive(OsStr::new("dir-merge,- .rsync-filter"))
            .expect("dir-merge with '-' modifier parses");
        assert_eq!(
            directive,
            FilterDirective::Rule(FilterRuleSpec::dir_merge(
                ".rsync-filter".to_string(),
                DirMergeOptions::default().with_enforced_kind(Some(DirMergeEnforcedKind::Exclude)),
            ))
        );
    }

    #[test]
    fn parse_filter_directive_accepts_dir_merge_with_include_modifier() {
        let directive = parse_filter_directive(OsStr::new("dir-merge,+ .rsync-filter"))
            .expect("dir-merge with '+' modifier parses");

        let FilterDirective::Rule(rule) = directive else {
            panic!("expected dir-merge rule");
        };

        assert_eq!(rule.pattern(), ".rsync-filter");
        let options = rule
            .dir_merge_options()
            .expect("dir-merge rule returns options");
        assert_eq!(options.enforced_kind(), Some(DirMergeEnforcedKind::Include));
        assert!(options.inherit_rules());
        assert!(!options.excludes_self());
    }

    #[test]
    fn parse_filter_directive_accepts_dir_merge_with_no_inherit_modifier() {
        let directive = parse_filter_directive(OsStr::new("dir-merge,n per-dir"))
            .expect("dir-merge with 'n' modifier parses");

        let FilterDirective::Rule(rule) = directive else {
            panic!("expected dir-merge rule");
        };

        assert_eq!(rule.pattern(), "per-dir");
        let options = rule
            .dir_merge_options()
            .expect("dir-merge rule returns options");
        assert!(!options.inherit_rules());
        assert!(options.allows_comments());
        assert!(!options.uses_whitespace());
    }

    #[test]
    fn parse_filter_directive_accepts_dir_merge_with_exclude_self_modifier() {
        let directive = parse_filter_directive(OsStr::new("dir-merge,e per-dir"))
            .expect("dir-merge with 'e' modifier parses");

        let FilterDirective::Rule(rule) = directive else {
            panic!("expected dir-merge rule");
        };

        let options = rule
            .dir_merge_options()
            .expect("dir-merge rule returns options");
        assert!(options.excludes_self());
        assert!(options.inherit_rules());
        assert!(!options.uses_whitespace());
    }

    #[test]
    fn parse_filter_directive_accepts_dir_merge_with_whitespace_modifier() {
        let directive = parse_filter_directive(OsStr::new("dir-merge,w per-dir"))
            .expect("dir-merge with 'w' modifier parses");

        let FilterDirective::Rule(rule) = directive else {
            panic!("expected dir-merge rule");
        };

        let options = rule
            .dir_merge_options()
            .expect("dir-merge rule returns options");
        assert!(options.uses_whitespace());
        assert!(!options.allows_comments());
    }

    #[test]
    fn parse_filter_directive_accepts_dir_merge_with_cvs_modifier() {
        let directive = parse_filter_directive(OsStr::new("dir-merge,C"))
            .expect("dir-merge with 'C' modifier parses");

        let FilterDirective::Rule(rule) = directive else {
            panic!("expected dir-merge rule");
        };

        assert_eq!(rule.pattern(), ".cvsignore");
        let options = rule
            .dir_merge_options()
            .expect("dir-merge rule returns options");
        assert_eq!(options.enforced_kind(), Some(DirMergeEnforcedKind::Exclude));
        assert!(options.uses_whitespace());
        assert!(!options.allows_comments());
        assert!(!options.inherit_rules());
        assert!(options.list_clear_allowed());
    }

    #[test]
    fn parse_filter_directive_rejects_dir_merge_with_conflicting_modifiers() {
        let error = parse_filter_directive(OsStr::new("dir-merge,+- per-dir"))
            .expect_err("conflicting modifiers should error");
        let rendered = error.to_string();
        assert!(rendered.contains("cannot combine '+' and '-'"));
    }

    #[test]
    fn parse_filter_directive_accepts_dir_merge_with_sender_modifier() {
        let directive = parse_filter_directive(OsStr::new("dir-merge,s per-dir"))
            .expect("dir-merge with 's' modifier parses");
        let FilterDirective::Rule(rule) = directive else {
            panic!("expected dir-merge rule");
        };
        let options = rule
            .dir_merge_options()
            .expect("dir-merge rule returns options");
        assert!(options.applies_to_sender());
        assert!(!options.applies_to_receiver());
    }

    #[test]
    fn parse_filter_directive_accepts_dir_merge_with_receiver_modifier() {
        let directive = parse_filter_directive(OsStr::new("dir-merge,r per-dir"))
            .expect("dir-merge with 'r' modifier parses");
        let FilterDirective::Rule(rule) = directive else {
            panic!("expected dir-merge rule");
        };
        let options = rule
            .dir_merge_options()
            .expect("dir-merge rule returns options");
        assert!(!options.applies_to_sender());
        assert!(options.applies_to_receiver());
    }

    #[test]
    fn parse_filter_directive_accepts_dir_merge_with_anchor_modifier() {
        let directive = parse_filter_directive(OsStr::new("dir-merge,/ .rules"))
            .expect("dir-merge with '/' modifier parses");
        let FilterDirective::Rule(rule) = directive else {
            panic!("expected dir-merge rule");
        };
        let options = rule
            .dir_merge_options()
            .expect("dir-merge rule returns options");
        assert!(options.anchor_root_enabled());
    }

    #[test]
    fn transfer_request_with_times_preserves_timestamp() {
        use filetime::{FileTime, set_file_times};
        use tempfile::tempdir;

        let tmp = tempdir().expect("tempdir");
        let source = tmp.path().join("source-times.txt");
        let destination = tmp.path().join("dest-times.txt");
        std::fs::write(&source, b"data").expect("write source");
        let mtime = FileTime::from_unix_time(1_700_090_000, 500_000_000);
        set_file_times(&source, mtime, mtime).expect("set times");

        let (code, stdout, stderr) = run_with_args([
            OsString::from("oc-rsync"),
            OsString::from("--times"),
            source.clone().into_os_string(),
            destination.clone().into_os_string(),
        ]);

        assert_eq!(code, 0);
        assert!(stdout.is_empty());
        assert!(stderr.is_empty());

        let metadata = std::fs::metadata(&destination).expect("dest metadata");
        let dest_mtime = FileTime::from_last_modification_time(&metadata);
        assert_eq!(dest_mtime, mtime);
    }

    #[test]
    fn transfer_request_with_filter_excludes_patterns() {
        use tempfile::tempdir;

        let tmp = tempdir().expect("tempdir");
        let source_root = tmp.path().join("source");
        let dest_root = tmp.path().join("dest");
        std::fs::create_dir_all(&source_root).expect("create source root");
        std::fs::create_dir_all(&dest_root).expect("create dest root");
        std::fs::write(source_root.join("keep.txt"), b"keep").expect("write keep");
        std::fs::write(source_root.join("skip.tmp"), b"skip").expect("write skip");

        let (code, stdout, stderr) = run_with_args([
            OsString::from("oc-rsync"),
            OsString::from("--filter"),
            OsString::from("- *.tmp"),
            source_root.clone().into_os_string(),
            dest_root.clone().into_os_string(),
        ]);

        assert_eq!(code, 0);
        assert!(stdout.is_empty());
        assert!(stderr.is_empty());

        let copied_root = dest_root.join("source");
        assert!(copied_root.join("keep.txt").exists());
        assert!(!copied_root.join("skip.tmp").exists());
    }

    #[test]
    fn transfer_request_with_filter_clear_resets_rules() {
        use tempfile::tempdir;

        let tmp = tempdir().expect("tempdir");
        let source_root = tmp.path().join("source");
        let dest_root = tmp.path().join("dest");
        std::fs::create_dir_all(&source_root).expect("create source root");
        std::fs::create_dir_all(&dest_root).expect("create dest root");
        std::fs::write(source_root.join("keep.txt"), b"keep").expect("write keep");
        std::fs::write(source_root.join("skip.tmp"), b"skip").expect("write skip");

        let (code, stdout, stderr) = run_with_args([
            OsString::from("oc-rsync"),
            OsString::from("--filter"),
            OsString::from("- *.tmp"),
            OsString::from("--filter"),
            OsString::from("!"),
            source_root.clone().into_os_string(),
            dest_root.clone().into_os_string(),
        ]);

        assert_eq!(code, 0);
        assert!(stdout.is_empty());
        assert!(stderr.is_empty());

        let copied_root = dest_root.join("source");
        assert!(copied_root.join("keep.txt").exists());
        assert!(copied_root.join("skip.tmp").exists());
    }

    #[test]
    fn transfer_request_with_filter_merge_applies_rules() {
        use tempfile::tempdir;

        let tmp = tempdir().expect("tempdir");
        let source_root = tmp.path().join("source");
        let dest_root = tmp.path().join("dest");
        std::fs::create_dir_all(&source_root).expect("create source root");
        std::fs::create_dir_all(&dest_root).expect("create dest root");
        std::fs::write(source_root.join("keep.txt"), b"keep").expect("write keep");
        std::fs::write(source_root.join("skip.tmp"), b"skip").expect("write skip");

        let filter_file = tmp.path().join("filters.txt");
        std::fs::write(&filter_file, "- *.tmp\n").expect("write filter file");

        let filter_arg = OsString::from(format!("merge {}", filter_file.display()));

        let (code, stdout, stderr) = run_with_args([
            OsString::from("oc-rsync"),
            OsString::from("--filter"),
            filter_arg,
            source_root.clone().into_os_string(),
            dest_root.clone().into_os_string(),
        ]);

        assert_eq!(code, 0);
        assert!(stdout.is_empty());
        assert!(stderr.is_empty());

        let copied_root = dest_root.join("source");
        assert!(copied_root.join("keep.txt").exists());
        assert!(!copied_root.join("skip.tmp").exists());
    }

    #[test]
    fn transfer_request_with_filter_merge_clear_resets_rules() {
        use tempfile::tempdir;

        let tmp = tempdir().expect("tempdir");
        let source_root = tmp.path().join("source");
        let dest_root = tmp.path().join("dest");
        std::fs::create_dir_all(&source_root).expect("create source root");
        std::fs::create_dir_all(&dest_root).expect("create dest root");
        std::fs::write(source_root.join("keep.txt"), b"keep").expect("write keep");
        std::fs::write(source_root.join("skip.tmp"), b"skip").expect("write tmp");
        std::fs::write(source_root.join("skip.log"), b"log").expect("write log");

        let filter_file = tmp.path().join("filters.txt");
        std::fs::write(&filter_file, "- *.tmp\n!\n- *.log\n").expect("write filter file");

        let filter_arg = OsString::from(format!("merge {}", filter_file.display()));

        let (code, stdout, stderr) = run_with_args([
            OsString::from("oc-rsync"),
            OsString::from("--filter"),
            filter_arg,
            source_root.clone().into_os_string(),
            dest_root.clone().into_os_string(),
        ]);

        assert_eq!(code, 0);
        assert!(stdout.is_empty());
        assert!(stderr.is_empty());

        let copied_root = dest_root.join("source");
        assert!(copied_root.join("keep.txt").exists());
        assert!(copied_root.join("skip.tmp").exists());
        assert!(!copied_root.join("skip.log").exists());
    }

    #[test]
    fn transfer_request_with_filter_protect_preserves_destination_entry() {
        use tempfile::tempdir;

        let tmp = tempdir().expect("tempdir");
        let source_root = tmp.path().join("source");
        let dest_root = tmp.path().join("dest");
        std::fs::create_dir_all(&source_root).expect("create source root");
        std::fs::create_dir_all(&dest_root).expect("create dest root");

        let dest_subdir = dest_root.join("source");
        std::fs::create_dir_all(&dest_subdir).expect("create destination contents");
        std::fs::write(dest_subdir.join("keep.txt"), b"keep").expect("write dest keep");

        let (code, stdout, stderr) = run_with_args([
            OsString::from("oc-rsync"),
            OsString::from("--delete"),
            OsString::from("--filter"),
            OsString::from("protect keep.txt"),
            source_root.clone().into_os_string(),
            dest_root.clone().into_os_string(),
        ]);

        assert_eq!(code, 0);
        assert!(stdout.is_empty());
        assert!(stderr.is_empty());

        let copied_root = dest_root.join("source");
        assert!(copied_root.join("keep.txt").exists());
    }

    #[test]
    fn transfer_request_with_delete_excluded_prunes_filtered_entries() {
        use tempfile::tempdir;

        let tmp = tempdir().expect("tempdir");
        let source_root = tmp.path().join("source");
        let dest_root = tmp.path().join("dest");
        std::fs::create_dir_all(&source_root).expect("create source root");
        std::fs::create_dir_all(&dest_root).expect("create dest root");
        std::fs::write(source_root.join("keep.txt"), b"keep").expect("write keep");

        let dest_subdir = dest_root.join("source");
        std::fs::create_dir_all(&dest_subdir).expect("create destination contents");
        std::fs::write(dest_subdir.join("skip.log"), b"skip").expect("write excluded file");

        let (code, stdout, stderr) = run_with_args([
            OsString::from("oc-rsync"),
            OsString::from("--delete-excluded"),
            OsString::from("--exclude=*.log"),
            source_root.clone().into_os_string(),
            dest_root.clone().into_os_string(),
        ]);

        assert_eq!(code, 0);
        assert!(stdout.is_empty());
        assert!(stderr.is_empty());

        let copied_root = dest_root.join("source");
        assert!(copied_root.join("keep.txt").exists());
        assert!(!copied_root.join("skip.log").exists());
    }

    #[test]
    fn transfer_request_with_filter_merge_detects_recursion() {
        use tempfile::tempdir;

        let tmp = tempdir().expect("tempdir");
        let source_root = tmp.path().join("source");
        let dest_root = tmp.path().join("dest");
        std::fs::create_dir_all(&source_root).expect("create source root");
        std::fs::create_dir_all(&dest_root).expect("create dest root");

        let filter_file = tmp.path().join("filters.txt");
        std::fs::write(&filter_file, format!("merge {}\n", filter_file.display()))
            .expect("write recursive filter");

        let filter_arg = OsString::from(format!("merge {}", filter_file.display()));

        let (code, stdout, stderr) = run_with_args([
            OsString::from("oc-rsync"),
            OsString::from("--filter"),
            filter_arg,
            source_root.into_os_string(),
            dest_root.into_os_string(),
        ]);

        assert_eq!(code, 1);
        assert!(stdout.is_empty());
        let rendered = String::from_utf8_lossy(&stderr);
        assert!(rendered.contains("recursive filter merge"));
    }

    #[test]
    fn transfer_request_with_exclude_from_skips_patterns() {
        use tempfile::tempdir;

        let tmp = tempdir().expect("tempdir");
        let source_root = tmp.path().join("source");
        let dest_root = tmp.path().join("dest");
        std::fs::create_dir_all(&source_root).expect("create source root");
        std::fs::create_dir_all(&dest_root).expect("create dest root");
        std::fs::write(source_root.join("keep.txt"), b"keep").expect("write keep");
        std::fs::write(source_root.join("skip.tmp"), b"skip").expect("write skip");

        let exclude_file = tmp.path().join("filters.txt");
        std::fs::write(&exclude_file, "# comment\n\n*.tmp\n").expect("write filters");

        let (code, stdout, stderr) = run_with_args([
            OsString::from("oc-rsync"),
            OsString::from("--exclude-from"),
            exclude_file.as_os_str().to_os_string(),
            source_root.clone().into_os_string(),
            dest_root.clone().into_os_string(),
        ]);

        assert_eq!(code, 0);
        assert!(stdout.is_empty());
        assert!(stderr.is_empty());

        let copied_root = dest_root.join("source");
        assert!(copied_root.join("keep.txt").exists());
        assert!(!copied_root.join("skip.tmp").exists());
    }

    #[test]
    fn transfer_request_with_include_from_reinstate_patterns() {
        use tempfile::tempdir;

        let tmp = tempdir().expect("tempdir");
        let source_root = tmp.path().join("source");
        let dest_root = tmp.path().join("dest");
        let keep_dir = source_root.join("keep");
        std::fs::create_dir_all(&keep_dir).expect("create keep dir");
        std::fs::create_dir_all(&dest_root).expect("create dest root");
        std::fs::write(keep_dir.join("file.txt"), b"keep").expect("write keep");
        std::fs::write(source_root.join("skip.tmp"), b"skip").expect("write skip");

        let include_file = tmp.path().join("includes.txt");
        std::fs::write(&include_file, "keep/\nkeep/**\n").expect("write include file");

        let mut expected_rules = Vec::new();
        expected_rules.push(FilterRuleSpec::exclude("*".to_string()));
        append_filter_rules_from_files(
            &mut expected_rules,
            &[include_file.as_os_str().to_os_string()],
            FilterRuleKind::Include,
        )
        .expect("load include patterns");

        let engine_rules = expected_rules.iter().filter_map(|rule| match rule.kind() {
            FilterRuleKind::Include => Some(EngineFilterRule::include(rule.pattern())),
            FilterRuleKind::Exclude => Some(EngineFilterRule::exclude(rule.pattern())),
            FilterRuleKind::Protect => Some(EngineFilterRule::protect(rule.pattern())),
            FilterRuleKind::ExcludeIfPresent => None,
            FilterRuleKind::DirMerge => None,
        });
        let filter_set = FilterSet::from_rules(engine_rules).expect("filters");
        assert!(filter_set.allows(std::path::Path::new("keep"), true));
        assert!(filter_set.allows(std::path::Path::new("keep/file.txt"), false));
        assert!(!filter_set.allows(std::path::Path::new("skip.tmp"), false));

        let mut source_operand = source_root.clone().into_os_string();
        source_operand.push(std::path::MAIN_SEPARATOR.to_string());

        let (code, stdout, stderr) = run_with_args([
            OsString::from("oc-rsync"),
            OsString::from("--exclude"),
            OsString::from("*"),
            OsString::from("--include-from"),
            include_file.as_os_str().to_os_string(),
            source_operand,
            dest_root.clone().into_os_string(),
        ]);

        assert_eq!(code, 0);
        assert!(stdout.is_empty());
        assert!(stderr.is_empty());

        assert!(dest_root.join("keep/file.txt").exists());
        assert!(!dest_root.join("skip.tmp").exists());
    }

    #[test]
    fn transfer_request_reports_filter_file_errors() {
        let (code, stdout, stderr) = run_with_args([
            OsString::from("oc-rsync"),
            OsString::from("--exclude-from"),
            OsString::from("missing.txt"),
            OsString::from("src"),
            OsString::from("dst"),
        ]);

        assert_eq!(code, 1);
        assert!(stdout.is_empty());
        let rendered = String::from_utf8(stderr).expect("diagnostic utf8");
        assert!(rendered.contains("failed to read filter file 'missing.txt'"));
        assert!(rendered.contains("[client=3.4.1-rust]"));
    }

    #[test]
    fn load_filter_file_patterns_skips_comments_and_trims_crlf() {
        use tempfile::tempdir;

        let tmp = tempdir().expect("tempdir");
        let path = tmp.path().join("filters.txt");
        std::fs::write(&path, b"# comment\r\n\r\n include \r\npattern\r\n").expect("write filters");

        let patterns =
            load_filter_file_patterns(path.as_path()).expect("load filter patterns succeeds");

        assert_eq!(
            patterns,
            vec![" include ".to_string(), "pattern".to_string()]
        );
    }

    #[test]
    fn load_filter_file_patterns_skip_semicolon_comments() {
        use tempfile::tempdir;

        let tmp = tempdir().expect("tempdir");
        let path = tmp.path().join("filters-semicolon.txt");
        std::fs::write(&path, b"; leading comment\n  ; spaced comment\nkeep\n")
            .expect("write filters");

        let patterns =
            load_filter_file_patterns(path.as_path()).expect("load filter patterns succeeds");

        assert_eq!(patterns, vec!["keep".to_string()]);
    }

    #[test]
    fn load_filter_file_patterns_handles_invalid_utf8() {
        use tempfile::tempdir;

        let tmp = tempdir().expect("tempdir");
        let path = tmp.path().join("filters.bin");
        std::fs::write(&path, [0xFFu8, b'\n']).expect("write invalid bytes");

        let patterns =
            load_filter_file_patterns(path.as_path()).expect("load filter patterns succeeds");

        assert_eq!(patterns, vec!["\u{fffd}".to_string()]);
    }

    #[test]
    fn load_filter_file_patterns_reads_from_stdin() {
        super::set_filter_stdin_input(b"keep\n# comment\n\ninclude\n".to_vec());
        let patterns =
            super::load_filter_file_patterns(Path::new("-")).expect("load stdin patterns");

        assert_eq!(patterns, vec!["keep".to_string(), "include".to_string()]);
    }

    #[test]
    fn apply_merge_directive_resolves_relative_paths() {
        use tempfile::tempdir;

        let temp = tempdir().expect("tempdir");
        let outer = temp.path().join("outer.rules");
        let subdir = temp.path().join("nested");
        std::fs::create_dir(&subdir).expect("create nested dir");
        let child = subdir.join("child.rules");
        let grand = subdir.join("grand.rules");

        std::fs::write(&outer, b"+ outer\nmerge nested/child.rules\n").expect("write outer");
        std::fs::write(&child, b"+ child\nmerge grand.rules\n").expect("write child");
        std::fs::write(&grand, b"+ grand\n").expect("write grand");

        let mut rules = Vec::new();
        let mut visited = Vec::new();
        let directive = MergeDirective::new(OsString::from("outer.rules"), None)
            .with_options(DirMergeOptions::default().allow_list_clearing(true));
        super::apply_merge_directive(directive, temp.path(), &mut rules, &mut visited)
            .expect("merge succeeds");

        assert!(visited.is_empty());
        let patterns: Vec<_> = rules
            .iter()
            .map(|rule| rule.pattern().to_string())
            .collect();
        assert_eq!(patterns, vec!["outer", "child", "grand"]);
    }

    #[test]
    fn apply_merge_directive_respects_forced_include() {
        use tempfile::tempdir;

        let temp = tempdir().expect("tempdir");
        let path = temp.path().join("filters.rules");
        std::fs::write(&path, b"alpha\n!\nbeta\n").expect("write filters");

        let mut rules = vec![FilterRuleSpec::exclude("existing".to_string())];
        let mut visited = Vec::new();
        let directive = MergeDirective::new(path.into_os_string(), Some(FilterRuleKind::Include))
            .with_options(
                DirMergeOptions::default()
                    .with_enforced_kind(Some(DirMergeEnforcedKind::Include))
                    .allow_list_clearing(true),
            );
        super::apply_merge_directive(directive, temp.path(), &mut rules, &mut visited)
            .expect("merge succeeds");

        assert!(visited.is_empty());
        let patterns: Vec<_> = rules
            .iter()
            .map(|rule| rule.pattern().to_string())
            .collect();
        assert_eq!(patterns, vec!["beta"]);
    }

    #[test]
    fn transfer_request_with_no_times_overrides_archive() {
        use filetime::{FileTime, set_file_times};
        use tempfile::tempdir;

        let tmp = tempdir().expect("tempdir");
        let source = tmp.path().join("source-no-times.txt");
        let destination = tmp.path().join("dest-no-times.txt");
        std::fs::write(&source, b"data").expect("write source");
        let mtime = FileTime::from_unix_time(1_700_100_000, 0);
        set_file_times(&source, mtime, mtime).expect("set times");

        let (code, stdout, stderr) = run_with_args([
            OsString::from("oc-rsync"),
            OsString::from("-a"),
            OsString::from("--no-times"),
            source.clone().into_os_string(),
            destination.clone().into_os_string(),
        ]);

        assert_eq!(code, 0);
        assert!(stdout.is_empty());
        assert!(stderr.is_empty());

        let metadata = std::fs::metadata(&destination).expect("dest metadata");
        let dest_mtime = FileTime::from_last_modification_time(&metadata);
        assert_ne!(dest_mtime, mtime);
    }

    #[test]
    fn transfer_request_with_omit_dir_times_skips_directory_timestamp() {
        use filetime::{FileTime, set_file_times};
        use tempfile::tempdir;

        let tmp = tempdir().expect("tempdir");
        let source_root = tmp.path().join("source");
        let dest_root = tmp.path().join("dest");
        let source_dir = source_root.join("nested");
        let source_file = source_dir.join("file.txt");

        std::fs::create_dir_all(&source_dir).expect("create source dir");
        std::fs::write(&source_file, b"payload").expect("write file");

        let dir_mtime = FileTime::from_unix_time(1_700_200_000, 0);
        set_file_times(&source_dir, dir_mtime, dir_mtime).expect("set dir times");
        set_file_times(&source_file, dir_mtime, dir_mtime).expect("set file times");

        let (code, stdout, stderr) = run_with_args([
            OsString::from("oc-rsync"),
            OsString::from("-a"),
            OsString::from("--omit-dir-times"),
            source_root.clone().into_os_string(),
            dest_root.clone().into_os_string(),
        ]);

        assert_eq!(code, 0);
        assert!(stdout.is_empty());
        assert!(stderr.is_empty());

        let dest_dir = dest_root.join("nested");
        let dest_file = dest_dir.join("file.txt");

        let dir_metadata = std::fs::metadata(&dest_dir).expect("dest dir metadata");
        let file_metadata = std::fs::metadata(&dest_file).expect("dest file metadata");
        let dest_dir_mtime = FileTime::from_last_modification_time(&dir_metadata);
        let dest_file_mtime = FileTime::from_last_modification_time(&file_metadata);

        assert_ne!(dest_dir_mtime, dir_mtime);
        assert_eq!(dest_file_mtime, dir_mtime);
    }

    #[test]
    fn checksum_with_no_times_preserves_existing_destination() {
        use filetime::{FileTime, set_file_mtime};
        use tempfile::tempdir;

        let tmp = tempdir().expect("tempdir");
        let source = tmp.path().join("source-checksum.txt");
        let destination = tmp.path().join("dest-checksum.txt");
        std::fs::write(&source, b"payload").expect("write source");

        let (code, stdout, stderr) = run_with_args([
            OsString::from("oc-rsync"),
            OsString::from("--no-times"),
            source.clone().into_os_string(),
            destination.clone().into_os_string(),
        ]);

        assert_eq!(code, 0);
        assert!(stdout.is_empty());
        assert!(stderr.is_empty());

        let preserved = FileTime::from_unix_time(1_700_200_000, 0);
        set_file_mtime(&destination, preserved).expect("set destination mtime");

        let (code, stdout, stderr) = run_with_args([
            OsString::from("oc-rsync"),
            OsString::from("--checksum"),
            OsString::from("--no-times"),
            source.into_os_string(),
            destination.clone().into_os_string(),
        ]);

        assert_eq!(code, 0);
        assert!(stdout.is_empty());
        assert!(stderr.is_empty());

        let metadata = std::fs::metadata(&destination).expect("dest metadata");
        let final_mtime = FileTime::from_last_modification_time(&metadata);
        assert_eq!(final_mtime, preserved);
        assert_eq!(
            std::fs::read(destination).expect("read destination"),
            b"payload"
        );
    }

    #[test]
    fn transfer_request_with_exclude_from_stdin_skips_patterns() {
        use tempfile::tempdir;

        let tmp = tempdir().expect("tempdir");
        let source_root = tmp.path().join("source");
        let dest_root = tmp.path().join("dest");
        std::fs::create_dir_all(&source_root).expect("create source root");
        std::fs::create_dir_all(&dest_root).expect("create dest root");
        std::fs::write(source_root.join("keep.txt"), b"keep").expect("write keep");
        std::fs::write(source_root.join("skip.tmp"), b"skip").expect("write skip");

        super::set_filter_stdin_input(b"*.tmp\n".to_vec());
        let (code, stdout, stderr) = run_with_args([
            OsString::from("oc-rsync"),
            OsString::from("--exclude-from"),
            OsString::from("-"),
            source_root.clone().into_os_string(),
            dest_root.clone().into_os_string(),
        ]);

        assert_eq!(code, 0);
        assert!(stdout.is_empty());
        assert!(stderr.is_empty());

        let copied_root = dest_root.join("source");
        assert!(copied_root.join("keep.txt").exists());
        assert!(!copied_root.join("skip.tmp").exists());
    }

    #[test]
    fn bwlimit_invalid_value_reports_error() {
        let (code, stdout, stderr) =
            run_with_args([OsString::from("oc-rsync"), OsString::from("--bwlimit=oops")]);

        assert_eq!(code, 1);
        assert!(stdout.is_empty());
        let rendered = String::from_utf8(stderr).expect("diagnostic is valid UTF-8");
        assert!(rendered.contains("--bwlimit=oops is invalid"));
        assert!(rendered.contains("[client=3.4.1-rust]"));
    }

    #[test]
    fn bwlimit_rejects_small_fractional_values() {
        let (code, stdout, stderr) =
            run_with_args([OsString::from("oc-rsync"), OsString::from("--bwlimit=0.4")]);

        assert_eq!(code, 1);
        assert!(stdout.is_empty());
        let rendered = String::from_utf8(stderr).expect("diagnostic is valid UTF-8");
        assert!(rendered.contains("--bwlimit=0.4 is too small (min: 512 or 0 for unlimited)",));
    }

    #[test]
    fn bwlimit_accepts_decimal_suffixes() {
        let limit = parse_bandwidth_limit(OsStr::new("1.5M"))
            .expect("parse succeeds")
            .expect("limit available");
        assert_eq!(limit.bytes_per_second().get(), 1_572_864);
    }

    #[test]
    fn bwlimit_accepts_decimal_base_specifier() {
        let limit = parse_bandwidth_limit(OsStr::new("10KB"))
            .expect("parse succeeds")
            .expect("limit available");
        assert_eq!(limit.bytes_per_second().get(), 10_240);
    }

    #[test]
    fn bwlimit_zero_disables_limit() {
        let limit = parse_bandwidth_limit(OsStr::new("0")).expect("parse succeeds");
        assert!(limit.is_none());
    }

    #[test]
    fn compress_level_invalid_value_reports_error() {
        let (code, stdout, stderr) = run_with_args([
            OsString::from("oc-rsync"),
            OsString::from("--compress-level=fast"),
        ]);

        assert_eq!(code, 1);
        assert!(stdout.is_empty());
        let rendered = String::from_utf8(stderr).expect("diagnostic is valid UTF-8");
        assert!(rendered.contains("--compress-level=fast is invalid"));
    }

    #[test]
    fn compress_level_out_of_range_reports_error() {
        let (code, stdout, stderr) = run_with_args([
            OsString::from("oc-rsync"),
            OsString::from("--compress-level=12"),
        ]);

        assert_eq!(code, 1);
        assert!(stdout.is_empty());
        let rendered = String::from_utf8(stderr).expect("diagnostic is valid UTF-8");
        assert!(rendered.contains("--compress-level=12 must be between 0 and 9"));
    }

    #[test]
    fn remote_operand_reports_launch_failure_when_fallback_missing() {
        let _env_lock = ENV_LOCK.lock().expect("env lock");
        let _rsh_guard = clear_rsync_rsh();
        let missing = OsString::from("rsync-missing-binary");
        let _fallback_guard = EnvGuard::set("OC_RSYNC_FALLBACK", missing.as_os_str());

        let (code, stdout, stderr) = run_with_args([
            OsString::from("oc-rsync"),
            OsString::from("remote::module"),
            OsString::from("dest"),
        ]);

        assert_eq!(code, 1);
        assert!(stdout.is_empty());

        let rendered = String::from_utf8(stderr).expect("diagnostic is valid UTF-8");
        assert!(rendered.contains("failed to launch fallback rsync binary"));
        assert!(rendered.contains("[client=3.4.1-rust]"));
    }

    #[test]
    fn remote_daemon_listing_prints_modules() {
        let (addr, handle) = spawn_stub_daemon(vec![
            "@RSYNCD: MOTD Welcome to the test daemon\n",
            "@RSYNCD: OK\n",
            "first\tFirst module\n",
            "second\n",
            "@RSYNCD: EXIT\n",
        ]);

        let url = format!("rsync://{}:{}/", addr.ip(), addr.port());
        let (code, stdout, stderr) =
            run_with_args([OsString::from("oc-rsync"), OsString::from(url)]);

        assert_eq!(code, 0);
        assert!(stderr.is_empty());

        let rendered = String::from_utf8(stdout).expect("output is UTF-8");
        assert!(rendered.contains("Welcome to the test daemon"));
        assert!(rendered.contains("first\tFirst module"));
        assert!(rendered.contains("second"));

        handle.join().expect("server thread");
    }

    #[test]
    fn remote_daemon_listing_suppresses_motd_with_flag() {
        let (addr, handle) = spawn_stub_daemon(vec![
            "@RSYNCD: MOTD Welcome to the test daemon\n",
            "@RSYNCD: OK\n",
            "module\n",
            "@RSYNCD: EXIT\n",
        ]);

        let url = format!("rsync://{}:{}/", addr.ip(), addr.port());
        let (code, stdout, stderr) = run_with_args([
            OsString::from("oc-rsync"),
            OsString::from("--no-motd"),
            OsString::from(url),
        ]);

        assert_eq!(code, 0);
        assert!(stderr.is_empty());

        let rendered = String::from_utf8(stdout).expect("output is UTF-8");
        assert!(!rendered.contains("Welcome to the test daemon"));
        assert!(rendered.contains("module"));

        handle.join().expect("server thread");
    }

    #[test]
    fn remote_daemon_listing_respects_protocol_cap() {
        let (addr, handle) = spawn_stub_daemon_with_protocol(
            vec!["@RSYNCD: OK\n", "module\n", "@RSYNCD: EXIT\n"],
            "29.0",
        );

        let url = format!("rsync://{}:{}/", addr.ip(), addr.port());
        let (code, stdout, stderr) = run_with_args([
            OsString::from("oc-rsync"),
            OsString::from("--protocol=29"),
            OsString::from(url),
        ]);

        assert_eq!(code, 0);
        assert!(stderr.is_empty());

        let rendered = String::from_utf8(stdout).expect("output is UTF-8");
        assert!(rendered.contains("module"));

        handle.join().expect("server thread");
    }

    #[test]
    fn remote_daemon_listing_renders_warnings() {
        let (addr, handle) = spawn_stub_daemon(vec![
            "@WARNING: Maintenance\n",
            "@RSYNCD: OK\n",
            "module\n",
            "@RSYNCD: EXIT\n",
        ]);

        let url = format!("rsync://{}:{}/", addr.ip(), addr.port());
        let (code, stdout, stderr) =
            run_with_args([OsString::from("oc-rsync"), OsString::from(url)]);

        assert_eq!(code, 0);
        assert!(
            String::from_utf8(stdout)
                .expect("modules")
                .contains("module")
        );

        let rendered_err = String::from_utf8(stderr).expect("warnings are UTF-8");
        assert!(rendered_err.contains("@WARNING: Maintenance"));

        handle.join().expect("server thread");
    }

    #[test]
    fn remote_daemon_error_is_reported() {
        let (addr, handle) = spawn_stub_daemon(vec!["@ERROR: unavailable\n", "@RSYNCD: EXIT\n"]);

        let url = format!("rsync://{}:{}/", addr.ip(), addr.port());
        let (code, stdout, stderr) =
            run_with_args([OsString::from("oc-rsync"), OsString::from(url)]);

        assert_eq!(code, 23);
        assert!(stdout.is_empty());

        let rendered = String::from_utf8(stderr).expect("diagnostic is valid UTF-8");
        assert!(rendered.contains("unavailable"));

        handle.join().expect("server thread");
    }

    #[test]
    fn module_list_username_prefix_is_accepted() {
        let (addr, handle) = spawn_stub_daemon(vec![
            "@RSYNCD: OK\n",
            "module\tWith comment\n",
            "@RSYNCD: EXIT\n",
        ]);

        let url = format!("rsync://user@{}:{}/", addr.ip(), addr.port());
        let (code, stdout, stderr) =
            run_with_args([OsString::from("oc-rsync"), OsString::from(url)]);

        assert_eq!(code, 0);
        assert!(stderr.is_empty());

        let rendered = String::from_utf8(stdout).expect("output is UTF-8");
        assert!(rendered.contains("module\tWith comment"));

        handle.join().expect("server thread");
    }

    #[test]
    fn module_list_username_prefix_legacy_syntax_is_accepted() {
        let (addr, handle) =
            spawn_stub_daemon(vec!["@RSYNCD: OK\n", "module\n", "@RSYNCD: EXIT\n"]);

        let url = format!("user@[{}]:{}::", addr.ip(), addr.port());
        let (code, stdout, stderr) =
            run_with_args([OsString::from("oc-rsync"), OsString::from(url)]);

        assert_eq!(code, 0);
        assert!(stderr.is_empty());

        let rendered = String::from_utf8(stdout).expect("output is UTF-8");
        assert!(rendered.contains("module"));

        handle.join().expect("server thread");
    }

    #[test]
    fn module_list_uses_password_file_for_authentication() {
        use base64::Engine as _;
        use base64::engine::general_purpose::STANDARD_NO_PAD;
        use rsync_checksums::strong::Md5;
        use tempfile::tempdir;

        let challenge = "pw-test";
        let secret = b"cli-secret";
        let expected_digest = {
            let mut hasher = Md5::new();
            hasher.update(secret);
            hasher.update(challenge.as_bytes());
            let digest = hasher.finalize();
            STANDARD_NO_PAD.encode(digest)
        };

        let expected_credentials = format!("user {expected_digest}");
        let (addr, handle) = spawn_auth_stub_daemon(
            challenge,
            expected_credentials,
            vec!["@RSYNCD: OK\n", "secure\n", "@RSYNCD: EXIT\n"],
        );

        let temp = tempdir().expect("tempdir");
        let password_path = temp.path().join("daemon.pw");
        std::fs::write(&password_path, b"cli-secret\n").expect("write password");
        #[cfg(unix)]
        {
            use std::os::unix::fs::PermissionsExt;

            let mut permissions = std::fs::metadata(&password_path)
                .expect("metadata")
                .permissions();
            permissions.set_mode(0o600);
            std::fs::set_permissions(&password_path, permissions).expect("set permissions");
        }

        let url = format!("rsync://user@{}:{}/", addr.ip(), addr.port());
        let (code, stdout, stderr) = run_with_args([
            OsString::from("oc-rsync"),
            OsString::from(format!("--password-file={}", password_path.display())),
            OsString::from(url),
        ]);

        assert_eq!(code, 0);
        assert!(stderr.is_empty());
        let rendered = String::from_utf8(stdout).expect("module listing is UTF-8");
        assert!(rendered.contains("secure"));

        handle.join().expect("server thread");
    }

    #[test]
    fn module_list_reads_password_from_stdin() {
        use base64::Engine as _;
        use base64::engine::general_purpose::STANDARD_NO_PAD;
        use rsync_checksums::strong::Md5;

        let challenge = "stdin-test";
        let secret = b"stdin-secret";
        let expected_digest = {
            let mut hasher = Md5::new();
            hasher.update(secret);
            hasher.update(challenge.as_bytes());
            let digest = hasher.finalize();
            STANDARD_NO_PAD.encode(digest)
        };

        let expected_credentials = format!("user {expected_digest}");
        let (addr, handle) = spawn_auth_stub_daemon(
            challenge,
            expected_credentials,
            vec!["@RSYNCD: OK\n", "secure\n", "@RSYNCD: EXIT\n"],
        );

        set_password_stdin_input(b"stdin-secret\n".to_vec());

        let url = format!("rsync://user@{}:{}/", addr.ip(), addr.port());
        let (code, stdout, stderr) = run_with_args([
            OsString::from("oc-rsync"),
            OsString::from("--password-file=-"),
            OsString::from(url),
        ]);

        assert_eq!(code, 0);
        assert!(stderr.is_empty());
        let rendered = String::from_utf8(stdout).expect("module listing is UTF-8");
        assert!(rendered.contains("secure"));

        handle.join().expect("server thread");
    }

    #[cfg(unix)]
    #[test]
    fn module_list_rejects_world_readable_password_file() {
        use tempfile::tempdir;

        let temp = tempdir().expect("tempdir");
        let password_path = temp.path().join("insecure.pw");
        std::fs::write(&password_path, b"secret\n").expect("write password");
        {
            use std::os::unix::fs::PermissionsExt;

            let mut permissions = std::fs::metadata(&password_path)
                .expect("metadata")
                .permissions();
            permissions.set_mode(0o644);
            std::fs::set_permissions(&password_path, permissions).expect("set perms");
        }

        let url = String::from("rsync://user@127.0.0.1:873/");
        let (code, stdout, stderr) = run_with_args([
            OsString::from("oc-rsync"),
            OsString::from(format!("--password-file={}", password_path.display())),
            OsString::from(url),
        ]);

        assert_eq!(code, 1);
        assert!(stdout.is_empty());
        let rendered = String::from_utf8(stderr).expect("diagnostic is UTF-8");
        assert!(rendered.contains("password file"));
        assert!(rendered.contains("0600"));

        // No server was contacted: the permission error occurs before negotiation.
    }

    #[test]
    fn password_file_requires_daemon_operands() {
        use tempfile::tempdir;

        let temp = tempdir().expect("tempdir");
        let password_path = temp.path().join("local.pw");
        std::fs::write(&password_path, b"secret\n").expect("write password");
        #[cfg(unix)]
        {
            use std::os::unix::fs::PermissionsExt;

            let mut permissions = std::fs::metadata(&password_path)
                .expect("metadata")
                .permissions();
            permissions.set_mode(0o600);
            std::fs::set_permissions(&password_path, permissions).expect("set permissions");
        }

        let source = temp.path().join("source.txt");
        let destination = temp.path().join("dest.txt");
        std::fs::write(&source, b"data").expect("write source");

        let (code, stdout, stderr) = run_with_args([
            OsString::from("oc-rsync"),
            OsString::from(format!("--password-file={}", password_path.display())),
            source.clone().into_os_string(),
            destination.clone().into_os_string(),
        ]);

        assert_eq!(code, 1);
        assert!(stdout.is_empty());
        let rendered = String::from_utf8(stderr).expect("diagnostic is UTF-8");
        assert!(rendered.contains("--password-file"));
        assert!(rendered.contains("rsync daemon"));
        assert!(!destination.exists());
    }

    #[test]
    fn protocol_option_requires_daemon_operands() {
        use tempfile::tempdir;

        let temp = tempdir().expect("tempdir");
        let source = temp.path().join("source.txt");
        let destination = temp.path().join("dest.txt");
        std::fs::write(&source, b"data").expect("write source");

        let (code, stdout, stderr) = run_with_args([
            OsString::from("oc-rsync"),
            OsString::from("--protocol=30"),
            source.clone().into_os_string(),
            destination.clone().into_os_string(),
        ]);

        assert_eq!(code, 1);
        assert!(stdout.is_empty());
        let rendered = String::from_utf8(stderr).expect("diagnostic is UTF-8");
        assert!(rendered.contains("--protocol"));
        assert!(rendered.contains("rsync daemon"));
        assert!(!destination.exists());
    }

    #[test]
    fn invalid_protocol_value_reports_error() {
        let (code, stdout, stderr) = run_with_args([
            OsString::from("oc-rsync"),
            OsString::from("--protocol=27"),
            OsString::from("source"),
            OsString::from("dest"),
        ]);

        assert_eq!(code, 1);
        assert!(stdout.is_empty());
        let rendered = String::from_utf8(stderr).expect("diagnostic is UTF-8");
        assert!(rendered.contains("invalid protocol version '27'"));
        assert!(rendered.contains("outside the supported range"));
    }

    #[test]
    fn non_numeric_protocol_value_reports_error() {
        let (code, stdout, stderr) = run_with_args([
            OsString::from("oc-rsync"),
            OsString::from("--protocol=abc"),
            OsString::from("source"),
            OsString::from("dest"),
        ]);

        assert_eq!(code, 1);
        assert!(stdout.is_empty());
        let rendered = String::from_utf8(stderr).expect("diagnostic is UTF-8");
        assert!(rendered.contains("invalid protocol version 'abc'"));
        assert!(rendered.contains("unsigned integer"));
    }

    #[test]
    fn protocol_value_with_whitespace_and_plus_is_accepted() {
        let version = parse_protocol_version_arg(OsStr::new(" +31 \n"))
            .expect("whitespace-wrapped value should parse");
        assert_eq!(version.as_u8(), 31);
    }

    #[test]
    fn protocol_value_negative_reports_specific_diagnostic() {
        let message = parse_protocol_version_arg(OsStr::new("-30"))
            .expect_err("negative protocol should be rejected");
        let rendered = message.to_string();
        assert!(rendered.contains("invalid protocol version '-30'"));
        assert!(rendered.contains("cannot be negative"));
    }

    #[test]
    fn protocol_value_empty_reports_specific_diagnostic() {
        let message = parse_protocol_version_arg(OsStr::new("   "))
            .expect_err("empty protocol value should be rejected");
        let rendered = message.to_string();
        assert!(rendered.contains("invalid protocol version '   '"));
        assert!(rendered.contains("must not be empty"));
    }

    #[test]
    fn clap_parse_error_is_reported_via_message() {
        let command = clap_command();
        let error = command
            .try_get_matches_from(vec!["oc-rsync", "--version=extra"])
            .unwrap_err();

        let mut stdout = Vec::new();
        let mut stderr = Vec::new();
        let status = run(
            [
                OsString::from("oc-rsync"),
                OsString::from("--version=extra"),
            ],
            &mut stdout,
            &mut stderr,
        );

        assert_eq!(status, 1);
        assert!(stdout.is_empty());

        let rendered = String::from_utf8(stderr).expect("diagnostic is valid UTF-8");
        assert!(rendered.contains(error.to_string().trim()));
    }

    #[test]
    fn delete_flag_is_parsed() {
        let parsed = super::parse_args([
            OsString::from("oc-rsync"),
            OsString::from("--delete"),
            OsString::from("source"),
            OsString::from("dest"),
        ])
        .expect("parse succeeds");

        assert_eq!(parsed.delete_mode, DeleteMode::During);
        assert!(!parsed.delete_excluded);
    }

    #[test]
    fn delete_after_flag_is_parsed() {
        let parsed = super::parse_args([
            OsString::from("oc-rsync"),
            OsString::from("--delete-after"),
            OsString::from("source"),
            OsString::from("dest"),
        ])
        .expect("parse succeeds");

        assert_eq!(parsed.delete_mode, DeleteMode::After);
        assert!(!parsed.delete_excluded);
    }

    #[test]
    fn delete_before_flag_is_parsed() {
        let parsed = super::parse_args([
            OsString::from("oc-rsync"),
            OsString::from("--delete-before"),
            OsString::from("source"),
            OsString::from("dest"),
        ])
        .expect("parse succeeds");

        assert_eq!(parsed.delete_mode, DeleteMode::Before);
        assert!(!parsed.delete_excluded);
    }

    #[test]
    fn delete_during_flag_is_parsed() {
        let parsed = super::parse_args([
            OsString::from("oc-rsync"),
            OsString::from("--delete-during"),
            OsString::from("source"),
            OsString::from("dest"),
        ])
        .expect("parse succeeds");

        assert_eq!(parsed.delete_mode, DeleteMode::During);
        assert!(!parsed.delete_excluded);
    }

    #[test]
    fn delete_delay_flag_is_parsed() {
        let parsed = super::parse_args([
            OsString::from("oc-rsync"),
            OsString::from("--delete-delay"),
            OsString::from("source"),
            OsString::from("dest"),
        ])
        .expect("parse succeeds");

        assert_eq!(parsed.delete_mode, DeleteMode::Delay);
        assert!(!parsed.delete_excluded);
    }

    #[test]
    fn delete_excluded_flag_implies_delete() {
        let parsed = super::parse_args([
            OsString::from("oc-rsync"),
            OsString::from("--delete-excluded"),
            OsString::from("source"),
            OsString::from("dest"),
        ])
        .expect("parse succeeds");

        assert!(parsed.delete_mode.is_enabled());
        assert!(parsed.delete_excluded);
    }

    #[test]
    fn archive_flag_is_parsed() {
        let parsed = super::parse_args([
            OsString::from("oc-rsync"),
            OsString::from("-a"),
            OsString::from("source"),
            OsString::from("dest"),
        ])
        .expect("parse succeeds");

        assert!(parsed.archive);
        assert_eq!(parsed.owner, None);
        assert_eq!(parsed.group, None);
    }

    #[test]
    fn long_archive_flag_is_parsed() {
        let parsed = super::parse_args([
            OsString::from("oc-rsync"),
            OsString::from("--archive"),
            OsString::from("source"),
            OsString::from("dest"),
        ])
        .expect("parse succeeds");

        assert!(parsed.archive);
    }

    #[test]
    fn checksum_flag_is_parsed() {
        let parsed = super::parse_args([
            OsString::from("oc-rsync"),
            OsString::from("--checksum"),
            OsString::from("source"),
            OsString::from("dest"),
        ])
        .expect("parse succeeds");

        assert!(parsed.checksum);
    }

    #[test]
    fn size_only_flag_is_parsed() {
        let parsed = super::parse_args([
            OsString::from("oc-rsync"),
            OsString::from("--size-only"),
            OsString::from("source"),
            OsString::from("dest"),
        ])
        .expect("parse succeeds");

        assert!(parsed.size_only);
    }

    #[test]
    fn combined_archive_and_verbose_flags_are_supported() {
        use tempfile::tempdir;

        let tmp = tempdir().expect("tempdir");
        let source = tmp.path().join("combo.txt");
        let destination = tmp.path().join("combo.out");
        std::fs::write(&source, b"combo").expect("write source");

        let (code, stdout, stderr) = run_with_args([
            OsString::from("oc-rsync"),
            OsString::from("-av"),
            source.clone().into_os_string(),
            destination.clone().into_os_string(),
        ]);

        assert_eq!(code, 0);
        assert!(stderr.is_empty());

        let rendered = String::from_utf8(stdout).expect("verbose output is UTF-8");
        assert!(rendered.contains("combo.txt"));
        assert_eq!(
            std::fs::read(destination).expect("read destination"),
            b"combo"
        );
    }

    #[test]
    fn compress_flag_is_accepted_for_local_copies() {
        use tempfile::tempdir;

        let tmp = tempdir().expect("tempdir");
        let source = tmp.path().join("compress.txt");
        let destination = tmp.path().join("compress.out");
        std::fs::write(&source, b"compressed").expect("write source");

        let (code, stdout, stderr) = run_with_args([
            OsString::from("oc-rsync"),
            OsString::from("-z"),
            source.clone().into_os_string(),
            destination.clone().into_os_string(),
        ]);

        assert_eq!(code, 0);
        assert!(stdout.is_empty());
        assert!(stderr.is_empty());
        assert_eq!(
            std::fs::read(destination).expect("read destination"),
            b"compressed"
        );
    }

    #[test]
    fn compress_level_flag_is_accepted_for_local_copies() {
        use tempfile::tempdir;

        let tmp = tempdir().expect("tempdir");
        let source = tmp.path().join("compress.txt");
        let destination = tmp.path().join("compress.out");
        std::fs::write(&source, b"payload").expect("write source");

        let (code, stdout, stderr) = run_with_args([
            OsString::from("oc-rsync"),
            OsString::from("--compress-level=6"),
            source.clone().into_os_string(),
            destination.clone().into_os_string(),
        ]);

        assert_eq!(code, 0);
        assert!(stdout.is_empty());
        assert!(stderr.is_empty());
        assert_eq!(
            std::fs::read(destination).expect("read destination"),
            b"payload"
        );
    }

    #[test]
    fn compress_level_zero_disables_local_compression() {
        use tempfile::tempdir;

        let tmp = tempdir().expect("tempdir");
        let source = tmp.path().join("compress.txt");
        let destination = tmp.path().join("compress.out");
        std::fs::write(&source, b"payload").expect("write source");

        let (code, stdout, stderr) = run_with_args([
            OsString::from("oc-rsync"),
            OsString::from("--compress-level=0"),
            OsString::from("-z"),
            source.clone().into_os_string(),
            destination.clone().into_os_string(),
        ]);

        assert_eq!(code, 0);
        assert!(stdout.is_empty());
        assert!(stderr.is_empty());
        assert_eq!(
            std::fs::read(destination).expect("read destination"),
            b"payload"
        );
    }

    #[cfg(unix)]
    #[test]
    fn server_mode_invokes_fallback_binary() {
        use std::fs;
        use std::io;
        use std::os::unix::fs::PermissionsExt;
        use tempfile::tempdir;

        let _env_lock = ENV_LOCK.lock().expect("env lock");

        let temp = tempdir().expect("tempdir");
        let script_path = temp.path().join("server.sh");
        let marker_path = temp.path().join("marker.txt");

        fs::write(
            &script_path,
            r#"#!/bin/sh
set -eu
: "${SERVER_MARKER:?}"
printf 'invoked' > "$SERVER_MARKER"
exit 37
"#,
        )
        .expect("write script");

        let mut perms = fs::metadata(&script_path)
            .expect("script metadata")
            .permissions();
        perms.set_mode(0o755);
        fs::set_permissions(&script_path, perms).expect("set script perms");

        let _fallback_guard = EnvGuard::set("OC_RSYNC_FALLBACK", script_path.as_os_str());
        let _marker_guard = EnvGuard::set("SERVER_MARKER", marker_path.as_os_str());

        let mut stdout = io::sink();
        let mut stderr = io::sink();
        let exit_code = run(
            [
                OsString::from("oc-rsync"),
                OsString::from("--server"),
                OsString::from("--sender"),
                OsString::from("."),
                OsString::from("dest"),
            ],
            &mut stdout,
            &mut stderr,
        );

        assert_eq!(exit_code, 37);
        assert_eq!(fs::read(&marker_path).expect("read marker"), b"invoked");
    }

    #[cfg(unix)]
    #[test]
    fn remote_operands_invoke_fallback_binary() {
        use tempfile::tempdir;

        let _env_lock = ENV_LOCK.lock().expect("env lock");
        let _rsh_guard = clear_rsync_rsh();
        let temp = tempdir().expect("tempdir");
        let script_path = temp.path().join("fallback.sh");
        let args_path = temp.path().join("args.txt");
        std::fs::File::create(&args_path).expect("create args file");

        let script = r#"#!/bin/sh
printf "%s\n" "$@" > "$ARGS_FILE"
echo fallback-stdout
echo fallback-stderr >&2
exit 7
"#;
        write_executable_script(&script_path, script);

        let _fallback_guard = EnvGuard::set("OC_RSYNC_FALLBACK", script_path.as_os_str());
        let _args_guard = EnvGuard::set("ARGS_FILE", args_path.as_os_str());

        let (code, stdout, stderr) = run_with_args([
            OsString::from("oc-rsync"),
            OsString::from("--dry-run"),
            OsString::from("remote::module/path"),
            OsString::from("dest"),
        ]);

        assert_eq!(code, 7);
        assert_eq!(
            String::from_utf8(stdout).expect("stdout UTF-8"),
            "fallback-stdout\n"
        );
        assert_eq!(
            String::from_utf8(stderr).expect("stderr UTF-8"),
            "fallback-stderr\n"
        );

        let recorded = std::fs::read_to_string(&args_path).expect("read args file");
        assert!(recorded.contains("--dry-run"));
        assert!(recorded.contains("remote::module/path"));
        assert!(recorded.contains("dest"));
    }

    #[cfg(unix)]
    #[test]
    fn remote_rsync_url_invokes_fallback_binary() {
        use tempfile::tempdir;

        let _env_lock = ENV_LOCK.lock().expect("env lock");
        let _rsh_guard = clear_rsync_rsh();
        let temp = tempdir().expect("tempdir");
        let script_path = temp.path().join("fallback.sh");
        let args_path = temp.path().join("args.txt");
        std::fs::File::create(&args_path).expect("create args file");

        let script = r#"#!/bin/sh
printf "%s\n" "$@" > "$ARGS_FILE"
exit 0
"#;
        write_executable_script(&script_path, script);

        let _fallback_guard = EnvGuard::set("OC_RSYNC_FALLBACK", script_path.as_os_str());
        let _args_guard = EnvGuard::set("ARGS_FILE", args_path.as_os_str());

        let (code, stdout, stderr) = run_with_args([
            OsString::from("oc-rsync"),
            OsString::from("--list-only"),
            OsString::from("rsync://example.com/module"),
        ]);

        assert_eq!(code, 0);
        assert!(stdout.is_empty());
        assert!(stderr.is_empty());

        let recorded = std::fs::read_to_string(&args_path).expect("read args file");
        assert!(recorded.contains("--list-only"));
        assert!(recorded.contains("rsync://example.com/module"));
    }

    #[cfg(unix)]
    #[test]
    fn remote_fallback_forwards_files_from_entries() {
        use tempfile::tempdir;

        let _env_lock = ENV_LOCK.lock().expect("env lock");
        let _rsh_guard = clear_rsync_rsh();
        let temp = tempdir().expect("tempdir");
        let list_path = temp.path().join("file-list.txt");
        std::fs::write(&list_path, b"alpha\nbeta\n").expect("write list");

        let script_path = temp.path().join("fallback.sh");
        let args_path = temp.path().join("args.txt");
        let files_copy_path = temp.path().join("files.bin");
        let dest_path = temp.path().join("dest");

        let script = r#"#!/bin/sh
printf "%s\n" "$@" > "$ARGS_FILE"
files_from=""
while [ "$#" -gt 0 ]; do
  if [ "$1" = "--files-from" ]; then
    files_from="$2"
    break
  fi
  shift
done
if [ -n "$files_from" ]; then
  cat "$files_from" > "$FILES_COPY"
fi
exit 0
"#;
        write_executable_script(&script_path, script);

        let _fallback_guard = EnvGuard::set("OC_RSYNC_FALLBACK", script_path.as_os_str());
        let _args_guard = EnvGuard::set("ARGS_FILE", args_path.as_os_str());
        let _files_guard = EnvGuard::set("FILES_COPY", files_copy_path.as_os_str());

        let (code, stdout, stderr) = run_with_args([
            OsString::from("oc-rsync"),
            OsString::from(format!("--files-from={}", list_path.display())),
            OsString::from("remote::module"),
            dest_path.clone().into_os_string(),
        ]);

        assert_eq!(code, 0);
        assert!(stdout.is_empty());
        assert!(stderr.is_empty());

        let dest_display = dest_path.display().to_string();
        let recorded = std::fs::read_to_string(&args_path).expect("read args file");
        assert!(recorded.contains("--files-from"));
        assert!(recorded.contains("remote::module"));
        assert!(recorded.contains(&dest_display));

        let copied = std::fs::read(&files_copy_path).expect("read copied file list");
        assert_eq!(copied, b"alpha\nbeta\n");
    }

    #[cfg(unix)]
    #[test]
    fn remote_fallback_forwards_partial_dir_argument() {
        use tempfile::tempdir;

        let _env_lock = ENV_LOCK.lock().expect("env lock");
        let _rsh_guard = clear_rsync_rsh();
        let temp = tempdir().expect("tempdir");
        let script_path = temp.path().join("fallback.sh");
        let args_path = temp.path().join("args.txt");

        let script = r#"#!/bin/sh
printf "%s\n" "$@" > "$ARGS_FILE"
exit 0
"#;
        write_executable_script(&script_path, script);

        let _fallback_guard = EnvGuard::set("OC_RSYNC_FALLBACK", script_path.as_os_str());
        let _args_guard = EnvGuard::set("ARGS_FILE", args_path.as_os_str());

        let partial_dir = temp.path().join("partials");
        let dest_path = temp.path().join("dest");

        let (code, stdout, stderr) = run_with_args([
            OsString::from("oc-rsync"),
            OsString::from(format!("--partial-dir={}", partial_dir.display())),
            OsString::from("remote::module"),
            dest_path.clone().into_os_string(),
        ]);

        assert_eq!(code, 0);
        assert!(stdout.is_empty());
        assert!(stderr.is_empty());

        let recorded = std::fs::read_to_string(&args_path).expect("read args file");
        assert!(recorded.lines().any(|line| line == "--partial"));
        assert!(recorded.lines().any(|line| line == "--partial-dir"));
        assert!(
            recorded
                .lines()
                .any(|line| line == partial_dir.display().to_string())
        );

        // Ensure destination operand still forwarded correctly alongside partial dir args.
        assert!(
            recorded
                .lines()
                .any(|line| line == dest_path.display().to_string())
        );
    }

    #[cfg(unix)]
    #[test]
    fn remote_fallback_forwards_compress_level() {
        use tempfile::tempdir;

        let _env_lock = ENV_LOCK.lock().expect("env lock");
        let _rsh_guard = clear_rsync_rsh();
        let temp = tempdir().expect("tempdir");
        let script_path = temp.path().join("fallback.sh");
        let args_path = temp.path().join("args.txt");

        let script = r#"#!/bin/sh
printf "%s\n" "$@" > "$ARGS_FILE"
exit 0
"#;
        write_executable_script(&script_path, script);

        let _fallback_guard = EnvGuard::set("OC_RSYNC_FALLBACK", script_path.as_os_str());
        let _args_guard = EnvGuard::set("ARGS_FILE", args_path.as_os_str());

        let (code, stdout, stderr) = run_with_args([
            OsString::from("oc-rsync"),
            OsString::from("--compress-level=7"),
            OsString::from("remote::module"),
            OsString::from("dest"),
        ]);

        assert_eq!(code, 0);
        assert!(stdout.is_empty());
        assert!(stderr.is_empty());

        let recorded = std::fs::read_to_string(&args_path).expect("read args file");
        assert!(recorded.contains("--compress"));
        assert!(recorded.contains("--compress-level"));
        assert!(recorded.contains("7"));
    }

    #[cfg(unix)]
    #[test]
    fn remote_fallback_forwards_no_compress_when_level_zero() {
        use tempfile::tempdir;

        let _env_lock = ENV_LOCK.lock().expect("env lock");
        let _rsh_guard = clear_rsync_rsh();
        let temp = tempdir().expect("tempdir");
        let script_path = temp.path().join("fallback.sh");
        let args_path = temp.path().join("args.txt");

        let script = r#"#!/bin/sh
printf "%s\n" "$@" > "$ARGS_FILE"
exit 0
"#;
        write_executable_script(&script_path, script);

        let _fallback_guard = EnvGuard::set("OC_RSYNC_FALLBACK", script_path.as_os_str());
        let _args_guard = EnvGuard::set("ARGS_FILE", args_path.as_os_str());

        let (code, stdout, stderr) = run_with_args([
            OsString::from("oc-rsync"),
            OsString::from("--compress-level=0"),
            OsString::from("remote::module"),
            OsString::from("dest"),
        ]);

        assert_eq!(code, 0);
        assert!(stdout.is_empty());
        assert!(stderr.is_empty());

        let recorded = std::fs::read_to_string(&args_path).expect("read args file");
        assert!(recorded.contains("--no-compress"));
        assert!(recorded.contains("--compress-level"));
        assert!(recorded.contains("0"));
    }

    #[cfg(unix)]
    #[test]
    fn remote_fallback_streams_process_output() {
        use tempfile::tempdir;

        let _env_lock = ENV_LOCK.lock().expect("env lock");
        let _rsh_guard = clear_rsync_rsh();
        let temp = tempdir().expect("tempdir");
        let script_path = temp.path().join("fallback.sh");

        let script = r#"#!/bin/sh
echo "fallback stdout"
echo "fallback stderr" 1>&2
exit 0
"#;
        write_executable_script(&script_path, script);

        let _fallback_guard = EnvGuard::set("OC_RSYNC_FALLBACK", script_path.as_os_str());

        let (code, stdout, stderr) = run_with_args([
            OsString::from("oc-rsync"),
            OsString::from("remote::module"),
            OsString::from("dest"),
        ]);

        assert_eq!(code, 0);
        assert_eq!(stdout, b"fallback stdout\n");
        assert_eq!(stderr, b"fallback stderr\n");
    }

    #[cfg(unix)]
    #[test]
    fn remote_fallback_preserves_from0_entries() {
        use tempfile::tempdir;

        let _env_lock = ENV_LOCK.lock().expect("env lock");
        let _rsh_guard = clear_rsync_rsh();
        let temp = tempdir().expect("tempdir");
        let list_path = temp.path().join("file-list.bin");
        std::fs::write(&list_path, b"first\0second\0").expect("write list");

        let script_path = temp.path().join("fallback.sh");
        let args_path = temp.path().join("args.txt");
        let files_copy_path = temp.path().join("files.bin");
        let dest_path = temp.path().join("dest");

        let script = r#"#!/bin/sh
printf "%s\n" "$@" > "$ARGS_FILE"
files_from=""
while [ "$#" -gt 0 ]; do
  if [ "$1" = "--files-from" ]; then
    files_from="$2"
    break
  fi
  shift
done
if [ -n "$files_from" ]; then
  cat "$files_from" > "$FILES_COPY"
fi
exit 0
"#;
        write_executable_script(&script_path, script);

        let _fallback_guard = EnvGuard::set("OC_RSYNC_FALLBACK", script_path.as_os_str());
        let _args_guard = EnvGuard::set("ARGS_FILE", args_path.as_os_str());
        let _files_guard = EnvGuard::set("FILES_COPY", files_copy_path.as_os_str());

        let (code, stdout, stderr) = run_with_args([
            OsString::from("oc-rsync"),
            OsString::from("--from0"),
            OsString::from(format!("--files-from={}", list_path.display())),
            OsString::from("remote::module"),
            dest_path.clone().into_os_string(),
        ]);

        assert_eq!(code, 0);
        assert!(stdout.is_empty());
        assert!(stderr.is_empty());

        let dest_display = dest_path.display().to_string();
        let recorded = std::fs::read_to_string(&args_path).expect("read args file");
        assert!(recorded.contains("--files-from"));
        assert!(recorded.contains("--from0"));
        assert!(recorded.contains(&dest_display));

        let copied = std::fs::read(&files_copy_path).expect("read copied file list");
        assert_eq!(copied, b"first\0second\0");
    }

    #[cfg(unix)]
    #[test]
    fn remote_fallback_forwards_whole_file_flags() {
        use tempfile::tempdir;

        let _env_lock = ENV_LOCK.lock().expect("env lock");
        let _rsh_guard = clear_rsync_rsh();
        let temp = tempdir().expect("tempdir");
        let script_path = temp.path().join("fallback.sh");
        let args_path = temp.path().join("args.txt");

        let script = r#"#!/bin/sh
printf "%s\n" "$@" > "$ARGS_FILE"
exit 0
"#;
        write_executable_script(&script_path, script);

        let _fallback_guard = EnvGuard::set("OC_RSYNC_FALLBACK", script_path.as_os_str());
        let _args_guard = EnvGuard::set("ARGS_FILE", args_path.as_os_str());

        let dest_path = temp.path().join("dest");

        let (code, stdout, stderr) = run_with_args([
            OsString::from("oc-rsync"),
            OsString::from("-W"),
            OsString::from("remote::module"),
            dest_path.clone().into_os_string(),
        ]);

        assert_eq!(code, 0);
        assert!(stdout.is_empty());
        assert!(stderr.is_empty());

        let recorded = std::fs::read_to_string(&args_path).expect("read args file");
        let args: Vec<&str> = recorded.lines().collect();
        assert!(args.contains(&"--whole-file"));
        assert!(!args.iter().any(|arg| *arg == "--no-whole-file"));
        let dest_string = dest_path.display().to_string();
        assert!(args.contains(&"--whole-file"));
        assert!(!args.contains(&"--no-whole-file"));
        assert!(args.iter().any(|arg| *arg == dest_string.as_str()));

        std::fs::write(&args_path, b"").expect("truncate args file");

        let (code, stdout, stderr) = run_with_args([
            OsString::from("oc-rsync"),
            OsString::from("--no-whole-file"),
            OsString::from("remote::module"),
            dest_path.into_os_string(),
        ]);

        assert_eq!(code, 0);
        assert!(stdout.is_empty());
        assert!(stderr.is_empty());

        let recorded = std::fs::read_to_string(&args_path).expect("read args file");
        let args: Vec<&str> = recorded.lines().collect();
        assert!(args.contains(&"--no-whole-file"));
        assert!(!args.iter().any(|arg| *arg == "--whole-file"));
    }

    #[cfg(unix)]
    #[test]
    fn remote_fallback_forwards_implied_dirs_flags() {
        use tempfile::tempdir;

        let _env_lock = ENV_LOCK.lock().expect("env lock");
        let _rsh_guard = clear_rsync_rsh();
        let temp = tempdir().expect("tempdir");
        let script_path = temp.path().join("fallback.sh");
        let args_path = temp.path().join("args.txt");

        let script = r#"#!/bin/sh
printf "%s\n" "$@" > "$ARGS_FILE"
exit 0
"#;
        write_executable_script(&script_path, script);

        let _fallback_guard = EnvGuard::set("OC_RSYNC_FALLBACK", script_path.as_os_str());
        let _args_guard = EnvGuard::set("ARGS_FILE", args_path.as_os_str());

        let destination = temp.path().join("dest");
        let (code, stdout, stderr) = run_with_args([
            OsString::from("oc-rsync"),
            OsString::from("--no-implied-dirs"),
            OsString::from("remote::module"),
            destination.clone().into_os_string(),
        ]);

        assert_eq!(code, 0);
        assert!(stdout.is_empty());
        assert!(stderr.is_empty());

        let recorded = std::fs::read_to_string(&args_path).expect("read args file");
        let args: Vec<&str> = recorded.lines().collect();
        assert!(args.contains(&"--no-implied-dirs"));
        assert!(!args.contains(&"--implied-dirs"));

        std::fs::write(&args_path, b"").expect("truncate args file");

        let (code, stdout, stderr) = run_with_args([
            OsString::from("oc-rsync"),
            OsString::from("--implied-dirs"),
            OsString::from("remote::module"),
            destination.into_os_string(),
        ]);

        assert_eq!(code, 0);
        assert!(stdout.is_empty());
        assert!(stderr.is_empty());

        let recorded = std::fs::read_to_string(&args_path).expect("read args file");
        let args: Vec<&str> = recorded.lines().collect();
        assert!(args.contains(&"--implied-dirs"));
        assert!(!args.contains(&"--no-implied-dirs"));
    }

    #[cfg(unix)]
    #[test]
    fn remote_fallback_forwards_delete_after_flag() {
        use tempfile::tempdir;

        let _env_lock = ENV_LOCK.lock().expect("env lock");
        let _rsh_guard = clear_rsync_rsh();
        let temp = tempdir().expect("tempdir");
        let script_path = temp.path().join("fallback.sh");
        let args_path = temp.path().join("args.txt");

        let script = r#"#!/bin/sh
printf "%s\n" "$@" > "$ARGS_FILE"
exit 0
"#;
        write_executable_script(&script_path, script);

        let _fallback_guard = EnvGuard::set("OC_RSYNC_FALLBACK", script_path.as_os_str());
        let _args_guard = EnvGuard::set("ARGS_FILE", args_path.as_os_str());

        let destination = temp.path().join("dest");
        let (code, stdout, stderr) = run_with_args([
            OsString::from("oc-rsync"),
            OsString::from("--delete-after"),
            OsString::from("remote::module"),
            destination.into_os_string(),
        ]);

        assert_eq!(code, 0);
        assert!(stdout.is_empty());
        assert!(stderr.is_empty());

        let recorded = std::fs::read_to_string(&args_path).expect("read args file");
        let args: Vec<&str> = recorded.lines().collect();
        assert!(args.contains(&"--delete"));
        assert!(args.contains(&"--delete-after"));
        assert!(!args.contains(&"--delete-delay"));
    }

    #[cfg(unix)]
    #[test]
    fn remote_fallback_forwards_delete_before_flag() {
        use tempfile::tempdir;

        let _env_lock = ENV_LOCK.lock().expect("env lock");
        let _rsh_guard = clear_rsync_rsh();
        let temp = tempdir().expect("tempdir");
        let script_path = temp.path().join("fallback.sh");
        let args_path = temp.path().join("args.txt");

        let script = r#"#!/bin/sh
printf "%s\n" "$@" > "$ARGS_FILE"
exit 0
"#;
        write_executable_script(&script_path, script);

        let _fallback_guard = EnvGuard::set("OC_RSYNC_FALLBACK", script_path.as_os_str());
        let _args_guard = EnvGuard::set("ARGS_FILE", args_path.as_os_str());

        let destination = temp.path().join("dest");
        let (code, stdout, stderr) = run_with_args([
            OsString::from("oc-rsync"),
            OsString::from("--delete-before"),
            OsString::from("remote::module"),
            destination.into_os_string(),
        ]);

        assert_eq!(code, 0);
        assert!(stdout.is_empty());
        assert!(stderr.is_empty());

        let recorded = std::fs::read_to_string(&args_path).expect("read args file");
        let args: Vec<&str> = recorded.lines().collect();
        assert!(args.contains(&"--delete"));
        assert!(args.contains(&"--delete-before"));
        assert!(!args.contains(&"--delete-after"));
    }

    #[cfg(unix)]
    #[test]
    fn remote_fallback_forwards_delete_during_flag() {
        use tempfile::tempdir;

        let _env_lock = ENV_LOCK.lock().expect("env lock");
        let _rsh_guard = clear_rsync_rsh();
        let temp = tempdir().expect("tempdir");
        let script_path = temp.path().join("fallback.sh");
        let args_path = temp.path().join("args.txt");

        let script = r#"#!/bin/sh
printf "%s\n" "$@" > "$ARGS_FILE"
exit 0
"#;
        write_executable_script(&script_path, script);

        let _fallback_guard = EnvGuard::set("OC_RSYNC_FALLBACK", script_path.as_os_str());
        let _args_guard = EnvGuard::set("ARGS_FILE", args_path.as_os_str());

        let destination = temp.path().join("dest");
        let (code, stdout, stderr) = run_with_args([
            OsString::from("oc-rsync"),
            OsString::from("--delete-during"),
            OsString::from("remote::module"),
            destination.into_os_string(),
        ]);

        assert_eq!(code, 0);
        assert!(stdout.is_empty());
        assert!(stderr.is_empty());

        let recorded = std::fs::read_to_string(&args_path).expect("read args file");
        let args: Vec<&str> = recorded.lines().collect();
        assert!(args.contains(&"--delete"));
        assert!(args.contains(&"--delete-during"));
        assert!(!args.contains(&"--delete-delay"));
        assert!(!args.contains(&"--delete-before"));
        assert!(!args.contains(&"--delete-after"));
    }

    #[cfg(unix)]
    #[test]
    fn remote_fallback_forwards_delete_delay_flag() {
        use tempfile::tempdir;

        let _env_lock = ENV_LOCK.lock().expect("env lock");
        let _rsh_guard = clear_rsync_rsh();
        let temp = tempdir().expect("tempdir");
        let script_path = temp.path().join("fallback.sh");
        let args_path = temp.path().join("args.txt");

        let script = r#"#!/bin/sh
printf "%s\n" "$@" > "$ARGS_FILE"
exit 0
"#;
        write_executable_script(&script_path, script);

        let _fallback_guard = EnvGuard::set("OC_RSYNC_FALLBACK", script_path.as_os_str());
        let _args_guard = EnvGuard::set("ARGS_FILE", args_path.as_os_str());

        let destination = temp.path().join("dest");
        let (code, stdout, stderr) = run_with_args([
            OsString::from("oc-rsync"),
            OsString::from("--delete-delay"),
            OsString::from("remote::module"),
            destination.into_os_string(),
        ]);

        assert_eq!(code, 0);
        assert!(stdout.is_empty());
        assert!(stderr.is_empty());

        let recorded = std::fs::read_to_string(&args_path).expect("read args file");
        let args: Vec<&str> = recorded.lines().collect();
        assert!(args.contains(&"--delete"));
        assert!(args.contains(&"--delete-delay"));
        assert!(!args.contains(&"--delete-before"));
        assert!(!args.contains(&"--delete-after"));
        assert!(!args.contains(&"--delete-during"));
    }

    #[cfg(unix)]
    #[test]
    fn remote_fallback_forwards_update_flag() {
        use tempfile::tempdir;

        let _env_lock = ENV_LOCK.lock().expect("env lock");
        let _rsh_guard = clear_rsync_rsh();
        let temp = tempdir().expect("tempdir");
        let script_path = temp.path().join("fallback.sh");
        let args_path = temp.path().join("args.txt");

        let script = r#"#!/bin/sh
printf "%s\n" "$@" > "$ARGS_FILE"
exit 0
"#;
        write_executable_script(&script_path, script);

        let _fallback_guard = EnvGuard::set("OC_RSYNC_FALLBACK", script_path.as_os_str());
        let _args_guard = EnvGuard::set("ARGS_FILE", args_path.as_os_str());

        let destination = temp.path().join("dest");
        let (code, stdout, stderr) = run_with_args([
            OsString::from("oc-rsync"),
            OsString::from("--update"),
            OsString::from("remote::module"),
            destination.into_os_string(),
        ]);

        assert_eq!(code, 0);
        assert!(stdout.is_empty());
        assert!(stderr.is_empty());

        let recorded = std::fs::read_to_string(&args_path).expect("read args file");
        let args: Vec<&str> = recorded.lines().collect();
        assert!(args.contains(&"--update"));
    }

    #[cfg(unix)]
    #[test]
    fn remote_fallback_forwards_protect_args_flag() {
        use tempfile::tempdir;

        let _env_lock = ENV_LOCK.lock().expect("env lock");
        let _rsh_guard = clear_rsync_rsh();
        let temp = tempdir().expect("tempdir");
        let script_path = temp.path().join("fallback.sh");
        let args_path = temp.path().join("args.txt");

        let script = r#"#!/bin/sh
printf "%s\n" "$@" > "$ARGS_FILE"
exit 0
"#;
        write_executable_script(&script_path, script);

        let _fallback_guard = EnvGuard::set("OC_RSYNC_FALLBACK", script_path.as_os_str());
        let _args_guard = EnvGuard::set("ARGS_FILE", args_path.as_os_str());

        let destination = temp.path().join("dest");
        let (code, stdout, stderr) = run_with_args([
            OsString::from("oc-rsync"),
            OsString::from("--protect-args"),
            OsString::from("remote::module"),
            destination.into_os_string(),
        ]);

        assert_eq!(code, 0);
        assert!(stdout.is_empty());
        assert!(stderr.is_empty());

        let recorded = std::fs::read_to_string(&args_path).expect("read args file");
        let args: Vec<&str> = recorded.lines().collect();
        assert!(args.contains(&"--protect-args"));
        assert!(!args.contains(&"--no-protect-args"));
    }

    #[cfg(unix)]
    #[test]
    fn remote_fallback_forwards_info_flags() {
        use tempfile::tempdir;

        let _env_lock = ENV_LOCK.lock().expect("env lock");
        let _rsh_guard = clear_rsync_rsh();
        let temp = tempdir().expect("tempdir");
        let script_path = temp.path().join("fallback.sh");
        let args_path = temp.path().join("args.txt");

        let script = r#"#!/bin/sh
printf "%s\n" "$@" > "$ARGS_FILE"
exit 0
"#;
        write_executable_script(&script_path, script);

        let _fallback_guard = EnvGuard::set("OC_RSYNC_FALLBACK", script_path.as_os_str());
        let _args_guard = EnvGuard::set("ARGS_FILE", args_path.as_os_str());

        let destination = temp.path().join("dest");
        let (code, stdout, stderr) = run_with_args([
            OsString::from("oc-rsync"),
            OsString::from("--info=progress2"),
            OsString::from("remote::module"),
            destination.into_os_string(),
        ]);

        assert_eq!(code, 0);
        assert!(stdout.is_empty());
        assert!(stderr.is_empty());

        let recorded = std::fs::read_to_string(&args_path).expect("read args file");
        let args: Vec<&str> = recorded.lines().collect();
        assert!(args.contains(&"--info=progress2"));
    }

    #[cfg(unix)]
    #[test]
    fn remote_fallback_forwards_no_protect_args_alias() {
        use tempfile::tempdir;

        let _env_lock = ENV_LOCK.lock().expect("env lock");
        let _rsh_guard = clear_rsync_rsh();
        let temp = tempdir().expect("tempdir");
        let script_path = temp.path().join("fallback.sh");
        let args_path = temp.path().join("args.txt");

        let script = r#"#!/bin/sh
printf "%s\n" "$@" > "$ARGS_FILE"
exit 0
"#;
        write_executable_script(&script_path, script);

        let _fallback_guard = EnvGuard::set("OC_RSYNC_FALLBACK", script_path.as_os_str());
        let _args_guard = EnvGuard::set("ARGS_FILE", args_path.as_os_str());

        let destination = temp.path().join("dest");
        let (code, stdout, stderr) = run_with_args([
            OsString::from("oc-rsync"),
            OsString::from("--no-secluded-args"),
            OsString::from("remote::module"),
            destination.into_os_string(),
        ]);

        assert_eq!(code, 0);
        assert!(stdout.is_empty());
        assert!(stderr.is_empty());

        let recorded = std::fs::read_to_string(&args_path).expect("read args file");
        let args: Vec<&str> = recorded.lines().collect();
        assert!(args.contains(&"--no-protect-args"));
        assert!(!args.contains(&"--protect-args"));
    }

    #[cfg(unix)]
    #[test]
    fn remote_fallback_respects_env_protect_args() {
        use tempfile::tempdir;

        let _env_lock = ENV_LOCK.lock().expect("env lock");
        let _rsh_guard = clear_rsync_rsh();
        let temp = tempdir().expect("tempdir");
        let script_path = temp.path().join("fallback.sh");
        let args_path = temp.path().join("args.txt");

        let script = r#"#!/bin/sh
printf "%s\n" "$@" > "$ARGS_FILE"
exit 0
"#;
        write_executable_script(&script_path, script);

        let _fallback_guard = EnvGuard::set("OC_RSYNC_FALLBACK", script_path.as_os_str());
        let _args_guard = EnvGuard::set("ARGS_FILE", args_path.as_os_str());
        let _protect_guard = EnvGuard::set("RSYNC_PROTECT_ARGS", OsStr::new("1"));

        let destination = temp.path().join("dest");
        let (code, stdout, stderr) = run_with_args([
            OsString::from("oc-rsync"),
            OsString::from("remote::module"),
            destination.into_os_string(),
        ]);

        assert_eq!(code, 0);
        assert!(stdout.is_empty());
        assert!(stderr.is_empty());

        let recorded = std::fs::read_to_string(&args_path).expect("read args file");
        let args: Vec<&str> = recorded.lines().collect();
        assert!(args.contains(&"--protect-args"));
        assert!(args.contains(&"--info=progress2"));
    }

    #[cfg(unix)]
    #[test]
    fn remote_fallback_respects_zero_compress_level() {
        use tempfile::tempdir;

        let _env_lock = ENV_LOCK.lock().expect("env lock");
        let _rsh_guard = clear_rsync_rsh();
        let temp = tempdir().expect("tempdir");
        let script_path = temp.path().join("fallback.sh");
        let args_path = temp.path().join("args.txt");

        let script = r#"#!/bin/sh
printf "%s\n" "$@" > "$ARGS_FILE"
exit 0
"#;
        write_executable_script(&script_path, script);

        let _fallback_guard = EnvGuard::set("OC_RSYNC_FALLBACK", script_path.as_os_str());
        let _args_guard = EnvGuard::set("ARGS_FILE", args_path.as_os_str());

        let (code, stdout, stderr) = run_with_args([
            OsString::from("oc-rsync"),
            OsString::from("--compress-level=0"),
            OsString::from("remote::module"),
            OsString::from("dest"),
        ]);

        assert_eq!(code, 0);
        assert!(stdout.is_empty());
        assert!(stderr.is_empty());

        let recorded = std::fs::read_to_string(&args_path).expect("read args file");
        let args: Vec<&str> = recorded.lines().collect();
        assert!(!args.iter().any(|arg| *arg == "--compress"));
        assert!(args.contains(&"--compress-level"));
        assert!(args.contains(&"0"));
        assert!(!args.contains(&"--whole-file"));
        assert!(args.contains(&"--no-whole-file"));
    }

    #[cfg(unix)]
    #[test]
    fn local_delta_transfer_executes_locally() {
        use tempfile::tempdir;

        let _env_lock = ENV_LOCK.lock().expect("env lock");
        let _rsh_guard = clear_rsync_rsh();
        let temp = tempdir().expect("tempdir");
        let script_path = temp.path().join("fallback.sh");
        let args_path = temp.path().join("args.txt");

        let script = r#"#!/bin/sh
printf "%s\n" "$@" > "$ARGS_FILE"
exit 0
"#;
        write_executable_script(&script_path, script);

        let _fallback_guard = EnvGuard::set("OC_RSYNC_FALLBACK", script_path.as_os_str());
        let _args_guard = EnvGuard::set("ARGS_FILE", args_path.as_os_str());

        std::fs::write(&args_path, b"untouched").expect("seed args file");

        let source = temp.path().join("source.txt");
        let destination = temp.path().join("dest.txt");
        std::fs::write(&source, b"contents").expect("write source");

        let (code, stdout, stderr) = run_with_args([
            OsString::from("oc-rsync"),
            OsString::from("--no-whole-file"),
            source.clone().into_os_string(),
            destination.clone().into_os_string(),
        ]);

        assert_eq!(code, 0);
        assert!(stdout.is_empty());
        assert!(stderr.is_empty());
        assert_eq!(
            std::fs::read(&destination).expect("read destination"),
            b"contents"
        );

        let recorded = std::fs::read_to_string(&args_path).expect("read args file");
        assert_eq!(recorded, "untouched");
    }

    #[cfg(unix)]
    #[test]
    fn remote_fallback_forwards_connection_options() {
        use tempfile::tempdir;

        let _env_lock = ENV_LOCK.lock().expect("env lock");
        let _rsh_guard = clear_rsync_rsh();
        let temp = tempdir().expect("tempdir");
        let script_path = temp.path().join("fallback.sh");
        let args_path = temp.path().join("args.txt");
        let password_path = temp.path().join("password.txt");
        std::fs::write(&password_path, b"secret\n").expect("write password");
        let mut permissions = std::fs::metadata(&password_path)
            .expect("password metadata")
            .permissions();
        permissions.set_mode(0o600);
        std::fs::set_permissions(&password_path, permissions).expect("set password perms");

        let script = r#"#!/bin/sh
printf "%s\n" "$@" > "$ARGS_FILE"
exit 0
"#;
        write_executable_script(&script_path, script);

        let _fallback_guard = EnvGuard::set("OC_RSYNC_FALLBACK", script_path.as_os_str());
        let _args_guard = EnvGuard::set("ARGS_FILE", args_path.as_os_str());

        let dest_path = temp.path().join("dest");
        let (code, stdout, stderr) = run_with_args([
            OsString::from("oc-rsync"),
            OsString::from(format!("--password-file={}", password_path.display())),
            OsString::from("--protocol=30"),
            OsString::from("--timeout=120"),
            OsString::from("rsync://remote/module"),
            dest_path.clone().into_os_string(),
        ]);

        assert_eq!(code, 0);
        assert!(stdout.is_empty());
        assert!(stderr.is_empty());

        let password_display = password_path.display().to_string();
        let dest_display = dest_path.display().to_string();
        let recorded = std::fs::read_to_string(&args_path).expect("read args file");
        assert!(recorded.contains("--password-file"));
        assert!(recorded.contains(&password_display));
        assert!(recorded.contains("--protocol"));
        assert!(recorded.contains("30"));
        assert!(recorded.contains("--timeout"));
        assert!(recorded.contains("120"));
        assert!(recorded.contains("rsync://remote/module"));
        assert!(recorded.contains(&dest_display));
    }

    #[test]
    fn remote_fallback_forwards_rsh_option() {
        use tempfile::tempdir;

        let _env_lock = ENV_LOCK.lock().expect("env lock");
        let _rsh_guard = clear_rsync_rsh();
        let temp = tempdir().expect("tempdir");
        let script_path = temp.path().join("fallback.sh");
        let args_path = temp.path().join("args.txt");

        let script = r#"#!/bin/sh
printf "%s\n" "$@" > "$ARGS_FILE"
exit 0
"#;
        write_executable_script(&script_path, script);

        let _fallback_guard = EnvGuard::set("OC_RSYNC_FALLBACK", script_path.as_os_str());
        let _args_guard = EnvGuard::set("ARGS_FILE", args_path.as_os_str());

        let dest_path = temp.path().join("dest");
        let (code, stdout, stderr) = run_with_args([
            OsString::from("oc-rsync"),
            OsString::from("-e"),
            OsString::from("ssh -p 2222"),
            OsString::from("remote::module"),
            dest_path.clone().into_os_string(),
        ]);

        assert_eq!(code, 0);
        assert!(stdout.is_empty());
        assert!(stderr.is_empty());

        let recorded = std::fs::read_to_string(&args_path).expect("read args file");
        assert!(recorded.lines().any(|line| line == "-e"));
        assert!(recorded.lines().any(|line| line == "ssh -p 2222"));
    }

    #[test]
    fn remote_fallback_reads_rsync_rsh_env() {
        use tempfile::tempdir;

        let _env_lock = ENV_LOCK.lock().expect("env lock");
        let _clear_guard = clear_rsync_rsh();
        let _env_guard = EnvGuard::set("RSYNC_RSH", OsStr::new("ssh -p 2200"));
        let temp = tempdir().expect("tempdir");
        let script_path = temp.path().join("fallback.sh");
        let args_path = temp.path().join("args.txt");

        let script = r#"#!/bin/sh
printf "%s\n" "$@" > "$ARGS_FILE"
exit 0
"#;
        write_executable_script(&script_path, script);

        let _fallback_guard = EnvGuard::set("OC_RSYNC_FALLBACK", script_path.as_os_str());
        let _args_guard = EnvGuard::set("ARGS_FILE", args_path.as_os_str());

        let dest_path = temp.path().join("dest");
        let (code, stdout, stderr) = run_with_args([
            OsString::from("oc-rsync"),
            OsString::from("remote::module"),
            dest_path.clone().into_os_string(),
        ]);

        assert_eq!(code, 0);
        assert!(stdout.is_empty());
        assert!(stderr.is_empty());

        let recorded = std::fs::read_to_string(&args_path).expect("read args file");
        assert!(recorded.lines().any(|line| line == "-e"));
        assert!(recorded.lines().any(|line| line == "ssh -p 2200"));
    }

    #[test]
    fn remote_fallback_cli_rsh_overrides_env() {
        use tempfile::tempdir;

        let _env_lock = ENV_LOCK.lock().expect("env lock");
        let _clear_guard = clear_rsync_rsh();
        let _env_guard = EnvGuard::set("RSYNC_RSH", OsStr::new("ssh -p 2200"));
        let temp = tempdir().expect("tempdir");
        let script_path = temp.path().join("fallback.sh");
        let args_path = temp.path().join("args.txt");

        let script = r#"#!/bin/sh
printf "%s\n" "$@" > "$ARGS_FILE"
exit 0
"#;
        write_executable_script(&script_path, script);

        let _fallback_guard = EnvGuard::set("OC_RSYNC_FALLBACK", script_path.as_os_str());
        let _args_guard = EnvGuard::set("ARGS_FILE", args_path.as_os_str());

        let dest_path = temp.path().join("dest");
        let (code, stdout, stderr) = run_with_args([
            OsString::from("oc-rsync"),
            OsString::from("-e"),
            OsString::from("ssh -p 2222"),
            OsString::from("remote::module"),
            dest_path.clone().into_os_string(),
        ]);

        assert_eq!(code, 0);
        assert!(stdout.is_empty());
        assert!(stderr.is_empty());

        let recorded = std::fs::read_to_string(&args_path).expect("read args file");
        assert!(recorded.lines().any(|line| line == "ssh -p 2222"));
        assert!(!recorded.lines().any(|line| line == "ssh -p 2200"));
    }

    #[cfg(all(unix, feature = "acl"))]
    #[test]
    fn remote_fallback_forwards_acls_toggle() {
        use tempfile::tempdir;

        let _env_lock = ENV_LOCK.lock().expect("env lock");
        let _rsh_guard = clear_rsync_rsh();
        let temp = tempdir().expect("tempdir");
        let script_path = temp.path().join("fallback.sh");
        let args_path = temp.path().join("args.txt");

        let script = r#"#!/bin/sh
printf "%s\n" "$@" > "$ARGS_FILE"
exit 0
"#;
        write_executable_script(&script_path, script);

        let _fallback_guard = EnvGuard::set("OC_RSYNC_FALLBACK", script_path.as_os_str());
        let _args_guard = EnvGuard::set("ARGS_FILE", args_path.as_os_str());

        let dest_path = temp.path().join("dest");
        let (code, stdout, stderr) = run_with_args([
            OsString::from("oc-rsync"),
            OsString::from("--acls"),
            OsString::from("remote::module"),
            dest_path.clone().into_os_string(),
        ]);

        assert_eq!(code, 0);
        assert!(stdout.is_empty());
        assert!(stderr.is_empty());

        let recorded = std::fs::read_to_string(&args_path).expect("read args file");
        assert!(recorded.contains("--acls"));
        assert!(!recorded.contains("--no-acls"));
    }

    #[test]
    fn remote_fallback_forwards_omit_dir_times_toggle() {
        use tempfile::tempdir;

        let _env_lock = ENV_LOCK.lock().expect("env lock");
        let _rsh_guard = clear_rsync_rsh();
        let temp = tempdir().expect("tempdir");
        let script_path = temp.path().join("fallback.sh");
        let args_path = temp.path().join("args.txt");

        let script = r#"#!/bin/sh
printf "%s\n" "$@" > "$ARGS_FILE"
exit 0
"#;
        write_executable_script(&script_path, script);

        let _fallback_guard = EnvGuard::set("OC_RSYNC_FALLBACK", script_path.as_os_str());
        let _args_guard = EnvGuard::set("ARGS_FILE", args_path.as_os_str());

        let dest_path = temp.path().join("dest");
        let (code, stdout, stderr) = run_with_args([
            OsString::from("oc-rsync"),
            OsString::from("--omit-dir-times"),
            OsString::from("remote::module"),
            dest_path.clone().into_os_string(),
        ]);

        assert_eq!(code, 0);
        assert!(stdout.is_empty());
        assert!(stderr.is_empty());

        let recorded = std::fs::read_to_string(&args_path).expect("read args file");
        assert!(recorded.contains("--omit-dir-times"));
        assert!(!recorded.contains("--no-omit-dir-times"));
    }

    #[cfg(all(unix, feature = "acl"))]
    #[test]
    fn remote_fallback_forwards_no_acls_toggle() {
        use tempfile::tempdir;

        let _env_lock = ENV_LOCK.lock().expect("env lock");
        let _rsh_guard = clear_rsync_rsh();
        let temp = tempdir().expect("tempdir");
        let script_path = temp.path().join("fallback.sh");
        let args_path = temp.path().join("args.txt");

        let script = r#"#!/bin/sh
printf "%s\n" "$@" > "$ARGS_FILE"
exit 0
"#;
        write_executable_script(&script_path, script);

        let _fallback_guard = EnvGuard::set("OC_RSYNC_FALLBACK", script_path.as_os_str());
        let _args_guard = EnvGuard::set("ARGS_FILE", args_path.as_os_str());

        let dest_path = temp.path().join("dest");
        let (code, stdout, stderr) = run_with_args([
            OsString::from("oc-rsync"),
            OsString::from("--no-acls"),
            OsString::from("remote::module"),
            dest_path.clone().into_os_string(),
        ]);

        assert_eq!(code, 0);
        assert!(stdout.is_empty());
        assert!(stderr.is_empty());

        let recorded = std::fs::read_to_string(&args_path).expect("read args file");
        assert!(recorded.contains("--no-acls"));
    }

    #[test]
    fn remote_fallback_forwards_no_omit_dir_times_toggle() {
        use tempfile::tempdir;

        let _env_lock = ENV_LOCK.lock().expect("env lock");
        let _rsh_guard = clear_rsync_rsh();
        let temp = tempdir().expect("tempdir");
        let script_path = temp.path().join("fallback.sh");
        let args_path = temp.path().join("args.txt");

        let script = r#"#!/bin/sh
printf "%s\n" "$@" > "$ARGS_FILE"
exit 0
"#;
        write_executable_script(&script_path, script);

        let _fallback_guard = EnvGuard::set("OC_RSYNC_FALLBACK", script_path.as_os_str());
        let _args_guard = EnvGuard::set("ARGS_FILE", args_path.as_os_str());

        let dest_path = temp.path().join("dest");
        let (code, stdout, stderr) = run_with_args([
            OsString::from("oc-rsync"),
            OsString::from("--no-omit-dir-times"),
            OsString::from("remote::module"),
            dest_path.clone().into_os_string(),
        ]);

        assert_eq!(code, 0);
        assert!(stdout.is_empty());
        assert!(stderr.is_empty());

        let recorded = std::fs::read_to_string(&args_path).expect("read args file");
        assert!(recorded.contains("--no-omit-dir-times"));
    }

    #[test]
    fn dry_run_flag_skips_destination_mutation() {
        use std::fs;
        use tempfile::tempdir;

        let tmp = tempdir().expect("tempdir");
        let source = tmp.path().join("source.txt");
        fs::write(&source, b"contents").expect("write source");
        let destination = tmp.path().join("dest.txt");

        let (code, stdout, stderr) = run_with_args([
            OsString::from("oc-rsync"),
            OsString::from("--dry-run"),
            source.clone().into_os_string(),
            destination.clone().into_os_string(),
        ]);

        assert_eq!(code, 0);
        assert!(stdout.is_empty());
        assert!(stderr.is_empty());
        assert!(!destination.exists());
    }

    #[test]
    fn list_only_lists_entries_without_copying() {
        use std::fs;
        use tempfile::tempdir;

        let tmp = tempdir().expect("tempdir");
        let source_dir = tmp.path().join("src");
        fs::create_dir(&source_dir).expect("create src dir");
        let source_file = source_dir.join("file.txt");
        fs::write(&source_file, b"contents").expect("write source file");
        #[cfg(unix)]
        {
            use std::os::unix::fs::symlink;

            let link_path = source_dir.join("link.txt");
            symlink("file.txt", &link_path).expect("create symlink");
        }
        let destination_dir = tmp.path().join("dest");
        fs::create_dir(&destination_dir).expect("create dest dir");

        let (code, stdout, stderr) = run_with_args([
            OsString::from("oc-rsync"),
            OsString::from("--list-only"),
            source_dir.clone().into_os_string(),
            destination_dir.clone().into_os_string(),
        ]);

        assert_eq!(code, 0);
        assert!(stderr.is_empty());
        let rendered = String::from_utf8(stdout).expect("utf8 stdout");
        assert!(rendered.contains("file.txt"));
        #[cfg(unix)]
        {
            assert!(rendered.contains("link.txt -> file.txt"));
        }
        assert!(!destination_dir.join("file.txt").exists());
    }

    #[test]
    fn list_only_formats_directory_without_trailing_slash() {
        use std::fs;
        use tempfile::tempdir;

        let tmp = tempdir().expect("tempdir");
        let source_dir = tmp.path().join("src");
        let dest_dir = tmp.path().join("dst");
        fs::create_dir(&source_dir).expect("create src dir");
        fs::create_dir(&dest_dir).expect("create dest dir");

        let (code, stdout, stderr) = run_with_args([
            OsString::from("oc-rsync"),
            OsString::from("--list-only"),
            source_dir.clone().into_os_string(),
            dest_dir.into_os_string(),
        ]);

        assert_eq!(code, 0);
        assert!(stderr.is_empty());
        let rendered = String::from_utf8(stdout).expect("utf8 stdout");

        let mut directory_line = None;
        for line in rendered.lines() {
            if line.ends_with("src") {
                directory_line = Some(line.to_string());
                break;
            }
        }

        let directory_line = directory_line.expect("directory entry present");
        assert!(directory_line.starts_with('d'));
        assert!(!directory_line.ends_with('/'));
    }

    #[test]
    fn list_only_matches_rsync_format_for_regular_file() {
        use filetime::{FileTime, set_file_times};
        use std::fs;
        use std::os::unix::fs::PermissionsExt;
        use tempfile::tempdir;

        let tmp = tempdir().expect("tempdir");
        let source_dir = tmp.path().join("src");
        let dest_dir = tmp.path().join("dst");
        fs::create_dir(&source_dir).expect("create src dir");
        fs::create_dir(&dest_dir).expect("create dest dir");

        let file_path = source_dir.join("data.bin");
        fs::write(&file_path, vec![0u8; 1_234]).expect("write source file");
        fs::set_permissions(&file_path, fs::Permissions::from_mode(0o644))
            .expect("set file permissions");

        let timestamp = FileTime::from_unix_time(1_700_000_000, 0);
        set_file_times(&file_path, timestamp, timestamp).expect("set file times");

        let mut source_arg = source_dir.clone().into_os_string();
        source_arg.push(std::path::MAIN_SEPARATOR.to_string());

        let (code, stdout, stderr) = run_with_args([
            OsString::from("oc-rsync"),
            OsString::from("--list-only"),
            source_arg,
            dest_dir.clone().into_os_string(),
        ]);

        assert_eq!(code, 0);
        assert!(stderr.is_empty());

        let rendered = String::from_utf8(stdout).expect("utf8 stdout");
        let file_line = rendered
            .lines()
            .find(|line| line.ends_with("data.bin"))
            .expect("file entry present");

        let expected_permissions = "-rw-r--r--";
        let expected_size = format_list_size(1_234);
        let system_time = SystemTime::UNIX_EPOCH
            + Duration::from_secs(
                u64::try_from(timestamp.unix_seconds()).expect("positive timestamp"),
            )
            + Duration::from_nanos(u64::from(timestamp.nanoseconds()));
        let expected_timestamp = format_list_timestamp(Some(system_time));
        let expected =
            format!("{expected_permissions} {expected_size} {expected_timestamp} data.bin");

        assert_eq!(file_line, expected);
    }

    #[test]
    fn list_only_formats_special_permission_bits_like_rsync() {
        use filetime::{FileTime, set_file_times};
        use std::fs;
        use std::os::unix::fs::PermissionsExt;
        use tempfile::tempdir;

        let tmp = tempdir().expect("tempdir");
        let source_dir = tmp.path().join("src");
        let dest_dir = tmp.path().join("dst");
        fs::create_dir(&source_dir).expect("create src dir");
        fs::create_dir(&dest_dir).expect("create dest dir");

        let sticky_exec = source_dir.join("exec-special");
        let sticky_plain = source_dir.join("plain-special");

        fs::write(&sticky_exec, b"exec").expect("write exec file");
        fs::write(&sticky_plain, b"plain").expect("write plain file");

        fs::set_permissions(&sticky_exec, fs::Permissions::from_mode(0o7777))
            .expect("set permissions with execute bits");
        fs::set_permissions(&sticky_plain, fs::Permissions::from_mode(0o7666))
            .expect("set permissions without execute bits");

        let timestamp = FileTime::from_unix_time(1_700_000_000, 0);
        set_file_times(&sticky_exec, timestamp, timestamp).expect("set exec times");
        set_file_times(&sticky_plain, timestamp, timestamp).expect("set plain times");

        let mut source_arg = source_dir.clone().into_os_string();
        source_arg.push(std::path::MAIN_SEPARATOR.to_string());

        let (code, stdout, stderr) = run_with_args([
            OsString::from("oc-rsync"),
            OsString::from("--list-only"),
            source_arg,
            dest_dir.clone().into_os_string(),
        ]);

        assert_eq!(code, 0);
        assert!(stderr.is_empty());

        let rendered = String::from_utf8(stdout).expect("utf8 stdout");
        let system_time = SystemTime::UNIX_EPOCH
            + Duration::from_secs(
                u64::try_from(timestamp.unix_seconds()).expect("positive timestamp"),
            )
            + Duration::from_nanos(u64::from(timestamp.nanoseconds()));
        let expected_timestamp = format_list_timestamp(Some(system_time));

        let expected_exec = format!(
            "-rwsrwsrwt {} {expected_timestamp} exec-special",
            format_list_size(4)
        );
        let expected_plain = format!(
            "-rwSrwSrwT {} {expected_timestamp} plain-special",
            format_list_size(5)
        );

        let mut exec_line = None;
        let mut plain_line = None;
        for line in rendered.lines() {
            if line.ends_with("exec-special") {
                exec_line = Some(line.to_string());
            } else if line.ends_with("plain-special") {
                plain_line = Some(line.to_string());
            }
        }

        assert_eq!(exec_line.expect("exec entry"), expected_exec);
        assert_eq!(plain_line.expect("plain entry"), expected_plain);
    }

    #[test]
    fn short_dry_run_flag_skips_destination_mutation() {
        use std::fs;
        use tempfile::tempdir;

        let tmp = tempdir().expect("tempdir");
        let source = tmp.path().join("source.txt");
        fs::write(&source, b"contents").expect("write source");
        let destination = tmp.path().join("dest.txt");

        let (code, stdout, stderr) = run_with_args([
            OsString::from("oc-rsync"),
            OsString::from("-n"),
            source.clone().into_os_string(),
            destination.clone().into_os_string(),
        ]);

        assert_eq!(code, 0);
        assert!(stdout.is_empty());
        assert!(stderr.is_empty());
        assert!(!destination.exists());
    }

    #[cfg(unix)]
    #[test]
    fn verbose_output_includes_symlink_target() {
        use std::fs;
        use std::os::unix::fs::symlink;
        use tempfile::tempdir;

        let tmp = tempdir().expect("tempdir");
        let source_dir = tmp.path().join("src");
        fs::create_dir(&source_dir).expect("create src dir");
        let source_file = source_dir.join("file.txt");
        fs::write(&source_file, b"contents").expect("write source file");
        let link_path = source_dir.join("link.txt");
        symlink("file.txt", &link_path).expect("create symlink");

        let destination_dir = tmp.path().join("dest");
        fs::create_dir(&destination_dir).expect("create dest dir");

        let (code, stdout, stderr) = run_with_args([
            OsString::from("oc-rsync"),
            OsString::from("-av"),
            source_dir.clone().into_os_string(),
            destination_dir.clone().into_os_string(),
        ]);

        assert_eq!(code, 0);
        assert!(stderr.is_empty());
        let rendered = String::from_utf8(stdout).expect("utf8 stdout");
        assert!(rendered.contains("link.txt -> file.txt"));
    }

    #[cfg(unix)]
    #[test]
    fn out_format_renders_symlink_target_placeholder() {
        use std::fs;
        use std::os::unix::fs::symlink;
        use tempfile::tempdir;

        let tmp = tempdir().expect("tempdir");
        let source_dir = tmp.path().join("src");
        fs::create_dir(&source_dir).expect("create src dir");
        let file = source_dir.join("file.txt");
        fs::write(&file, b"data").expect("write file");
        let link_path = source_dir.join("link.txt");
        symlink("file.txt", &link_path).expect("create symlink");

        let dest_dir = tmp.path().join("dst");
        fs::create_dir(&dest_dir).expect("create dst dir");

        let config = ClientConfig::builder()
            .transfer_args([
                source_dir.as_os_str().to_os_string(),
                dest_dir.as_os_str().to_os_string(),
            ])
            .force_event_collection(true)
            .build();

        let outcome =
            run_client_or_fallback::<io::Sink, io::Sink>(config, None, None).expect("run client");
        let summary = match outcome {
            ClientOutcome::Local(summary) => *summary,
            ClientOutcome::Fallback(_) => panic!("unexpected fallback outcome"),
        };
        let event = summary
            .events()
            .iter()
            .find(|event| event.relative_path().to_string_lossy().contains("link.txt"))
            .expect("symlink event present");

        let mut output = Vec::new();
        parse_out_format(OsStr::new("%L"))
            .expect("parse %L")
            .render(event, &mut output)
            .expect("render %L");

        assert_eq!(output, b" -> file.txt\n");
    }

    #[cfg(unix)]
    #[test]
    fn out_format_renders_combined_name_and_target_placeholder() {
        use std::fs;
        use std::os::unix::fs::symlink;
        use tempfile::tempdir;

        let tmp = tempdir().expect("tempdir");
        let source_dir = tmp.path().join("src");
        fs::create_dir(&source_dir).expect("create src dir");
        let file = source_dir.join("file.txt");
        fs::write(&file, b"data").expect("write file");
        let link_path = source_dir.join("link.txt");
        symlink("file.txt", &link_path).expect("create symlink");

        let dest_dir = tmp.path().join("dst");
        fs::create_dir(&dest_dir).expect("create dst dir");

        let config = ClientConfig::builder()
            .transfer_args([
                source_dir.as_os_str().to_os_string(),
                dest_dir.as_os_str().to_os_string(),
            ])
            .force_event_collection(true)
            .build();

        let outcome =
            run_client_or_fallback::<io::Sink, io::Sink>(config, None, None).expect("run client");
        let summary = match outcome {
            ClientOutcome::Local(summary) => *summary,
            ClientOutcome::Fallback(_) => panic!("unexpected fallback outcome"),
        };
        let event = summary
            .events()
            .iter()
            .find(|event| event.relative_path().to_string_lossy().contains("link.txt"))
            .expect("symlink event present");

        let mut output = Vec::new();
        parse_out_format(OsStr::new("%N"))
            .expect("parse %N")
            .render(event, &mut output)
            .expect("render %N");

        assert_eq!(output, b"src/link.txt -> file.txt\n");
    }

    #[test]
    fn operands_after_end_of_options_are_preserved() {
        use std::fs;
        use tempfile::tempdir;

        let tmp = tempdir().expect("tempdir");
        let source = tmp.path().join("-source");
        let destination = tmp.path().join("dest.txt");
        fs::write(&source, b"dash source").expect("write source");

        let (code, stdout, stderr) = run_with_args([
            OsString::from("oc-rsync"),
            OsString::from("--"),
            source.clone().into_os_string(),
            destination.clone().into_os_string(),
        ]);

        assert_eq!(code, 0);
        assert!(stdout.is_empty());
        assert!(stderr.is_empty());
        assert_eq!(
            fs::read(destination).expect("read destination"),
            b"dash source"
        );
    }

    fn spawn_stub_daemon(
        responses: Vec<&'static str>,
    ) -> (std::net::SocketAddr, thread::JoinHandle<()>) {
        spawn_stub_daemon_with_protocol(responses, "32.0")
    }

    fn spawn_stub_daemon_with_protocol(
        responses: Vec<&'static str>,
        expected_protocol: &'static str,
    ) -> (std::net::SocketAddr, thread::JoinHandle<()>) {
        let listener = TcpListener::bind("127.0.0.1:0").expect("bind stub daemon");
        let addr = listener.local_addr().expect("local addr");

        let handle = thread::spawn(move || {
            if let Ok((stream, _)) = listener.accept() {
                handle_connection(stream, responses, expected_protocol);
            }
        });

        (addr, handle)
    }

    fn spawn_auth_stub_daemon(
        challenge: &'static str,
        expected_credentials: String,
        responses: Vec<&'static str>,
    ) -> (std::net::SocketAddr, thread::JoinHandle<()>) {
        let listener = TcpListener::bind("127.0.0.1:0").expect("bind auth daemon");
        let addr = listener.local_addr().expect("local addr");

        let handle = thread::spawn(move || {
            if let Ok((stream, _)) = listener.accept() {
                handle_auth_connection(
                    stream,
                    challenge,
                    &expected_credentials,
                    &responses,
                    "32.0",
                );
            }
        });

        (addr, handle)
    }

    fn handle_connection(
        mut stream: TcpStream,
        responses: Vec<&'static str>,
        expected_protocol: &str,
    ) {
        stream
            .set_read_timeout(Some(Duration::from_secs(5)))
            .expect("set read timeout");
        stream
            .set_write_timeout(Some(Duration::from_secs(5)))
            .expect("set write timeout");

        stream
            .write_all(LEGACY_DAEMON_GREETING.as_bytes())
            .expect("write greeting");
        stream.flush().expect("flush greeting");

        let mut reader = BufReader::new(stream);
        let mut line = String::new();
        reader.read_line(&mut line).expect("read client greeting");
        let trimmed = line.trim_end_matches(['\r', '\n']);
        let expected_prefix = ["@RSYNCD: ", expected_protocol].concat();
        assert!(
            trimmed.starts_with(&expected_prefix),
            "client greeting {trimmed:?} did not begin with {expected_prefix:?}"
        );

        line.clear();
        reader.read_line(&mut line).expect("read request");
        assert_eq!(line, "#list\n");

        for response in responses {
            reader
                .get_mut()
                .write_all(response.as_bytes())
                .expect("write response");
        }
        reader.get_mut().flush().expect("flush response");
    }

    fn handle_auth_connection(
        mut stream: TcpStream,
        challenge: &'static str,
        expected_credentials: &str,
        responses: &[&'static str],
        expected_protocol: &str,
    ) {
        stream
            .set_read_timeout(Some(Duration::from_secs(5)))
            .expect("set read timeout");
        stream
            .set_write_timeout(Some(Duration::from_secs(5)))
            .expect("set write timeout");

        stream
            .write_all(LEGACY_DAEMON_GREETING.as_bytes())
            .expect("write greeting");
        stream.flush().expect("flush greeting");

        let mut reader = BufReader::new(stream);
        let mut line = String::new();
        reader.read_line(&mut line).expect("read client greeting");
        let trimmed = line.trim_end_matches(['\r', '\n']);
        let expected_prefix = ["@RSYNCD: ", expected_protocol].concat();
        assert!(
            trimmed.starts_with(&expected_prefix),
            "client greeting {trimmed:?} did not begin with {expected_prefix:?}"
        );

        line.clear();
        reader.read_line(&mut line).expect("read request");
        assert_eq!(line, "#list\n");

        reader
            .get_mut()
            .write_all(format!("@RSYNCD: AUTHREQD {challenge}\n").as_bytes())
            .expect("write challenge");
        reader.get_mut().flush().expect("flush challenge");

        line.clear();
        reader.read_line(&mut line).expect("read credentials");
        let received = line.trim_end_matches(['\n', '\r']);
        assert_eq!(received, expected_credentials);

        for response in responses {
            reader
                .get_mut()
                .write_all(response.as_bytes())
                .expect("write response");
        }
        reader.get_mut().flush().expect("flush response");
    }

    #[cfg(not(feature = "acl"))]
    #[test]
    fn acls_option_reports_unsupported_when_feature_disabled() {
        use tempfile::tempdir;

        let temp = tempdir().expect("tempdir");
        let source = temp.path().join("source.txt");
        let destination = temp.path().join("dest.txt");
        std::fs::write(&source, b"data").expect("write source");

        let (code, stdout, stderr) = run_with_args([
            OsString::from("oc-rsync"),
            OsString::from("--acls"),
            source.into_os_string(),
            destination.into_os_string(),
        ]);

        assert_eq!(code, 1);
        assert!(stdout.is_empty());
        let rendered = String::from_utf8(stderr).expect("UTF-8 error");
        assert!(rendered.contains("POSIX ACLs are not supported on this client"));
        assert!(rendered.contains("[client=3.4.1-rust]"));
    }

    #[cfg(not(feature = "xattr"))]
    #[test]
    fn xattrs_option_reports_unsupported_when_feature_disabled() {
        use tempfile::tempdir;

        let temp = tempdir().expect("tempdir");
        let source = temp.path().join("source.txt");
        let destination = temp.path().join("dest.txt");
        std::fs::write(&source, b"data").expect("write source");

        let (code, stdout, stderr) = run_with_args([
            OsString::from("oc-rsync"),
            OsString::from("--xattrs"),
            source.into_os_string(),
            destination.into_os_string(),
        ]);

        assert_eq!(code, 1);
        assert!(stdout.is_empty());
        let rendered = String::from_utf8(stderr).expect("UTF-8 error");
        assert!(rendered.contains("extended attributes are not supported on this client"));
        assert!(rendered.contains("[client=3.4.1-rust]"));
    }

    #[cfg(feature = "xattr")]
    #[test]
    fn xattrs_option_preserves_attributes() {
        use tempfile::tempdir;

        let temp = tempdir().expect("tempdir");
        let source = temp.path().join("source.txt");
        let destination = temp.path().join("dest.txt");
        std::fs::write(&source, b"attr data").expect("write source");
        xattr::set(&source, "user.test", b"value").expect("set xattr");

        let (code, stdout, stderr) = run_with_args([
            OsString::from("oc-rsync"),
            OsString::from("--xattrs"),
            source.clone().into_os_string(),
            destination.clone().into_os_string(),
        ]);

        assert_eq!(code, 0);
        assert!(stdout.is_empty());
        assert!(stderr.is_empty());

        let copied = xattr::get(&destination, "user.test")
            .expect("read dest xattr")
            .expect("xattr present");
        assert_eq!(copied, b"value");
    }
}<|MERGE_RESOLUTION|>--- conflicted
+++ resolved
@@ -4249,11 +4249,8 @@
     destination: &mut Vec<FilterRuleSpec>,
     visited: &mut Vec<PathBuf>,
 ) -> Result<(), Message> {
-<<<<<<< HEAD
-=======
     let options = directive.options().clone();
     let original_source_text = os_string_to_pattern(directive.source().to_os_string());
->>>>>>> d9d7f48b
     let is_stdin = directive.source() == OsStr::new("-");
     let (resolved_path, display, canonical_path) = if is_stdin {
         (PathBuf::from("-"), String::from("-"), None)
