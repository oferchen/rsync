--- conflicted
+++ resolved
@@ -190,12 +190,9 @@
 );
 
 /// Human-readable list of the options recognised by this development build.
-<<<<<<< HEAD
 const SUPPORTED_OPTIONS_LIST: &str = "--help/-h, --version/-V, --daemon, --dry-run/-n, --list-only, --archive/-a, --delete, --checksum/-c, --size-only, --ignore-existing, --exclude, --exclude-from, --include, --include-from, --filter (including exclude-if-present=FILE), --files-from, --password-file, --no-motd, --from0, --bwlimit, --timeout, --protocol, --compress/-z, --no-compress, --compress-level, --verbose/-v, --progress, --no-progress, --stats, --partial, --no-partial, --remove-source-files, --remove-sent-files, --inplace, --no-inplace, -P, --sparse/-S, --no-sparse, -D, --devices, --no-devices, --specials, --no-specials, --owner, --no-owner, --group, --no-group, --perms/-p, --no-perms, --times/-t, --no-times, --acls/-A, --no-acls, --xattrs/-X, --no-xattrs, --numeric-ids, and --no-numeric-ids";
-=======
 const SUPPORTED_OPTIONS_LIST: &str = "--help/-h, --version/-V, --daemon, --dry-run/-n, --list-only, --archive/-a, --delete, --checksum/-c, --size-only, --ignore-existing, --exclude, --exclude-from, --include, --include-from, --filter (including exclude-if-present=FILE), --files-from, --password-file, --no-motd, --from0, --bwlimit, --timeout, --protocol, --compress/-z, --no-compress, --verbose/-v, --progress, --no-progress, --msgs2stderr, --stats, --partial, --no-partial, --remove-source-files, --remove-sent-files, --inplace, --no-inplace, -P, --sparse/-S, --no-sparse, -D, --devices, --no-devices, --specials, --no-specials, --owner, --no-owner, --group, --no-group, --perms/-p, --no-perms, --times/-t, --no-times, --acls/-A, --no-acls, --xattrs/-X, --no-xattrs, --numeric-ids, and --no-numeric-ids";
 const SUPPORTED_OPTIONS_LIST: &str = "--help/-h, --version/-V, --daemon, --dry-run/-n, --list-only, --archive/-a, --delete, --checksum/-c, --size-only, --ignore-existing, --exclude, --exclude-from, --include, --include-from, --filter (including exclude-if-present=FILE), --files-from, --password-file, --no-motd, --from0, --bwlimit, --timeout, --protocol, --compress/-z, --no-compress, --verbose/-v, --progress, --no-progress, --stats, --partial, --no-partial, --remove-source-files, --remove-sent-files, --inplace, --no-inplace, --whole-file/-W, --no-whole-file, -P, --sparse/-S, --no-sparse, -D, --devices, --no-devices, --specials, --no-specials, --owner, --no-owner, --group, --no-group, --perms/-p, --no-perms, --times/-t, --no-times, --acls/-A, --no-acls, --xattrs/-X, --no-xattrs, --numeric-ids, and --no-numeric-ids";
->>>>>>> 1cd81574
 
 /// Timestamp format used for `--list-only` output.
 const LIST_TIMESTAMP_FORMAT: &[FormatItem<'static>] = format_description!(
@@ -6795,11 +6792,8 @@
 
     #[cfg(unix)]
     #[test]
-<<<<<<< HEAD
     fn remote_fallback_forwards_compress_level() {
-=======
     fn remote_fallback_forwards_whole_file_flags() {
->>>>>>> 1cd81574
         use tempfile::tempdir;
 
         let _env_lock = ENV_LOCK.lock().expect("env lock");
@@ -6816,13 +6810,11 @@
         let _fallback_guard = EnvGuard::set("OC_RSYNC_FALLBACK", script_path.as_os_str());
         let _args_guard = EnvGuard::set("ARGS_FILE", args_path.as_os_str());
 
-<<<<<<< HEAD
         let (code, stdout, stderr) = run_with_args([
             OsString::from("oc-rsync"),
             OsString::from("--compress-level=7"),
             OsString::from("remote::module"),
             OsString::from("dest"),
-=======
         let dest_path = temp.path().join("dest");
 
         let (code, stdout, stderr) = run_with_args([
@@ -6830,7 +6822,6 @@
             OsString::from("-W"),
             OsString::from("remote::module"),
             dest_path.clone().into_os_string(),
->>>>>>> 1cd81574
         ]);
 
         assert_eq!(code, 0);
@@ -6839,7 +6830,6 @@
 
         let recorded = std::fs::read_to_string(&args_path).expect("read args file");
         let args: Vec<&str> = recorded.lines().collect();
-<<<<<<< HEAD
         assert!(args.contains(&"--compress"));
         assert!(args.contains(&"--compress-level"));
         assert!(args.contains(&"7"));
@@ -6869,7 +6859,6 @@
             OsString::from("--compress-level=0"),
             OsString::from("remote::module"),
             OsString::from("dest"),
-=======
         assert!(args.contains(&"--whole-file"));
         assert!(!args.contains(&"--no-whole-file"));
 
@@ -6878,7 +6867,6 @@
             OsString::from("--no-whole-file"),
             OsString::from("remote::module"),
             dest_path.clone().into_os_string(),
->>>>>>> 1cd81574
         ]);
 
         assert_eq!(code, 0);
@@ -6887,13 +6875,10 @@
 
         let recorded = std::fs::read_to_string(&args_path).expect("read args file");
         let args: Vec<&str> = recorded.lines().collect();
-<<<<<<< HEAD
         assert!(!args.iter().any(|arg| *arg == "--compress"));
         assert!(args.contains(&"--compress-level"));
         assert!(args.contains(&"0"));
-=======
         assert!(args.contains(&"--no-whole-file"));
->>>>>>> 1cd81574
     }
 
     #[cfg(unix)]
