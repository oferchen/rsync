--- conflicted
+++ resolved
@@ -2504,12 +2504,9 @@
         match parse_filter_directive(filter.as_os_str()) {
             Ok(FilterDirective::Rule(spec)) => filter_rules.push(spec),
             Ok(FilterDirective::Merge(directive)) => {
-<<<<<<< HEAD
-=======
                 let effective_options =
                     merge_directive_options(&DirMergeOptions::default(), &directive);
                 let directive = directive.with_options(effective_options);
->>>>>>> 9b0998cf
                 if let Err(message) = apply_merge_directive(
                     directive,
                     merge_base.as_path(),
