#![deny(unsafe_code)]
#![deny(missing_docs)]
#![deny(rustdoc::broken_intra_doc_links)]

//! # Overview
//!
//! `rsync_cli` implements the thin command-line front-end for the Rust `oc-rsync`
//! workspace. The crate is intentionally small: it recognises the subset of
//! command-line switches that are currently supported (`--help`/`-h`,
//! `--version`/`-V`, `--daemon`, `--server`, `--dry-run`/`-n`, `--list-only`,
//! `--delete`/`--delete-excluded`, `--filter` (supporting `+`/`-` actions, the
//! `!` clear directive, and `merge FILE` directives), `--files-from`, `--from0`,
//! `--bwlimit`, and `--sparse`) and delegates local copy operations to
//! [`rsync_core::client::run_client`]. Daemon invocations are forwarded to
//! [`rsync_daemon::run`], while `--server` sessions immediately spawn the
//! system `rsync` binary (controlled by the `OC_RSYNC_FALLBACK` environment
//! variable) so remote-shell transports keep functioning while the native
//! server implementation is completed. Higher layers will eventually extend the
//! parser to cover the full upstream surface (remote modules, incremental
//! recursion, filters, etc.), but providing these entry points today allows
//! downstream tooling to depend on a stable binary path (`oc-rsync`) while
//! development continues.
//!
//! # Design
//!
//! The crate exposes [`run`] as the primary entry point. The function accepts an
//! iterator of arguments together with handles for standard output and error,
//! mirroring the approach used by upstream rsync. Internally a
//! [`clap`](https://docs.rs/clap/) command definition performs a light-weight
//! parse that recognises `--help`, `--version`, `--dry-run`, `--delete`,
//! `--delete-excluded`,
//! `--filter`, `--files-from`, `--from0`, and `--bwlimit` flags while treating all other
//! tokens as transfer arguments. When a transfer is requested, the function
//! delegates to [`rsync_core::client::run_client`], which currently implements a
//! deterministic local copy pipeline with optional bandwidth pacing.
//!
//! # Invariants
//!
//! - `run` never panics; unexpected I/O failures surface as non-zero exit codes.
//! - Version output is delegated to [`rsync_core::version::VersionInfoReport`]
//!   so the CLI remains byte-identical with the canonical banner used by other
//!   workspace components.
//! - Help output is rendered by [`render_help`] using a static snapshot that
//!   documents the currently supported subset. This keeps the wording stable
//!   while the full upstream-compatible renderer is implemented.
//! - Transfer attempts are forwarded to [`rsync_core::client::run_client`] so
//!   diagnostics and success cases remain centralised while higher-fidelity
//!   engines are developed.
//!
//! # Errors
//!
//! The parser returns a diagnostic message with exit code `1` when argument
//! processing fails. Transfer attempts surface their exit codes from
//! [`rsync_core::client::run_client`], preserving the structured diagnostics
//! emitted by the core crate.
//!
//! # Examples
//!
//! ```
//! use rsync_cli::run;
//!
//! let mut stdout = Vec::new();
//! let mut stderr = Vec::new();
//! let exit_code = run(["oc-rsync", "--version"], &mut stdout, &mut stderr);
//!
//! assert_eq!(exit_code, 0);
//! assert!(!stdout.is_empty());
//! assert!(stderr.is_empty());
//! ```
//!
//! # See also
//!
//! - [`rsync_core::version`] for the underlying banner rendering helpers.
//! - `bin/oc-rsync` for the binary crate that wires [`run`] into `main`.

use std::env;
use std::ffi::{OsStr, OsString};
use std::fs::{self, File};
use std::io::{self, BufRead, BufReader, Read, Write};
use std::num::{IntErrorKind, NonZeroU8, NonZeroU64};
use std::path::{Path, PathBuf};
use std::process::{Command, Stdio};
use std::str::FromStr;
use std::time::{Duration, SystemTime};

#[cfg(unix)]
use std::os::unix::{ffi::OsStringExt, fs::PermissionsExt};

use clap::{Arg, ArgAction, Command as ClapCommand, builder::OsStringValueParser};
use rsync_compress::zlib::CompressionLevel;
use rsync_core::{
    bandwidth::BandwidthParseError,
    client::{
        BandwidthLimit, ClientConfig, ClientEntryKind, ClientEntryMetadata, ClientEvent,
        ClientEventKind, ClientOutcome, ClientProgressObserver, ClientProgressUpdate,
        ClientSummary, CompressionSetting, DeleteMode, DirMergeEnforcedKind, DirMergeOptions,
        FilterRuleKind, FilterRuleSpec, ModuleListOptions, ModuleListRequest, RemoteFallbackArgs,
        RemoteFallbackContext, TransferTimeout, run_client_or_fallback,
        run_module_list_with_password_and_options,
    },
    message::{Message, Role},
    rsync_error,
    version::VersionInfoReport,
};
use rsync_logging::MessageSink;
use rsync_protocol::{ParseProtocolVersionErrorKind, ProtocolVersion};
use time::{OffsetDateTime, format_description::FormatItem, macros::format_description};
use users::{get_group_by_gid, get_user_by_uid, gid_t, uid_t};

/// Maximum exit code representable by a Unix process.
const MAX_EXIT_CODE: i32 = u8::MAX as i32;

/// Deterministic help text describing the CLI surface supported by this build.
const HELP_TEXT: &str = concat!(
    "oc-rsync 3.4.1-rust\n",
    "https://github.com/oferchen/rsync\n",
    "\n",
    "Usage: oc-rsync [-h] [-V] [--daemon] [-n] [-a] [-S] [-z] [-e COMMAND] [--delete] [--bwlimit=RATE] SOURCE... DEST\n",
    "\n",
    "This development snapshot implements deterministic local filesystem\n",
    "copies for regular files, directories, and symbolic links. The\n",
    "following options are recognised:\n",
    "  -h, --help       Show this help message and exit.\n",
    "  -V, --version    Output version information and exit.\n",
    "  -e, --rsh=COMMAND  Use remote shell COMMAND for remote transfers.\n",
    "  -s, --protect-args  Protect remote shell arguments from expansion.\n",
    "      --no-protect-args  Allow the remote shell to expand wildcard arguments.\n",
    "      --secluded-args  Alias of --protect-args.\n",
    "      --no-secluded-args  Alias of --no-protect-args.\n",
    "      --daemon    Run as an rsync daemon (delegates to oc-rsyncd).\n",
    "  -n, --dry-run    Validate transfers without modifying the destination.\n",
    "      --list-only  List files without performing a transfer.\n",
    "  -a, --archive    Enable archive mode (implies --owner, --group, --perms, --times, --devices, and --specials).\n",
    "      --delete     Remove destination files that are absent from the source.\n",
    "      --delete-before  Remove destination files that are absent from the source before transfers start.\n",
    "      --delete-during  Remove destination files while processing directories.\n",
    "      --delete-delay  Defer deletions until after transfers while computing them during the run.\n",
    "      --delete-after  Remove destination files after transfers complete.\n",
    "      --delete-excluded  Remove excluded destination files during deletion sweeps.\n",
    "  -c, --checksum   Skip updates for files that already match by checksum.\n",
    "      --size-only  Skip files whose size matches the destination, ignoring timestamps.\n",
    "      --ignore-existing  Skip updating files that already exist at the destination.\n",
    "  -u, --update    Skip files that are newer on the destination.\n",
    "      --exclude=PATTERN  Skip files matching PATTERN.\n",
    "      --exclude-from=FILE  Read exclude patterns from FILE.\n",
    "      --include=PATTERN  Re-include files matching PATTERN after exclusions.\n",
    "      --include-from=FILE  Read include patterns from FILE.\n",
    "      --filter=RULE  Apply filter RULE (supports '+' include, '-' exclude, '!' clear, 'include PATTERN', 'exclude PATTERN', 'show PATTERN'/'S PATTERN', 'hide PATTERN'/'H PATTERN', 'protect PATTERN'/'P PATTERN', 'exclude-if-present=FILE', 'merge[,MODS] FILE' with MODS drawn from '+', '-', 'C', 'e', 'n', 'w', 's', 'r', '/', and 'dir-merge[,MODS] FILE' with MODS drawn from '+', '-', 'n', 'e', 'w', 's', 'r', '/', and 'C').\n",
    "      --files-from=FILE  Read additional source operands from FILE.\n",
    "      --password-file=FILE  Read daemon passwords from FILE when contacting rsync:// daemons.\n",
    "      --no-motd    Suppress daemon MOTD lines when listing rsync:// modules.\n",
    "      --from0      Treat file list entries as NUL-terminated records.\n",
    "      --bwlimit    Limit I/O bandwidth in KiB/s (0 disables the limit).\n",
    "      --timeout=SECS  Set I/O timeout to SECS seconds (0 disables the timeout).\n",
    "      --protocol=NUM  Force protocol version NUM when accessing rsync daemons.\n",
    "  -z, --compress  Enable compression during transfers (no effect for local copies).\n",
    "      --no-compress  Disable compression.\n",
    "      --compress-level=NUM  Set compression level NUM (0 disables compression).\n",
    "      --info=FLAGS  Adjust informational messages; use --info=help for details.\n",
    "  -v, --verbose    Increase verbosity; repeat for more detail.\n",
    "  -R, --relative   Preserve source path components relative to the current directory.\n",
    "      --no-relative  Disable preservation of source path components.\n",
    "      --implied-dirs  Create parent directories implied by source paths.\n",
    "      --no-implied-dirs  Disable creation of parent directories implied by source paths.\n",
    "      --progress   Show progress information during transfers.\n",
    "      --no-progress  Disable progress reporting.\n",
    "      --msgs2stderr  Route informational messages to standard error.\n",
    "      --out-format=FORMAT  Customise transfer output using FORMAT.\n",
    "      --stats      Output transfer statistics after completion.\n",
    "      --partial    Keep partially transferred files on errors.\n",
    "      --no-partial Discard partially transferred files on errors.\n",
    "      --partial-dir=DIR  Store partially transferred files in DIR.\n",
    "  -W, --whole-file  Copy files without using the delta-transfer algorithm.\n",
    "      --no-whole-file  Enable the delta-transfer algorithm (disable whole-file copies).\n",
    "      --remove-source-files  Remove source files after a successful transfer.\n",
    "      --remove-sent-files   Alias of --remove-source-files.\n",
    "      --inplace    Write updated data directly to destination files.\n",
    "      --no-inplace Use temporary files when updating regular files.\n",
    "  -P              Equivalent to --partial --progress.\n",
    "  -S, --sparse    Preserve sparse files by creating holes in the destination.\n",
    "      --no-sparse Disable sparse file handling.\n",
    "  -L, --copy-links     Transform symlinks into referent files/directories.\n",
    "  -k, --copy-dirlinks  Transform symlinked directories into referent directories.\n",
    "      --no-copy-links  Preserve symlinks instead of following them.\n",
    "  -D              Equivalent to --devices --specials.\n",
    "      --devices   Preserve device files.\n",
    "      --no-devices  Disable device file preservation.\n",
    "      --specials  Preserve special files such as FIFOs.\n",
    "      --no-specials  Disable preservation of special files.\n",
    "      --owner      Preserve file ownership (requires super-user).\n",
    "      --no-owner   Disable ownership preservation.\n",
    "      --group      Preserve file group (requires suitable privileges).\n",
    "      --no-group   Disable group preservation.\n",
    "  -p, --perms      Preserve file permissions.\n",
    "      --no-perms   Disable permission preservation.\n",
    "  -t, --times      Preserve modification times.\n",
    "      --no-times   Disable modification time preservation.\n",
    "      --omit-dir-times  Skip preserving directory modification times.\n",
    "      --no-omit-dir-times  Preserve directory modification times.\n",
    "  -A, --acls      Preserve POSIX ACLs when supported.\n",
    "      --no-acls   Disable POSIX ACL preservation.\n",
    "  -X, --xattrs     Preserve extended attributes when supported.\n",
    "      --no-xattrs  Disable extended attribute preservation.\n",
    "      --numeric-ids      Preserve numeric UID/GID values.\n",
    "      --no-numeric-ids   Map UID/GID values to names when possible.\n",
    "\n",
    "All SOURCE operands must reside on the local filesystem. When multiple\n",
    "sources are supplied, DEST must name a directory. Metadata preservation\n",
    "covers permissions, timestamps, and optional ownership metadata.\n",
);

const SUPPORTED_OPTIONS_LIST: &str = "--help/-h, --version/-V, --daemon, --dry-run/-n, --list-only, --archive/-a, --delete, --delete-before, --delete-during, --delete-delay, --delete-after, --checksum/-c, --size-only, --ignore-existing, --exclude, --exclude-from, --include, --include-from, --filter (including exclude-if-present=FILE), --files-from, --password-file, --no-motd, --from0, --bwlimit, --timeout, --protocol, --compress/-z, --no-compress, --compress-level, --info, --verbose/-v, --progress, --no-progress, --msgs2stderr, --out-format, --stats, --partial, --partial-dir, --no-partial, --remove-source-files, --remove-sent-files, --inplace, --no-inplace, --whole-file/-W, --no-whole-file, -P, --sparse/-S, --no-sparse, --copy-links/-L, --copy-dirlinks/-k, --no-copy-links, -D, --devices, --no-devices, --specials, --no-specials, --owner, --no-owner, --group, --no-group, --perms/-p, --no-perms, --times/-t, --no-times, --acls/-A, --no-acls, --xattrs/-X, --no-xattrs, --numeric-ids, and --no-numeric-ids";

/// Timestamp format used for `--list-only` output.
const LIST_TIMESTAMP_FORMAT: &[FormatItem<'static>] = format_description!(
    "[year]/[month padding:zero]/[day padding:zero] [hour padding:zero]:[minute padding:zero]:[second padding:zero]"
);

#[derive(Clone, Debug)]
struct OutFormat {
    tokens: Vec<OutFormatToken>,
}

#[derive(Clone, Debug)]
enum OutFormatToken {
    Literal(String),
    Placeholder(OutFormatPlaceholder),
}

#[derive(Clone, Copy, Debug)]
enum OutFormatPlaceholder {
    FileName,
    FileNameWithSymlinkTarget,
    FullPath,
    ItemizedChanges,
    FileLength,
    BytesTransferred,
    ChecksumBytes,
    Operation,
    ModifyTime,
    PermissionString,
    CurrentTime,
    SymlinkTarget,
    OwnerName,
    GroupName,
    OwnerUid,
    OwnerGid,
    ProcessId,
    RemoteHost,
    RemoteAddress,
    ModuleName,
    ModulePath,
    FullChecksum,
}

fn parse_out_format(value: &OsStr) -> Result<OutFormat, Message> {
    let text = value.to_string_lossy();
    if text.is_empty() {
        return Err(rsync_error!(1, "--out-format value must not be empty").with_role(Role::Client));
    }

    let mut tokens = Vec::new();
    let mut literal = String::new();
    let mut chars = text.chars();
    while let Some(ch) = chars.next() {
        match ch {
            '%' => {
                let Some(next) = chars.next() else {
                    return Err(rsync_error!(1, "--out-format value may not end with '%'")
                        .with_role(Role::Client));
                };
                match next {
                    '%' => literal.push('%'),
                    'n' => {
                        if !literal.is_empty() {
                            tokens.push(OutFormatToken::Literal(std::mem::take(&mut literal)));
                        }
                        tokens.push(OutFormatToken::Placeholder(OutFormatPlaceholder::FileName));
                    }
                    'N' => {
                        if !literal.is_empty() {
                            tokens.push(OutFormatToken::Literal(std::mem::take(&mut literal)));
                        }
                        tokens.push(OutFormatToken::Placeholder(
                            OutFormatPlaceholder::FileNameWithSymlinkTarget,
                        ));
                    }
                    'f' => {
                        if !literal.is_empty() {
                            tokens.push(OutFormatToken::Literal(std::mem::take(&mut literal)));
                        }
                        tokens.push(OutFormatToken::Placeholder(OutFormatPlaceholder::FullPath));
                    }
                    'i' => {
                        if !literal.is_empty() {
                            tokens.push(OutFormatToken::Literal(std::mem::take(&mut literal)));
                        }
                        tokens.push(OutFormatToken::Placeholder(
                            OutFormatPlaceholder::ItemizedChanges,
                        ));
                    }
                    'l' => {
                        if !literal.is_empty() {
                            tokens.push(OutFormatToken::Literal(std::mem::take(&mut literal)));
                        }
                        tokens.push(OutFormatToken::Placeholder(
                            OutFormatPlaceholder::FileLength,
                        ));
                    }
                    'b' => {
                        if !literal.is_empty() {
                            tokens.push(OutFormatToken::Literal(std::mem::take(&mut literal)));
                        }
                        tokens.push(OutFormatToken::Placeholder(
                            OutFormatPlaceholder::BytesTransferred,
                        ));
                    }
                    'c' => {
                        if !literal.is_empty() {
                            tokens.push(OutFormatToken::Literal(std::mem::take(&mut literal)));
                        }
                        tokens.push(OutFormatToken::Placeholder(
                            OutFormatPlaceholder::ChecksumBytes,
                        ));
                    }
                    'o' => {
                        if !literal.is_empty() {
                            tokens.push(OutFormatToken::Literal(std::mem::take(&mut literal)));
                        }
                        tokens.push(OutFormatToken::Placeholder(OutFormatPlaceholder::Operation));
                    }
                    'M' => {
                        if !literal.is_empty() {
                            tokens.push(OutFormatToken::Literal(std::mem::take(&mut literal)));
                        }
                        tokens.push(OutFormatToken::Placeholder(
                            OutFormatPlaceholder::ModifyTime,
                        ));
                    }
                    'B' => {
                        if !literal.is_empty() {
                            tokens.push(OutFormatToken::Literal(std::mem::take(&mut literal)));
                        }
                        tokens.push(OutFormatToken::Placeholder(
                            OutFormatPlaceholder::PermissionString,
                        ));
                    }
                    'L' => {
                        if !literal.is_empty() {
                            tokens.push(OutFormatToken::Literal(std::mem::take(&mut literal)));
                        }
                        tokens.push(OutFormatToken::Placeholder(
                            OutFormatPlaceholder::SymlinkTarget,
                        ));
                    }
                    't' => {
                        if !literal.is_empty() {
                            tokens.push(OutFormatToken::Literal(std::mem::take(&mut literal)));
                        }
                        tokens.push(OutFormatToken::Placeholder(
                            OutFormatPlaceholder::CurrentTime,
                        ));
                    }
                    'u' => {
                        if !literal.is_empty() {
                            tokens.push(OutFormatToken::Literal(std::mem::take(&mut literal)));
                        }
                        tokens.push(OutFormatToken::Placeholder(OutFormatPlaceholder::OwnerName));
                    }
                    'g' => {
                        if !literal.is_empty() {
                            tokens.push(OutFormatToken::Literal(std::mem::take(&mut literal)));
                        }
                        tokens.push(OutFormatToken::Placeholder(OutFormatPlaceholder::GroupName));
                    }
                    'U' => {
                        if !literal.is_empty() {
                            tokens.push(OutFormatToken::Literal(std::mem::take(&mut literal)));
                        }
                        tokens.push(OutFormatToken::Placeholder(OutFormatPlaceholder::OwnerUid));
                    }
                    'G' => {
                        if !literal.is_empty() {
                            tokens.push(OutFormatToken::Literal(std::mem::take(&mut literal)));
                        }
                        tokens.push(OutFormatToken::Placeholder(OutFormatPlaceholder::OwnerGid));
                    }
                    'p' => {
                        if !literal.is_empty() {
                            tokens.push(OutFormatToken::Literal(std::mem::take(&mut literal)));
                        }
                        tokens.push(OutFormatToken::Placeholder(OutFormatPlaceholder::ProcessId));
                    }
                    'h' => {
                        if !literal.is_empty() {
                            tokens.push(OutFormatToken::Literal(std::mem::take(&mut literal)));
                        }
                        tokens.push(OutFormatToken::Placeholder(
                            OutFormatPlaceholder::RemoteHost,
                        ));
                    }
                    'a' => {
                        if !literal.is_empty() {
                            tokens.push(OutFormatToken::Literal(std::mem::take(&mut literal)));
                        }
                        tokens.push(OutFormatToken::Placeholder(
                            OutFormatPlaceholder::RemoteAddress,
                        ));
                    }
                    'm' => {
                        if !literal.is_empty() {
                            tokens.push(OutFormatToken::Literal(std::mem::take(&mut literal)));
                        }
                        tokens.push(OutFormatToken::Placeholder(
                            OutFormatPlaceholder::ModuleName,
                        ));
                    }
                    'P' => {
                        if !literal.is_empty() {
                            tokens.push(OutFormatToken::Literal(std::mem::take(&mut literal)));
                        }
                        tokens.push(OutFormatToken::Placeholder(
                            OutFormatPlaceholder::ModulePath,
                        ));
                    }
                    'C' => {
                        if !literal.is_empty() {
                            tokens.push(OutFormatToken::Literal(std::mem::take(&mut literal)));
                        }
                        tokens.push(OutFormatToken::Placeholder(
                            OutFormatPlaceholder::FullChecksum,
                        ));
                    }
                    other => {
                        return Err(rsync_error!(
                            1,
                            format!("unsupported --out-format placeholder '%{other}'"),
                        )
                        .with_role(Role::Client));
                    }
                }
            }
            '\\' => {
                let Some(next) = chars.next() else {
                    literal.push('\\');
                    break;
                };
                match next {
                    'n' => literal.push('\n'),
                    'r' => literal.push('\r'),
                    't' => literal.push('\t'),
                    '\\' => literal.push('\\'),
                    other => {
                        literal.push('\\');
                        literal.push(other);
                    }
                }
            }
            other => literal.push(other),
        }
    }

    if !literal.is_empty() {
        tokens.push(OutFormatToken::Literal(literal));
    }

    Ok(OutFormat { tokens })
}

impl OutFormat {
    fn render<W: Write + ?Sized>(&self, event: &ClientEvent, writer: &mut W) -> io::Result<()> {
        use std::fmt::Write as _;
        let mut buffer = String::new();
        for token in &self.tokens {
            match token {
                OutFormatToken::Literal(text) => buffer.push_str(text),
                OutFormatToken::Placeholder(placeholder) => match placeholder {
                    OutFormatPlaceholder::FileName
                    | OutFormatPlaceholder::FileNameWithSymlinkTarget
                    | OutFormatPlaceholder::FullPath => {
                        append_rendered_path(
                            &mut buffer,
                            event,
                            matches!(
                                placeholder,
                                OutFormatPlaceholder::FileName
                                    | OutFormatPlaceholder::FileNameWithSymlinkTarget
                            ),
                        );
                        if matches!(placeholder, OutFormatPlaceholder::FileNameWithSymlinkTarget)
                            && let Some(target) = event
                                .metadata()
                                .and_then(ClientEntryMetadata::symlink_target)
                        {
                            buffer.push_str(" -> ");
                            buffer.push_str(&target.to_string_lossy());
                        }
                    }
                    OutFormatPlaceholder::ItemizedChanges => {
                        buffer.push_str(&format_itemized_changes(event));
                    }
                    OutFormatPlaceholder::FileLength => {
                        let length = event
                            .metadata()
                            .map(ClientEntryMetadata::length)
                            .unwrap_or(0);
                        let _ = write!(&mut buffer, "{length}");
                    }
                    OutFormatPlaceholder::BytesTransferred => {
                        let bytes = event.bytes_transferred();
                        let _ = write!(&mut buffer, "{bytes}");
                    }
                    OutFormatPlaceholder::ChecksumBytes => {
                        buffer.push('0');
                    }
                    OutFormatPlaceholder::Operation => {
                        buffer.push_str(describe_event_kind(event.kind()));
                    }
                    OutFormatPlaceholder::ModifyTime => {
                        buffer.push_str(&format_out_format_mtime(event.metadata()));
                    }
                    OutFormatPlaceholder::PermissionString => {
                        buffer.push_str(&format_out_format_permissions(event.metadata()));
                    }
                    OutFormatPlaceholder::SymlinkTarget => {
                        if let Some(target) = event
                            .metadata()
                            .and_then(ClientEntryMetadata::symlink_target)
                        {
                            buffer.push_str(" -> ");
                            buffer.push_str(&target.to_string_lossy());
                        }
                    }
                    OutFormatPlaceholder::CurrentTime => {
                        buffer.push_str(&format_current_timestamp());
                    }
                    OutFormatPlaceholder::OwnerName => {
                        buffer.push_str(&format_owner_name(event.metadata()));
                    }
                    OutFormatPlaceholder::GroupName => {
                        buffer.push_str(&format_group_name(event.metadata()));
                    }
                    OutFormatPlaceholder::OwnerUid => {
                        let uid = event
                            .metadata()
                            .and_then(ClientEntryMetadata::uid)
                            .map(|value| value.to_string())
                            .unwrap_or_else(|| "0".to_string());
                        buffer.push_str(&uid);
                    }
                    OutFormatPlaceholder::OwnerGid => {
                        let gid = event
                            .metadata()
                            .and_then(ClientEntryMetadata::gid)
                            .map(|value| value.to_string())
                            .unwrap_or_else(|| "0".to_string());
                        buffer.push_str(&gid);
                    }
                    OutFormatPlaceholder::ProcessId => {
                        let pid = std::process::id();
                        let _ = write!(&mut buffer, "{pid}");
                    }
                    OutFormatPlaceholder::RemoteHost
                    | OutFormatPlaceholder::RemoteAddress
                    | OutFormatPlaceholder::ModuleName
                    | OutFormatPlaceholder::ModulePath
                    | OutFormatPlaceholder::FullChecksum => {}
                },
            }
        }

        if buffer.ends_with('\n') {
            writer.write_all(buffer.as_bytes())
        } else {
            writer.write_all(buffer.as_bytes())?;
            writer.write_all(b"\n")
        }
    }
}

fn emit_out_format<W: Write + ?Sized>(
    events: &[ClientEvent],
    format: &OutFormat,
    writer: &mut W,
) -> io::Result<()> {
    for event in events {
        format.render(event, writer)?;
    }
    Ok(())
}

fn append_rendered_path(buffer: &mut String, event: &ClientEvent, ensure_trailing_slash: bool) {
    let mut rendered = event.relative_path().to_string_lossy().into_owned();
    if ensure_trailing_slash
        && !rendered.ends_with('/')
        && event
            .metadata()
            .map(ClientEntryMetadata::kind)
            .map(ClientEntryKind::is_directory)
            .unwrap_or_else(|| matches!(event.kind(), ClientEventKind::DirectoryCreated))
    {
        rendered.push('/');
    }
    buffer.push_str(&rendered);
}

fn format_out_format_mtime(metadata: Option<&ClientEntryMetadata>) -> String {
    metadata
        .and_then(|meta| meta.modified())
        .and_then(|time| {
            OffsetDateTime::from(time)
                .format(LIST_TIMESTAMP_FORMAT)
                .ok()
        })
        .map(|formatted| formatted.replace(' ', "-"))
        .unwrap_or_else(|| "1970/01/01-00:00:00".to_string())
}

fn format_out_format_permissions(metadata: Option<&ClientEntryMetadata>) -> String {
    metadata
        .map(format_list_permissions)
        .map(|mut perms| {
            if !perms.is_empty() {
                perms.remove(0);
            }
            perms
        })
        .unwrap_or_else(|| "---------".to_string())
}

fn format_owner_name(metadata: Option<&ClientEntryMetadata>) -> String {
    metadata
        .and_then(ClientEntryMetadata::uid)
        .map(resolve_user_name)
        .unwrap_or_else(|| "0".to_string())
}

fn format_group_name(metadata: Option<&ClientEntryMetadata>) -> String {
    metadata
        .and_then(ClientEntryMetadata::gid)
        .map(resolve_group_name)
        .unwrap_or_else(|| "0".to_string())
}

fn resolve_user_name(uid: u32) -> String {
    get_user_by_uid(uid as uid_t)
        .map(|user| user.name().to_string_lossy().into_owned())
        .filter(|name| !name.is_empty())
        .unwrap_or_else(|| uid.to_string())
}

fn resolve_group_name(gid: u32) -> String {
    get_group_by_gid(gid as gid_t)
        .map(|group| group.name().to_string_lossy().into_owned())
        .filter(|name| !name.is_empty())
        .unwrap_or_else(|| gid.to_string())
}

fn format_current_timestamp() -> String {
    let now = OffsetDateTime::from(SystemTime::now());
    now.format(LIST_TIMESTAMP_FORMAT)
        .map(|text| text.replace(' ', "-"))
        .unwrap_or_else(|_| "1970/01/01-00:00:00".to_string())
}

fn format_itemized_changes(event: &ClientEvent) -> String {
    use ClientEventKind::*;

    if matches!(event.kind(), ClientEventKind::EntryDeleted) {
        return "*deleting".to_string();
    }

    let mut fields = ['.'; 11];

    fields[0] = match event.kind() {
        DataCopied => '>',
        MetadataReused | SkippedExisting | SkippedNewerDestination | SkippedNonRegular => '.',
        HardLink => 'h',
        DirectoryCreated | SymlinkCopied | FifoCopied | DeviceCopied | SourceRemoved => 'c',
        _ => '.',
    };

    fields[1] = match event
        .metadata()
        .map(ClientEntryMetadata::kind)
        .unwrap_or_else(|| match event.kind() {
            DirectoryCreated => ClientEntryKind::Directory,
            SymlinkCopied => ClientEntryKind::Symlink,
            FifoCopied => ClientEntryKind::Fifo,
            DeviceCopied => ClientEntryKind::CharDevice,
            HardLink | DataCopied | MetadataReused | SkippedExisting | SkippedNewerDestination => {
                ClientEntryKind::File
            }
            _ => ClientEntryKind::Other,
        }) {
        ClientEntryKind::File => 'f',
        ClientEntryKind::Directory => 'd',
        ClientEntryKind::Symlink => 'L',
        ClientEntryKind::Fifo | ClientEntryKind::Socket | ClientEntryKind::Other => 'S',
        ClientEntryKind::CharDevice | ClientEntryKind::BlockDevice => 'D',
    };

    let attr = &mut fields[2..];

    match event.kind() {
        DirectoryCreated | SymlinkCopied | FifoCopied | DeviceCopied | HardLink => {
            attr.fill('+');
        }
        DataCopied => {
            attr[0] = 'c';
            attr[1] = 's';
            attr[2] = 't';
        }
        SourceRemoved => {
            attr[0] = 'c';
        }
        _ => {}
    }

    fields.iter().collect()
}

/// Parsed command produced by [`parse_args`].
#[derive(Clone, Copy, Debug, Eq, PartialEq)]
enum ProgressMode {
    PerFile,
    Overall,
}

#[derive(Clone, Copy, Debug, Eq, PartialEq)]
enum ProgressSetting {
    Unspecified,
    Disabled,
    PerFile,
    Overall,
}

#[derive(Clone, Copy, Debug, Eq, PartialEq)]
enum NameOutputLevel {
    Disabled,
    UpdatedOnly,
    UpdatedAndUnchanged,
}

impl ProgressSetting {
    fn resolved(self) -> Option<ProgressMode> {
        match self {
            Self::PerFile => Some(ProgressMode::PerFile),
            Self::Overall => Some(ProgressMode::Overall),
            Self::Disabled | Self::Unspecified => None,
        }
    }
}

struct ParsedArgs {
    show_help: bool,
    show_version: bool,
    dry_run: bool,
    list_only: bool,
    remote_shell: Option<OsString>,
    protect_args: Option<bool>,
    archive: bool,
    delete_mode: DeleteMode,
    delete_excluded: bool,
    checksum: bool,
    size_only: bool,
    ignore_existing: bool,
    update: bool,
    remainder: Vec<OsString>,
    bwlimit: Option<OsString>,
    compress: bool,
    no_compress: bool,
    compress_level: Option<OsString>,
    owner: Option<bool>,
    group: Option<bool>,
    perms: Option<bool>,
    times: Option<bool>,
    omit_dir_times: Option<bool>,
    acls: Option<bool>,
    numeric_ids: Option<bool>,
    sparse: Option<bool>,
    copy_links: Option<bool>,
    copy_dirlinks: bool,
    devices: Option<bool>,
    specials: Option<bool>,
    relative: Option<bool>,
    implied_dirs: Option<bool>,
    verbosity: u8,
    progress: ProgressSetting,
    name_level: NameOutputLevel,
    name_overridden: bool,
    stats: bool,
    partial: bool,
    partial_dir: Option<PathBuf>,
    remove_source_files: bool,
    inplace: Option<bool>,
    msgs_to_stderr: bool,
    whole_file: Option<bool>,
    excludes: Vec<OsString>,
    includes: Vec<OsString>,
    exclude_from: Vec<OsString>,
    include_from: Vec<OsString>,
    filters: Vec<OsString>,
    files_from: Vec<OsString>,
    from0: bool,
    info: Vec<OsString>,
    xattrs: Option<bool>,
    no_motd: bool,
    password_file: Option<OsString>,
    protocol: Option<OsString>,
    timeout: Option<OsString>,
    out_format: Option<OsString>,
}

fn env_protect_args_default() -> Option<bool> {
    let value = env::var_os("RSYNC_PROTECT_ARGS")?;
    if value.is_empty() {
        return Some(true);
    }

    let normalized = value.to_string_lossy();
    let trimmed = normalized.trim();

    if trimmed.is_empty() {
        Some(true)
    } else if trimmed.eq_ignore_ascii_case("0")
        || trimmed.eq_ignore_ascii_case("no")
        || trimmed.eq_ignore_ascii_case("false")
        || trimmed.eq_ignore_ascii_case("off")
    {
        Some(false)
    } else {
        Some(true)
    }
}

/// Builds the `clap` command used for parsing.
fn clap_command() -> ClapCommand {
    ClapCommand::new("oc-rsync")
        .disable_help_flag(true)
        .disable_version_flag(true)
        .arg_required_else_help(false)
        .arg(
            Arg::new("help")
                .long("help")
                .short('h')
                .help("Show this help message and exit.")
                .action(ArgAction::SetTrue),
        )
        .arg(
            Arg::new("msgs2stderr")
                .long("msgs2stderr")
                .help("Route informational messages to standard error.")
                .action(ArgAction::SetTrue),
        )
        .arg(
            Arg::new("out-format")
                .long("out-format")
                .value_name("FORMAT")
                .help("Customise transfer output using FORMAT for each processed entry.")
                .num_args(1)
                .value_parser(OsStringValueParser::new()),
        )
        .arg(
            Arg::new("version")
                .long("version")
                .short('V')
                .help("Output version information and exit.")
                .action(ArgAction::SetTrue),
        )
        .arg(
            Arg::new("rsh")
                .long("rsh")
                .short('e')
                .value_name("COMMAND")
                .help("Use remote shell COMMAND for remote transfers.")
                .num_args(1)
                .action(ArgAction::Set)
                .value_parser(OsStringValueParser::new()),
        )
        .arg(
            Arg::new("protect-args")
                .long("protect-args")
                .short('s')
                .alias("secluded-args")
                .help("Protect remote shell arguments from expansion.")
                .action(ArgAction::SetTrue)
                .overrides_with("no-protect-args"),
        )
        .arg(
            Arg::new("no-protect-args")
                .long("no-protect-args")
                .alias("no-secluded-args")
                .help("Allow the remote shell to expand wildcard arguments.")
                .action(ArgAction::SetTrue)
                .overrides_with("protect-args"),
        )
        .arg(
            Arg::new("dry-run")
                .long("dry-run")
                .short('n')
                .help("Validate transfers without modifying the destination.")
                .action(ArgAction::SetTrue),
        )
        .arg(
            Arg::new("list-only")
                .long("list-only")
                .help("List files without performing a transfer.")
                .action(ArgAction::SetTrue),
        )
        .arg(
            Arg::new("archive")
                .long("archive")
                .short('a')
                .help("Enable archive mode (implies --owner, --group, --perms, and --times).")
                .action(ArgAction::SetTrue),
        )
        .arg(
            Arg::new("checksum")
                .long("checksum")
                .short('c')
                .help("Skip files whose contents already match by checksum.")
                .action(ArgAction::SetTrue),
        )
        .arg(
            Arg::new("size-only")
                .long("size-only")
                .help("Skip files whose size already matches the destination.")
                .action(ArgAction::SetTrue),
        )
        .arg(
            Arg::new("ignore-existing")
                .long("ignore-existing")
                .help("Skip updating files that already exist at the destination.")
                .action(ArgAction::SetTrue),
        )
        .arg(
            Arg::new("update")
                .long("update")
                .short('u')
                .help("Skip files that are newer on the destination.")
                .action(ArgAction::SetTrue),
        )
        .arg(
            Arg::new("sparse")
                .long("sparse")
                .short('S')
                .help("Preserve sparse files by creating holes in the destination.")
                .action(ArgAction::SetTrue)
                .conflicts_with("no-sparse"),
        )
        .arg(
            Arg::new("no-sparse")
                .long("no-sparse")
                .help("Disable sparse file handling.")
                .action(ArgAction::SetTrue)
                .conflicts_with("sparse"),
        )
        .arg(
            Arg::new("copy-links")
                .long("copy-links")
                .short('L')
                .help("Transform symlinks into referent files/directories.")
                .action(ArgAction::SetTrue)
                .conflicts_with("no-copy-links"),
        )
        .arg(
            Arg::new("copy-dirlinks")
                .long("copy-dirlinks")
                .short('k')
                .help("Transform symlinked directories into referent directories.")
                .action(ArgAction::SetTrue),
        )
        .arg(
            Arg::new("no-copy-links")
                .long("no-copy-links")
                .help("Preserve symlinks instead of following them.")
                .action(ArgAction::SetTrue)
                .conflicts_with("copy-links"),
        )
        .arg(
            Arg::new("archive-devices")
                .short('D')
                .help("Preserve device and special files (equivalent to --devices --specials).")
                .action(ArgAction::SetTrue),
        )
        .arg(
            Arg::new("devices")
                .long("devices")
                .help("Preserve device files.")
                .action(ArgAction::SetTrue)
                .conflicts_with("no-devices"),
        )
        .arg(
            Arg::new("no-devices")
                .long("no-devices")
                .help("Disable device file preservation.")
                .action(ArgAction::SetTrue)
                .conflicts_with("devices"),
        )
        .arg(
            Arg::new("specials")
                .long("specials")
                .help("Preserve special files such as FIFOs.")
                .action(ArgAction::SetTrue)
                .conflicts_with("no-specials"),
        )
        .arg(
            Arg::new("no-specials")
                .long("no-specials")
                .help("Disable preservation of special files such as FIFOs.")
                .action(ArgAction::SetTrue)
                .conflicts_with("specials"),
        )
        .arg(
            Arg::new("verbose")
                .long("verbose")
                .short('v')
                .help("Increase verbosity; may be supplied multiple times.")
                .action(ArgAction::Count),
        )
        .arg(
            Arg::new("relative")
                .long("relative")
                .short('R')
                .help("Preserve source path components relative to the current directory.")
                .action(ArgAction::SetTrue)
                .overrides_with("no-relative"),
        )
        .arg(
            Arg::new("no-relative")
                .long("no-relative")
                .help("Disable preservation of source path components.")
                .action(ArgAction::SetTrue)
                .overrides_with("relative"),
        )
        .arg(
            Arg::new("implied-dirs")
                .long("implied-dirs")
                .help("Create parent directories implied by source paths.")
                .action(ArgAction::SetTrue)
                .overrides_with("no-implied-dirs"),
        )
        .arg(
            Arg::new("no-implied-dirs")
                .long("no-implied-dirs")
                .help("Disable creation of parent directories implied by source paths.")
                .action(ArgAction::SetTrue)
                .overrides_with("implied-dirs"),
        )
        .arg(
            Arg::new("progress")
                .long("progress")
                .help("Show progress information during transfers.")
                .action(ArgAction::SetTrue)
                .overrides_with("no-progress"),
        )
        .arg(
            Arg::new("no-progress")
                .long("no-progress")
                .help("Disable progress reporting.")
                .action(ArgAction::SetTrue)
                .overrides_with("progress"),
        )
        .arg(
            Arg::new("stats")
                .long("stats")
                .help("Output transfer statistics after completion.")
                .action(ArgAction::SetTrue),
        )
        .arg(
            Arg::new("partial")
                .long("partial")
                .help("Keep partially transferred files on error.")
                .action(ArgAction::SetTrue)
                .overrides_with("no-partial"),
        )
        .arg(
            Arg::new("no-partial")
                .long("no-partial")
                .help("Discard partially transferred files on error.")
                .action(ArgAction::SetTrue)
                .overrides_with("partial"),
        )
        .arg(
            Arg::new("partial-dir")
                .long("partial-dir")
                .value_name("DIR")
                .help("Store partially transferred files in DIR.")
                .value_parser(OsStringValueParser::new())
                .overrides_with("no-partial"),
        )
        .arg(
            Arg::new("whole-file")
                .long("whole-file")
                .short('W')
                .help("Copy files without using the delta-transfer algorithm.")
                .action(ArgAction::SetTrue)
                .overrides_with("no-whole-file"),
        )
        .arg(
            Arg::new("no-whole-file")
                .long("no-whole-file")
                .help("Enable the delta-transfer algorithm (disable whole-file copies).")
                .action(ArgAction::SetTrue)
                .overrides_with("whole-file"),
        )
        .arg(
            Arg::new("remove-source-files")
                .long("remove-source-files")
                .help("Remove source files after a successful transfer.")
                .action(ArgAction::SetTrue)
                .overrides_with("remove-sent-files"),
        )
        .arg(
            Arg::new("remove-sent-files")
                .long("remove-sent-files")
                .help("Alias of --remove-source-files.")
                .action(ArgAction::SetTrue)
                .overrides_with("remove-source-files"),
        )
        .arg(
            Arg::new("inplace")
                .long("inplace")
                .help("Write updated data directly to destination files.")
                .action(ArgAction::SetTrue)
                .overrides_with("no-inplace"),
        )
        .arg(
            Arg::new("no-inplace")
                .long("no-inplace")
                .help("Use temporary files when updating regular files.")
                .action(ArgAction::SetTrue)
                .overrides_with("inplace"),
        )
        .arg(
            Arg::new("partial-progress")
                .short('P')
                .help("Equivalent to --partial --progress.")
                .action(ArgAction::Count)
                .overrides_with("no-partial")
                .overrides_with("no-progress"),
        )
        .arg(
            Arg::new("delete")
                .long("delete")
                .help("Remove destination files that are absent from the source.")
                .action(ArgAction::SetTrue),
        )
        .arg(
            Arg::new("delete-before")
                .long("delete-before")
                .help("Remove destination files that are absent from the source before transfers start.")
                .action(ArgAction::SetTrue),
        )
        .arg(
            Arg::new("delete-during")
                .long("delete-during")
                .help("Remove destination files that are absent from the source during directory traversal.")
                .action(ArgAction::SetTrue),
        )
        .arg(
            Arg::new("delete-delay")
                .long("delete-delay")
                .help("Compute deletions during the transfer and prune them once the run completes.")
                .action(ArgAction::SetTrue),
        )
        .arg(
            Arg::new("delete-after")
                .long("delete-after")
                .help("Remove destination files after transfers complete.")
                .action(ArgAction::SetTrue),
        )
        .arg(
            Arg::new("delete-excluded")
                .long("delete-excluded")
                .help("Remove excluded destination files during deletion sweeps.")
                .action(ArgAction::SetTrue),
        )
        .arg(
            Arg::new("exclude")
                .long("exclude")
                .value_name("PATTERN")
                .help("Skip files matching PATTERN.")
                .value_parser(OsStringValueParser::new())
                .action(ArgAction::Append),
        )
        .arg(
            Arg::new("exclude-from")
                .long("exclude-from")
                .value_name("FILE")
                .help("Read exclude patterns from FILE.")
                .value_parser(OsStringValueParser::new())
                .action(ArgAction::Append),
        )
        .arg(
            Arg::new("include")
                .long("include")
                .value_name("PATTERN")
                .help("Re-include files matching PATTERN after exclusions.")
                .value_parser(OsStringValueParser::new())
                .action(ArgAction::Append),
        )
        .arg(
            Arg::new("include-from")
                .long("include-from")
                .value_name("FILE")
                .help("Read include patterns from FILE.")
                .value_parser(OsStringValueParser::new())
                .action(ArgAction::Append),
        )
        .arg(
            Arg::new("filter")
                .long("filter")
                .value_name("RULE")
                .help("Apply filter RULE (supports '+' include, '-' exclude, '!' clear, 'protect PATTERN', 'merge[,MODS] FILE', and 'dir-merge[,MODS] FILE').")
                .value_parser(OsStringValueParser::new())
                .action(ArgAction::Append),
        )
        .arg(
            Arg::new("files-from")
                .long("files-from")
                .value_name("FILE")
                .help("Read additional source operands from FILE.")
                .value_parser(OsStringValueParser::new())
                .action(ArgAction::Append),
        )
        .arg(
            Arg::new("password-file")
                .long("password-file")
                .value_name("FILE")
                .help("Read daemon passwords from FILE when contacting rsync:// daemons.")
                .value_parser(OsStringValueParser::new())
                .action(ArgAction::Set),
        )
        .arg(
            Arg::new("no-motd")
                .long("no-motd")
                .help("Suppress daemon MOTD lines when listing rsync:// modules.")
                .action(ArgAction::SetTrue),
        )
        .arg(
            Arg::new("from0")
                .long("from0")
                .help("Treat file list entries as NUL-terminated records.")
                .action(ArgAction::SetTrue),
        )
        .arg(
            Arg::new("owner")
                .long("owner")
                .short('o')
                .help("Preserve file ownership (requires super-user).")
                .action(ArgAction::SetTrue)
                .overrides_with("no-owner"),
        )
        .arg(
            Arg::new("no-owner")
                .long("no-owner")
                .help("Disable ownership preservation.")
                .action(ArgAction::SetTrue)
                .overrides_with("owner"),
        )
        .arg(
            Arg::new("group")
                .long("group")
                .short('g')
                .help("Preserve file group (requires suitable privileges).")
                .action(ArgAction::SetTrue)
                .overrides_with("no-group"),
        )
        .arg(
            Arg::new("no-group")
                .long("no-group")
                .help("Disable group preservation.")
                .action(ArgAction::SetTrue)
                .overrides_with("group"),
        )
        .arg(
            Arg::new("perms")
                .long("perms")
                .short('p')
                .help("Preserve file permissions.")
                .action(ArgAction::SetTrue)
                .overrides_with("no-perms"),
        )
        .arg(
            Arg::new("no-perms")
                .long("no-perms")
                .help("Disable permission preservation.")
                .action(ArgAction::SetTrue)
                .overrides_with("perms"),
        )
        .arg(
            Arg::new("times")
                .long("times")
                .short('t')
                .help("Preserve modification times.")
                .action(ArgAction::SetTrue)
                .overrides_with("no-times"),
        )
        .arg(
            Arg::new("no-times")
                .long("no-times")
                .help("Disable modification time preservation.")
                .action(ArgAction::SetTrue)
                .overrides_with("times"),
        )
        .arg(
            Arg::new("omit-dir-times")
                .long("omit-dir-times")
                .short('O')
                .help("Skip preserving directory modification times.")
                .action(ArgAction::SetTrue)
                .overrides_with("no-omit-dir-times"),
        )
        .arg(
            Arg::new("no-omit-dir-times")
                .long("no-omit-dir-times")
                .help("Preserve directory modification times.")
                .action(ArgAction::SetTrue)
                .overrides_with("omit-dir-times"),
        )
        .arg(
            Arg::new("acls")
                .long("acls")
                .short('A')
                .help("Preserve POSIX ACLs when supported.")
                .action(ArgAction::SetTrue)
                .overrides_with("no-acls"),
        )
        .arg(
            Arg::new("no-acls")
                .long("no-acls")
                .help("Disable POSIX ACL preservation.")
                .action(ArgAction::SetTrue)
                .overrides_with("acls"),
        )
        .arg(
            Arg::new("xattrs")
                .long("xattrs")
                .short('X')
                .help("Preserve extended attributes when supported.")
                .action(ArgAction::SetTrue)
                .overrides_with("no-xattrs"),
        )
        .arg(
            Arg::new("no-xattrs")
                .long("no-xattrs")
                .help("Disable extended attribute preservation.")
                .action(ArgAction::SetTrue)
                .overrides_with("xattrs"),
        )
        .arg(
            Arg::new("numeric-ids")
                .long("numeric-ids")
                .help("Preserve numeric UID/GID values.")
                .action(ArgAction::SetTrue)
                .overrides_with("no-numeric-ids"),
        )
        .arg(
            Arg::new("no-numeric-ids")
                .long("no-numeric-ids")
                .help("Map UID/GID values to names when possible.")
                .action(ArgAction::SetTrue)
                .overrides_with("numeric-ids"),
        )
        .arg(
            Arg::new("bwlimit")
                .long("bwlimit")
                .value_name("RATE")
                .help("Limit I/O bandwidth in KiB/s (0 disables the limit).")
                .num_args(1)
                .action(ArgAction::Set)
                .value_parser(OsStringValueParser::new()),
        )
        .arg(
            Arg::new("timeout")
                .long("timeout")
                .value_name("SECS")
                .help("Set I/O timeout in seconds (0 disables the timeout).")
                .num_args(1)
                .action(ArgAction::Set)
                .value_parser(OsStringValueParser::new()),
        )
        .arg(
            Arg::new("protocol")
                .long("protocol")
                .value_name("NUM")
                .help("Force protocol version NUM when accessing rsync daemons.")
                .num_args(1)
                .action(ArgAction::Set)
                .value_parser(OsStringValueParser::new()),
        )
        .arg(
            Arg::new("compress")
                .long("compress")
                .short('z')
                .help("Enable compression during transfers.")
                .action(ArgAction::SetTrue)
                .overrides_with("no-compress"),
        )
        .arg(
            Arg::new("no-compress")
                .long("no-compress")
                .help("Disable compression.")
                .action(ArgAction::SetTrue)
                .overrides_with("compress"),
        )
        .arg(
            Arg::new("compress-level")
                .long("compress-level")
                .value_name("LEVEL")
                .help("Set compression level (0 disables compression).")
                .help("Set compression level (0-9). 0 disables compression.")
                .value_parser(OsStringValueParser::new()),
        )
        .arg(
            Arg::new("info")
                .long("info")
                .value_name("FLAGS")
                .help("Adjust informational messages; use --info=help for details.")
                .action(ArgAction::Append)
                .value_parser(OsStringValueParser::new())
                .value_delimiter(','),
        )
        .arg(
            Arg::new("args")
                .action(ArgAction::Append)
                .num_args(0..)
                .allow_hyphen_values(true)
                .trailing_var_arg(true)
                .value_parser(OsStringValueParser::new()),
        )
}

/// Parses command-line arguments into a [`ParsedArgs`] structure.
fn parse_args<I, S>(arguments: I) -> Result<ParsedArgs, clap::Error>
where
    I: IntoIterator<Item = S>,
    S: Into<OsString>,
{
    let mut args: Vec<OsString> = arguments.into_iter().map(Into::into).collect();

    if args.is_empty() {
        args.push(OsString::from("oc-rsync"));
    }

    let mut matches = clap_command().try_get_matches_from(args)?;

    let show_help = matches.get_flag("help");
    let show_version = matches.get_flag("version");
    let mut dry_run = matches.get_flag("dry-run");
    let list_only = matches.get_flag("list-only");
    if list_only {
        dry_run = true;
    }
    let remote_shell = matches
        .remove_one::<OsString>("rsh")
        .filter(|value| !value.is_empty())
        .or_else(|| env::var_os("RSYNC_RSH").filter(|value| !value.is_empty()));
    let protect_args = if matches.get_flag("no-protect-args") {
        Some(false)
    } else if matches.get_flag("protect-args") {
        Some(true)
    } else {
        env_protect_args_default()
    };
    let archive = matches.get_flag("archive");
    let delete_flag = matches.get_flag("delete");
    let delete_before_flag = matches.get_flag("delete-before");
    let delete_during_flag = matches.get_flag("delete-during");
    let delete_delay_flag = matches.get_flag("delete-delay");
    let delete_after_flag = matches.get_flag("delete-after");
    let delete_excluded = matches.get_flag("delete-excluded");

    let delete_mode_conflicts = [
        delete_before_flag,
        delete_during_flag,
        delete_delay_flag,
        delete_after_flag,
    ]
    .into_iter()
    .filter(|flag| *flag)
    .count();

    if delete_mode_conflicts > 1 {
        return Err(clap::Error::raw(
            clap::error::ErrorKind::ArgumentConflict,
            "--delete-before, --delete-during, --delete-delay, and --delete-after are mutually exclusive",
        ));
    }

    let mut delete_mode = if delete_before_flag {
        DeleteMode::Before
    } else if delete_delay_flag {
        DeleteMode::Delay
    } else if delete_after_flag {
        DeleteMode::After
    } else if delete_during_flag || delete_flag {
        DeleteMode::During
    } else {
        DeleteMode::Disabled
    };

    if delete_excluded && !delete_mode.is_enabled() {
        delete_mode = DeleteMode::During;
    }
    let compress_flag = matches.get_flag("compress");
    let no_compress = matches.get_flag("no-compress");
    let mut compress = if no_compress { false } else { compress_flag };
    let compress_level_opt = matches.get_one::<OsString>("compress-level").cloned();
    if let Some(ref value) = compress_level_opt {
        if let Ok(setting) = parse_compress_level_argument(value.as_os_str()) {
            compress = !setting.is_disabled();
        }
    }
    let owner = if matches.get_flag("owner") {
        Some(true)
    } else if matches.get_flag("no-owner") {
        Some(false)
    } else {
        None
    };
    let group = if matches.get_flag("group") {
        Some(true)
    } else if matches.get_flag("no-group") {
        Some(false)
    } else {
        None
    };
    let perms = if matches.get_flag("perms") {
        Some(true)
    } else if matches.get_flag("no-perms") {
        Some(false)
    } else {
        None
    };
    let times = if matches.get_flag("times") {
        Some(true)
    } else if matches.get_flag("no-times") {
        Some(false)
    } else {
        None
    };
    let omit_dir_times = if matches.get_flag("omit-dir-times") {
        Some(true)
    } else if matches.get_flag("no-omit-dir-times") {
        Some(false)
    } else {
        None
    };
    let acls = if matches.get_flag("acls") {
        Some(true)
    } else if matches.get_flag("no-acls") {
        Some(false)
    } else {
        None
    };
    let xattrs = if matches.get_flag("xattrs") {
        Some(true)
    } else if matches.get_flag("no-xattrs") {
        Some(false)
    } else {
        None
    };
    let numeric_ids = if matches.get_flag("numeric-ids") {
        Some(true)
    } else if matches.get_flag("no-numeric-ids") {
        Some(false)
    } else {
        None
    };
    let sparse = if matches.get_flag("sparse") {
        Some(true)
    } else if matches.get_flag("no-sparse") {
        Some(false)
    } else {
        None
    };
    let copy_links = if matches.get_flag("no-copy-links") {
        Some(false)
    } else if matches.get_flag("copy-links") {
        Some(true)
    } else {
        None
    };
    let copy_dirlinks = matches.get_flag("copy-dirlinks");
    let archive_devices = matches.get_flag("archive-devices");
    let devices = if matches.get_flag("no-devices") {
        Some(false)
    } else if matches.get_flag("devices") || archive_devices {
        Some(true)
    } else {
        None
    };
    let specials = if matches.get_flag("no-specials") {
        Some(false)
    } else if matches.get_flag("specials") || archive_devices {
        Some(true)
    } else {
        None
    };
    let relative = if matches.get_flag("relative") {
        Some(true)
    } else if matches.get_flag("no-relative") {
        Some(false)
    } else {
        None
    };
    let implied_dirs = if matches.get_flag("implied-dirs") {
        Some(true)
    } else if matches.get_flag("no-implied-dirs") {
        Some(false)
    } else {
        None
    };
    let verbosity = matches.get_count("verbose") as u8;
    let name_level = match verbosity {
        0 => NameOutputLevel::Disabled,
        1 => NameOutputLevel::UpdatedOnly,
        _ => NameOutputLevel::UpdatedAndUnchanged,
    };
    let name_overridden = false;
    let progress_flag = matches.get_flag("progress");
    let no_progress_flag = matches.get_flag("no-progress");
    let mut progress_setting = if progress_flag {
        ProgressSetting::PerFile
    } else {
        ProgressSetting::Unspecified
    };
    let stats = matches.get_flag("stats");
    let mut partial = matches.get_flag("partial");
    let mut partial_dir = matches
        .get_one::<OsString>("partial-dir")
        .map(|value| PathBuf::from(value));
    if partial_dir.is_some() {
        partial = true;
    }
    if no_progress_flag {
        progress_setting = ProgressSetting::Disabled;
    }
    if matches.get_flag("no-partial") {
        partial = false;
        partial_dir = None;
    }
    if matches.get_count("partial-progress") > 0 {
        partial = true;
        if !no_progress_flag {
            progress_setting = ProgressSetting::PerFile;
        }
    }
    let remove_source_files =
        matches.get_flag("remove-source-files") || matches.get_flag("remove-sent-files");
    let inplace = if matches.get_flag("no-inplace") {
        Some(false)
    } else if matches.get_flag("inplace") {
        Some(true)
    } else {
        None
    };
    let msgs_to_stderr = matches.get_flag("msgs2stderr");
    let whole_file = if matches.get_flag("whole-file") {
        Some(true)
    } else if matches.get_flag("no-whole-file") {
        Some(false)
    } else {
        None
    };
    let remainder = matches
        .remove_many::<OsString>("args")
        .map(|values| values.collect())
        .unwrap_or_default();
    let checksum = matches.get_flag("checksum");
    let size_only = matches.get_flag("size-only");

    let compress_level = matches.remove_one::<OsString>("compress-level");
    let bwlimit = matches.remove_one::<OsString>("bwlimit");
    let excludes = matches
        .remove_many::<OsString>("exclude")
        .map(|values| values.collect())
        .unwrap_or_default();
    let includes = matches
        .remove_many::<OsString>("include")
        .map(|values| values.collect())
        .unwrap_or_default();
    let exclude_from = matches
        .remove_many::<OsString>("exclude-from")
        .map(|values| values.collect())
        .unwrap_or_default();
    let include_from = matches
        .remove_many::<OsString>("include-from")
        .map(|values| values.collect())
        .unwrap_or_default();
    let filters = matches
        .remove_many::<OsString>("filter")
        .map(|values| values.collect())
        .unwrap_or_default();
    let files_from = matches
        .remove_many::<OsString>("files-from")
        .map(|values| values.collect())
        .unwrap_or_default();
    let from0 = matches.get_flag("from0");
    let info = matches
        .remove_many::<OsString>("info")
        .map(|values| values.collect())
        .unwrap_or_default();
    let ignore_existing = matches.get_flag("ignore-existing");
    let update = matches.get_flag("update");
    let password_file = matches.remove_one::<OsString>("password-file");
    let protocol = matches.remove_one::<OsString>("protocol");
    let timeout = matches.remove_one::<OsString>("timeout");
    let out_format = matches.remove_one::<OsString>("out-format");
    let no_motd = matches.get_flag("no-motd");

    Ok(ParsedArgs {
        show_help,
        show_version,
        dry_run,
        list_only,
        remote_shell,
        protect_args,
        archive,
        delete_mode,
        delete_excluded,
        checksum,
        size_only,
        ignore_existing,
        update,
        remainder,
        bwlimit,
        compress,
        no_compress,
        compress_level,
        owner,
        group,
        perms,
        times,
        omit_dir_times,
        numeric_ids,
        sparse,
        copy_links,
        copy_dirlinks,
        devices,
        specials,
        relative,
        implied_dirs,
        verbosity,
        progress: progress_setting,
        name_level,
        name_overridden,
        stats,
        partial,
        partial_dir,
        remove_source_files,
        inplace,
        msgs_to_stderr,
        whole_file,
        excludes,
        includes,
        exclude_from,
        include_from,
        filters,
        files_from,
        from0,
        info,
        acls,
        xattrs,
        no_motd,
        password_file,
        protocol,
        timeout,
        out_format,
    })
}

/// Renders the help text describing the currently supported options.
fn render_help() -> String {
    HELP_TEXT.to_string()
}

/// Writes a [`Message`] to the supplied sink, appending a newline.
fn write_message<W: Write>(message: &Message, sink: &mut MessageSink<W>) -> io::Result<()> {
    sink.write(message)
}

/// Runs the CLI using the provided argument iterator and output handles.
///
/// The function returns the process exit code that should be used by the caller.
/// On success, `0` is returned. All diagnostics are rendered using the central
/// [`rsync_core::message`] utilities to preserve formatting and trailers.
#[allow(clippy::module_name_repetitions)]
pub fn run<I, S, Out, Err>(arguments: I, stdout: &mut Out, stderr: &mut Err) -> i32
where
    I: IntoIterator<Item = S>,
    S: Into<OsString>,
    Out: Write,
    Err: Write,
{
    let mut args: Vec<OsString> = arguments.into_iter().map(Into::into).collect();
    if args.is_empty() {
        args.push(OsString::from("oc-rsync"));
    }

    if server_mode_requested(&args) {
        return run_server_mode(&args, stdout, stderr);
    }

    if let Some(daemon_args) = daemon_mode_arguments(&args) {
        return run_daemon_mode(daemon_args, stdout, stderr);
    }

    let mut stderr_sink = MessageSink::new(stderr);
    match parse_args(args) {
        Ok(parsed) => execute(parsed, stdout, &mut stderr_sink),
        Err(error) => {
            let mut message = rsync_error!(1, "{}", error);
            message = message.with_role(Role::Client);
            if write_message(&message, &mut stderr_sink).is_err() {
                let _ = writeln!(stderr_sink.writer_mut(), "{}", error);
            }
            1
        }
    }
}

/// Returns the daemon argument vector when `--daemon` is present.
fn daemon_mode_arguments(args: &[OsString]) -> Option<Vec<OsString>> {
    if args.is_empty() {
        return None;
    }

    let mut daemon_args = Vec::with_capacity(args.len());
    daemon_args.push(OsString::from("oc-rsyncd"));

    let mut found = false;
    let mut reached_double_dash = false;

    for arg in args.iter().skip(1) {
        if !reached_double_dash && arg == "--" {
            reached_double_dash = true;
            daemon_args.push(arg.clone());
            continue;
        }

        if !reached_double_dash && arg == "--daemon" {
            found = true;
            continue;
        }

        daemon_args.push(arg.clone());
    }

    if found { Some(daemon_args) } else { None }
}

/// Returns `true` when the invocation requests server mode.
fn server_mode_requested(args: &[OsString]) -> bool {
    args.iter().skip(1).any(|arg| arg == "--server")
}

/// Delegates execution to the system rsync binary when `--server` is requested.
fn run_server_mode<Out, Err>(args: &[OsString], stdout: &mut Out, stderr: &mut Err) -> i32
where
    Out: Write,
    Err: Write,
{
    let _ = stdout.flush();
    let _ = stderr.flush();

    let fallback = env::var_os("OC_RSYNC_FALLBACK")
        .filter(|value| !value.is_empty())
        .unwrap_or_else(|| OsString::from("rsync"));

    let mut command = Command::new(&fallback);
    command.args(args.iter().skip(1));
    command.stdin(Stdio::inherit());
    command.stdout(Stdio::inherit());
    command.stderr(Stdio::inherit());

    match command.status() {
        Ok(status) => status
            .code()
            .map(|code| code.clamp(0, MAX_EXIT_CODE))
            .unwrap_or(1),
        Err(error) => {
            let mut sink = MessageSink::new(stderr);
            let text = format!(
                "failed to launch fallback rsync binary '{}': {error}",
                Path::new(&fallback).display()
            );
            let mut message = rsync_error!(1, "{}", text);
            message = message.with_role(Role::Client);
            if write_message(&message, &mut sink).is_err() {
                let _ = writeln!(sink.writer_mut(), "{}", text);
            }
            1
        }
    }
}

/// Delegates execution to the daemon front-end.
fn run_daemon_mode<Out, Err>(args: Vec<OsString>, stdout: &mut Out, stderr: &mut Err) -> i32
where
    Out: Write,
    Err: Write,
{
    rsync_daemon::run(args, stdout, stderr)
}

fn with_output_writer<'a, Out, Err, R>(
    stdout: &'a mut Out,
    stderr: &'a mut MessageSink<Err>,
    use_stderr: bool,
    f: impl FnOnce(&'a mut dyn Write) -> R,
) -> R
where
    Out: Write + 'a,
    Err: Write + 'a,
{
    if use_stderr {
        let writer: &mut Err = stderr.writer_mut();
        f(writer)
    } else {
        f(stdout)
    }
}

fn execute<Out, Err>(parsed: ParsedArgs, stdout: &mut Out, stderr: &mut MessageSink<Err>) -> i32
where
    Out: Write,
    Err: Write,
{
    let ParsedArgs {
        show_help,
        show_version,
        dry_run,
        list_only,
        remote_shell,
        protect_args,
        archive,
        delete_mode,
        delete_excluded,
        checksum,
        size_only,
        ignore_existing,
        update,
        remainder: raw_remainder,
        bwlimit,
        compress: compress_flag,
        no_compress,
        compress_level,
        owner,
        group,
        perms,
        times,
        omit_dir_times,
        acls,
        excludes,
        includes,
        exclude_from,
        include_from,
        filters,
        files_from,
        from0,
        info,
        numeric_ids,
        sparse,
        copy_links,
        copy_dirlinks,
        devices,
        specials,
        relative,
        implied_dirs,
        verbosity,
        progress: initial_progress,
        name_level: initial_name_level,
        name_overridden: initial_name_overridden,
        stats,
        partial,
        partial_dir,
        remove_source_files,
        inplace,
        msgs_to_stderr,
        whole_file,
        xattrs,
        no_motd,
        password_file,
        protocol,
        timeout,
        out_format,
    } = parsed;

    let password_file = password_file.map(PathBuf::from);
    let desired_protocol = match protocol {
        Some(value) => match parse_protocol_version_arg(value.as_os_str()) {
            Ok(version) => Some(version),
            Err(message) => {
                if write_message(&message, stderr).is_err() {
                    let fallback = message.to_string();
                    let _ = writeln!(stderr.writer_mut(), "{fallback}");
                }
                return 1;
            }
        },
        None => None,
    };

    let timeout_setting = match timeout {
        Some(value) => match parse_timeout_argument(value.as_os_str()) {
            Ok(setting) => setting,
            Err(message) => {
                if write_message(&message, stderr).is_err() {
                    let fallback = message.to_string();
                    let _ = writeln!(stderr.writer_mut(), "{fallback}");
                }
                return 1;
            }
        },
        None => TransferTimeout::Default,
    };

    let out_format_template = match out_format.as_ref() {
        Some(value) => match parse_out_format(value.as_os_str()) {
            Ok(template) => Some(template),
            Err(message) => {
                if write_message(&message, stderr).is_err() {
                    let fallback = message.to_string();
                    let _ = writeln!(stderr.writer_mut(), "{fallback}");
                }
                return 1;
            }
        },
        None => None,
    };

    if show_help {
        let help = render_help();
        if stdout.write_all(help.as_bytes()).is_err() {
            let _ = writeln!(stdout, "{help}");
            return 1;
        }
        return 0;
    }

    if show_version {
        let report = VersionInfoReport::default();
        let banner = report.human_readable();
        if stdout.write_all(banner.as_bytes()).is_err() {
            return 1;
        }
        return 0;
    }

    let remainder = match extract_operands(raw_remainder) {
        Ok(operands) => operands,
        Err(unsupported) => {
            let message = unsupported.to_message();
            let fallback = unsupported.fallback_text();
            if write_message(&message, stderr).is_err() {
                let _ = writeln!(stderr.writer_mut(), "{fallback}");
            }
            return 1;
        }
    };

    let mut compress = compress_flag;
    let mut progress_setting = initial_progress;
    let mut stats = stats;
    let mut name_level = initial_name_level;
    let mut name_overridden = initial_name_overridden;

    if !info.is_empty() {
        match parse_info_flags(&info) {
            Ok(settings) => {
                if settings.help_requested {
                    if stdout.write_all(INFO_HELP_TEXT.as_bytes()).is_err() {
                        let _ = write!(stderr.writer_mut(), "{INFO_HELP_TEXT}");
                        return 1;
                    }
                    return 0;
                }

                match settings.progress {
                    ProgressSetting::Unspecified => {}
                    value => progress_setting = value,
                }
                if let Some(value) = settings.stats {
                    stats = value;
                }
                if let Some(level) = settings.name {
                    name_level = level;
                    name_overridden = true;
                }
            }
            Err(message) => {
                if write_message(&message, stderr).is_err() {
                    let fallback = message.to_string();
                    let _ = writeln!(stderr.writer_mut(), "{fallback}");
                }
                return 1;
            }
        }
    }

    let progress_mode = progress_setting.resolved();

    let bandwidth_limit = match bwlimit {
        Some(ref value) => match parse_bandwidth_limit(value.as_os_str()) {
            Ok(limit) => limit,
            Err(message) => {
                if write_message(&message, stderr).is_err() {
                    let _ = writeln!(stderr.writer_mut(), "{}", message);
                }
                return 1;
            }
        },
        None => None,
    };

    let compress_level_setting = match compress_level {
        Some(ref value) => match parse_compress_level(value.as_os_str()) {
            Ok(setting) => Some(setting),
            Err(message) => {
                if write_message(&message, stderr).is_err() {
                    let _ = writeln!(stderr.writer_mut(), "{}", message);
                }
                return 1;
            }
        },
        None => None,
    };

    let mut compression_level_override = None;
    if let Some(setting) = compress_level_setting {
        match setting {
            CompressLevelArg::Disable => {
                compress = false;
            }
            CompressLevelArg::Level(level) => {
                if !no_compress {
                    compress = true;
                    compression_level_override = Some(CompressionLevel::precise(level));
                }
            }
        }
    }

    let compress_disabled =
        no_compress || matches!(compress_level_setting, Some(CompressLevelArg::Disable));
    let compress_level_cli = match (compress_level_setting, compress_disabled) {
        (Some(CompressLevelArg::Level(level)), false) => {
            Some(OsString::from(level.get().to_string()))
        }
        (Some(CompressLevelArg::Disable), _) => Some(OsString::from("0")),
        _ => None,
    };

    let mut compression_setting = CompressionSetting::default();
    if let Some(ref value) = compress_level {
        match parse_compress_level_argument(value.as_os_str()) {
            Ok(setting) => {
                compression_setting = setting;
                compress = !setting.is_disabled();
            }
            Err(message) => {
                if write_message(&message, stderr).is_err() {
                    let fallback = message.to_string();
                    let _ = writeln!(stderr.writer_mut(), "{}", fallback);
                }
                return 1;
            }
        }
    }

    let numeric_ids_option = numeric_ids;
    let whole_file_option = whole_file;

    #[allow(unused_variables)]
    let preserve_acls = acls.unwrap_or(false);

    #[cfg(not(feature = "acl"))]
    if preserve_acls {
        let message =
            rsync_error!(1, "POSIX ACLs are not supported on this client").with_role(Role::Client);
        if write_message(&message, stderr).is_err() {
            let _ = writeln!(
                stderr.writer_mut(),
                "POSIX ACLs are not supported on this client"
            );
        }
        return 1;
    }

    #[cfg(not(feature = "xattr"))]
    if xattrs.unwrap_or(false) {
        let message = rsync_error!(1, "extended attributes are not supported on this client")
            .with_role(Role::Client);
        if write_message(&message, stderr).is_err() {
            let _ = writeln!(
                stderr.writer_mut(),
                "extended attributes are not supported on this client"
            );
        }
        return 1;
    }

    let mut file_list_operands = match load_file_list_operands(&files_from, from0) {
        Ok(operands) => operands,
        Err(message) => {
            if write_message(&message, stderr).is_err() {
                let fallback = message.to_string();
                let _ = writeln!(stderr.writer_mut(), "{}", fallback);
            }
            return 1;
        }
    };

    if file_list_operands.is_empty() {
        match ModuleListRequest::from_operands(&remainder) {
            Ok(Some(request)) => {
                let request = if let Some(protocol) = desired_protocol {
                    request.with_protocol(protocol)
                } else {
                    request
                };
                let password_override = match load_optional_password(password_file.as_deref()) {
                    Ok(secret) => secret,
                    Err(message) => {
                        if write_message(&message, stderr).is_err() {
                            let fallback = message.to_string();
                            let _ = writeln!(stderr.writer_mut(), "{}", fallback);
                        }
                        return 1;
                    }
                };

                let list_options = ModuleListOptions::default().suppress_motd(no_motd);
                return match run_module_list_with_password_and_options(
                    request,
                    list_options,
                    password_override,
                    timeout_setting,
                ) {
                    Ok(list) => {
                        if render_module_list(stdout, stderr.writer_mut(), &list, no_motd).is_err()
                        {
                            1
                        } else {
                            0
                        }
                    }
                    Err(error) => {
                        if write_message(error.message(), stderr).is_err() {
                            let _ = writeln!(
                                stderr.writer_mut(),
                                "rsync error: daemon functionality is unavailable in this build (code {})",
                                error.exit_code()
                            );
                        }
                        error.exit_code()
                    }
                };
            }
            Ok(None) => {}
            Err(error) => {
                if write_message(error.message(), stderr).is_err() {
                    let _ = writeln!(stderr.writer_mut(), "{}", error);
                }
                return error.exit_code();
            }
        }
    }

    let files_from_used = !files_from.is_empty();
    let implied_dirs_option = implied_dirs;
    let implied_dirs = implied_dirs_option.unwrap_or(true);
    let requires_remote_fallback = transfer_requires_remote(&remainder, &file_list_operands);
    let fallback_required = requires_remote_fallback;

    let fallback_args = if fallback_required {
        let mut fallback_info_flags = info.clone();
        if protect_args.unwrap_or(false)
            && matches!(progress_setting, ProgressSetting::Unspecified)
            && !info_flags_include_progress(&fallback_info_flags)
        {
            fallback_info_flags.push(OsString::from("progress2"));
        }
        let delete_for_fallback = delete_mode.is_enabled() || delete_excluded;
        let daemon_password = match password_file.as_deref() {
            Some(path) if path == Path::new("-") => match load_password_file(path) {
                Ok(bytes) => Some(bytes),
                Err(message) => {
                    if write_message(&message, stderr).is_err() {
                        let fallback = message.to_string();
                        let _ = writeln!(stderr.writer_mut(), "{fallback}");
                    }
                    return 1;
                }
            },
            _ => None,
        };
        Some(RemoteFallbackArgs {
            dry_run,
            list_only,
            remote_shell: remote_shell.clone(),
            protect_args,
            archive,
            delete: delete_for_fallback,
            delete_mode,
            delete_excluded,
            checksum,
            size_only,
            ignore_existing,
            update,
            compress,
            compress_disabled,
            compress_level: compress_level_cli.clone(),
            owner,
            group,
            perms,
            times,
            omit_dir_times,
            numeric_ids: numeric_ids_option,
            copy_links,
            copy_dirlinks,
            sparse,
            devices,
            specials,
            relative,
            implied_dirs: implied_dirs_option,
            verbosity,
            progress: progress_mode.is_some(),
            stats,
            partial,
            partial_dir: partial_dir.clone(),
            remove_source_files,
            inplace,
            msgs_to_stderr,
            whole_file: whole_file_option,
            bwlimit: bwlimit.clone(),
            excludes: excludes.clone(),
            includes: includes.clone(),
            exclude_from: exclude_from.clone(),
            include_from: include_from.clone(),
            filters: filters.clone(),
            info_flags: fallback_info_flags,
            files_from_used,
            file_list_entries: file_list_operands.clone(),
            from0,
            password_file: password_file.clone(),
            daemon_password,
            protocol: desired_protocol,
            timeout: timeout_setting,
            out_format: out_format.clone(),
            no_motd,
            fallback_binary: None,
            remainder: remainder.clone(),
            #[cfg(feature = "acl")]
            acls,
            #[cfg(feature = "xattr")]
            xattrs,
        })
    } else {
        None
    };

    let numeric_ids = numeric_ids_option.unwrap_or(false);

    if !fallback_required {
        if desired_protocol.is_some() {
            let message = rsync_error!(
                1,
                "the --protocol option may only be used when accessing an rsync daemon"
            )
            .with_role(Role::Client);
            if write_message(&message, stderr).is_err() {
                let _ = writeln!(
                    stderr.writer_mut(),
                    "the --protocol option may only be used when accessing an rsync daemon"
                );
            }
            return 1;
        }

        if password_file.is_some() {
            let message = rsync_error!(
                1,
                "the --password-file option may only be used when accessing an rsync daemon"
            )
            .with_role(Role::Client);
            if write_message(&message, stderr).is_err() {
                let _ = writeln!(
                    stderr.writer_mut(),
                    "the --password-file option may only be used when accessing an rsync daemon"
                );
            }
            return 1;
        }
    }

    let mut transfer_operands = Vec::with_capacity(file_list_operands.len() + remainder.len());
    transfer_operands.append(&mut file_list_operands);
    transfer_operands.extend(remainder);

    let preserve_owner = owner.unwrap_or(archive);
    let preserve_group = group.unwrap_or(archive);
    let preserve_permissions = perms.unwrap_or(archive);
    let preserve_times = times.unwrap_or(archive);
    let omit_dir_times_setting = omit_dir_times.unwrap_or(false);
    let preserve_devices = devices.unwrap_or(archive);
    let preserve_specials = specials.unwrap_or(archive);
    let sparse = sparse.unwrap_or(false);
    let copy_links = copy_links.unwrap_or(false);
    let relative = relative.unwrap_or(false);

    let mut builder = ClientConfig::builder()
        .transfer_args(transfer_operands)
        .dry_run(dry_run)
        .list_only(list_only)
        .delete(delete_mode.is_enabled() || delete_excluded)
        .delete_excluded(delete_excluded)
        .bandwidth_limit(bandwidth_limit)
        .compression_setting(compression_setting)
        .compress(compress)
        .compression_level(compression_level_override)
        .owner(preserve_owner)
        .group(preserve_group)
        .permissions(preserve_permissions)
        .times(preserve_times)
        .omit_dir_times(omit_dir_times_setting)
        .devices(preserve_devices)
        .specials(preserve_specials)
        .checksum(checksum)
        .size_only(size_only)
        .ignore_existing(ignore_existing)
        .update(update)
        .numeric_ids(numeric_ids)
        .sparse(sparse)
        .copy_links(copy_links)
        .copy_dirlinks(copy_dirlinks)
        .relative_paths(relative)
        .implied_dirs(implied_dirs)
        .verbosity(verbosity)
        .progress(progress_mode.is_some())
        .stats(stats)
        .partial(partial)
        .partial_directory(partial_dir.clone())
        .remove_source_files(remove_source_files)
        .inplace(inplace.unwrap_or(false))
        .whole_file(whole_file_option.unwrap_or(true))
        .timeout(timeout_setting);
    #[cfg(feature = "acl")]
    {
        builder = builder.acls(preserve_acls);
    }
    #[cfg(feature = "xattr")]
    {
        builder = builder.xattrs(xattrs.unwrap_or(false));
    }

    builder = match delete_mode {
        DeleteMode::Before => builder.delete_before(true),
        DeleteMode::After => builder.delete_after(true),
        DeleteMode::Delay => builder.delete_delay(true),
        DeleteMode::During | DeleteMode::Disabled => builder,
    };

    let force_event_collection =
        out_format_template.is_some() || !matches!(name_level, NameOutputLevel::Disabled);
    builder = builder.force_event_collection(force_event_collection);

    let mut filter_rules = Vec::new();
    if let Err(message) =
        append_filter_rules_from_files(&mut filter_rules, &exclude_from, FilterRuleKind::Exclude)
    {
        if write_message(&message, stderr).is_err() {
            let fallback = message.to_string();
            let _ = writeln!(stderr.writer_mut(), "{}", fallback);
        }
        return 1;
    }
    filter_rules.extend(
        excludes
            .into_iter()
            .map(|pattern| FilterRuleSpec::exclude(os_string_to_pattern(pattern))),
    );
    if let Err(message) =
        append_filter_rules_from_files(&mut filter_rules, &include_from, FilterRuleKind::Include)
    {
        if write_message(&message, stderr).is_err() {
            let fallback = message.to_string();
            let _ = writeln!(stderr.writer_mut(), "{}", fallback);
        }
        return 1;
    }
    filter_rules.extend(
        includes
            .into_iter()
            .map(|pattern| FilterRuleSpec::include(os_string_to_pattern(pattern))),
    );
    let mut merge_stack = Vec::new();
    let merge_base = env::current_dir().unwrap_or_else(|_| PathBuf::from("."));
    for filter in filters {
        match parse_filter_directive(filter.as_os_str()) {
            Ok(FilterDirective::Rule(spec)) => filter_rules.push(spec),
            Ok(FilterDirective::Merge(directive)) => {
                let effective_options =
                    merge_directive_options(&DirMergeOptions::default(), &directive);
                if let Err(message) = apply_merge_directive(
                    directive,
                    merge_base.as_path(),
                    &mut filter_rules,
                    &mut merge_stack,
                ) {
                    if write_message(&message, stderr).is_err() {
                        let _ = writeln!(stderr.writer_mut(), "{}", message);
                    }
                    return 1;
                }
            }
            Ok(FilterDirective::Clear) => filter_rules.clear(),
            Err(message) => {
                if write_message(&message, stderr).is_err() {
                    let _ = writeln!(stderr.writer_mut(), "{}", message);
                }
                return 1;
            }
        }
    }
    if !filter_rules.is_empty() {
        builder = builder.extend_filter_rules(filter_rules);
    }

    let config = builder.build();

    if let Some(args) = fallback_args {
        let outcome = {
            let mut stderr_writer = stderr.writer_mut();
            run_client_or_fallback(
                config,
                None,
                Some(RemoteFallbackContext::new(stdout, &mut stderr_writer, args)),
            )
        };

        return match outcome {
            Ok(ClientOutcome::Fallback(summary)) => summary.exit_code(),
            Ok(ClientOutcome::Local(_)) => {
                unreachable!("local outcome returned without fallback context")
            }
            Err(error) => {
                if write_message(error.message(), stderr).is_err() {
                    let fallback = error.message().to_string();
                    let _ = writeln!(stderr.writer_mut(), "{}", fallback);
                }
                error.exit_code()
            }
        };
    }

    let mut live_progress = if let Some(mode) = progress_mode {
        Some(with_output_writer(
            stdout,
            stderr,
            msgs_to_stderr,
            |writer| LiveProgress::new(writer, mode),
        ))
    } else {
        None
    };

    let result = {
        let observer = live_progress
            .as_mut()
            .map(|observer| observer as &mut dyn ClientProgressObserver);
        run_client_or_fallback::<io::Sink, io::Sink>(config, observer, None)
    };

    match result {
        Ok(ClientOutcome::Local(summary)) => {
            let summary = *summary;
            let progress_rendered_live = live_progress.as_ref().is_some_and(LiveProgress::rendered);

            if let Some(observer) = live_progress {
                if let Err(error) = observer.finish() {
                    let _ = with_output_writer(stdout, stderr, msgs_to_stderr, |writer| {
                        writeln!(writer, "warning: failed to render progress output: {error}")
                    });
                }
            }

            if let Err(error) = with_output_writer(stdout, stderr, msgs_to_stderr, |writer| {
                emit_transfer_summary(
                    &summary,
                    verbosity,
                    progress_mode,
                    stats,
                    progress_rendered_live,
                    list_only,
                    out_format_template.as_ref(),
                    name_level,
                    name_overridden,
                    writer,
                )
            }) {
                let _ = with_output_writer(stdout, stderr, msgs_to_stderr, |writer| {
                    writeln!(
                        writer,
                        "warning: failed to render transfer summary: {error}"
                    )
                });
            }
            0
        }
        Ok(ClientOutcome::Fallback(_)) => {
            unreachable!("fallback outcome returned without fallback args")
        }
        Err(error) => {
            if let Some(observer) = live_progress {
                if let Err(err) = observer.finish() {
                    let _ = with_output_writer(stdout, stderr, msgs_to_stderr, |writer| {
                        writeln!(writer, "warning: failed to render progress output: {err}")
                    });
                }
            }

            if write_message(error.message(), stderr).is_err() {
                let _ = writeln!(
                    stderr.writer_mut(),
                    "rsync error: client functionality is unavailable in this build (code 1)",
                );
            }
            error.exit_code()
        }
    }
}

/// Emits verbose, statistics, and progress-oriented output derived from a [`ClientSummary`].
struct LiveProgress<'a> {
    writer: &'a mut dyn Write,
    rendered: bool,
    error: Option<io::Error>,
    active_path: Option<PathBuf>,
    line_active: bool,
    mode: ProgressMode,
}

impl<'a> LiveProgress<'a> {
    fn new(writer: &'a mut dyn Write, mode: ProgressMode) -> Self {
        Self {
            writer,
            rendered: false,
            error: None,
            active_path: None,
            line_active: false,
            mode,
        }
    }

    fn rendered(&self) -> bool {
        self.rendered
    }

    fn record_error(&mut self, error: io::Error) {
        if self.error.is_none() {
            self.error = Some(error);
        }
    }

    fn finish(self) -> io::Result<()> {
        if let Some(error) = self.error {
            return Err(error);
        }

        if self.line_active {
            writeln!(self.writer)?;
        }

        Ok(())
    }
}

impl<'a> ClientProgressObserver for LiveProgress<'a> {
    fn on_progress(&mut self, update: &ClientProgressUpdate) {
        if self.error.is_some() {
            return;
        }

        let total = update.total().max(update.index());
        let remaining = total.saturating_sub(update.index());

        let write_result = match self.mode {
            ProgressMode::PerFile => (|| -> io::Result<()> {
                let event = update.event();
                let relative = event.relative_path();
                let path_changed = self.active_path.as_deref() != Some(relative);

                if path_changed {
                    if self.line_active {
                        writeln!(self.writer)?;
                        self.line_active = false;
                    }
                    writeln!(self.writer, "{}", relative.display())?;
                    self.active_path = Some(relative.to_path_buf());
                }

                let bytes = event.bytes_transferred();
                let size_field = format!("{:>15}", format_progress_bytes(bytes));
                let percent = format_progress_percent(bytes, update.total_bytes());
                let percent_field = format!("{:>4}", percent);
                let rate_field = format!("{:>12}", format_progress_rate(bytes, event.elapsed()));
                let elapsed_field = format!("{:>11}", format_progress_elapsed(event.elapsed()));
                let xfr_index = update.index();

                if self.line_active {
                    write!(self.writer, "\r")?;
                }

                write!(
                    self.writer,
                    "{size_field} {percent_field} {rate_field} {elapsed_field} (xfr#{xfr_index}, to-chk={remaining}/{total})"
                )?;

                if update.is_final() {
                    writeln!(self.writer)?;
                    self.line_active = false;
                    self.active_path = None;
                } else {
                    self.line_active = true;
                }
                Ok(())
            })(),
            ProgressMode::Overall => (|| -> io::Result<()> {
                let bytes = update.overall_transferred();
                let size_field = format!("{:>15}", format_progress_bytes(bytes));
                let percent_field = format!(
                    "{:>4}",
                    format_progress_percent(bytes, update.overall_total_bytes())
                );
                let rate_field = format!(
                    "{:>12}",
                    format_progress_rate(bytes, update.overall_elapsed())
                );
                let elapsed_field =
                    format!("{:>11}", format_progress_elapsed(update.overall_elapsed()));
                let xfr_index = update.index();

                if self.line_active {
                    write!(self.writer, "\r")?;
                }

                write!(
                    self.writer,
                    "{size_field} {percent_field} {rate_field} {elapsed_field} (xfr#{xfr_index}, to-chk={remaining}/{total})"
                )?;

                if update.remaining() == 0 && update.is_final() {
                    writeln!(self.writer)?;
                    self.line_active = false;
                } else {
                    self.line_active = true;
                }
                self.active_path = None;
                Ok(())
            })(),
        };

        match write_result {
            Ok(()) => {
                self.rendered = true;
            }
            Err(error) => self.record_error(error),
        }
    }
}

#[allow(clippy::too_many_arguments)]
fn emit_transfer_summary(
    summary: &ClientSummary,
    verbosity: u8,
    progress_mode: Option<ProgressMode>,
    stats: bool,
    progress_already_rendered: bool,
    list_only: bool,
    out_format: Option<&OutFormat>,
    name_level: NameOutputLevel,
    name_overridden: bool,
    writer: &mut dyn Write,
) -> io::Result<()> {
    let events = summary.events();

    if list_only {
        let mut wrote_listing = false;
        if !events.is_empty() {
            emit_list_only(events, writer)?;
            wrote_listing = true;
        }

        if stats {
            if wrote_listing {
                writeln!(writer)?;
            }
            emit_stats(summary, writer)?;
        } else if verbosity > 0 {
            if wrote_listing {
                writeln!(writer)?;
            }
            emit_totals(summary, writer)?;
        }

        return Ok(());
    }

    let formatted_rendered = if let Some(format) = out_format {
        if events.is_empty() {
            false
        } else {
            emit_out_format(events, format, writer)?;
            true
        }
    } else {
        false
    };

    let progress_rendered = if progress_already_rendered {
        true
    } else if matches!(progress_mode, Some(ProgressMode::PerFile)) && !events.is_empty() {
        emit_progress(events, writer)?
    } else {
        false
    };

    let name_enabled = !matches!(name_level, NameOutputLevel::Disabled);
    let emit_verbose_listing = out_format.is_none()
        && !events.is_empty()
        && ((verbosity > 0
            && (!name_overridden || name_enabled)
            && (!progress_rendered || verbosity > 1))
            || (verbosity == 0 && name_enabled));

    if formatted_rendered && (emit_verbose_listing || stats || verbosity > 0) {
        writeln!(writer)?;
    }

    if progress_rendered && (emit_verbose_listing || stats || verbosity > 0) {
        writeln!(writer)?;
    }

    if emit_verbose_listing {
        emit_verbose(events, verbosity, name_level, name_overridden, writer)?;
        if stats {
            writeln!(writer)?;
        }
    }

    if stats {
        emit_stats(summary, writer)?;
    } else if verbosity > 0 || (verbosity == 0 && name_enabled) {
        emit_totals(summary, writer)?;
    }

    Ok(())
}

fn emit_list_only<W: Write + ?Sized>(events: &[ClientEvent], stdout: &mut W) -> io::Result<()> {
    for event in events {
        if !list_only_event(event.kind()) {
            continue;
        }

        if let Some(metadata) = event.metadata() {
            let permissions = format_list_permissions(metadata);
            let size = format_list_size(metadata.length());
            let timestamp = format_list_timestamp(metadata.modified());
            let mut rendered = event.relative_path().to_string_lossy().into_owned();
            if metadata.kind().is_symlink() {
                if let Some(target) = metadata.symlink_target() {
                    rendered.push_str(" -> ");
                    rendered.push_str(&target.to_string_lossy());
                }
            }

            writeln!(stdout, "{permissions} {size} {timestamp} {rendered}")?;
        } else {
            let rendered = event.relative_path().to_string_lossy().into_owned();
            writeln!(
                stdout,
                "?????????? {:>15} {} {rendered}",
                "?",
                format_list_timestamp(None),
            )?;
        }
    }

    Ok(())
}

fn list_only_event(kind: &ClientEventKind) -> bool {
    matches!(
        kind,
        ClientEventKind::DataCopied
            | ClientEventKind::MetadataReused
            | ClientEventKind::HardLink
            | ClientEventKind::SymlinkCopied
            | ClientEventKind::FifoCopied
            | ClientEventKind::DeviceCopied
            | ClientEventKind::DirectoryCreated
    )
}

fn format_list_permissions(metadata: &ClientEntryMetadata) -> String {
    let type_char = match metadata.kind() {
        ClientEntryKind::File => '-',
        ClientEntryKind::Directory => 'd',
        ClientEntryKind::Symlink => 'l',
        ClientEntryKind::Fifo => 'p',
        ClientEntryKind::CharDevice => 'c',
        ClientEntryKind::BlockDevice => 'b',
        ClientEntryKind::Socket => 's',
        ClientEntryKind::Other => '?',
    };

    let mut symbols = ['-'; 10];
    symbols[0] = type_char;

    if let Some(mode) = metadata.mode() {
        const PERMISSION_MASKS: [(usize, u32, char); 9] = [
            (1, 0o400, 'r'),
            (2, 0o200, 'w'),
            (3, 0o100, 'x'),
            (4, 0o040, 'r'),
            (5, 0o020, 'w'),
            (6, 0o010, 'x'),
            (7, 0o004, 'r'),
            (8, 0o002, 'w'),
            (9, 0o001, 'x'),
        ];

        for &(index, mask, ch) in &PERMISSION_MASKS {
            if mode & mask != 0 {
                symbols[index] = ch;
            }
        }

        if mode & 0o4000 != 0 {
            symbols[3] = match symbols[3] {
                'x' => 's',
                '-' => 'S',
                other => other,
            };
        }

        if mode & 0o2000 != 0 {
            symbols[6] = match symbols[6] {
                'x' => 's',
                '-' => 'S',
                other => other,
            };
        }

        if mode & 0o1000 != 0 {
            symbols[9] = match symbols[9] {
                'x' => 't',
                '-' => 'T',
                other => other,
            };
        }
    }

    symbols.iter().collect()
}

fn format_list_timestamp(modified: Option<SystemTime>) -> String {
    if let Some(time) = modified {
        if let Ok(datetime) = OffsetDateTime::from(time).format(LIST_TIMESTAMP_FORMAT) {
            return datetime;
        }
    }
    "1970/01/01 00:00:00".to_string()
}

fn format_list_size(size: u64) -> String {
    let mut digits = size.to_string();
    let mut groups = Vec::new();

    while digits.len() > 3 {
        let chunk = digits.split_off(digits.len() - 3);
        groups.push(chunk);
    }

    groups.push(digits);
    groups.reverse();
    let with_commas = groups.join(",");
    format!("{with_commas:>15}")
}

/// Returns whether the provided event kind should be reflected in progress output.
fn is_progress_event(kind: &ClientEventKind) -> bool {
    kind.is_progress()
}

/// Formats a byte count using thousands separators, mirroring upstream rsync progress lines.
fn format_progress_bytes(bytes: u64) -> String {
    if bytes == 0 {
        return "0".to_string();
    }

    let mut value = bytes;
    let mut parts = Vec::new();
    while value > 0 {
        let chunk = value % 1_000;
        value /= 1_000;
        if value == 0 {
            parts.push(chunk.to_string());
        } else {
            parts.push(format!("{chunk:03}"));
        }
    }
    parts.reverse();
    parts.join(",")
}

/// Formats a progress percentage, producing the upstream `??%` placeholder when totals are
/// unavailable.
fn format_progress_percent(bytes: u64, total: Option<u64>) -> String {
    match total {
        Some(total_bytes) if total_bytes > 0 => {
            let capped = bytes.min(total_bytes);
            let percent = (capped.saturating_mul(100)) / total_bytes;
            format!("{percent}%")
        }
        Some(_) => "100%".to_string(),
        None => "??%".to_string(),
    }
}

/// Formats a transfer rate in the `kB/s`, `MB/s`, or `GB/s` ranges.
fn format_progress_rate(bytes: u64, elapsed: Duration) -> String {
    const KIB: f64 = 1024.0;
    const MIB: f64 = KIB * 1024.0;
    const GIB: f64 = MIB * 1024.0;

    if bytes == 0 || elapsed.is_zero() {
        return "0.00kB/s".to_string();
    }

    let seconds = elapsed.as_secs_f64();
    if seconds <= 0.0 {
        return "0.00kB/s".to_string();
    }

    let bytes_per_second = bytes as f64 / seconds;
    let (value, unit) = if bytes_per_second >= GIB {
        (bytes_per_second / GIB, "GB/s")
    } else if bytes_per_second >= MIB {
        (bytes_per_second / MIB, "MB/s")
    } else {
        (bytes_per_second / KIB, "kB/s")
    };

    format!("{value:.2}{unit}")
}

/// Formats an elapsed duration as `H:MM:SS`, matching rsync's progress output.
fn format_progress_elapsed(elapsed: Duration) -> String {
    let total_seconds = elapsed.as_secs();
    let hours = total_seconds / 3_600;
    let minutes = (total_seconds % 3_600) / 60;
    let seconds = total_seconds % 60;
    format!("{hours}:{minutes:02}:{seconds:02}")
}

/// Renders progress lines for the provided transfer events.
fn emit_progress<W: Write + ?Sized>(events: &[ClientEvent], stdout: &mut W) -> io::Result<bool> {
    let progress_events: Vec<_> = events
        .iter()
        .filter(|event| is_progress_event(event.kind()))
        .collect();

    if progress_events.is_empty() {
        return Ok(false);
    }

    let total = progress_events.len();

    for (index, event) in progress_events.into_iter().enumerate() {
        writeln!(stdout, "{}", event.relative_path().display())?;

        let bytes = event.bytes_transferred();
        let size_field = format!("{:>15}", format_progress_bytes(bytes));
        let percent_hint = matches!(event.kind(), ClientEventKind::DataCopied).then_some(bytes);
        let percent_field = format!("{:>4}", format_progress_percent(bytes, percent_hint));
        let rate_field = format!("{:>12}", format_progress_rate(bytes, event.elapsed()));
        let elapsed_field = format!("{:>11}", format_progress_elapsed(event.elapsed()));
        let remaining = total - index - 1;
        let xfr_index = index + 1;

        writeln!(
            stdout,
            "{size_field} {percent_field} {rate_field} {elapsed_field} (xfr#{xfr_index}, to-chk={remaining}/{total})"
        )?;
    }

    Ok(true)
}

/// Emits a statistics summary mirroring the subset of counters supported by the local engine.
fn emit_stats<W: Write + ?Sized>(summary: &ClientSummary, stdout: &mut W) -> io::Result<()> {
    let files = summary.files_copied();
    let files_total = summary.regular_files_total();
    let directories = summary.directories_created();
    let directories_total = summary.directories_total();
    let symlinks = summary.symlinks_copied();
    let symlinks_total = summary.symlinks_total();
    let devices = summary.devices_created();
    let devices_total = summary.devices_total();
    let fifos = summary.fifos_created();
    let fifos_total = summary.fifos_total();
    let hard_links = summary.hard_links_created();
    let deleted = summary.items_deleted();
    let transferred = summary.bytes_copied();
    let compressed = summary.compressed_bytes().unwrap_or(transferred);
    let total_size = summary.total_source_bytes();
    let matched_bytes = total_size.saturating_sub(transferred);
    let file_list_size = summary.file_list_size();
    let file_list_generation = summary.file_list_generation_time().as_secs_f64();
    let file_list_transfer = summary.file_list_transfer_time().as_secs_f64();

    let special_total = devices_total.saturating_add(fifos_total);
    let special_created = devices.saturating_add(fifos);
    let total_entries = files_total
        .saturating_add(directories_total)
        .saturating_add(symlinks_total)
        .saturating_add(special_total);
    let created_total = files
        .saturating_add(directories)
        .saturating_add(symlinks)
        .saturating_add(special_created);

    let files_breakdown = format_stat_categories(&[
        ("reg", files_total),
        ("dir", directories_total),
        ("link", symlinks_total),
        ("special", special_total),
    ]);
    let created_breakdown = format_stat_categories(&[
        ("reg", files),
        ("dir", directories),
        ("link", symlinks),
        ("special", special_created),
    ]);

    writeln!(stdout, "Number of files: {total_entries}{files_breakdown}")?;
    writeln!(
        stdout,
        "Number of created files: {created_total}{created_breakdown}"
    )?;
    writeln!(stdout, "Number of deleted files: {deleted}")?;
    writeln!(stdout, "Number of regular files transferred: {files}")?;
    writeln!(stdout, "Number of hard links: {hard_links}")?;
    writeln!(stdout, "Total file size: {total_size} bytes")?;
    writeln!(stdout, "Total transferred file size: {transferred} bytes")?;
    writeln!(stdout, "Literal data: {transferred} bytes")?;
    writeln!(stdout, "Matched data: {matched_bytes} bytes")?;
    writeln!(stdout, "File list size: {file_list_size}")?;
    writeln!(
        stdout,
        "File list generation time: {file_list_generation:.3} seconds"
    )?;
    writeln!(
        stdout,
        "File list transfer time: {file_list_transfer:.3} seconds"
    )?;
    writeln!(stdout, "Total bytes sent: {compressed}")?;
    writeln!(stdout, "Total bytes received: 0")?;
    writeln!(stdout)?;

    emit_totals(summary, stdout)
}

fn format_stat_categories(categories: &[(&str, u64)]) -> String {
    let parts: Vec<String> = categories
        .iter()
        .filter_map(|(label, count)| (*count > 0).then(|| format!("{label}: {count}")))
        .collect();
    if parts.is_empty() {
        String::new()
    } else {
        format!(" ({})", parts.join(", "))
    }
}

/// Emits the summary lines reported by verbose transfers.
fn emit_totals<W: Write + ?Sized>(summary: &ClientSummary, stdout: &mut W) -> io::Result<()> {
    let sent = summary
        .compressed_bytes()
        .unwrap_or_else(|| summary.bytes_copied());
    let received = 0u64;
    let total_size = summary.total_source_bytes();
    let elapsed = summary.total_elapsed();
    let seconds = elapsed.as_secs_f64();
    let rate = if seconds > 0.0 {
        (sent + received) as f64 / seconds
    } else {
        0.0
    };
    let transmitted = sent.saturating_add(received);
    let speedup = if transmitted > 0 {
        total_size as f64 / transmitted as f64
    } else {
        0.0
    };

    writeln!(
        stdout,
        "sent {sent} bytes  received {received} bytes  {rate:.2} bytes/sec"
    )?;
    writeln!(
        stdout,
        "total size is {total_size}  speedup is {speedup:.2}"
    )
}

/// Renders verbose listings for the provided transfer events.
fn emit_verbose<W: Write + ?Sized>(
    events: &[ClientEvent],
    verbosity: u8,
    name_level: NameOutputLevel,
    name_overridden: bool,
    stdout: &mut W,
) -> io::Result<()> {
    if matches!(name_level, NameOutputLevel::Disabled) && (verbosity == 0 || name_overridden) {
        return Ok(());
    }

    for event in events {
        let kind = event.kind();
        let include_for_name = event_matches_name_level(event, name_level);

        if verbosity == 0 {
            if !include_for_name {
                continue;
            }

            let mut rendered = event.relative_path().to_string_lossy().into_owned();
            if let Some(metadata) = event.metadata()
                && matches!(kind, ClientEventKind::SymlinkCopied)
                && let Some(target) = metadata.symlink_target()
            {
                rendered.push_str(" -> ");
                rendered.push_str(&target.to_string_lossy());
            }
            writeln!(stdout, "{rendered}")?;
            continue;
        }

        if name_overridden && !include_for_name {
            continue;
        }

        match kind {
            ClientEventKind::SkippedExisting => {
                writeln!(
                    stdout,
                    "skipping existing file \"{}\"",
                    event.relative_path().display()
                )?;
                continue;
            }
            ClientEventKind::SkippedNewerDestination => {
                writeln!(
                    stdout,
                    "skipping newer destination file \"{}\"",
                    event.relative_path().display()
                )?;
                continue;
            }
            ClientEventKind::SkippedNonRegular => {
                writeln!(
                    stdout,
                    "skipping non-regular file \"{}\"",
                    event.relative_path().display()
                )?;
                continue;
            }
            _ => {}
        }

        let mut rendered = event.relative_path().to_string_lossy().into_owned();
        if let Some(metadata) = event.metadata()
            && matches!(kind, ClientEventKind::SymlinkCopied)
            && let Some(target) = metadata.symlink_target()
        {
            rendered.push_str(" -> ");
            rendered.push_str(&target.to_string_lossy());
        }

        if verbosity == 1 {
            writeln!(stdout, "{rendered}")?;
            continue;
        }

        let descriptor = describe_event_kind(kind);
        let bytes = event.bytes_transferred();
        if bytes > 0 {
            if let Some(rate) = compute_rate(bytes, event.elapsed()) {
                writeln!(
                    stdout,
                    "{descriptor}: {rendered} ({} bytes, {rate:.1} B/s)",
                    bytes
                )?;
            } else {
                writeln!(stdout, "{descriptor}: {rendered} ({} bytes)", bytes)?;
            }
        } else {
            writeln!(stdout, "{descriptor}: {rendered}")?;
        }
    }
    Ok(())
}

fn event_matches_name_level(event: &ClientEvent, level: NameOutputLevel) -> bool {
    match level {
        NameOutputLevel::Disabled => false,
        NameOutputLevel::UpdatedOnly => matches!(
            event.kind(),
            ClientEventKind::DataCopied
                | ClientEventKind::HardLink
                | ClientEventKind::SymlinkCopied
                | ClientEventKind::FifoCopied
                | ClientEventKind::DeviceCopied
                | ClientEventKind::DirectoryCreated
                | ClientEventKind::SourceRemoved
        ),
        NameOutputLevel::UpdatedAndUnchanged => matches!(
            event.kind(),
            ClientEventKind::DataCopied
                | ClientEventKind::MetadataReused
                | ClientEventKind::HardLink
                | ClientEventKind::SymlinkCopied
                | ClientEventKind::FifoCopied
                | ClientEventKind::DeviceCopied
                | ClientEventKind::DirectoryCreated
                | ClientEventKind::SourceRemoved
        ),
    }
}

/// Maps an event kind to a human-readable description.
fn describe_event_kind(kind: &ClientEventKind) -> &'static str {
    match kind {
        ClientEventKind::DataCopied => "copied",
        ClientEventKind::MetadataReused => "metadata reused",
        ClientEventKind::HardLink => "hard link",
        ClientEventKind::SymlinkCopied => "symlink",
        ClientEventKind::FifoCopied => "fifo",
        ClientEventKind::DeviceCopied => "device",
        ClientEventKind::DirectoryCreated => "directory",
        ClientEventKind::SkippedExisting => "skipped existing file",
        ClientEventKind::SkippedNonRegular => "skipped non-regular file",
        ClientEventKind::SkippedNewerDestination => "skipped newer destination file",
        ClientEventKind::EntryDeleted => "deleted",
        ClientEventKind::SourceRemoved => "source removed",
    }
}

/// Computes the throughput in bytes per second for the provided measurements.
fn compute_rate(bytes: u64, elapsed: Duration) -> Option<f64> {
    if elapsed.is_zero() {
        return None;
    }

    let seconds = elapsed.as_secs_f64();
    if seconds <= 0.0 {
        None
    } else {
        Some(bytes as f64 / seconds)
    }
}

/// Converts a numeric exit code into an [`std::process::ExitCode`].
#[must_use]
pub fn exit_code_from(status: i32) -> std::process::ExitCode {
    let clamped = status.clamp(0, MAX_EXIT_CODE);
    std::process::ExitCode::from(clamped as u8)
}

fn parse_protocol_version_arg(value: &OsStr) -> Result<ProtocolVersion, Message> {
    let text = value.to_string_lossy();
    let trimmed = text.trim_matches(|ch: char| ch.is_ascii_whitespace());
    let display = if trimmed.is_empty() {
        text.as_ref()
    } else {
        trimmed
    };

    match ProtocolVersion::from_str(text.as_ref()) {
        Ok(version) => Ok(version),
        Err(error) => {
            let supported = supported_protocols_list();
            let mut detail = match error.kind() {
                ParseProtocolVersionErrorKind::Empty => {
                    "protocol value must not be empty".to_string()
                }
                ParseProtocolVersionErrorKind::InvalidDigit => {
                    "protocol version must be an unsigned integer".to_string()
                }
                ParseProtocolVersionErrorKind::Negative => {
                    "protocol version cannot be negative".to_string()
                }
                ParseProtocolVersionErrorKind::Overflow => {
                    "protocol version value exceeds 255".to_string()
                }
                ParseProtocolVersionErrorKind::UnsupportedRange(value) => {
                    let (oldest, newest) = ProtocolVersion::supported_range_bounds();
                    format!(
                        "protocol version {} is outside the supported range {}-{}",
                        value, oldest, newest
                    )
                }
            };
            if !detail.is_empty() {
                detail.push_str("; ");
            }
            detail.push_str(&format!("supported protocols are {}", supported));

            Err(rsync_error!(
                1,
                format!("invalid protocol version '{}': {}", display, detail)
            )
            .with_role(Role::Client))
        }
    }
}

fn supported_protocols_list() -> String {
    let values: Vec<String> = ProtocolVersion::supported_protocol_numbers()
        .iter()
        .map(|value| value.to_string())
        .collect();
    values.join(", ")
}

fn parse_timeout_argument(value: &OsStr) -> Result<TransferTimeout, Message> {
    let text = value.to_string_lossy();
    let trimmed = text.trim_matches(|ch: char| ch.is_ascii_whitespace());
    let display = if trimmed.is_empty() {
        text.as_ref()
    } else {
        trimmed
    };

    if trimmed.is_empty() {
        return Err(rsync_error!(1, "timeout value must not be empty").with_role(Role::Client));
    }

    if trimmed.starts_with('-') {
        return Err(rsync_error!(
            1,
            format!(
                "invalid timeout '{}': timeout must be non-negative",
                display
            )
        )
        .with_role(Role::Client));
    }

    let normalized = trimmed.strip_prefix('+').unwrap_or(trimmed);

    match normalized.parse::<u64>() {
        Ok(0) => Ok(TransferTimeout::Disabled),
        Ok(value) => Ok(TransferTimeout::Seconds(
            NonZeroU64::new(value).expect("non-zero ensured"),
        )),
        Err(error) => {
            let detail = match error.kind() {
                IntErrorKind::InvalidDigit => "timeout must be an unsigned integer",
                IntErrorKind::PosOverflow | IntErrorKind::NegOverflow => {
                    "timeout value exceeds the supported range"
                }
                IntErrorKind::Empty => "timeout value must not be empty",
                _ => "timeout value is invalid",
            };
            Err(
                rsync_error!(1, format!("invalid timeout '{}': {}", display, detail))
                    .with_role(Role::Client),
            )
        }
    }
}

impl Default for ProgressSetting {
    fn default() -> Self {
        Self::Unspecified
    }
}

#[derive(Default)]
struct InfoFlagSettings {
    progress: ProgressSetting,
    stats: Option<bool>,
    name: Option<NameOutputLevel>,
    help_requested: bool,
}

impl InfoFlagSettings {
    fn enable_all(&mut self) {
        self.progress = ProgressSetting::PerFile;
        self.stats = Some(true);
        self.name = Some(NameOutputLevel::UpdatedAndUnchanged);
    }

    fn disable_all(&mut self) {
        self.progress = ProgressSetting::Disabled;
        self.stats = Some(false);
        self.name = Some(NameOutputLevel::Disabled);
    }

    fn apply(&mut self, token: &str, display: &str) -> Result<(), Message> {
        let lower = token.to_ascii_lowercase();
        match lower.as_str() {
            "help" => {
                self.help_requested = true;
                Ok(())
            }
            "all" | "1" => {
                self.enable_all();
                Ok(())
            }
            "none" | "0" => {
                self.disable_all();
                Ok(())
            }
            "progress" | "progress1" => {
                self.progress = ProgressSetting::PerFile;
                Ok(())
            }
            "progress2" => {
                self.progress = ProgressSetting::Overall;
                Ok(())
            }
            "progress0" | "noprogress" | "-progress" => {
                self.progress = ProgressSetting::Disabled;
                Ok(())
            }
            "stats" | "stats1" => {
                self.stats = Some(true);
                Ok(())
            }
            "stats0" | "nostats" | "-stats" => {
                self.stats = Some(false);
                Ok(())
            }
            _ if lower.starts_with("name") => {
                let level = &lower[4..];
                let parsed = if level.is_empty() || level == "1" {
                    Some(NameOutputLevel::UpdatedOnly)
                } else if level == "0" {
                    Some(NameOutputLevel::Disabled)
                } else if level.chars().all(|ch| ch.is_ascii_digit()) {
                    Some(NameOutputLevel::UpdatedAndUnchanged)
                } else {
                    None
                };

                match parsed {
                    Some(level) => {
                        self.name = Some(level);
                        Ok(())
                    }
                    None => Err(info_flag_error(display)),
                }
            }
            _ => Err(info_flag_error(display)),
        }
    }
}

fn info_flag_error(display: &str) -> Message {
    rsync_error!(
        1,
        format!(
            "invalid --info flag '{display}': supported flags are all, none, name, name2, name0, progress, progress2, progress0, stats, and stats0"
        )
    )
    .with_role(Role::Client)
}

fn parse_info_flags(values: &[OsString]) -> Result<InfoFlagSettings, Message> {
    let mut settings = InfoFlagSettings::default();
    for value in values {
        let text = value.to_string_lossy();
        let trimmed = text.trim_matches(|ch: char| ch.is_ascii_whitespace());
        let display = if trimmed.is_empty() {
            text.as_ref()
        } else {
            trimmed
        };

        if trimmed.is_empty() {
            return Err(rsync_error!(1, "--info flag must not be empty").with_role(Role::Client));
        }

        settings.apply(trimmed, display)?;
    }

    Ok(settings)
}

fn info_flags_include_progress(flags: &[OsString]) -> bool {
    flags.iter().any(|value| {
        value
            .to_string_lossy()
            .split(',')
            .map(|token| token.trim())
            .filter(|token| !token.is_empty())
            .any(|token| {
                let normalized = token.to_ascii_lowercase();
                let without_dash = normalized.strip_prefix('-').unwrap_or(&normalized);
                let stripped = without_dash
                    .strip_prefix("no-")
                    .or_else(|| without_dash.strip_prefix("no"))
                    .unwrap_or(without_dash);
                stripped.starts_with("progress")
            })
    })
}

const INFO_HELP_TEXT: &str = "The following --info flags are supported:\n\
    all         Enable all informational output currently implemented.\n\
    none        Disable all informational output handled by this build.\n\
    name        Mention updated file and directory names.\n\
    name2       Mention updated and unchanged file and directory names.\n\
    name0       Disable file and directory name output.\n\
    progress    Enable per-file progress updates.\n\
    progress2   Enable overall transfer progress.\n\
    progress0   Disable progress reporting.\n\
    stats       Enable transfer statistics.\n\
    stats0      Disable transfer statistics.\n\
Flags may also be written with 'no' prefixes (for example, --info=noprogress).\n";

#[derive(Debug)]
struct UnsupportedOption {
    option: OsString,
}

impl UnsupportedOption {
    fn new(option: OsString) -> Self {
        Self { option }
    }

    fn to_message(&self) -> Message {
        let option = self.option.to_string_lossy();
        let text = format!(
            "unsupported option '{}': this build currently supports only {}",
            option, SUPPORTED_OPTIONS_LIST
        );
        rsync_error!(1, text).with_role(Role::Client)
    }

    fn fallback_text(&self) -> String {
        format!(
            "unsupported option '{}': this build currently supports only {}",
            self.option.to_string_lossy(),
            SUPPORTED_OPTIONS_LIST
        )
    }
}

fn is_option(argument: &OsStr) -> bool {
    let text = argument.to_string_lossy();
    let mut chars = text.chars();
    matches!(chars.next(), Some('-')) && chars.next().is_some()
}

fn extract_operands(arguments: Vec<OsString>) -> Result<Vec<OsString>, UnsupportedOption> {
    let mut operands = Vec::new();
    let mut accept_everything = false;

    for argument in arguments {
        if !accept_everything {
            if argument == "--" {
                accept_everything = true;
                continue;
            }

            if is_option(argument.as_os_str()) {
                return Err(UnsupportedOption::new(argument));
            }
        }

        operands.push(argument);
    }

    Ok(operands)
}

fn os_string_to_pattern(value: OsString) -> String {
    match value.into_string() {
        Ok(text) => text,
        Err(value) => value.to_string_lossy().into_owned(),
    }
}

#[derive(Clone, Debug, Eq, PartialEq)]
enum FilterDirective {
    Rule(FilterRuleSpec),
    Merge(MergeDirective),
    Clear,
}

#[derive(Clone, Debug, Eq, PartialEq)]
struct MergeDirective {
    source: OsString,
    enforced_kind: Option<FilterRuleKind>,
    options: DirMergeOptions,
}

impl MergeDirective {
    fn new(source: OsString, enforced_kind: Option<FilterRuleKind>) -> Self {
        let mut options = DirMergeOptions::default();
        options = match enforced_kind {
            Some(FilterRuleKind::Include) => {
                options.with_enforced_kind(Some(DirMergeEnforcedKind::Include))
            }
            Some(FilterRuleKind::Exclude) => {
                options.with_enforced_kind(Some(DirMergeEnforcedKind::Exclude))
            }
            _ => options,
        };

        Self {
            source,
            enforced_kind,
            options,
        }
    }

    fn with_options(mut self, options: DirMergeOptions) -> Self {
        self.options = options;
        self
    }

    fn source(&self) -> &OsStr {
        self.source.as_os_str()
    }

    fn options(&self) -> &DirMergeOptions {
        &self.options
    }
}

fn merge_directive_options(base: &DirMergeOptions, directive: &MergeDirective) -> DirMergeOptions {
    let mut options = base.clone();
    options = options.allow_list_clearing(true);
    if let Some(kind) = directive.enforced_kind() {
        if let Some(enforced) = filter_rule_kind_to_enforced_kind(kind) {
            options = options.with_enforced_kind(Some(enforced));
        }
    }
    options
}

fn filter_rule_kind_to_enforced_kind(kind: FilterRuleKind) -> Option<DirMergeEnforcedKind> {
    match kind {
        FilterRuleKind::Include => Some(DirMergeEnforcedKind::Include),
        FilterRuleKind::Exclude => Some(DirMergeEnforcedKind::Exclude),
        _ => None,
    }
}

fn parse_filter_shorthand(
    trimmed: &str,
    short: char,
    label: &str,
    builder: fn(String) -> FilterRuleSpec,
) -> Option<Result<FilterDirective, Message>> {
    let mut chars = trimmed.chars();
    let first = chars.next()?;
    if !first.eq_ignore_ascii_case(&short) {
        return None;
    }

    let remainder = chars.as_str();
    if remainder.is_empty() {
        let text = format!("filter rule '{trimmed}' is missing a pattern after '{label}'");
        let message = rsync_error!(1, text).with_role(Role::Client);
        return Some(Err(message));
    }

    if !remainder
        .chars()
        .next()
        .is_some_and(|ch| ch.is_ascii_whitespace())
    {
        return None;
    }

    let pattern = remainder.trim_start();
    if pattern.is_empty() {
        let text = format!("filter rule '{trimmed}' is missing a pattern after '{label}'");
        let message = rsync_error!(1, text).with_role(Role::Client);
        return Some(Err(message));
    }

    Some(Ok(FilterDirective::Rule(builder(pattern.to_string()))))
}

fn parse_merge_modifiers(
    modifiers: &str,
    directive: &str,
    allow_extended: bool,
) -> Result<(DirMergeOptions, bool), Message> {
    let mut options = if allow_extended {
        DirMergeOptions::default()
    } else {
        DirMergeOptions::default().allow_list_clearing(true)
    };
    let mut enforced: Option<DirMergeEnforcedKind> = None;
    let mut saw_include = false;
    let mut saw_exclude = false;
    let mut assume_cvsignore = false;

    for modifier in modifiers.chars() {
        let lower = modifier.to_ascii_lowercase();
        match lower {
            '-' => {
                if saw_include {
                    let message = rsync_error!(
                        1,
                        format!("filter rule '{directive}' cannot combine '+' and '-' modifiers")
                    )
                    .with_role(Role::Client);
                    return Err(message);
                }
                saw_exclude = true;
                enforced = Some(DirMergeEnforcedKind::Exclude);
            }
            '+' => {
                if saw_exclude {
                    let message = rsync_error!(
                        1,
                        format!("filter rule '{directive}' cannot combine '+' and '-' modifiers")
                    )
                    .with_role(Role::Client);
                    return Err(message);
                }
                saw_include = true;
                enforced = Some(DirMergeEnforcedKind::Include);
            }
            'c' => {
                if saw_include {
                    let message = rsync_error!(
                        1,
                        format!(
                            "filter merge directive '{directive}' cannot combine 'C' with '+' or '-'"
                        )
                    )
                    .with_role(Role::Client);
                    return Err(message);
                }
                saw_exclude = true;
                enforced = Some(DirMergeEnforcedKind::Exclude);
                options = options
                    .use_whitespace()
                    .allow_comments(false)
                    .allow_list_clearing(true)
                    .inherit(false);
                assume_cvsignore = true;
            }
            'e' => {
                if allow_extended {
                    options = options.exclude_filter_file(true);
                } else {
                    let message = rsync_error!(
                        1,
                        format!(
                            "filter merge directive '{directive}' uses unsupported modifier '{}'",
                            modifier
                        )
                    )
                    .with_role(Role::Client);
                    return Err(message);
                }
            }
            'n' => {
                if allow_extended {
                    options = options.inherit(false);
                } else {
                    let message = rsync_error!(
                        1,
                        format!(
                            "filter merge directive '{directive}' uses unsupported modifier '{}'",
                            modifier
                        )
                    )
                    .with_role(Role::Client);
                    return Err(message);
                }
            }
            'w' => {
                if allow_extended {
                    options = options.use_whitespace().allow_comments(false);
                } else {
                    let message = rsync_error!(
                        1,
                        format!(
                            "filter merge directive '{directive}' uses unsupported modifier '{}'",
                            modifier
                        )
                    )
                    .with_role(Role::Client);
                    return Err(message);
                }
            }
            's' => {
                if allow_extended {
                    options = options.sender_modifier();
                } else {
                    let message = rsync_error!(
                        1,
                        format!(
                            "filter merge directive '{directive}' uses unsupported modifier '{}'",
                            modifier
                        )
                    )
                    .with_role(Role::Client);
                    return Err(message);
                }
            }
            'r' => {
                if allow_extended {
                    options = options.receiver_modifier();
                } else {
                    let message = rsync_error!(
                        1,
                        format!(
                            "filter merge directive '{directive}' uses unsupported modifier '{}'",
                            modifier
                        )
                    )
                    .with_role(Role::Client);
                    return Err(message);
                }
            }
            '/' => {
                if allow_extended {
                    options = options.anchor_root(true);
                } else {
                    let message = rsync_error!(
                        1,
                        format!(
                            "filter merge directive '{directive}' uses unsupported modifier '{}'",
                            modifier
                        )
                    )
                    .with_role(Role::Client);
                    return Err(message);
                }
            }
            _ => {
                let message = rsync_error!(
                    1,
                    format!(
                        "filter merge directive '{directive}' uses unsupported modifier '{}'",
                        modifier
                    )
                )
                .with_role(Role::Client);
                return Err(message);
            }
        }
    }

    options = options.with_enforced_kind(enforced);
    if !allow_extended && !options.list_clear_allowed() {
        options = options.allow_list_clearing(true);
    }
    Ok((options, assume_cvsignore))
}

fn parse_filter_directive(argument: &OsStr) -> Result<FilterDirective, Message> {
    let text = argument.to_string_lossy();
    let trimmed_leading = text.trim_start();

    if let Some(rest) = trimmed_leading.strip_prefix("merge") {
        let mut remainder = rest.trim_start();
        let mut modifiers = "";
        if let Some(next) = remainder.strip_prefix(',') {
            let mut split = next.splitn(2, char::is_whitespace);
            modifiers = split.next().unwrap_or("");
            remainder = split.next().unwrap_or("").trim_start();
        }
        let (options, assume_cvsignore) = parse_merge_modifiers(modifiers, trimmed_leading, false)?;

        let mut path_text = remainder.trim();
        if path_text.is_empty() {
            if assume_cvsignore {
                path_text = ".cvsignore";
            } else {
                let message = rsync_error!(
                    1,
                    format!("filter merge directive '{trimmed_leading}' is missing a file path")
                )
                .with_role(Role::Client);
                return Err(message);
            }
        }

        let enforced_kind = match options.enforced_kind() {
            Some(DirMergeEnforcedKind::Include) => Some(FilterRuleKind::Include),
            Some(DirMergeEnforcedKind::Exclude) => Some(FilterRuleKind::Exclude),
            None => None,
        };

        let directive =
            MergeDirective::new(OsString::from(path_text), enforced_kind).with_options(options);
        return Ok(FilterDirective::Merge(directive));
    }

    let trimmed = trimmed_leading.trim_end();

    if trimmed.is_empty() {
        let message = rsync_error!(
            1,
            "filter rule is empty: supply '+', '-', '!', or 'merge FILE'"
        )
        .with_role(Role::Client);
        return Err(message);
    }

    if let Some(remainder) = trimmed.strip_prefix('!') {
        if remainder.trim().is_empty() {
            return Ok(FilterDirective::Clear);
        }

        let message = rsync_error!(1, "'!' rule has trailing characters: {}", trimmed)
            .with_role(Role::Client);
        return Err(message);
    }

    const EXCLUDE_IF_PRESENT_PREFIX: &str = "exclude-if-present";

    if let Some(result) = parse_filter_shorthand(trimmed, 'P', "P", FilterRuleSpec::protect) {
        return result;
    }

    if let Some(result) = parse_filter_shorthand(trimmed, 'H', "H", FilterRuleSpec::hide) {
        return result;
    }

    if let Some(result) = parse_filter_shorthand(trimmed, 'S', "S", FilterRuleSpec::show) {
        return result;
    }

    if trimmed.len() >= EXCLUDE_IF_PRESENT_PREFIX.len()
        && trimmed[..EXCLUDE_IF_PRESENT_PREFIX.len()]
            .eq_ignore_ascii_case(EXCLUDE_IF_PRESENT_PREFIX)
    {
        let mut remainder = trimmed[EXCLUDE_IF_PRESENT_PREFIX.len()..].trim_start();
        if let Some(rest) = remainder.strip_prefix('=') {
            remainder = rest.trim_start();
        }

        let pattern_text = remainder.trim();
        if pattern_text.is_empty() {
            let message = rsync_error!(
                1,
                format!(
                    "filter rule '{trimmed}' is missing a marker file after 'exclude-if-present'"
                )
            )
            .with_role(Role::Client);
            return Err(message);
        }

        return Ok(FilterDirective::Rule(FilterRuleSpec::exclude_if_present(
            pattern_text.to_string(),
        )));
    }

    if let Some(remainder) = trimmed.strip_prefix('+') {
        let pattern = remainder.trim_start();
        if pattern.is_empty() {
            let message = rsync_error!(
                1,
                "filter rule '{}' is missing a pattern after '+'",
                trimmed
            )
            .with_role(Role::Client);
            return Err(message);
        }
        return Ok(FilterDirective::Rule(FilterRuleSpec::include(
            pattern.to_string(),
        )));
    }

    if let Some(remainder) = trimmed.strip_prefix('-') {
        let pattern = remainder.trim_start();
        if pattern.is_empty() {
            let message = rsync_error!(
                1,
                "filter rule '{}' is missing a pattern after '-'",
                trimmed
            )
            .with_role(Role::Client);
            return Err(message);
        }
        return Ok(FilterDirective::Rule(FilterRuleSpec::exclude(
            pattern.to_string(),
        )));
    }

    const DIR_MERGE_PREFIX: &str = "dir-merge";

    if trimmed.len() >= DIR_MERGE_PREFIX.len()
        && trimmed[..DIR_MERGE_PREFIX.len()].eq_ignore_ascii_case(DIR_MERGE_PREFIX)
    {
        let mut remainder = trimmed[DIR_MERGE_PREFIX.len()..].trim_start();
        let mut modifiers = "";
        if let Some(rest) = remainder.strip_prefix(',') {
            let mut split = rest.splitn(2, char::is_whitespace);
            modifiers = split.next().unwrap_or("");
            remainder = split.next().unwrap_or("").trim_start();
        }

<<<<<<< HEAD
        let (options, assume_cvsignore) = parse_merge_modifiers(modifiers, trimmed, true)?;
=======
        let (options, assume_cvsignore) =
            parse_merge_modifiers(modifiers, trimmed, true)?;
>>>>>>> d15baf33

        let mut path_text = remainder.trim();
        if path_text.is_empty() {
            if assume_cvsignore {
                path_text = ".cvsignore";
            } else {
                let text =
                    format!("filter rule '{trimmed}' is missing a file name after 'dir-merge'");
                return Err(rsync_error!(1, text).with_role(Role::Client));
            }
        }

        return Ok(FilterDirective::Rule(FilterRuleSpec::dir_merge(
            path_text.to_string(),
            options,
        )));
    }

    let mut parts = trimmed.splitn(2, |ch: char| ch.is_ascii_whitespace());
    let keyword = parts.next().expect("split always yields at least one part");
    let remainder = parts.next().unwrap_or("");
    let pattern = remainder.trim_start();

    let handle_keyword = |action_label: &str, builder: fn(String) -> FilterRuleSpec| {
        if pattern.is_empty() {
            let text =
                format!("filter rule '{trimmed}' is missing a pattern after '{action_label}'");
            let message = rsync_error!(1, text).with_role(Role::Client);
            return Err(message);
        }

        Ok(FilterDirective::Rule(builder(pattern.to_string())))
    };

    if keyword.eq_ignore_ascii_case("include") {
        return handle_keyword("include", FilterRuleSpec::include);
    }

    if keyword.eq_ignore_ascii_case("exclude") {
        return handle_keyword("exclude", FilterRuleSpec::exclude);
    }

    if keyword.eq_ignore_ascii_case("show") {
        return handle_keyword("show", FilterRuleSpec::show);
    }

    if keyword.eq_ignore_ascii_case("hide") {
        return handle_keyword("hide", FilterRuleSpec::hide);
    }

    if keyword.eq_ignore_ascii_case("protect") {
        return handle_keyword("protect", FilterRuleSpec::protect);
    }

    let message = rsync_error!(
        1,
        "unsupported filter rule '{}': this build currently supports only '+' (include), '-' (exclude), '!' (clear), 'include PATTERN', 'exclude PATTERN', 'show PATTERN', 'hide PATTERN', 'protect PATTERN', 'merge FILE', and 'dir-merge[,MODS] FILE' directives",
        trimmed
    )
    .with_role(Role::Client);
    Err(message)
}

fn append_filter_rules_from_files(
    destination: &mut Vec<FilterRuleSpec>,
    files: &[OsString],
    kind: FilterRuleKind,
) -> Result<(), Message> {
    if matches!(kind, FilterRuleKind::DirMerge) {
        let message = rsync_error!(
            1,
            "dir-merge directives cannot be loaded via --include-from/--exclude-from in this build"
        )
        .with_role(Role::Client);
        return Err(message);
    }

    for path in files {
        let patterns = load_filter_file_patterns(Path::new(path.as_os_str()))?;
        destination.extend(patterns.into_iter().map(|pattern| match kind {
            FilterRuleKind::Include => FilterRuleSpec::include(pattern),
            FilterRuleKind::Exclude => FilterRuleSpec::exclude(pattern),
            FilterRuleKind::ExcludeIfPresent => FilterRuleSpec::exclude_if_present(pattern),
            FilterRuleKind::Protect => FilterRuleSpec::protect(pattern),
            FilterRuleKind::DirMerge => unreachable!("dir-merge handled above"),
        }));
    }
    Ok(())
}

fn load_filter_file_patterns(path: &Path) -> Result<Vec<String>, Message> {
    if path == Path::new("-") {
        return read_filter_patterns_from_standard_input();
    }

    let path_display = path.display().to_string();
    let file = File::open(path).map_err(|error| {
        let text = format!("failed to read filter file '{}': {}", path_display, error);
        rsync_error!(1, text).with_role(Role::Client)
    })?;

    let mut reader = BufReader::new(file);
    read_filter_patterns(&mut reader).map_err(|error| {
        let text = format!("failed to read filter file '{}': {}", path_display, error);
        rsync_error!(1, text).with_role(Role::Client)
    })
}

fn apply_merge_directive(
    directive: MergeDirective,
    base_dir: &Path,
    destination: &mut Vec<FilterRuleSpec>,
    visited: &mut Vec<PathBuf>,
) -> Result<(), Message> {
    let options = directive.options().clone();
    let is_stdin = directive.source() == OsStr::new("-");
    let (resolved_path, display, canonical_path) = if is_stdin {
        (PathBuf::from("-"), String::from("-"), None)
    } else {
        let raw_path = PathBuf::from(directive.source());
        let resolved = if raw_path.is_absolute() {
            raw_path
        } else {
            base_dir.join(raw_path)
        };
        let display = resolved.display().to_string();
        let canonical = fs::canonicalize(&resolved).ok();
        (resolved, display, canonical)
    };

    let guard_key = if is_stdin {
        PathBuf::from("-")
    } else if let Some(canonical) = &canonical_path {
        canonical.clone()
    } else {
        resolved_path.clone()
    };

    if visited.contains(&guard_key) {
        let text = format!("recursive filter merge detected for '{display}'");
        return Err(rsync_error!(1, text).with_role(Role::Client));
    }

    visited.push(guard_key);
    let next_base_storage = if is_stdin {
        None
    } else {
        let resolved_for_base = canonical_path.as_ref().unwrap_or(&resolved_path);
        Some(
            resolved_for_base
                .parent()
                .map(|parent| parent.to_path_buf())
                .unwrap_or_else(|| base_dir.to_path_buf()),
        )
    };
    let next_base = next_base_storage.as_deref().unwrap_or(base_dir);
    let options = directive.options().clone();
    let result = (|| -> Result<(), Message> {
        let contents = if is_stdin {
            read_merge_from_standard_input()?
        } else {
            read_merge_file(&resolved_path)?
        };

        parse_merge_contents(
            &contents,
            &options,
            next_base,
            &display,
            destination,
            visited,
        )
    })();
    visited.pop();
    if result.is_ok() && options.excludes_self() && !is_stdin {
        let mut rule = FilterRuleSpec::exclude(original_source_text);
        rule.apply_dir_merge_overrides(&options);
        destination.push(rule);
    }
    result
}

fn read_merge_file(path: &Path) -> Result<String, Message> {
    fs::read_to_string(path).map_err(|error| {
        let text = format!("failed to read filter file '{}': {}", path.display(), error);
        rsync_error!(1, text).with_role(Role::Client)
    })
}

fn read_merge_from_standard_input() -> Result<String, Message> {
    #[cfg(test)]
    if let Some(data) = take_filter_stdin_input() {
        return String::from_utf8(data).map_err(|error| {
            let text = format!(
                "failed to read filter patterns from standard input: {}",
                error
            );
            rsync_error!(1, text).with_role(Role::Client)
        });
    }

    let mut buffer = String::new();
    io::stdin().read_to_string(&mut buffer).map_err(|error| {
        let text = format!(
            "failed to read filter patterns from standard input: {}",
            error
        );
        rsync_error!(1, text).with_role(Role::Client)
    })?;
    Ok(buffer)
}

fn parse_merge_contents(
    contents: &str,
    options: &DirMergeOptions,
    base_dir: &Path,
    display: &str,
    destination: &mut Vec<FilterRuleSpec>,
    visited: &mut Vec<PathBuf>,
) -> Result<(), Message> {
    if options.uses_whitespace() {
        let mut tokens = contents.split_whitespace();
        while let Some(token) = tokens.next() {
            if token.is_empty() {
                continue;
            }

            if token == "!" {
                if options.list_clear_allowed() {
                    destination.clear();
                    continue;
                }
                let message = rsync_error!(
                    1,
                    format!("list-clearing '!' is not permitted in merge file '{display}'")
                )
                .with_role(Role::Client);
                return Err(message);
            }

            if let Some(kind) = options.enforced_kind() {
                let mut rule = match kind {
                    DirMergeEnforcedKind::Include => FilterRuleSpec::include(token.to_string()),
                    DirMergeEnforcedKind::Exclude => FilterRuleSpec::exclude(token.to_string()),
                };
                rule.apply_dir_merge_overrides(options);
                destination.push(rule);
                continue;
            }

            let lower = token.to_ascii_lowercase();
            let directive = if merge_directive_requires_argument(&lower) {
                let Some(arg) = tokens.next() else {
                    let message = rsync_error!(
                        1,
                        format!(
                            "filter merge directive '{}' in '{}' is missing a pattern",
                            token, display
                        )
                    )
                    .with_role(Role::Client);
                    return Err(message);
                };
                format!("{token} {arg}")
            } else {
                token.to_string()
            };

            process_merge_directive(&directive, options, base_dir, display, destination, visited)?;
        }
        return Ok(());
    }

    for line in contents.lines() {
        let trimmed = line.trim();
        if trimmed.is_empty() {
            continue;
        }
        if options.allows_comments() && trimmed.starts_with('#') {
            continue;
        }
        if trimmed.starts_with(';') && options.allows_comments() {
            continue;
        }

        if trimmed == "!" {
            if options.list_clear_allowed() {
                destination.clear();
                continue;
            }
            let message = rsync_error!(
                1,
                format!("list-clearing '!' is not permitted in merge file '{display}'")
            )
            .with_role(Role::Client);
            return Err(message);
        }

        if let Some(kind) = options.enforced_kind() {
            let mut rule = match kind {
                DirMergeEnforcedKind::Include => FilterRuleSpec::include(trimmed.to_string()),
                DirMergeEnforcedKind::Exclude => FilterRuleSpec::exclude(trimmed.to_string()),
            };
            rule.apply_dir_merge_overrides(options);
            destination.push(rule);
            continue;
        }

        process_merge_directive(trimmed, options, base_dir, display, destination, visited)?;
    }

    Ok(())
}

fn process_merge_directive(
    directive: &str,
    options: &DirMergeOptions,
    base_dir: &Path,
    display: &str,
    destination: &mut Vec<FilterRuleSpec>,
    visited: &mut Vec<PathBuf>,
) -> Result<(), Message> {
    match parse_filter_directive(OsStr::new(directive)) {
        Ok(FilterDirective::Rule(mut rule)) => {
            rule.apply_dir_merge_overrides(options);
            destination.push(rule);
        }
        Ok(FilterDirective::Merge(nested)) => {
            apply_merge_directive(nested, base_dir, destination, visited).map_err(|error| {
                let detail = error.to_string();
                rsync_error!(
                    1,
                    format!("failed to process merge file '{display}': {detail}")
                )
                .with_role(Role::Client)
            })?;
        }
        Ok(FilterDirective::Clear) => destination.clear(),
        Err(error) => {
            let detail = error.to_string();
            let message = rsync_error!(
                1,
                format!(
                    "failed to parse filter rule '{}' from merge file '{}': {}",
                    directive, display, detail
                )
            )
            .with_role(Role::Client);
            return Err(message);
        }
    }

    Ok(())
}

fn merge_directive_requires_argument(keyword: &str) -> bool {
    matches!(
        keyword,
        "merge" | "include" | "exclude" | "show" | "hide" | "protect"
    ) || keyword.starts_with("dir-merge")
}

fn read_filter_patterns_from_standard_input() -> Result<Vec<String>, Message> {
    #[cfg(test)]
    if let Some(data) = take_filter_stdin_input() {
        let mut cursor = io::Cursor::new(data);
        return read_filter_patterns(&mut cursor).map_err(|error| {
            let text = format!(
                "failed to read filter patterns from standard input: {}",
                error
            );
            rsync_error!(1, text).with_role(Role::Client)
        });
    }

    let stdin = io::stdin();
    let mut reader = stdin.lock();
    read_filter_patterns(&mut reader).map_err(|error| {
        let text = format!(
            "failed to read filter patterns from standard input: {}",
            error
        );
        rsync_error!(1, text).with_role(Role::Client)
    })
}

fn read_filter_patterns<R: BufRead>(reader: &mut R) -> io::Result<Vec<String>> {
    let mut buffer = Vec::new();
    let mut patterns = Vec::new();

    loop {
        buffer.clear();
        let bytes_read = reader.read_until(b'\n', &mut buffer)?;

        if bytes_read == 0 {
            break;
        }

        if buffer.last() == Some(&b'\n') {
            buffer.pop();
        }
        if buffer.last() == Some(&b'\r') {
            buffer.pop();
        }

        let line = String::from_utf8_lossy(&buffer);
        let trimmed = line.trim();
        if trimmed.is_empty() || trimmed.starts_with('#') || trimmed.starts_with(';') {
            continue;
        }

        patterns.push(line.into_owned());
    }

    Ok(patterns)
}

#[cfg(test)]
thread_local! {
    static FILTER_STDIN_INPUT: std::cell::RefCell<Option<Vec<u8>>> = const {
        std::cell::RefCell::new(None)
    };
}

#[cfg(test)]
fn take_filter_stdin_input() -> Option<Vec<u8>> {
    FILTER_STDIN_INPUT.with(|slot| slot.borrow_mut().take())
}

#[cfg(test)]
fn set_filter_stdin_input(data: Vec<u8>) {
    FILTER_STDIN_INPUT.with(|slot| *slot.borrow_mut() = Some(data));
}

#[cfg(test)]
thread_local! {
    static PASSWORD_STDIN_INPUT: std::cell::RefCell<Option<Vec<u8>>> = const {
        std::cell::RefCell::new(None)
    };
}

#[cfg(test)]
fn take_password_stdin_input() -> Option<Vec<u8>> {
    PASSWORD_STDIN_INPUT.with(|slot| slot.borrow_mut().take())
}

#[cfg(test)]
fn set_password_stdin_input(data: Vec<u8>) {
    PASSWORD_STDIN_INPUT.with(|slot| *slot.borrow_mut() = Some(data));
}

fn load_optional_password(path: Option<&Path>) -> Result<Option<Vec<u8>>, Message> {
    match path {
        Some(path) => load_password_file(path).map(Some),
        None => Ok(None),
    }
}

fn load_password_file(path: &Path) -> Result<Vec<u8>, Message> {
    if path == Path::new("-") {
        return read_password_from_stdin().map_err(|error| {
            rsync_error!(
                1,
                format!("failed to read password from standard input: {}", error)
            )
            .with_role(Role::Client)
        });
    }

    let display = path.display();
    let metadata = fs::metadata(path).map_err(|error| {
        rsync_error!(
            1,
            format!("failed to access password file '{}': {}", display, error)
        )
        .with_role(Role::Client)
    })?;

    if !metadata.is_file() {
        return Err(rsync_error!(
            1,
            format!("password file '{}' must be a regular file", display)
        )
        .with_role(Role::Client));
    }

    #[cfg(unix)]
    {
        let mode = metadata.permissions().mode();
        if mode & 0o077 != 0 {
            return Err(
                rsync_error!(
                    1,
                    format!(
                        "password file '{}' must not be accessible to group or others (expected permissions 0600)",
                        display
                    )
                )
                .with_role(Role::Client),
            );
        }
    }

    let mut bytes = fs::read(path).map_err(|error| {
        rsync_error!(
            1,
            format!("failed to read password file '{}': {}", display, error)
        )
        .with_role(Role::Client)
    })?;

    trim_trailing_newlines(&mut bytes);

    Ok(bytes)
}

/// Loads operands referenced by `--files-from` arguments.
///
/// When `zero_terminated` is `false`, the reader treats lines beginning with `#`
/// or `;` as comments, matching upstream rsync. Supplying `--from0` disables the
/// comment semantics so entries can legitimately start with those bytes.
fn load_file_list_operands(
    files: &[OsString],
    zero_terminated: bool,
) -> Result<Vec<OsString>, Message> {
    if files.is_empty() {
        return Ok(Vec::new());
    }

    let mut entries = Vec::new();
    let mut stdin_handle: Option<io::Stdin> = None;

    for path in files {
        if path.as_os_str() == OsStr::new("-") {
            let stdin = stdin_handle.get_or_insert_with(io::stdin);
            let mut reader = stdin.lock();
            read_file_list_from_reader(&mut reader, zero_terminated, &mut entries).map_err(
                |error| {
                    rsync_error!(
                        1,
                        format!("failed to read file list from standard input: {error}")
                    )
                    .with_role(Role::Client)
                },
            )?;
            continue;
        }

        let path_buf = PathBuf::from(path);
        let display = path_buf.display().to_string();
        let file = File::open(&path_buf).map_err(|error| {
            rsync_error!(
                1,
                format!("failed to read file list '{}': {}", display, error)
            )
            .with_role(Role::Client)
        })?;
        let mut reader = BufReader::new(file);
        read_file_list_from_reader(&mut reader, zero_terminated, &mut entries).map_err(
            |error| {
                rsync_error!(
                    1,
                    format!("failed to read file list '{}': {}", display, error)
                )
                .with_role(Role::Client)
            },
        )?;
    }

    Ok(entries)
}

fn read_file_list_from_reader<R: BufRead>(
    reader: &mut R,
    zero_terminated: bool,
    entries: &mut Vec<OsString>,
) -> io::Result<()> {
    if zero_terminated {
        let mut buffer = Vec::new();
        loop {
            buffer.clear();
            let read = reader.read_until(b'\0', &mut buffer)?;
            if read == 0 {
                break;
            }

            if buffer.last() == Some(&b'\0') {
                buffer.pop();
            }

            push_file_list_entry(&buffer, entries);
        }
        return Ok(());
    }

    let mut buffer = Vec::new();
    loop {
        buffer.clear();
        let bytes_read = reader.read_until(b'\n', &mut buffer)?;
        if bytes_read == 0 {
            break;
        }

        if buffer.last() == Some(&b'\n') {
            buffer.pop();
        }
        if buffer.last() == Some(&b'\r') {
            buffer.pop();
        }

        if buffer
            .first()
            .is_some_and(|byte| matches!(byte, b'#' | b';'))
        {
            continue;
        }

        push_file_list_entry(&buffer, entries);
    }

    Ok(())
}

fn transfer_requires_remote(remainder: &[OsString], file_list_operands: &[OsString]) -> bool {
    remainder
        .iter()
        .chain(file_list_operands.iter())
        .any(|operand| operand_is_remote(operand.as_os_str()))
}

fn operand_is_remote(path: &OsStr) -> bool {
    let text = path.to_string_lossy();

    if text.starts_with("rsync://") {
        return true;
    }

    if text.contains("::") {
        return true;
    }

    if let Some(colon_index) = text.find(':') {
        let after = &text[colon_index + 1..];
        if after.starts_with(':') {
            return true;
        }

        let before = &text[..colon_index];
        if before.contains('/') || before.contains('\\') {
            return false;
        }

        if colon_index == 1 && before.chars().all(|ch| ch.is_ascii_alphabetic()) {
            return false;
        }

        return true;
    }

    false
}

fn push_file_list_entry(bytes: &[u8], entries: &mut Vec<OsString>) {
    if bytes.is_empty() {
        return;
    }

    let mut end = bytes.len();
    while end > 0 && bytes[end - 1] == b'\r' {
        end -= 1;
    }

    if end > 0 {
        let trimmed = &bytes[..end];

        #[cfg(unix)]
        {
            if !trimmed.is_empty() {
                entries.push(OsString::from_vec(trimmed.to_vec()));
            }
        }

        #[cfg(not(unix))]
        {
            let text = String::from_utf8_lossy(trimmed).into_owned();
            if !text.is_empty() {
                entries.push(OsString::from(text));
            }
        }
    }
}

fn read_password_from_stdin() -> io::Result<Vec<u8>> {
    #[cfg(test)]
    if let Some(bytes) = take_password_stdin_input() {
        let mut cursor = std::io::Cursor::new(bytes);
        return read_password_from_reader(&mut cursor);
    }

    let mut stdin = io::stdin().lock();
    read_password_from_reader(&mut stdin)
}

fn read_password_from_reader<R: Read>(reader: &mut R) -> io::Result<Vec<u8>> {
    let mut bytes = Vec::new();
    reader.read_to_end(&mut bytes)?;
    trim_trailing_newlines(&mut bytes);
    Ok(bytes)
}

fn trim_trailing_newlines(bytes: &mut Vec<u8>) {
    while matches!(bytes.last(), Some(b'\n' | b'\r')) {
        bytes.pop();
    }
}

#[derive(Clone, Copy, Debug, Eq, PartialEq)]
enum CompressLevelArg {
    Disable,
    Level(NonZeroU8),
}

fn parse_compress_level(argument: &OsStr) -> Result<CompressLevelArg, Message> {
    let text = argument.to_string_lossy();
    let trimmed = text.trim();

    if trimmed.is_empty() {
        return Err(rsync_error!(1, "--compress-level={} is invalid", text).with_role(Role::Client));
    }

    match trimmed.parse::<i32>() {
        Ok(0) => Ok(CompressLevelArg::Disable),
        Ok(value @ 1..=9) => Ok(CompressLevelArg::Level(
            NonZeroU8::new(value as u8).expect("range guarantees non-zero"),
        )),
        Ok(_) => Err(
            rsync_error!(1, "--compress-level={} must be between 0 and 9", trimmed)
                .with_role(Role::Client),
        ),
        Err(_) => {
            Err(rsync_error!(1, "--compress-level={} is invalid", text).with_role(Role::Client))
        }
    }
}

fn parse_bandwidth_limit(argument: &OsStr) -> Result<Option<BandwidthLimit>, Message> {
    let text = argument.to_string_lossy();
    match BandwidthLimit::parse(&text) {
        Ok(Some(limit)) => Ok(Some(limit)),
        Ok(None) => Ok(None),
        Err(BandwidthParseError::Invalid) => {
            Err(rsync_error!(1, "--bwlimit={} is invalid", text).with_role(Role::Client))
        }
        Err(BandwidthParseError::TooSmall) => Err(rsync_error!(
            1,
            "--bwlimit={} is too small (min: 512 or 0 for unlimited)",
            text
        )
        .with_role(Role::Client)),
        Err(BandwidthParseError::TooLarge) => {
            Err(rsync_error!(1, "--bwlimit={} is too large", text).with_role(Role::Client))
        }
    }
}

fn parse_compress_level_argument(value: &OsStr) -> Result<CompressionSetting, Message> {
    let text = value.to_string_lossy();
    let trimmed = text.trim();
    if trimmed.is_empty() {
        return Err(
            rsync_error!(1, "compression level value must not be empty").with_role(Role::Client)
        );
    }

    if !trimmed.chars().all(|ch| ch.is_ascii_digit()) {
        return Err(
            rsync_error!(
                1,
                format!(
                    "invalid compression level '{trimmed}': compression level must be an integer between 0 and 9"
                )
            )
            .with_role(Role::Client),
        );
    }

    let level: u32 = trimmed.parse().map_err(|_| {
        rsync_error!(
            1,
            format!(
                "invalid compression level '{trimmed}': compression level must be an integer between 0 and 9"
            )
        )
        .with_role(Role::Client)
    })?;

    CompressionSetting::try_from_numeric(level).map_err(|error| {
        rsync_error!(
            1,
            format!(
                "invalid compression level '{trimmed}': compression level {} is outside the supported range 0-9",
                error.level()
            )
        )
        .with_role(Role::Client)
    })
}

fn render_module_list<W: Write, E: Write>(
    stdout: &mut W,
    stderr: &mut E,
    list: &rsync_core::client::ModuleList,
    suppress_motd: bool,
) -> io::Result<()> {
    for warning in list.warnings() {
        writeln!(stderr, "@WARNING: {}", warning)?;
    }

    if !suppress_motd {
        for line in list.motd_lines() {
            writeln!(stdout, "{}", line)?;
        }
    }

    for entry in list.entries() {
        if let Some(comment) = entry.comment() {
            writeln!(stdout, "{}\t{}", entry.name(), comment)?;
        } else {
            writeln!(stdout, "{}", entry.name())?;
        }
    }
    Ok(())
}

#[cfg(test)]
mod tests {
    use super::*;
    use rsync_core::client::FilterRuleKind;
    use rsync_daemon as daemon_cli;
    use rsync_filters::{FilterRule as EngineFilterRule, FilterSet};
    use std::ffi::{OsStr, OsString};
    use std::io::{BufRead, BufReader, Seek, SeekFrom, Write};
    use std::net::{TcpListener, TcpStream};
    use std::path::Path;
    use std::sync::Mutex;
    use std::thread;
    use std::time::Duration;

    #[cfg(unix)]
    use std::os::unix::{ffi::OsStrExt, fs::PermissionsExt};

    #[cfg(feature = "xattr")]
    use xattr;

    const LEGACY_DAEMON_GREETING: &str = "@RSYNCD: 32.0 sha512 sha256 sha1 md5 md4\n";
    static ENV_LOCK: Mutex<()> = Mutex::new(());

    fn run_with_args<I, S>(args: I) -> (i32, Vec<u8>, Vec<u8>)
    where
        I: IntoIterator<Item = S>,
        S: Into<OsString>,
    {
        let mut stdout = Vec::new();
        let mut stderr = Vec::new();
        let code = run(args, &mut stdout, &mut stderr);
        (code, stdout, stderr)
    }

    struct EnvGuard {
        key: &'static str,
        previous: Option<OsString>,
    }

    #[allow(unsafe_code)]
    impl EnvGuard {
        fn set(key: &'static str, value: &OsStr) -> Self {
            let previous = std::env::var_os(key);
            unsafe {
                std::env::set_var(key, value);
            }
            Self { key, previous }
        }
    }

    #[allow(unsafe_code)]
    impl Drop for EnvGuard {
        fn drop(&mut self) {
            if let Some(value) = self.previous.take() {
                unsafe {
                    std::env::set_var(self.key, value);
                }
            } else {
                unsafe {
                    std::env::remove_var(self.key);
                }
            }
        }
    }

    fn clear_rsync_rsh() -> EnvGuard {
        EnvGuard::set("RSYNC_RSH", OsStr::new(""))
    }

    #[cfg(unix)]
    fn write_executable_script(path: &Path, contents: &str) {
        std::fs::write(path, contents).expect("write script");
        let mut permissions = std::fs::metadata(path)
            .expect("script metadata")
            .permissions();
        permissions.set_mode(0o755);
        std::fs::set_permissions(path, permissions).expect("set script permissions");
    }

    #[test]
    fn version_flag_renders_report() {
        let (code, stdout, stderr) =
            run_with_args([OsStr::new("oc-rsync"), OsStr::new("--version")]);

        assert_eq!(code, 0);
        assert!(stderr.is_empty());

        let expected = VersionInfoReport::default().human_readable();
        assert_eq!(stdout, expected.into_bytes());
    }

    #[test]
    fn short_version_flag_renders_report() {
        let (code, stdout, stderr) = run_with_args([OsStr::new("oc-rsync"), OsStr::new("-V")]);

        assert_eq!(code, 0);
        assert!(stderr.is_empty());

        let expected = VersionInfoReport::default().human_readable();
        assert_eq!(stdout, expected.into_bytes());
    }

    #[test]
    fn version_flag_ignores_additional_operands() {
        let (code, stdout, stderr) = run_with_args([
            OsStr::new("oc-rsync"),
            OsStr::new("--version"),
            OsStr::new("source"),
        ]);

        assert_eq!(code, 0);
        assert!(stderr.is_empty());

        let expected = VersionInfoReport::default().human_readable();
        assert_eq!(stdout, expected.into_bytes());
    }

    #[test]
    fn short_version_flag_ignores_additional_operands() {
        let (code, stdout, stderr) = run_with_args([
            OsStr::new("oc-rsync"),
            OsStr::new("-V"),
            OsStr::new("source"),
            OsStr::new("dest"),
        ]);

        assert_eq!(code, 0);
        assert!(stderr.is_empty());

        let expected = VersionInfoReport::default().human_readable();
        assert_eq!(stdout, expected.into_bytes());
    }

    #[test]
    fn daemon_flag_delegates_to_daemon_help() {
        let mut expected_stdout = Vec::new();
        let mut expected_stderr = Vec::new();
        let expected_code = daemon_cli::run(
            [OsStr::new("oc-rsyncd"), OsStr::new("--help")],
            &mut expected_stdout,
            &mut expected_stderr,
        );

        assert_eq!(expected_code, 0);
        assert!(expected_stderr.is_empty());

        let (code, stdout, stderr) = run_with_args([
            OsStr::new("oc-rsync"),
            OsStr::new("--daemon"),
            OsStr::new("--help"),
        ]);

        assert_eq!(code, expected_code);
        assert_eq!(stdout, expected_stdout);
        assert_eq!(stderr, expected_stderr);
    }

    #[test]
    fn daemon_flag_delegates_to_daemon_version() {
        let mut expected_stdout = Vec::new();
        let mut expected_stderr = Vec::new();
        let expected_code = daemon_cli::run(
            [OsStr::new("oc-rsyncd"), OsStr::new("--version")],
            &mut expected_stdout,
            &mut expected_stderr,
        );

        assert_eq!(expected_code, 0);
        assert!(expected_stderr.is_empty());

        let (code, stdout, stderr) = run_with_args([
            OsStr::new("oc-rsync"),
            OsStr::new("--daemon"),
            OsStr::new("--version"),
        ]);

        assert_eq!(code, expected_code);
        assert_eq!(stdout, expected_stdout);
        assert_eq!(stderr, expected_stderr);
    }

    #[test]
    fn daemon_mode_arguments_ignore_operands_after_double_dash() {
        let args = vec![
            OsString::from("oc-rsync"),
            OsString::from("--"),
            OsString::from("--daemon"),
            OsString::from("dest"),
        ];

        assert!(daemon_mode_arguments(&args).is_none());
    }

    #[test]
    fn help_flag_renders_static_help_snapshot() {
        let (code, stdout, stderr) = run_with_args([OsStr::new("oc-rsync"), OsStr::new("--help")]);

        assert_eq!(code, 0);
        assert!(stderr.is_empty());

        let expected = render_help();
        assert_eq!(stdout, expected.into_bytes());
    }

    #[test]
    fn short_help_flag_renders_static_help_snapshot() {
        let (code, stdout, stderr) = run_with_args([OsStr::new("oc-rsync"), OsStr::new("-h")]);

        assert_eq!(code, 0);
        assert!(stderr.is_empty());

        let expected = render_help();
        assert_eq!(stdout, expected.into_bytes());
    }

    #[test]
    fn transfer_request_reports_missing_operands() {
        let (code, stdout, stderr) = run_with_args([OsString::from("oc-rsync")]);

        assert_eq!(code, 1);
        assert!(stdout.is_empty());

        let rendered = String::from_utf8(stderr).expect("diagnostic is valid UTF-8");
        assert!(rendered.contains("missing source operands"));
        assert!(rendered.contains("[client=3.4.1-rust]"));
    }

    #[test]
    fn transfer_request_copies_file() {
        use tempfile::tempdir;

        let tmp = tempdir().expect("tempdir");
        let source = tmp.path().join("source.txt");
        let destination = tmp.path().join("destination.txt");
        std::fs::write(&source, b"cli copy").expect("write source");

        let (code, stdout, stderr) = run_with_args([
            OsString::from("oc-rsync"),
            source.clone().into_os_string(),
            destination.clone().into_os_string(),
        ]);

        assert_eq!(code, 0);
        assert!(stdout.is_empty());
        assert!(stderr.is_empty());
        assert_eq!(
            std::fs::read(destination).expect("read destination"),
            b"cli copy"
        );
    }

    #[test]
    fn verbose_transfer_emits_event_lines() {
        use tempfile::tempdir;

        let tmp = tempdir().expect("tempdir");
        let source = tmp.path().join("file.txt");
        let destination = tmp.path().join("out.txt");
        std::fs::write(&source, b"verbose").expect("write source");

        let (code, stdout, stderr) = run_with_args([
            OsString::from("oc-rsync"),
            OsString::from("-v"),
            source.clone().into_os_string(),
            destination.clone().into_os_string(),
        ]);

        assert_eq!(code, 0);
        assert!(stderr.is_empty());

        let rendered = String::from_utf8(stdout).expect("verbose output is UTF-8");
        assert!(rendered.contains("file.txt"));
        assert!(!rendered.contains("Total transferred"));
        assert!(rendered.contains("sent 7 bytes  received 0 bytes"));
        assert!(rendered.contains("total size is 7  speedup is 1.00"));
        assert_eq!(
            std::fs::read(destination).expect("read destination"),
            b"verbose"
        );
    }

    #[cfg(unix)]
    #[test]
    fn verbose_transfer_reports_skipped_specials() {
        use rustix::fs::{CWD, FileType, Mode, makedev, mknodat};
        use tempfile::tempdir;

        let tmp = tempdir().expect("tempdir");
        let source_fifo = tmp.path().join("skip.pipe");
        mknodat(
            CWD,
            &source_fifo,
            FileType::Fifo,
            Mode::from_bits_truncate(0o600),
            makedev(0, 0),
        )
        .expect("mkfifo");

        let destination = tmp.path().join("dest.pipe");
        let (code, stdout, stderr) = run_with_args([
            OsString::from("oc-rsync"),
            OsString::from("-v"),
            source_fifo.clone().into_os_string(),
            destination.clone().into_os_string(),
        ]);

        assert_eq!(code, 0);
        assert!(stderr.is_empty());
        assert!(std::fs::symlink_metadata(&destination).is_err());

        let rendered = String::from_utf8(stdout).expect("verbose output is UTF-8");
        assert!(rendered.contains("skipping non-regular file \"skip.pipe\""));
    }

    #[test]
    fn progress_transfer_renders_progress_lines() {
        use tempfile::tempdir;

        let tmp = tempdir().expect("tempdir");
        let source = tmp.path().join("progress.txt");
        let destination = tmp.path().join("progress.out");
        std::fs::write(&source, b"progress").expect("write source");

        let (code, stdout, stderr) = run_with_args([
            OsString::from("oc-rsync"),
            OsString::from("--progress"),
            source.clone().into_os_string(),
            destination.clone().into_os_string(),
        ]);

        assert_eq!(code, 0);
        assert!(stderr.is_empty());

        let rendered = String::from_utf8(stdout).expect("progress output is UTF-8");
        assert!(rendered.contains("progress.txt"));
        assert!(rendered.contains("(xfr#1, to-chk=0/1)"));
        assert!(!rendered.contains("Total transferred"));
        assert_eq!(
            std::fs::read(destination).expect("read destination"),
            b"progress"
        );
    }

    #[test]
    fn progress_transfer_routes_messages_to_stderr_when_requested() {
        use tempfile::tempdir;

        let tmp = tempdir().expect("tempdir");
        let source = tmp.path().join("stderr-progress.txt");
        let destination = tmp.path().join("stderr-progress.out");
        std::fs::write(&source, b"stderr-progress").expect("write source");

        let (code, stdout, stderr) = run_with_args([
            OsString::from("oc-rsync"),
            OsString::from("--progress"),
            OsString::from("--msgs2stderr"),
            source.clone().into_os_string(),
            destination.clone().into_os_string(),
        ]);

        assert_eq!(code, 0);
        let rendered_out = String::from_utf8(stdout).expect("stdout utf8");
        assert!(rendered_out.trim().is_empty());

        let rendered_err = String::from_utf8(stderr).expect("stderr utf8");
        assert!(rendered_err.contains("stderr-progress.txt"));
        assert!(rendered_err.contains("(xfr#1, to-chk=0/1)"));

        assert_eq!(
            std::fs::read(destination).expect("read destination"),
            b"stderr-progress"
        );
    }

    #[test]
    fn progress_percent_placeholder_used_for_unknown_totals() {
        assert_eq!(format_progress_percent(42, None), "??%");
        assert_eq!(format_progress_percent(0, Some(0)), "100%");
        assert_eq!(format_progress_percent(50, Some(200)), "25%");
    }

    #[test]
    fn progress_reports_intermediate_updates() {
        use tempfile::tempdir;

        let tmp = tempdir().expect("tempdir");
        let source = tmp.path().join("large.bin");
        let destination = tmp.path().join("large.out");
        let payload = vec![0xA5u8; 256 * 1024];
        std::fs::write(&source, &payload).expect("write large source");

        let (code, stdout, stderr) = run_with_args([
            OsString::from("oc-rsync"),
            OsString::from("--progress"),
            source.clone().into_os_string(),
            destination.clone().into_os_string(),
        ]);

        assert_eq!(code, 0);
        assert!(stderr.is_empty());

        let rendered = String::from_utf8(stdout).expect("progress output is UTF-8");
        assert!(rendered.contains("large.bin"));
        assert!(rendered.contains("(xfr#1, to-chk=0/1)"));
        assert!(rendered.contains("\r"));
        assert!(rendered.contains(" 50%"));
        assert!(rendered.contains("100%"));
        assert_eq!(
            std::fs::read(destination).expect("read destination"),
            payload
        );
    }

    #[cfg(unix)]
    #[test]
    fn progress_reports_unknown_totals_with_placeholder() {
        use rustix::fs::{CWD, FileType, Mode, makedev, mknodat};
        use std::os::unix::fs::FileTypeExt;
        use tempfile::tempdir;

        let tmp = tempdir().expect("tempdir");
        let source = tmp.path().join("fifo.in");
        mknodat(
            CWD,
            &source,
            FileType::Fifo,
            Mode::from_bits_truncate(0o600),
            makedev(0, 0),
        )
        .expect("mkfifo");

        let destination = tmp.path().join("fifo.out");
        let (code, stdout, stderr) = run_with_args([
            OsString::from("oc-rsync"),
            OsString::from("--progress"),
            OsString::from("--specials"),
            source.clone().into_os_string(),
            destination.clone().into_os_string(),
        ]);

        assert_eq!(code, 0);
        assert!(stderr.is_empty());
        let rendered = String::from_utf8(stdout).expect("progress output is UTF-8");
        assert!(rendered.contains("fifo.in"));
        assert!(rendered.contains("??%"));
        assert!(rendered.contains("to-chk=0/1"));

        let metadata = std::fs::symlink_metadata(&destination).expect("stat destination");
        assert!(metadata.file_type().is_fifo());
    }

    #[cfg(unix)]
    #[test]
    fn info_progress2_enables_progress_output() {
        use rustix::fs::{CWD, FileType, Mode, makedev, mknodat};
        use std::os::unix::fs::FileTypeExt;
        use tempfile::tempdir;

        let tmp = tempdir().expect("tempdir");
        let source = tmp.path().join("info-fifo.in");
        mknodat(
            CWD,
            &source,
            FileType::Fifo,
            Mode::from_bits_truncate(0o600),
            makedev(0, 0),
        )
        .expect("mkfifo");

        let destination = tmp.path().join("info-fifo.out");
        let (code, stdout, stderr) = run_with_args([
            OsString::from("oc-rsync"),
            OsString::from("--info=progress2"),
            OsString::from("--specials"),
            source.clone().into_os_string(),
            destination.clone().into_os_string(),
        ]);

        assert_eq!(code, 0);
        assert!(stderr.is_empty());
        let rendered = String::from_utf8(stdout).expect("progress output is UTF-8");
        assert!(!rendered.contains("info-fifo.in"));
        assert!(rendered.contains("to-chk=0/1"));
        assert!(rendered.contains("0.00kB/s"));

        let metadata = std::fs::symlink_metadata(&destination).expect("stat destination");
        assert!(metadata.file_type().is_fifo());
    }

    #[test]
    fn progress_with_verbose_inserts_separator_before_totals() {
        use tempfile::tempdir;

        let tmp = tempdir().expect("tempdir");
        let source = tmp.path().join("progress.txt");
        let destination = tmp.path().join("progress.out");
        std::fs::write(&source, b"progress").expect("write source");

        let (code, stdout, stderr) = run_with_args([
            OsString::from("oc-rsync"),
            OsString::from("--progress"),
            OsString::from("-v"),
            source.clone().into_os_string(),
            destination.clone().into_os_string(),
        ]);

        assert_eq!(code, 0);
        assert!(stderr.is_empty());

        let rendered = String::from_utf8(stdout).expect("progress output is UTF-8");
        assert!(rendered.contains("(xfr#1, to-chk=0/1)"));
        assert!(rendered.contains("\n\nsent"));
        assert!(rendered.contains("sent"));
        assert!(rendered.contains("total size is"));
    }

    #[test]
    fn stats_transfer_renders_summary_block() {
        use tempfile::tempdir;

        let tmp = tempdir().expect("tempdir");
        let source = tmp.path().join("stats.txt");
        let destination = tmp.path().join("stats.out");
        let payload = b"statistics";
        std::fs::write(&source, payload).expect("write source");

        let (code, stdout, stderr) = run_with_args([
            OsString::from("oc-rsync"),
            OsString::from("--stats"),
            source.clone().into_os_string(),
            destination.clone().into_os_string(),
        ]);

        assert_eq!(code, 0);
        assert!(stderr.is_empty());

        let rendered = String::from_utf8(stdout).expect("stats output is UTF-8");
        let expected_size = payload.len();
        assert!(rendered.contains("Number of files: 1 (reg: 1)"));
        assert!(rendered.contains("Number of created files: 1 (reg: 1)"));
        assert!(rendered.contains("Number of regular files transferred: 1"));
        assert!(!rendered.contains("Number of regular files matched"));
        assert!(rendered.contains("Number of hard links: 0"));
        assert!(rendered.contains(&format!("Total file size: {expected_size} bytes")));
        assert!(rendered.contains(&format!("Literal data: {expected_size} bytes")));
        assert!(rendered.contains("Matched data: 0 bytes"));
        assert!(rendered.contains("File list size: 0"));
        assert!(rendered.contains("File list generation time:"));
        assert!(rendered.contains("File list transfer time:"));
        assert!(rendered.contains("Total bytes received: 0"));
        assert!(rendered.contains("\n\nsent"));
        assert!(rendered.contains("total size is"));
        assert_eq!(
            std::fs::read(destination).expect("read destination"),
            payload
        );
    }

    #[test]
    fn info_stats_enables_summary_block() {
        use tempfile::tempdir;

        let tmp = tempdir().expect("tempdir");
        let source = tmp.path().join("info-stats.txt");
        let destination = tmp.path().join("info-stats.out");
        let payload = b"statistics";
        std::fs::write(&source, payload).expect("write source");

        let (code, stdout, stderr) = run_with_args([
            OsString::from("oc-rsync"),
            OsString::from("--info=stats"),
            source.clone().into_os_string(),
            destination.clone().into_os_string(),
        ]);

        assert_eq!(code, 0);
        assert!(stderr.is_empty());

        let rendered = String::from_utf8(stdout).expect("stats output is UTF-8");
        let expected_size = payload.len();
        assert!(rendered.contains("Number of files: 1 (reg: 1)"));
        assert!(rendered.contains(&format!("Total file size: {expected_size} bytes")));
        assert!(rendered.contains("Literal data:"));
        assert!(rendered.contains("\n\nsent"));
        assert!(rendered.contains("total size is"));
        assert_eq!(
            std::fs::read(destination).expect("read destination"),
            payload
        );
    }

    #[test]
    fn info_none_disables_progress_output() {
        use tempfile::tempdir;

        let tmp = tempdir().expect("tempdir");
        let source = tmp.path().join("info-none.txt");
        let destination = tmp.path().join("info-none.out");
        std::fs::write(&source, b"payload").expect("write source");

        let (code, stdout, stderr) = run_with_args([
            OsString::from("oc-rsync"),
            OsString::from("--progress"),
            OsString::from("--info=none"),
            source.clone().into_os_string(),
            destination.clone().into_os_string(),
        ]);

        assert_eq!(code, 0);
        assert!(stderr.is_empty());
        let rendered = String::from_utf8(stdout).expect("stdout utf8");
        assert!(!rendered.contains("to-chk"));
        assert!(rendered.trim().is_empty());
    }

    #[test]
    fn info_help_lists_supported_flags() {
        let (code, stdout, stderr) =
            run_with_args([OsStr::new("oc-rsync"), OsStr::new("--info=help")]);

        assert_eq!(code, 0);
        assert!(stderr.is_empty());
        assert_eq!(stdout, INFO_HELP_TEXT.as_bytes());
    }

    #[test]
    fn info_rejects_unknown_flag() {
        let (code, stdout, stderr) =
            run_with_args([OsStr::new("oc-rsync"), OsStr::new("--info=unknown")]);

        assert_eq!(code, 1);
        assert!(stdout.is_empty());
        let rendered = String::from_utf8(stderr).expect("stderr utf8");
        assert!(rendered.contains("invalid --info flag"));
    }

    #[test]
    fn info_name_emits_filenames_without_verbose() {
        use tempfile::tempdir;

        let tmp = tempdir().expect("tempdir");
        let source = tmp.path().join("name.txt");
        let destination = tmp.path().join("name.out");
        std::fs::write(&source, b"name-info").expect("write source");

        let (code, stdout, stderr) = run_with_args([
            OsString::from("oc-rsync"),
            OsString::from("--info=name"),
            source.clone().into_os_string(),
            destination.clone().into_os_string(),
        ]);

        assert_eq!(code, 0);
        assert!(stderr.is_empty());
        let rendered = String::from_utf8(stdout).expect("stdout utf8");
        assert!(rendered.contains("name.txt"));
        assert!(rendered.contains("sent"));
        assert_eq!(
            std::fs::read(destination).expect("read destination"),
            b"name-info"
        );
    }

    #[test]
    fn info_name0_suppresses_verbose_output() {
        use tempfile::tempdir;

        let tmp = tempdir().expect("tempdir");
        let source = tmp.path().join("quiet.txt");
        let destination = tmp.path().join("quiet.out");
        std::fs::write(&source, b"quiet").expect("write source");

        let (code, stdout, stderr) = run_with_args([
            OsString::from("oc-rsync"),
            OsString::from("-v"),
            OsString::from("--info=name0"),
            source.clone().into_os_string(),
            destination.clone().into_os_string(),
        ]);

        assert_eq!(code, 0);
        assert!(stderr.is_empty());
        let rendered = String::from_utf8(stdout).expect("stdout utf8");
        assert!(!rendered.contains("quiet.txt"));
        assert!(rendered.contains("sent"));
    }

    #[test]
    fn info_name2_reports_unchanged_entries() {
        use tempfile::tempdir;

        let tmp = tempdir().expect("tempdir");
        let source = tmp.path().join("unchanged.txt");
        let destination = tmp.path().join("unchanged.out");
        std::fs::write(&source, b"unchanged").expect("write source");

        let initial = run_with_args([
            OsString::from("oc-rsync"),
            source.clone().into_os_string(),
            destination.clone().into_os_string(),
        ]);
        assert_eq!(initial.0, 0);
        assert!(initial.1.is_empty());
        assert!(initial.2.is_empty());

        let (code, stdout, stderr) = run_with_args([
            OsString::from("oc-rsync"),
            OsString::from("--info=name2"),
            source.into_os_string(),
            destination.into_os_string(),
        ]);

        assert_eq!(code, 0);
        assert!(stderr.is_empty());
        let rendered = String::from_utf8(stdout).expect("stdout utf8");
        assert!(rendered.contains("unchanged.txt"));
    }

    #[test]
    fn transfer_request_with_archive_copies_file() {
        use tempfile::tempdir;

        let tmp = tempdir().expect("tempdir");
        let source = tmp.path().join("source.txt");
        let destination = tmp.path().join("destination.txt");
        std::fs::write(&source, b"archive").expect("write source");

        let (code, stdout, stderr) = run_with_args([
            OsString::from("oc-rsync"),
            OsString::from("-a"),
            source.clone().into_os_string(),
            destination.clone().into_os_string(),
        ]);

        assert_eq!(code, 0);
        assert!(stdout.is_empty());
        assert!(stderr.is_empty());
        assert_eq!(
            std::fs::read(destination).expect("read destination"),
            b"archive"
        );
    }

    #[test]
    fn transfer_request_with_remove_source_files_deletes_source() {
        use tempfile::tempdir;

        let tmp = tempdir().expect("tempdir");
        let source = tmp.path().join("source.txt");
        let destination = tmp.path().join("destination.txt");
        std::fs::write(&source, b"move me").expect("write source");

        let (code, stdout, stderr) = run_with_args([
            OsString::from("oc-rsync"),
            OsString::from("--remove-source-files"),
            source.clone().into_os_string(),
            destination.clone().into_os_string(),
        ]);

        assert_eq!(code, 0);
        assert!(stdout.is_empty());
        assert!(stderr.is_empty());
        assert!(!source.exists(), "source should be removed");
        assert_eq!(
            std::fs::read(destination).expect("read destination"),
            b"move me"
        );
    }

    #[test]
    fn transfer_request_with_remove_sent_files_alias_deletes_source() {
        use tempfile::tempdir;

        let tmp = tempdir().expect("tempdir");
        let source = tmp.path().join("source.txt");
        let destination = tmp.path().join("destination.txt");
        std::fs::write(&source, b"alias move").expect("write source");

        let (code, stdout, stderr) = run_with_args([
            OsString::from("oc-rsync"),
            OsString::from("--remove-sent-files"),
            source.clone().into_os_string(),
            destination.clone().into_os_string(),
        ]);

        assert_eq!(code, 0);
        assert!(stdout.is_empty());
        assert!(stderr.is_empty());
        assert!(!source.exists(), "source should be removed");
        assert_eq!(
            std::fs::read(destination).expect("read destination"),
            b"alias move"
        );
    }

    #[test]
    fn transfer_request_with_bwlimit_copies_file() {
        use tempfile::tempdir;

        let tmp = tempdir().expect("tempdir");
        let source = tmp.path().join("source.txt");
        let destination = tmp.path().join("destination.txt");
        std::fs::write(&source, b"limited").expect("write source");

        let (code, stdout, stderr) = run_with_args([
            OsString::from("oc-rsync"),
            OsString::from("--bwlimit=2048"),
            source.clone().into_os_string(),
            destination.clone().into_os_string(),
        ]);

        assert_eq!(code, 0);
        assert!(stdout.is_empty());
        assert!(stderr.is_empty());
        assert_eq!(
            std::fs::read(destination).expect("read destination"),
            b"limited"
        );
    }

    #[test]
    fn transfer_request_with_out_format_renders_entries() {
        use tempfile::tempdir;

        let tmp = tempdir().expect("tempdir");
        let source = tmp.path().join("source.txt");
        let dest_dir = tmp.path().join("dest");
        std::fs::create_dir(&dest_dir).expect("create dest dir");
        std::fs::write(&source, b"format").expect("write source");

        let (code, stdout, stderr) = run_with_args([
            OsString::from("oc-rsync"),
            OsString::from("--out-format=%f %b"),
            source.clone().into_os_string(),
            dest_dir.clone().into_os_string(),
        ]);

        assert_eq!(code, 0);
        assert!(stderr.is_empty());
        assert_eq!(String::from_utf8(stdout).expect("utf8"), "source.txt 6\n");

        let destination = dest_dir.join("source.txt");
        assert_eq!(
            std::fs::read(destination).expect("read destination"),
            b"format"
        );
    }

    #[test]
    fn transfer_request_with_ignore_existing_leaves_destination_unchanged() {
        use tempfile::tempdir;

        let tmp = tempdir().expect("tempdir");
        let source = tmp.path().join("source.txt");
        let destination = tmp.path().join("destination.txt");
        std::fs::write(&source, b"updated").expect("write source");
        std::fs::write(&destination, b"original").expect("write destination");

        let (code, stdout, stderr) = run_with_args([
            OsString::from("oc-rsync"),
            OsString::from("--ignore-existing"),
            source.clone().into_os_string(),
            destination.clone().into_os_string(),
        ]);

        assert_eq!(code, 0);
        assert!(stdout.is_empty());
        assert!(stderr.is_empty());
        assert_eq!(
            std::fs::read(destination).expect("read destination"),
            b"original"
        );
    }

    #[test]
    fn transfer_request_with_relative_preserves_parent_directories() {
        use tempfile::tempdir;

        let tmp = tempdir().expect("tempdir");
        let source_root = tmp.path().join("src");
        let destination_root = tmp.path().join("dest");
        std::fs::create_dir_all(source_root.join("foo/bar")).expect("create source tree");
        std::fs::create_dir_all(&destination_root).expect("create destination");
        let source_file = source_root.join("foo").join("bar").join("relative.txt");
        std::fs::write(&source_file, b"relative").expect("write source");

        let operand = source_root
            .join(".")
            .join("foo")
            .join("bar")
            .join("relative.txt");

        let (code, stdout, stderr) = run_with_args([
            OsString::from("oc-rsync"),
            OsString::from("--relative"),
            operand.into_os_string(),
            destination_root.clone().into_os_string(),
        ]);

        assert_eq!(code, 0);
        assert!(stdout.is_empty());
        assert!(stderr.is_empty());
        let copied = destination_root
            .join("foo")
            .join("bar")
            .join("relative.txt");
        assert_eq!(
            std::fs::read(copied).expect("read copied file"),
            b"relative"
        );
    }

    #[cfg(unix)]
    #[test]
    fn transfer_request_with_sparse_preserves_holes() {
        use std::os::unix::fs::MetadataExt;
        use tempfile::tempdir;

        let tmp = tempdir().expect("tempdir");
        let source = tmp.path().join("source.bin");
        let mut source_file = std::fs::File::create(&source).expect("create source");
        source_file.write_all(&[0x10]).expect("write leading byte");
        source_file
            .seek(SeekFrom::Start(1 * 1024 * 1024))
            .expect("seek to hole");
        source_file.write_all(&[0x20]).expect("write trailing byte");
        source_file.set_len(3 * 1024 * 1024).expect("extend source");

        let dense_dest = tmp.path().join("dense.bin");
        let sparse_dest = tmp.path().join("sparse.bin");

        let (code, stdout, stderr) = run_with_args([
            OsString::from("oc-rsync"),
            source.clone().into_os_string(),
            dense_dest.clone().into_os_string(),
        ]);
        assert_eq!(code, 0);
        assert!(stdout.is_empty());
        assert!(stderr.is_empty());

        let (code, stdout, stderr) = run_with_args([
            OsString::from("oc-rsync"),
            OsString::from("--sparse"),
            source.into_os_string(),
            sparse_dest.clone().into_os_string(),
        ]);
        assert_eq!(code, 0);
        assert!(stdout.is_empty());
        assert!(stderr.is_empty());

        let dense_meta = std::fs::metadata(&dense_dest).expect("dense metadata");
        let sparse_meta = std::fs::metadata(&sparse_dest).expect("sparse metadata");

        assert_eq!(dense_meta.len(), sparse_meta.len());
        assert!(sparse_meta.blocks() < dense_meta.blocks());
    }

    #[test]
    fn transfer_request_with_files_from_copies_listed_sources() {
        use tempfile::tempdir;

        let tmp = tempdir().expect("tempdir");
        let source_a = tmp.path().join("files-from-a.txt");
        let source_b = tmp.path().join("files-from-b.txt");
        std::fs::write(&source_a, b"files-from-a").expect("write source a");
        std::fs::write(&source_b, b"files-from-b").expect("write source b");

        let list_path = tmp.path().join("files-from.list");
        let list_contents = format!("{}\n{}\n", source_a.display(), source_b.display());
        std::fs::write(&list_path, list_contents).expect("write list");

        let dest_dir = tmp.path().join("files-from-dest");
        std::fs::create_dir(&dest_dir).expect("create dest");

        let (code, stdout, stderr) = run_with_args([
            OsString::from("oc-rsync"),
            OsString::from(format!("--files-from={}", list_path.display())),
            dest_dir.clone().into_os_string(),
        ]);

        assert_eq!(code, 0);
        assert!(stdout.is_empty());
        assert!(stderr.is_empty());

        let copied_a = dest_dir.join(source_a.file_name().expect("file name a"));
        let copied_b = dest_dir.join(source_b.file_name().expect("file name b"));
        assert_eq!(
            std::fs::read(&copied_a).expect("read copied a"),
            b"files-from-a"
        );
        assert_eq!(
            std::fs::read(&copied_b).expect("read copied b"),
            b"files-from-b"
        );
    }

    #[test]
    fn transfer_request_with_files_from_skips_comment_lines() {
        use tempfile::tempdir;

        let tmp = tempdir().expect("tempdir");
        let source_a = tmp.path().join("comment-a.txt");
        let source_b = tmp.path().join("comment-b.txt");
        std::fs::write(&source_a, b"comment-a").expect("write source a");
        std::fs::write(&source_b, b"comment-b").expect("write source b");

        let list_path = tmp.path().join("files-from.list");
        let contents = format!(
            "# leading comment\n; alt comment\n{}\n{}\n",
            source_a.display(),
            source_b.display()
        );
        std::fs::write(&list_path, contents).expect("write list");

        let dest_dir = tmp.path().join("files-from-dest");
        std::fs::create_dir(&dest_dir).expect("create dest");

        let (code, stdout, stderr) = run_with_args([
            OsString::from("oc-rsync"),
            OsString::from(format!("--files-from={}", list_path.display())),
            dest_dir.clone().into_os_string(),
        ]);

        assert_eq!(code, 0);
        assert!(stdout.is_empty());
        assert!(stderr.is_empty());

        let copied_a = dest_dir.join(source_a.file_name().expect("file name a"));
        let copied_b = dest_dir.join(source_b.file_name().expect("file name b"));
        assert_eq!(std::fs::read(&copied_a).expect("read a"), b"comment-a");
        assert_eq!(std::fs::read(&copied_b).expect("read b"), b"comment-b");
    }

    #[test]
    fn transfer_request_with_from0_reads_null_separated_list() {
        use tempfile::tempdir;

        let tmp = tempdir().expect("tempdir");
        let source_a = tmp.path().join("from0-a.txt");
        let source_b = tmp.path().join("from0-b.txt");
        std::fs::write(&source_a, b"from0-a").expect("write source a");
        std::fs::write(&source_b, b"from0-b").expect("write source b");

        let mut bytes = Vec::new();
        bytes.extend_from_slice(source_a.display().to_string().as_bytes());
        bytes.push(0);
        bytes.extend_from_slice(source_b.display().to_string().as_bytes());
        bytes.push(0);
        let list_path = tmp.path().join("files-from0.list");
        std::fs::write(&list_path, bytes).expect("write list");

        let dest_dir = tmp.path().join("files-from0-dest");
        std::fs::create_dir(&dest_dir).expect("create dest");

        let (code, stdout, stderr) = run_with_args([
            OsString::from("oc-rsync"),
            OsString::from("--from0"),
            OsString::from(format!("--files-from={}", list_path.display())),
            dest_dir.clone().into_os_string(),
        ]);

        assert_eq!(code, 0);
        assert!(stdout.is_empty());
        assert!(stderr.is_empty());

        let copied_a = dest_dir.join(source_a.file_name().expect("file name a"));
        let copied_b = dest_dir.join(source_b.file_name().expect("file name b"));
        assert_eq!(std::fs::read(&copied_a).expect("read copied a"), b"from0-a");
        assert_eq!(std::fs::read(&copied_b).expect("read copied b"), b"from0-b");
    }

    #[test]
    fn transfer_request_with_from0_preserves_comment_prefix_entries() {
        use tempfile::tempdir;

        let tmp = tempdir().expect("tempdir");
        let comment_named = tmp.path().join("#commented.txt");
        std::fs::write(&comment_named, b"from0-comment").expect("write comment source");

        let mut bytes = Vec::new();
        bytes.extend_from_slice(comment_named.display().to_string().as_bytes());
        bytes.push(0);
        let list_path = tmp.path().join("files-from0-comments.list");
        std::fs::write(&list_path, bytes).expect("write list");

        let dest_dir = tmp.path().join("files-from0-comments-dest");
        std::fs::create_dir(&dest_dir).expect("create dest");

        let (code, stdout, stderr) = run_with_args([
            OsString::from("oc-rsync"),
            OsString::from("--from0"),
            OsString::from(format!("--files-from={}", list_path.display())),
            dest_dir.clone().into_os_string(),
        ]);

        assert_eq!(code, 0);
        assert!(stdout.is_empty());
        assert!(stderr.is_empty());

        let copied = dest_dir.join(comment_named.file_name().expect("file name"));
        assert_eq!(
            std::fs::read(&copied).expect("read copied"),
            b"from0-comment"
        );
    }

    #[test]
    fn files_from_reports_read_failures() {
        use tempfile::tempdir;

        let tmp = tempdir().expect("tempdir");
        let missing = tmp.path().join("missing.list");
        let dest_dir = tmp.path().join("files-from-error-dest");
        std::fs::create_dir(&dest_dir).expect("create dest");

        let (code, stdout, stderr) = run_with_args([
            OsString::from("oc-rsync"),
            OsString::from(format!("--files-from={}", missing.display())),
            dest_dir.into_os_string(),
        ]);

        assert_eq!(code, 1);
        assert!(stdout.is_empty());
        let rendered = String::from_utf8(stderr).expect("utf8");
        assert!(rendered.contains("failed to read file list"));
    }

    #[cfg(unix)]
    #[test]
    fn files_from_preserves_non_utf8_entries() {
        use tempfile::tempdir;

        let tmp = tempdir().expect("tempdir");
        let list_path = tmp.path().join("binary.list");
        std::fs::write(&list_path, [b'f', b'o', 0x80, b'\n']).expect("write binary list");

        let entries =
            load_file_list_operands(&[list_path.into_os_string()], false).expect("load entries");

        assert_eq!(entries.len(), 1);
        assert_eq!(entries[0].as_os_str().as_bytes(), b"fo\x80");
    }

    #[test]
    fn from0_reader_accepts_missing_trailing_separator() {
        let data = b"alpha\0beta\0gamma";
        let mut reader = BufReader::new(&data[..]);
        let mut entries = Vec::new();

        read_file_list_from_reader(&mut reader, true, &mut entries).expect("read list");

        assert_eq!(
            entries,
            vec![
                OsString::from("alpha"),
                OsString::from("beta"),
                OsString::from("gamma"),
            ]
        );
    }

    #[cfg(unix)]
    #[test]
    fn transfer_request_with_owner_group_preserves_flags() {
        use tempfile::tempdir;

        let tmp = tempdir().expect("tempdir");
        let source = tmp.path().join("source.txt");
        let destination = tmp.path().join("destination.txt");
        std::fs::write(&source, b"metadata").expect("write source");

        let (code, stdout, stderr) = run_with_args([
            OsString::from("oc-rsync"),
            OsString::from("--owner"),
            OsString::from("--group"),
            source.clone().into_os_string(),
            destination.clone().into_os_string(),
        ]);

        assert_eq!(code, 0);
        assert!(stdout.is_empty());
        assert!(stderr.is_empty());
        assert_eq!(
            std::fs::read(destination).expect("read destination"),
            b"metadata"
        );
    }

    #[cfg(unix)]
    #[test]
    fn transfer_request_with_perms_preserves_mode() {
        use filetime::{FileTime, set_file_times};
        use std::os::unix::fs::PermissionsExt;
        use tempfile::tempdir;

        let tmp = tempdir().expect("tempdir");
        let source = tmp.path().join("source-perms.txt");
        let destination = tmp.path().join("dest-perms.txt");
        std::fs::write(&source, b"data").expect("write source");
        let atime = FileTime::from_unix_time(1_700_070_000, 0);
        let mtime = FileTime::from_unix_time(1_700_080_000, 0);
        set_file_times(&source, atime, mtime).expect("set times");
        std::fs::set_permissions(&source, PermissionsExt::from_mode(0o640)).expect("set perms");

        let (code, stdout, stderr) = run_with_args([
            OsString::from("oc-rsync"),
            OsString::from("--perms"),
            OsString::from("--times"),
            source.clone().into_os_string(),
            destination.clone().into_os_string(),
        ]);

        assert_eq!(code, 0);
        assert!(stdout.is_empty());
        assert!(stderr.is_empty());

        let metadata = std::fs::metadata(&destination).expect("dest metadata");
        assert_eq!(metadata.permissions().mode() & 0o777, 0o640);
        let dest_mtime = FileTime::from_last_modification_time(&metadata);
        assert_eq!(dest_mtime, mtime);
    }

    #[cfg(unix)]
    #[test]
    fn transfer_request_with_no_perms_overrides_archive() {
        use std::os::unix::fs::PermissionsExt;
        use tempfile::tempdir;

        let tmp = tempdir().expect("tempdir");
        let source = tmp.path().join("source-no-perms.txt");
        let destination = tmp.path().join("dest-no-perms.txt");
        std::fs::write(&source, b"data").expect("write source");
        std::fs::set_permissions(&source, PermissionsExt::from_mode(0o600)).expect("set perms");

        let (code, stdout, stderr) = run_with_args([
            OsString::from("oc-rsync"),
            OsString::from("-a"),
            OsString::from("--no-perms"),
            source.clone().into_os_string(),
            destination.clone().into_os_string(),
        ]);

        assert_eq!(code, 0);
        assert!(stdout.is_empty());
        assert!(stderr.is_empty());

        let metadata = std::fs::metadata(&destination).expect("dest metadata");
        assert_ne!(metadata.permissions().mode() & 0o777, 0o600);
    }

    #[test]
    fn parse_args_recognises_perms_and_times_flags() {
        let parsed = parse_args([
            OsString::from("oc-rsync"),
            OsString::from("--perms"),
            OsString::from("--times"),
            OsString::from("--omit-dir-times"),
            OsString::from("source"),
            OsString::from("dest"),
        ])
        .expect("parse");

        assert_eq!(parsed.perms, Some(true));
        assert_eq!(parsed.times, Some(true));
        assert_eq!(parsed.omit_dir_times, Some(true));

        let parsed = parse_args([
            OsString::from("oc-rsync"),
            OsString::from("-a"),
            OsString::from("--no-perms"),
            OsString::from("--no-times"),
            OsString::from("--no-omit-dir-times"),
            OsString::from("source"),
            OsString::from("dest"),
        ])
        .expect("parse");

        assert_eq!(parsed.perms, Some(false));
        assert_eq!(parsed.times, Some(false));
        assert_eq!(parsed.omit_dir_times, Some(false));
    }

    #[test]
    fn parse_args_recognises_update_flag() {
        let parsed = parse_args([
            OsString::from("oc-rsync"),
            OsString::from("--update"),
            OsString::from("source"),
            OsString::from("dest"),
        ])
        .expect("parse");

        assert!(parsed.update);
    }

    #[test]
    fn parse_args_recognises_owner_overrides() {
        let parsed = parse_args([
            OsString::from("oc-rsync"),
            OsString::from("--owner"),
            OsString::from("source"),
            OsString::from("dest"),
        ])
        .expect("parse");

        assert_eq!(parsed.owner, Some(true));
        assert_eq!(parsed.group, None);

        let parsed = parse_args([
            OsString::from("oc-rsync"),
            OsString::from("-a"),
            OsString::from("--no-owner"),
            OsString::from("source"),
            OsString::from("dest"),
        ])
        .expect("parse");

        assert_eq!(parsed.owner, Some(false));
        assert!(parsed.archive);
    }

    #[test]
    fn parse_args_sets_protect_args_flag() {
        let parsed = parse_args([OsString::from("oc-rsync"), OsString::from("--protect-args")])
            .expect("parse");

        assert_eq!(parsed.protect_args, Some(true));
    }

    #[test]
    fn parse_args_sets_protect_args_alias() {
        let parsed = parse_args([
            OsString::from("oc-rsync"),
            OsString::from("--secluded-args"),
        ])
        .expect("parse");

        assert_eq!(parsed.protect_args, Some(true));
    }

    #[test]
    fn parse_args_sets_no_protect_args_flag() {
        let parsed = parse_args([
            OsString::from("oc-rsync"),
            OsString::from("--no-protect-args"),
        ])
        .expect("parse");

        assert_eq!(parsed.protect_args, Some(false));
    }

    #[test]
    fn parse_args_sets_no_protect_args_alias() {
        let parsed = parse_args([
            OsString::from("oc-rsync"),
            OsString::from("--no-secluded-args"),
        ])
        .expect("parse");

        assert_eq!(parsed.protect_args, Some(false));
    }

    #[test]
    fn parse_args_recognises_group_overrides() {
        let parsed = parse_args([
            OsString::from("oc-rsync"),
            OsString::from("--group"),
            OsString::from("source"),
            OsString::from("dest"),
        ])
        .expect("parse");

        assert_eq!(parsed.group, Some(true));
        assert_eq!(parsed.owner, None);

        let parsed = parse_args([
            OsString::from("oc-rsync"),
            OsString::from("-a"),
            OsString::from("--no-group"),
            OsString::from("source"),
            OsString::from("dest"),
        ])
        .expect("parse");

        assert_eq!(parsed.group, Some(false));
        assert!(parsed.archive);
    }

    #[test]
    fn parse_args_reads_env_protect_args_default() {
        let _env_lock = ENV_LOCK.lock().expect("env lock");
        let _guard = EnvGuard::set("RSYNC_PROTECT_ARGS", OsStr::new("1"));

        let parsed = parse_args([OsString::from("oc-rsync")]).expect("parse");

        assert_eq!(parsed.protect_args, Some(true));
    }

    #[test]
    fn parse_args_respects_env_protect_args_disabled() {
        let _env_lock = ENV_LOCK.lock().expect("env lock");
        let _guard = EnvGuard::set("RSYNC_PROTECT_ARGS", OsStr::new("0"));

        let parsed = parse_args([OsString::from("oc-rsync")]).expect("parse");

        assert_eq!(parsed.protect_args, Some(false));
    }

    #[test]
    fn parse_args_recognises_numeric_ids_flags() {
        let parsed = parse_args([
            OsString::from("oc-rsync"),
            OsString::from("--numeric-ids"),
            OsString::from("source"),
            OsString::from("dest"),
        ])
        .expect("parse");

        assert_eq!(parsed.numeric_ids, Some(true));

        let parsed = parse_args([
            OsString::from("oc-rsync"),
            OsString::from("--no-numeric-ids"),
            OsString::from("source"),
            OsString::from("dest"),
        ])
        .expect("parse");

        assert_eq!(parsed.numeric_ids, Some(false));
    }

    #[test]
    fn parse_args_recognises_sparse_flags() {
        let parsed = parse_args([
            OsString::from("oc-rsync"),
            OsString::from("--sparse"),
            OsString::from("source"),
            OsString::from("dest"),
        ])
        .expect("parse");

        assert_eq!(parsed.sparse, Some(true));

        let parsed = parse_args([
            OsString::from("oc-rsync"),
            OsString::from("--no-sparse"),
            OsString::from("source"),
            OsString::from("dest"),
        ])
        .expect("parse");

        assert_eq!(parsed.sparse, Some(false));
    }

    #[test]
    fn parse_args_recognises_copy_links_flags() {
        let parsed = parse_args([
            OsString::from("oc-rsync"),
            OsString::from("--copy-links"),
            OsString::from("source"),
            OsString::from("dest"),
        ])
        .expect("parse");

        assert_eq!(parsed.copy_links, Some(true));

        let parsed = parse_args([
            OsString::from("oc-rsync"),
            OsString::from("--no-copy-links"),
            OsString::from("source"),
            OsString::from("dest"),
        ])
        .expect("parse");

        assert_eq!(parsed.copy_links, Some(false));

        let parsed = parse_args([
            OsString::from("oc-rsync"),
            OsString::from("-L"),
            OsString::from("source"),
            OsString::from("dest"),
        ])
        .expect("parse");

        assert_eq!(parsed.copy_links, Some(true));
    }

    #[test]
    fn parse_args_recognises_copy_dirlinks_flag() {
        let parsed = parse_args([
            OsString::from("oc-rsync"),
            OsString::from("--copy-dirlinks"),
            OsString::from("source"),
            OsString::from("dest"),
        ])
        .expect("parse");

        assert!(parsed.copy_dirlinks);

        let parsed = parse_args([
            OsString::from("oc-rsync"),
            OsString::from("-k"),
            OsString::from("source"),
            OsString::from("dest"),
        ])
        .expect("parse");

        assert!(parsed.copy_dirlinks);
    }

    #[test]
    fn parse_args_recognises_partial_dir_and_enables_partial() {
        let parsed = parse_args([
            OsString::from("oc-rsync"),
            OsString::from("--partial-dir=.rsync-partial"),
            OsString::from("source"),
            OsString::from("dest"),
        ])
        .expect("parse");

        assert!(parsed.partial);
        assert_eq!(
            parsed.partial_dir.as_deref(),
            Some(Path::new(".rsync-partial"))
        );
    }

    #[test]
    fn parse_args_allows_no_partial_to_clear_partial_dir() {
        let parsed = parse_args([
            OsString::from("oc-rsync"),
            OsString::from("--partial-dir=.rsync-partial"),
            OsString::from("--no-partial"),
            OsString::from("source"),
            OsString::from("dest"),
        ])
        .expect("parse");

        assert!(!parsed.partial);
        assert!(parsed.partial_dir.is_none());
    }

    #[test]
    fn parse_args_recognises_devices_flags() {
        let parsed = parse_args([
            OsString::from("oc-rsync"),
            OsString::from("--devices"),
            OsString::from("source"),
            OsString::from("dest"),
        ])
        .expect("parse");

        assert_eq!(parsed.devices, Some(true));

        let parsed = parse_args([
            OsString::from("oc-rsync"),
            OsString::from("--no-devices"),
            OsString::from("source"),
            OsString::from("dest"),
        ])
        .expect("parse");

        assert_eq!(parsed.devices, Some(false));
    }

    #[test]
    fn parse_args_recognises_remove_sent_files_alias() {
        let parsed = parse_args([
            OsString::from("oc-rsync"),
            OsString::from("--remove-sent-files"),
            OsString::from("source"),
            OsString::from("dest"),
        ])
        .expect("parse");

        assert!(parsed.remove_source_files);
    }

    #[test]
    fn parse_args_recognises_specials_flags() {
        let parsed = parse_args([
            OsString::from("oc-rsync"),
            OsString::from("--specials"),
            OsString::from("source"),
            OsString::from("dest"),
        ])
        .expect("parse");

        assert_eq!(parsed.specials, Some(true));

        let parsed = parse_args([
            OsString::from("oc-rsync"),
            OsString::from("--no-specials"),
            OsString::from("source"),
            OsString::from("dest"),
        ])
        .expect("parse");

        assert_eq!(parsed.specials, Some(false));
    }

    #[test]
    fn parse_args_recognises_archive_devices_combo() {
        let parsed = parse_args([
            OsString::from("oc-rsync"),
            OsString::from("-D"),
            OsString::from("source"),
            OsString::from("dest"),
        ])
        .expect("parse");

        assert_eq!(parsed.devices, Some(true));
        assert_eq!(parsed.specials, Some(true));
    }

    #[test]
    fn parse_args_recognises_relative_flags() {
        let parsed = parse_args([
            OsString::from("oc-rsync"),
            OsString::from("--relative"),
            OsString::from("source"),
            OsString::from("dest"),
        ])
        .expect("parse");

        assert_eq!(parsed.relative, Some(true));

        let parsed = parse_args([
            OsString::from("oc-rsync"),
            OsString::from("--no-relative"),
            OsString::from("source"),
            OsString::from("dest"),
        ])
        .expect("parse");

        assert_eq!(parsed.relative, Some(false));
    }

    #[test]
    fn parse_args_recognises_implied_dirs_flags() {
        let parsed = parse_args([
            OsString::from("oc-rsync"),
            OsString::from("--implied-dirs"),
            OsString::from("source"),
            OsString::from("dest"),
        ])
        .expect("parse");

        assert_eq!(parsed.implied_dirs, Some(true));

        let parsed = parse_args([
            OsString::from("oc-rsync"),
            OsString::from("--no-implied-dirs"),
            OsString::from("source"),
            OsString::from("dest"),
        ])
        .expect("parse");

        assert_eq!(parsed.implied_dirs, Some(false));
    }

    #[test]
    fn parse_args_recognises_inplace_flags() {
        let parsed = parse_args([
            OsString::from("oc-rsync"),
            OsString::from("--inplace"),
            OsString::from("source"),
            OsString::from("dest"),
        ])
        .expect("parse");

        assert_eq!(parsed.inplace, Some(true));

        let parsed = parse_args([
            OsString::from("oc-rsync"),
            OsString::from("--no-inplace"),
            OsString::from("source"),
            OsString::from("dest"),
        ])
        .expect("parse");

        assert_eq!(parsed.inplace, Some(false));
    }

    #[test]
    fn parse_args_recognises_whole_file_flags() {
        let parsed = parse_args([
            OsString::from("oc-rsync"),
            OsString::from("-W"),
            OsString::from("source"),
            OsString::from("dest"),
        ])
        .expect("parse");

        assert_eq!(parsed.whole_file, Some(true));

        let parsed = parse_args([
            OsString::from("oc-rsync"),
            OsString::from("--no-whole-file"),
            OsString::from("source"),
            OsString::from("dest"),
        ])
        .expect("parse");

        assert_eq!(parsed.whole_file, Some(false));
    }

    #[test]
    fn parse_args_recognises_stats_flag() {
        let parsed = parse_args([
            OsString::from("oc-rsync"),
            OsString::from("--stats"),
            OsString::from("source"),
            OsString::from("dest"),
        ])
        .expect("parse");

        assert!(parsed.stats);
    }

    #[test]
    fn parse_args_recognises_msgs2stderr_flag() {
        let parsed = parse_args([
            OsString::from("oc-rsync"),
            OsString::from("--msgs2stderr"),
            OsString::from("source"),
            OsString::from("dest"),
        ])
        .expect("parse");

        assert!(parsed.msgs_to_stderr);
    }

    #[test]
    fn parse_args_collects_out_format_value() {
        let parsed = parse_args([
            OsString::from("oc-rsync"),
            OsString::from("--out-format=%f %b"),
            OsString::from("source"),
            OsString::from("dest"),
        ])
        .expect("parse");

        assert_eq!(parsed.out_format, Some(OsString::from("%f %b")));
    }

    #[test]
    fn parse_args_recognises_list_only_flag() {
        let parsed = parse_args([
            OsString::from("oc-rsync"),
            OsString::from("--list-only"),
            OsString::from("source"),
            OsString::from("dest"),
        ])
        .expect("parse");

        assert!(parsed.list_only);
        assert!(parsed.dry_run);
    }

    #[test]
    fn parse_args_collects_filter_patterns() {
        let parsed = parse_args([
            OsString::from("oc-rsync"),
            OsString::from("--exclude"),
            OsString::from("*.tmp"),
            OsString::from("--include"),
            OsString::from("important/**"),
            OsString::from("--filter"),
            OsString::from("+ staging/**"),
            OsString::from("source"),
            OsString::from("dest"),
        ])
        .expect("parse");

        assert_eq!(parsed.excludes, vec![OsString::from("*.tmp")]);
        assert_eq!(parsed.includes, vec![OsString::from("important/**")]);
        assert_eq!(parsed.filters, vec![OsString::from("+ staging/**")]);
    }

    #[test]
    fn parse_args_collects_filter_files() {
        let parsed = parse_args([
            OsString::from("oc-rsync"),
            OsString::from("--exclude-from"),
            OsString::from("excludes.txt"),
            OsString::from("--include-from"),
            OsString::from("includes.txt"),
            OsString::from("source"),
            OsString::from("dest"),
        ])
        .expect("parse");

        assert_eq!(parsed.exclude_from, vec![OsString::from("excludes.txt")]);
        assert_eq!(parsed.include_from, vec![OsString::from("includes.txt")]);
    }

    #[test]
    fn parse_args_collects_files_from_paths() {
        let parsed = parse_args([
            OsString::from("oc-rsync"),
            OsString::from("--files-from"),
            OsString::from("list-a"),
            OsString::from("--files-from"),
            OsString::from("list-b"),
            OsString::from("source"),
            OsString::from("dest"),
        ])
        .expect("parse");

        assert_eq!(
            parsed.files_from,
            vec![OsString::from("list-a"), OsString::from("list-b")]
        );
    }

    #[test]
    fn parse_args_sets_from0_flag() {
        let parsed = parse_args([
            OsString::from("oc-rsync"),
            OsString::from("--from0"),
            OsString::from("source"),
            OsString::from("dest"),
        ])
        .expect("parse");

        assert!(parsed.from0);
    }

    #[test]
    fn parse_args_recognises_password_file() {
        let parsed = parse_args([
            OsString::from("oc-rsync"),
            OsString::from("--password-file"),
            OsString::from("secret.txt"),
            OsString::from("source"),
            OsString::from("dest"),
        ])
        .expect("parse");

        assert_eq!(parsed.password_file, Some(OsString::from("secret.txt")));

        let parsed = parse_args([
            OsString::from("oc-rsync"),
            OsString::from("--password-file=secrets.d"),
            OsString::from("source"),
            OsString::from("dest"),
        ])
        .expect("parse");

        assert_eq!(parsed.password_file, Some(OsString::from("secrets.d")));
    }

    #[test]
    fn parse_args_recognises_no_motd_flag() {
        let parsed = parse_args([
            OsString::from("oc-rsync"),
            OsString::from("--no-motd"),
            OsString::from("rsync://example/"),
        ])
        .expect("parse");

        assert!(parsed.no_motd);
    }

    #[test]
    fn parse_args_collects_protocol_value() {
        let parsed = parse_args([
            OsString::from("oc-rsync"),
            OsString::from("--protocol=30"),
            OsString::from("source"),
            OsString::from("dest"),
        ])
        .expect("parse");

        assert_eq!(parsed.protocol, Some(OsString::from("30")));
    }

    #[test]
    fn parse_args_collects_timeout_value() {
        let parsed = parse_args([
            OsString::from("oc-rsync"),
            OsString::from("--timeout=90"),
            OsString::from("source"),
            OsString::from("dest"),
        ])
        .expect("parse");

        assert_eq!(parsed.timeout, Some(OsString::from("90")));
    }

    #[test]
    fn timeout_argument_zero_disables_timeout() {
        let timeout = parse_timeout_argument(OsStr::new("0")).expect("parse timeout");
        assert_eq!(timeout, TransferTimeout::Disabled);
    }

    #[test]
    fn timeout_argument_positive_sets_seconds() {
        let timeout = parse_timeout_argument(OsStr::new("15")).expect("parse timeout");
        assert_eq!(timeout.as_seconds(), NonZeroU64::new(15));
    }

    #[test]
    fn timeout_argument_negative_reports_error() {
        let error = parse_timeout_argument(OsStr::new("-1")).unwrap_err();
        assert!(error.to_string().contains("timeout must be non-negative"));
    }

    #[test]
    fn out_format_argument_accepts_supported_placeholders() {
        let format = parse_out_format(OsStr::new(
            "%f %b %c %l %o %M %B %L %N %p %u %g %U %G %t %i %h %a %m %P %C %%",
        ))
        .expect("parse out-format");
        assert!(!format.tokens.is_empty());
    }

    #[test]
    fn out_format_argument_rejects_unknown_placeholders() {
        let error = parse_out_format(OsStr::new("%z")).unwrap_err();
        assert!(error.to_string().contains("unsupported --out-format"));
    }

    #[cfg(unix)]
    #[test]
    fn out_format_renders_permission_and_identity_placeholders() {
        use std::fs;
        use std::os::unix::fs::MetadataExt;
        use std::os::unix::fs::PermissionsExt;
        use tempfile::tempdir;
        use users::{get_group_by_gid, get_user_by_uid, gid_t, uid_t};

        let temp = tempdir().expect("tempdir");
        let src_dir = temp.path().join("src");
        let dst_dir = temp.path().join("dst");
        fs::create_dir(&src_dir).expect("create src");
        fs::create_dir(&dst_dir).expect("create dst");
        let source = src_dir.join("script.sh");
        fs::write(&source, b"echo ok\n").expect("write source");

        let expected_uid = fs::metadata(&source).expect("source metadata").uid();
        let expected_gid = fs::metadata(&source).expect("source metadata").gid();
        let expected_user = get_user_by_uid(expected_uid as uid_t)
            .map(|user| user.name().to_string_lossy().into_owned())
            .unwrap_or_else(|| expected_uid.to_string());
        let expected_group = get_group_by_gid(expected_gid as gid_t)
            .map(|group| group.name().to_string_lossy().into_owned())
            .unwrap_or_else(|| expected_gid.to_string());

        let mut permissions = fs::metadata(&source)
            .expect("source metadata")
            .permissions();
        permissions.set_mode(0o755);
        fs::set_permissions(&source, permissions).expect("set permissions");

        let config = ClientConfig::builder()
            .transfer_args([
                source.as_os_str().to_os_string(),
                dst_dir.as_os_str().to_os_string(),
            ])
            .permissions(true)
            .force_event_collection(true)
            .build();

        let outcome =
            run_client_or_fallback::<io::Sink, io::Sink>(config, None, None).expect("run client");
        let summary = match outcome {
            ClientOutcome::Local(summary) => *summary,
            ClientOutcome::Fallback(_) => panic!("unexpected fallback outcome"),
        };
        let event = summary
            .events()
            .iter()
            .find(|event| {
                event
                    .relative_path()
                    .to_string_lossy()
                    .contains("script.sh")
            })
            .expect("event present");

        let mut output = Vec::new();
        parse_out_format(OsStr::new("%B"))
            .expect("parse out-format")
            .render(event, &mut output)
            .expect("render %B");
        assert_eq!(output, b"rwxr-xr-x\n");

        output.clear();
        parse_out_format(OsStr::new("%p"))
            .expect("parse %p")
            .render(event, &mut output)
            .expect("render %p");
        let expected_pid = format!("{}\n", std::process::id());
        assert_eq!(output, expected_pid.as_bytes());

        output.clear();
        parse_out_format(OsStr::new("%U"))
            .expect("parse %U")
            .render(event, &mut output)
            .expect("render %U");
        assert_eq!(output, format!("{expected_uid}\n").as_bytes());

        output.clear();
        parse_out_format(OsStr::new("%G"))
            .expect("parse %G")
            .render(event, &mut output)
            .expect("render %G");
        assert_eq!(output, format!("{expected_gid}\n").as_bytes());

        output.clear();
        parse_out_format(OsStr::new("%u"))
            .expect("parse %u")
            .render(event, &mut output)
            .expect("render %u");
        assert_eq!(output, format!("{expected_user}\n").as_bytes());

        output.clear();
        parse_out_format(OsStr::new("%g"))
            .expect("parse %g")
            .render(event, &mut output)
            .expect("render %g");
        assert_eq!(output, format!("{expected_group}\n").as_bytes());
    }

    #[test]
    fn out_format_renders_modify_time_placeholder() {
        let temp = tempfile::tempdir().expect("tempdir");
        let source = temp.path().join("file.txt");
        std::fs::write(&source, b"data").expect("write source");
        let destination = temp.path().join("dest");

        let config = ClientConfig::builder()
            .transfer_args([
                source.as_os_str().to_os_string(),
                destination.as_os_str().to_os_string(),
            ])
            .force_event_collection(true)
            .build();

        let outcome =
            run_client_or_fallback::<io::Sink, io::Sink>(config, None, None).expect("run client");
        let summary = match outcome {
            ClientOutcome::Local(summary) => *summary,
            ClientOutcome::Fallback(_) => panic!("unexpected fallback outcome"),
        };
        let event = summary
            .events()
            .iter()
            .find(|event| event.relative_path().to_string_lossy().contains("file.txt"))
            .expect("event present");

        let format = parse_out_format(OsStr::new("%M")).expect("parse out-format");
        let mut output = Vec::new();
        format
            .render(event, &mut output)
            .expect("render out-format");

        assert!(String::from_utf8_lossy(&output).trim().contains('-'));
    }

    #[test]
    fn out_format_renders_itemized_placeholder_for_new_file() {
        let temp = tempfile::tempdir().expect("tempdir");
        let src_dir = temp.path().join("src");
        let dst_dir = temp.path().join("dst");
        std::fs::create_dir(&src_dir).expect("create src dir");
        std::fs::create_dir(&dst_dir).expect("create dst dir");

        let source = src_dir.join("file.txt");
        std::fs::write(&source, b"content").expect("write source");
        let destination = dst_dir.join("file.txt");

        let config = ClientConfig::builder()
            .transfer_args([
                source.as_os_str().to_os_string(),
                destination.as_os_str().to_os_string(),
            ])
            .force_event_collection(true)
            .build();

        let outcome =
            run_client_or_fallback::<io::Sink, io::Sink>(config, None, None).expect("run client");
        let summary = match outcome {
            ClientOutcome::Local(summary) => *summary,
            ClientOutcome::Fallback(_) => panic!("unexpected fallback outcome"),
        };

        let event = summary
            .events()
            .iter()
            .find(|event| event.relative_path().to_string_lossy() == "file.txt")
            .expect("event present");

        let mut output = Vec::new();
        parse_out_format(OsStr::new("%i"))
            .expect("parse %i")
            .render(event, &mut output)
            .expect("render %i");

        assert_eq!(output, b">fcst......\n");
    }

    #[test]
    fn out_format_itemized_placeholder_reports_deletion() {
        let temp = tempfile::tempdir().expect("tempdir");
        let src_dir = temp.path().join("src");
        let dst_dir = temp.path().join("dst");
        std::fs::create_dir(&src_dir).expect("create src dir");
        std::fs::create_dir(&dst_dir).expect("create dst dir");

        let destination_file = dst_dir.join("obsolete.txt");
        std::fs::write(&destination_file, b"old").expect("write obsolete");

        let source_operand = OsString::from(format!("{}/", src_dir.display()));
        let dest_operand = OsString::from(format!("{}/", dst_dir.display()));

        let config = ClientConfig::builder()
            .transfer_args([source_operand, dest_operand])
            .delete(true)
            .force_event_collection(true)
            .build();

        let outcome =
            run_client_or_fallback::<io::Sink, io::Sink>(config, None, None).expect("run client");
        let summary = match outcome {
            ClientOutcome::Local(summary) => *summary,
            ClientOutcome::Fallback(_) => panic!("unexpected fallback outcome"),
        };

        let mut events = summary.events().iter();
        let event = events
            .find(|event| event.relative_path().to_string_lossy() == "obsolete.txt")
            .unwrap_or_else(|| {
                let recorded: Vec<_> = summary
                    .events()
                    .iter()
                    .map(|event| event.relative_path().to_string_lossy().into_owned())
                    .collect();
                panic!("deletion event missing, recorded events: {recorded:?}");
            });

        let mut output = Vec::new();
        parse_out_format(OsStr::new("%i"))
            .expect("parse %i")
            .render(event, &mut output)
            .expect("render %i");

        assert_eq!(output, b"*deleting\n");
    }

    #[test]
    fn parse_args_sets_compress_flag() {
        let parsed = parse_args([
            OsString::from("oc-rsync"),
            OsString::from("-z"),
            OsString::from("source"),
            OsString::from("dest"),
        ])
        .expect("parse");

        assert!(parsed.compress);
    }

    #[test]
    fn parse_args_no_compress_overrides_compress_flag() {
        let parsed = parse_args([
            OsString::from("oc-rsync"),
            OsString::from("-z"),
            OsString::from("--no-compress"),
            OsString::from("source"),
            OsString::from("dest"),
        ])
        .expect("parse");

        assert!(!parsed.compress);
        assert!(parsed.no_compress);
    }

    #[test]
    fn parse_args_records_compress_level_value() {
        let parsed = parse_args([
            OsString::from("oc-rsync"),
            OsString::from("--compress-level=5"),
            OsString::from("source"),
            OsString::from("dest"),
        ])
        .expect("parse");

        assert_eq!(parsed.compress_level, Some(OsString::from("5")));
    }

    #[test]
    fn parse_args_compress_level_zero_records_disable() {
        let parsed = parse_args([
            OsString::from("oc-rsync"),
            OsString::from("--compress-level=0"),
            OsString::from("source"),
            OsString::from("dest"),
        ])
        .expect("parse");

        assert_eq!(parsed.compress_level, Some(OsString::from("0")));
    }

    #[test]
    fn parse_args_recognises_compress_level_flag() {
        let parsed = parse_args([
            OsString::from("oc-rsync"),
            OsString::from("--compress-level=5"),
            OsString::from("source"),
            OsString::from("dest"),
        ])
        .expect("parse");

        assert!(parsed.compress);
        assert_eq!(parsed.compress_level, Some(OsString::from("5")));
    }

    #[test]
    fn parse_args_compress_level_zero_disables_compress() {
        let parsed = parse_args([
            OsString::from("oc-rsync"),
            OsString::from("--compress-level=0"),
            OsString::from("source"),
            OsString::from("dest"),
        ])
        .expect("parse");

        assert!(!parsed.compress);
        assert_eq!(parsed.compress_level, Some(OsString::from("0")));
    }

    #[test]
    fn parse_compress_level_argument_rejects_invalid_value() {
        let error = parse_compress_level_argument(OsStr::new("fast")).unwrap_err();
        let rendered = error.to_string();
        assert!(rendered.contains("invalid compression level"));
        assert!(rendered.contains("integer"));

        let range_error = parse_compress_level_argument(OsStr::new("12")).unwrap_err();
        let rendered_range = range_error.to_string();
        assert!(rendered_range.contains("outside the supported range"));
    }

    #[test]
    fn parse_filter_directive_accepts_include_and_exclude() {
        let include =
            parse_filter_directive(OsStr::new("+ assets/**")).expect("include rule parses");
        assert_eq!(
            include,
            FilterDirective::Rule(FilterRuleSpec::include("assets/**".to_string()))
        );

        let exclude = parse_filter_directive(OsStr::new("- *.bak")).expect("exclude rule parses");
        assert_eq!(
            exclude,
            FilterDirective::Rule(FilterRuleSpec::exclude("*.bak".to_string()))
        );

        let include_keyword =
            parse_filter_directive(OsStr::new("include logs/**")).expect("keyword include parses");
        assert_eq!(
            include_keyword,
            FilterDirective::Rule(FilterRuleSpec::include("logs/**".to_string()))
        );

        let exclude_keyword =
            parse_filter_directive(OsStr::new("exclude *.tmp")).expect("keyword exclude parses");
        assert_eq!(
            exclude_keyword,
            FilterDirective::Rule(FilterRuleSpec::exclude("*.tmp".to_string()))
        );

        let protect_keyword = parse_filter_directive(OsStr::new("protect backups/**"))
            .expect("keyword protect parses");
        assert_eq!(
            protect_keyword,
            FilterDirective::Rule(FilterRuleSpec::protect("backups/**".to_string()))
        );
    }

    #[test]
    fn parse_filter_directive_accepts_hide_and_show_keywords() {
        let show_keyword =
            parse_filter_directive(OsStr::new("show images/**")).expect("keyword show parses");
        assert_eq!(
            show_keyword,
            FilterDirective::Rule(FilterRuleSpec::show("images/**".to_string()))
        );

        let hide_keyword =
            parse_filter_directive(OsStr::new("hide *.swp")).expect("keyword hide parses");
        assert_eq!(
            hide_keyword,
            FilterDirective::Rule(FilterRuleSpec::hide("*.swp".to_string()))
        );
    }

    #[test]
    fn parse_filter_directive_accepts_shorthand_hide_show_and_protect() {
        let protect =
            parse_filter_directive(OsStr::new("P backups/**")).expect("shorthand protect parses");
        assert_eq!(
            protect,
            FilterDirective::Rule(FilterRuleSpec::protect("backups/**".to_string()))
        );

        let hide = parse_filter_directive(OsStr::new("H *.tmp")).expect("shorthand hide parses");
        assert_eq!(
            hide,
            FilterDirective::Rule(FilterRuleSpec::hide("*.tmp".to_string()))
        );

        let show =
            parse_filter_directive(OsStr::new("S public/**")).expect("shorthand show parses");
        assert_eq!(
            show,
            FilterDirective::Rule(FilterRuleSpec::show("public/**".to_string()))
        );
    }

    #[test]
    fn parse_filter_directive_accepts_exclude_if_present() {
        let directive = parse_filter_directive(OsStr::new("exclude-if-present marker"))
            .expect("exclude-if-present with whitespace parses");
        assert_eq!(
            directive,
            FilterDirective::Rule(FilterRuleSpec::exclude_if_present("marker".to_string()))
        );

        let equals_variant = parse_filter_directive(OsStr::new("exclude-if-present=.skip"))
            .expect("exclude-if-present with equals parses");
        assert_eq!(
            equals_variant,
            FilterDirective::Rule(FilterRuleSpec::exclude_if_present(".skip".to_string()))
        );
    }

    #[test]
    fn parse_filter_directive_rejects_exclude_if_present_without_marker() {
        let error = parse_filter_directive(OsStr::new("exclude-if-present   "))
            .expect_err("missing marker should error");
        let rendered = error.to_string();
        assert!(rendered.contains("missing a marker file"));
    }

    #[test]
    fn parse_filter_directive_accepts_clear_directive() {
        let clear = parse_filter_directive(OsStr::new("!")).expect("clear directive parses");
        assert_eq!(clear, FilterDirective::Clear);

        let clear_with_whitespace =
            parse_filter_directive(OsStr::new("  !   ")).expect("clear with whitespace parses");
        assert_eq!(clear_with_whitespace, FilterDirective::Clear);
    }

    #[test]
    fn parse_filter_directive_rejects_clear_with_trailing_characters() {
        let error = parse_filter_directive(OsStr::new("! comment"))
            .expect_err("trailing text should error");
        let rendered = error.to_string();
        assert!(rendered.contains("'!' rule has trailing characters: ! comment"));

        let error = parse_filter_directive(OsStr::new("!extra")).expect_err("suffix should error");
        let rendered = error.to_string();
        assert!(rendered.contains("'!' rule has trailing characters: !extra"));
    }

    #[test]
    fn parse_filter_directive_rejects_missing_pattern() {
        let error =
            parse_filter_directive(OsStr::new("+   ")).expect_err("missing pattern should error");
        let rendered = error.to_string();
        assert!(rendered.contains("missing a pattern"));

        let shorthand_error = parse_filter_directive(OsStr::new("P   "))
            .expect_err("shorthand protect requires pattern");
        let rendered = shorthand_error.to_string();
        assert!(rendered.contains("missing a pattern"));
    }

    #[test]
    fn parse_filter_directive_accepts_merge() {
        let directive =
            parse_filter_directive(OsStr::new("merge filters.txt")).expect("merge directive");
        let (options, _) =
            parse_merge_modifiers("", "merge filters.txt", false).expect("modifiers");
        let expected =
            MergeDirective::new(OsString::from("filters.txt"), None).with_options(options);
        assert_eq!(directive, FilterDirective::Merge(expected));
    }

    #[test]
    fn parse_filter_directive_rejects_merge_without_path() {
        let error = parse_filter_directive(OsStr::new("merge "))
            .expect_err("missing merge path should error");
        let rendered = error.to_string();
        assert!(rendered.contains("missing a file path"));
    }

    #[test]
    fn parse_filter_directive_accepts_merge_with_forced_include() {
        let directive =
            parse_filter_directive(OsStr::new("merge,+ rules")).expect("merge,+ should parse");
        let (options, _) = parse_merge_modifiers("+", "merge,+ rules", false).expect("modifiers");
        let expected = MergeDirective::new(OsString::from("rules"), Some(FilterRuleKind::Include))
            .with_options(options);
        assert_eq!(directive, FilterDirective::Merge(expected));
    }

    #[test]
    fn parse_filter_directive_accepts_merge_with_forced_exclude() {
        let directive =
            parse_filter_directive(OsStr::new("merge,- rules")).expect("merge,- should parse");
        let (options, _) = parse_merge_modifiers("-", "merge,- rules", false).expect("modifiers");
        let expected = MergeDirective::new(OsString::from("rules"), Some(FilterRuleKind::Exclude))
            .with_options(options);
        assert_eq!(directive, FilterDirective::Merge(expected));
    }

    #[test]
    fn parse_filter_directive_accepts_merge_with_cvs_alias() {
        let directive =
            parse_filter_directive(OsStr::new("merge,C")).expect("merge,C should parse");
        let (options, _) = parse_merge_modifiers("C", "merge,C", false).expect("modifiers");
        let expected =
            MergeDirective::new(OsString::from(".cvsignore"), Some(FilterRuleKind::Exclude))
                .with_options(options);
        assert_eq!(directive, FilterDirective::Merge(expected));
    }

    #[test]
    fn parse_filter_directive_rejects_merge_with_unknown_modifier() {
        let error = parse_filter_directive(OsStr::new("merge,x rules"))
            .expect_err("merge with unsupported modifier should error");
        let rendered = error.to_string();
        assert!(rendered.contains("uses unsupported modifier"));
    }

    #[test]
    fn parse_filter_directive_accepts_dir_merge_without_modifiers() {
        let directive = parse_filter_directive(OsStr::new("dir-merge .rsync-filter"))
            .expect("dir-merge without modifiers parses");
        assert_eq!(
            directive,
            FilterDirective::Rule(FilterRuleSpec::dir_merge(
                ".rsync-filter".to_string(),
                DirMergeOptions::default(),
            )),
        );
    }

    #[test]
    fn parse_filter_directive_accepts_dir_merge_with_remove_modifier() {
        let directive = parse_filter_directive(OsStr::new("dir-merge,- .rsync-filter"))
            .expect("dir-merge with '-' modifier parses");
        assert_eq!(
            directive,
            FilterDirective::Rule(FilterRuleSpec::dir_merge(
                ".rsync-filter".to_string(),
                DirMergeOptions::default().with_enforced_kind(Some(DirMergeEnforcedKind::Exclude)),
            ))
        );
    }

    #[test]
    fn parse_filter_directive_accepts_dir_merge_with_include_modifier() {
        let directive = parse_filter_directive(OsStr::new("dir-merge,+ .rsync-filter"))
            .expect("dir-merge with '+' modifier parses");

        let FilterDirective::Rule(rule) = directive else {
            panic!("expected dir-merge rule");
        };

        assert_eq!(rule.pattern(), ".rsync-filter");
        let options = rule
            .dir_merge_options()
            .expect("dir-merge rule returns options");
        assert_eq!(options.enforced_kind(), Some(DirMergeEnforcedKind::Include));
        assert!(options.inherit_rules());
        assert!(!options.excludes_self());
    }

    #[test]
    fn parse_filter_directive_accepts_dir_merge_with_no_inherit_modifier() {
        let directive = parse_filter_directive(OsStr::new("dir-merge,n per-dir"))
            .expect("dir-merge with 'n' modifier parses");

        let FilterDirective::Rule(rule) = directive else {
            panic!("expected dir-merge rule");
        };

        assert_eq!(rule.pattern(), "per-dir");
        let options = rule
            .dir_merge_options()
            .expect("dir-merge rule returns options");
        assert!(!options.inherit_rules());
        assert!(options.allows_comments());
        assert!(!options.uses_whitespace());
    }

    #[test]
    fn parse_filter_directive_accepts_dir_merge_with_exclude_self_modifier() {
        let directive = parse_filter_directive(OsStr::new("dir-merge,e per-dir"))
            .expect("dir-merge with 'e' modifier parses");

        let FilterDirective::Rule(rule) = directive else {
            panic!("expected dir-merge rule");
        };

        let options = rule
            .dir_merge_options()
            .expect("dir-merge rule returns options");
        assert!(options.excludes_self());
        assert!(options.inherit_rules());
        assert!(!options.uses_whitespace());
    }

    #[test]
    fn parse_filter_directive_accepts_dir_merge_with_whitespace_modifier() {
        let directive = parse_filter_directive(OsStr::new("dir-merge,w per-dir"))
            .expect("dir-merge with 'w' modifier parses");

        let FilterDirective::Rule(rule) = directive else {
            panic!("expected dir-merge rule");
        };

        let options = rule
            .dir_merge_options()
            .expect("dir-merge rule returns options");
        assert!(options.uses_whitespace());
        assert!(!options.allows_comments());
    }

    #[test]
    fn parse_filter_directive_accepts_dir_merge_with_cvs_modifier() {
        let directive = parse_filter_directive(OsStr::new("dir-merge,C"))
            .expect("dir-merge with 'C' modifier parses");

        let FilterDirective::Rule(rule) = directive else {
            panic!("expected dir-merge rule");
        };

        assert_eq!(rule.pattern(), ".cvsignore");
        let options = rule
            .dir_merge_options()
            .expect("dir-merge rule returns options");
        assert_eq!(options.enforced_kind(), Some(DirMergeEnforcedKind::Exclude));
        assert!(options.uses_whitespace());
        assert!(!options.allows_comments());
        assert!(!options.inherit_rules());
        assert!(options.list_clear_allowed());
    }

    #[test]
    fn parse_filter_directive_rejects_dir_merge_with_conflicting_modifiers() {
        let error = parse_filter_directive(OsStr::new("dir-merge,+- per-dir"))
            .expect_err("conflicting modifiers should error");
        let rendered = error.to_string();
        assert!(rendered.contains("cannot combine '+' and '-'"));
    }

    #[test]
    fn parse_filter_directive_accepts_dir_merge_with_sender_modifier() {
        let directive = parse_filter_directive(OsStr::new("dir-merge,s per-dir"))
            .expect("dir-merge with 's' modifier parses");
        let FilterDirective::Rule(rule) = directive else {
            panic!("expected dir-merge rule");
        };
        let options = rule
            .dir_merge_options()
            .expect("dir-merge rule returns options");
        assert!(options.applies_to_sender());
        assert!(!options.applies_to_receiver());
    }

    #[test]
    fn parse_filter_directive_accepts_dir_merge_with_receiver_modifier() {
        let directive = parse_filter_directive(OsStr::new("dir-merge,r per-dir"))
            .expect("dir-merge with 'r' modifier parses");
        let FilterDirective::Rule(rule) = directive else {
            panic!("expected dir-merge rule");
        };
        let options = rule
            .dir_merge_options()
            .expect("dir-merge rule returns options");
        assert!(!options.applies_to_sender());
        assert!(options.applies_to_receiver());
    }

    #[test]
    fn parse_filter_directive_accepts_dir_merge_with_anchor_modifier() {
        let directive = parse_filter_directive(OsStr::new("dir-merge,/ .rules"))
            .expect("dir-merge with '/' modifier parses");
        let FilterDirective::Rule(rule) = directive else {
            panic!("expected dir-merge rule");
        };
        let options = rule
            .dir_merge_options()
            .expect("dir-merge rule returns options");
        assert!(options.anchor_root_enabled());
    }

    #[test]
    fn transfer_request_with_times_preserves_timestamp() {
        use filetime::{FileTime, set_file_times};
        use tempfile::tempdir;

        let tmp = tempdir().expect("tempdir");
        let source = tmp.path().join("source-times.txt");
        let destination = tmp.path().join("dest-times.txt");
        std::fs::write(&source, b"data").expect("write source");
        let mtime = FileTime::from_unix_time(1_700_090_000, 500_000_000);
        set_file_times(&source, mtime, mtime).expect("set times");

        let (code, stdout, stderr) = run_with_args([
            OsString::from("oc-rsync"),
            OsString::from("--times"),
            source.clone().into_os_string(),
            destination.clone().into_os_string(),
        ]);

        assert_eq!(code, 0);
        assert!(stdout.is_empty());
        assert!(stderr.is_empty());

        let metadata = std::fs::metadata(&destination).expect("dest metadata");
        let dest_mtime = FileTime::from_last_modification_time(&metadata);
        assert_eq!(dest_mtime, mtime);
    }

    #[test]
    fn transfer_request_with_filter_excludes_patterns() {
        use tempfile::tempdir;

        let tmp = tempdir().expect("tempdir");
        let source_root = tmp.path().join("source");
        let dest_root = tmp.path().join("dest");
        std::fs::create_dir_all(&source_root).expect("create source root");
        std::fs::create_dir_all(&dest_root).expect("create dest root");
        std::fs::write(source_root.join("keep.txt"), b"keep").expect("write keep");
        std::fs::write(source_root.join("skip.tmp"), b"skip").expect("write skip");

        let (code, stdout, stderr) = run_with_args([
            OsString::from("oc-rsync"),
            OsString::from("--filter"),
            OsString::from("- *.tmp"),
            source_root.clone().into_os_string(),
            dest_root.clone().into_os_string(),
        ]);

        assert_eq!(code, 0);
        assert!(stdout.is_empty());
        assert!(stderr.is_empty());

        let copied_root = dest_root.join("source");
        assert!(copied_root.join("keep.txt").exists());
        assert!(!copied_root.join("skip.tmp").exists());
    }

    #[test]
    fn transfer_request_with_filter_clear_resets_rules() {
        use tempfile::tempdir;

        let tmp = tempdir().expect("tempdir");
        let source_root = tmp.path().join("source");
        let dest_root = tmp.path().join("dest");
        std::fs::create_dir_all(&source_root).expect("create source root");
        std::fs::create_dir_all(&dest_root).expect("create dest root");
        std::fs::write(source_root.join("keep.txt"), b"keep").expect("write keep");
        std::fs::write(source_root.join("skip.tmp"), b"skip").expect("write skip");

        let (code, stdout, stderr) = run_with_args([
            OsString::from("oc-rsync"),
            OsString::from("--filter"),
            OsString::from("- *.tmp"),
            OsString::from("--filter"),
            OsString::from("!"),
            source_root.clone().into_os_string(),
            dest_root.clone().into_os_string(),
        ]);

        assert_eq!(code, 0);
        assert!(stdout.is_empty());
        assert!(stderr.is_empty());

        let copied_root = dest_root.join("source");
        assert!(copied_root.join("keep.txt").exists());
        assert!(copied_root.join("skip.tmp").exists());
    }

    #[test]
    fn transfer_request_with_filter_merge_applies_rules() {
        use tempfile::tempdir;

        let tmp = tempdir().expect("tempdir");
        let source_root = tmp.path().join("source");
        let dest_root = tmp.path().join("dest");
        std::fs::create_dir_all(&source_root).expect("create source root");
        std::fs::create_dir_all(&dest_root).expect("create dest root");
        std::fs::write(source_root.join("keep.txt"), b"keep").expect("write keep");
        std::fs::write(source_root.join("skip.tmp"), b"skip").expect("write skip");

        let filter_file = tmp.path().join("filters.txt");
        std::fs::write(&filter_file, "- *.tmp\n").expect("write filter file");

        let filter_arg = OsString::from(format!("merge {}", filter_file.display()));

        let (code, stdout, stderr) = run_with_args([
            OsString::from("oc-rsync"),
            OsString::from("--filter"),
            filter_arg,
            source_root.clone().into_os_string(),
            dest_root.clone().into_os_string(),
        ]);

        assert_eq!(code, 0);
        assert!(stdout.is_empty());
        assert!(stderr.is_empty());

        let copied_root = dest_root.join("source");
        assert!(copied_root.join("keep.txt").exists());
        assert!(!copied_root.join("skip.tmp").exists());
    }

    #[test]
    fn transfer_request_with_filter_merge_clear_resets_rules() {
        use tempfile::tempdir;

        let tmp = tempdir().expect("tempdir");
        let source_root = tmp.path().join("source");
        let dest_root = tmp.path().join("dest");
        std::fs::create_dir_all(&source_root).expect("create source root");
        std::fs::create_dir_all(&dest_root).expect("create dest root");
        std::fs::write(source_root.join("keep.txt"), b"keep").expect("write keep");
        std::fs::write(source_root.join("skip.tmp"), b"skip").expect("write tmp");
        std::fs::write(source_root.join("skip.log"), b"log").expect("write log");

        let filter_file = tmp.path().join("filters.txt");
        std::fs::write(&filter_file, "- *.tmp\n!\n- *.log\n").expect("write filter file");

        let filter_arg = OsString::from(format!("merge {}", filter_file.display()));

        let (code, stdout, stderr) = run_with_args([
            OsString::from("oc-rsync"),
            OsString::from("--filter"),
            filter_arg,
            source_root.clone().into_os_string(),
            dest_root.clone().into_os_string(),
        ]);

        assert_eq!(code, 0);
        assert!(stdout.is_empty());
        assert!(stderr.is_empty());

        let copied_root = dest_root.join("source");
        assert!(copied_root.join("keep.txt").exists());
        assert!(copied_root.join("skip.tmp").exists());
        assert!(!copied_root.join("skip.log").exists());
    }

    #[test]
    fn transfer_request_with_filter_protect_preserves_destination_entry() {
        use tempfile::tempdir;

        let tmp = tempdir().expect("tempdir");
        let source_root = tmp.path().join("source");
        let dest_root = tmp.path().join("dest");
        std::fs::create_dir_all(&source_root).expect("create source root");
        std::fs::create_dir_all(&dest_root).expect("create dest root");

        let dest_subdir = dest_root.join("source");
        std::fs::create_dir_all(&dest_subdir).expect("create destination contents");
        std::fs::write(dest_subdir.join("keep.txt"), b"keep").expect("write dest keep");

        let (code, stdout, stderr) = run_with_args([
            OsString::from("oc-rsync"),
            OsString::from("--delete"),
            OsString::from("--filter"),
            OsString::from("protect keep.txt"),
            source_root.clone().into_os_string(),
            dest_root.clone().into_os_string(),
        ]);

        assert_eq!(code, 0);
        assert!(stdout.is_empty());
        assert!(stderr.is_empty());

        let copied_root = dest_root.join("source");
        assert!(copied_root.join("keep.txt").exists());
    }

    #[test]
    fn transfer_request_with_delete_excluded_prunes_filtered_entries() {
        use tempfile::tempdir;

        let tmp = tempdir().expect("tempdir");
        let source_root = tmp.path().join("source");
        let dest_root = tmp.path().join("dest");
        std::fs::create_dir_all(&source_root).expect("create source root");
        std::fs::create_dir_all(&dest_root).expect("create dest root");
        std::fs::write(source_root.join("keep.txt"), b"keep").expect("write keep");

        let dest_subdir = dest_root.join("source");
        std::fs::create_dir_all(&dest_subdir).expect("create destination contents");
        std::fs::write(dest_subdir.join("skip.log"), b"skip").expect("write excluded file");

        let (code, stdout, stderr) = run_with_args([
            OsString::from("oc-rsync"),
            OsString::from("--delete-excluded"),
            OsString::from("--exclude=*.log"),
            source_root.clone().into_os_string(),
            dest_root.clone().into_os_string(),
        ]);

        assert_eq!(code, 0);
        assert!(stdout.is_empty());
        assert!(stderr.is_empty());

        let copied_root = dest_root.join("source");
        assert!(copied_root.join("keep.txt").exists());
        assert!(!copied_root.join("skip.log").exists());
    }

    #[test]
    fn transfer_request_with_filter_merge_detects_recursion() {
        use tempfile::tempdir;

        let tmp = tempdir().expect("tempdir");
        let source_root = tmp.path().join("source");
        let dest_root = tmp.path().join("dest");
        std::fs::create_dir_all(&source_root).expect("create source root");
        std::fs::create_dir_all(&dest_root).expect("create dest root");

        let filter_file = tmp.path().join("filters.txt");
        std::fs::write(&filter_file, format!("merge {}\n", filter_file.display()))
            .expect("write recursive filter");

        let filter_arg = OsString::from(format!("merge {}", filter_file.display()));

        let (code, stdout, stderr) = run_with_args([
            OsString::from("oc-rsync"),
            OsString::from("--filter"),
            filter_arg,
            source_root.into_os_string(),
            dest_root.into_os_string(),
        ]);

        assert_eq!(code, 1);
        assert!(stdout.is_empty());
        let rendered = String::from_utf8_lossy(&stderr);
        assert!(rendered.contains("recursive filter merge"));
    }

    #[test]
    fn transfer_request_with_exclude_from_skips_patterns() {
        use tempfile::tempdir;

        let tmp = tempdir().expect("tempdir");
        let source_root = tmp.path().join("source");
        let dest_root = tmp.path().join("dest");
        std::fs::create_dir_all(&source_root).expect("create source root");
        std::fs::create_dir_all(&dest_root).expect("create dest root");
        std::fs::write(source_root.join("keep.txt"), b"keep").expect("write keep");
        std::fs::write(source_root.join("skip.tmp"), b"skip").expect("write skip");

        let exclude_file = tmp.path().join("filters.txt");
        std::fs::write(&exclude_file, "# comment\n\n*.tmp\n").expect("write filters");

        let (code, stdout, stderr) = run_with_args([
            OsString::from("oc-rsync"),
            OsString::from("--exclude-from"),
            exclude_file.as_os_str().to_os_string(),
            source_root.clone().into_os_string(),
            dest_root.clone().into_os_string(),
        ]);

        assert_eq!(code, 0);
        assert!(stdout.is_empty());
        assert!(stderr.is_empty());

        let copied_root = dest_root.join("source");
        assert!(copied_root.join("keep.txt").exists());
        assert!(!copied_root.join("skip.tmp").exists());
    }

    #[test]
    fn transfer_request_with_include_from_reinstate_patterns() {
        use tempfile::tempdir;

        let tmp = tempdir().expect("tempdir");
        let source_root = tmp.path().join("source");
        let dest_root = tmp.path().join("dest");
        let keep_dir = source_root.join("keep");
        std::fs::create_dir_all(&keep_dir).expect("create keep dir");
        std::fs::create_dir_all(&dest_root).expect("create dest root");
        std::fs::write(keep_dir.join("file.txt"), b"keep").expect("write keep");
        std::fs::write(source_root.join("skip.tmp"), b"skip").expect("write skip");

        let include_file = tmp.path().join("includes.txt");
        std::fs::write(&include_file, "keep/\nkeep/**\n").expect("write include file");

        let mut expected_rules = Vec::new();
        expected_rules.push(FilterRuleSpec::exclude("*".to_string()));
        append_filter_rules_from_files(
            &mut expected_rules,
            &[include_file.as_os_str().to_os_string()],
            FilterRuleKind::Include,
        )
        .expect("load include patterns");

        let engine_rules = expected_rules.iter().filter_map(|rule| match rule.kind() {
            FilterRuleKind::Include => Some(EngineFilterRule::include(rule.pattern())),
            FilterRuleKind::Exclude => Some(EngineFilterRule::exclude(rule.pattern())),
            FilterRuleKind::Protect => Some(EngineFilterRule::protect(rule.pattern())),
            FilterRuleKind::ExcludeIfPresent => None,
            FilterRuleKind::DirMerge => None,
        });
        let filter_set = FilterSet::from_rules(engine_rules).expect("filters");
        assert!(filter_set.allows(std::path::Path::new("keep"), true));
        assert!(filter_set.allows(std::path::Path::new("keep/file.txt"), false));
        assert!(!filter_set.allows(std::path::Path::new("skip.tmp"), false));

        let mut source_operand = source_root.clone().into_os_string();
        source_operand.push(std::path::MAIN_SEPARATOR.to_string());

        let (code, stdout, stderr) = run_with_args([
            OsString::from("oc-rsync"),
            OsString::from("--exclude"),
            OsString::from("*"),
            OsString::from("--include-from"),
            include_file.as_os_str().to_os_string(),
            source_operand,
            dest_root.clone().into_os_string(),
        ]);

        assert_eq!(code, 0);
        assert!(stdout.is_empty());
        assert!(stderr.is_empty());

        assert!(dest_root.join("keep/file.txt").exists());
        assert!(!dest_root.join("skip.tmp").exists());
    }

    #[test]
    fn transfer_request_reports_filter_file_errors() {
        let (code, stdout, stderr) = run_with_args([
            OsString::from("oc-rsync"),
            OsString::from("--exclude-from"),
            OsString::from("missing.txt"),
            OsString::from("src"),
            OsString::from("dst"),
        ]);

        assert_eq!(code, 1);
        assert!(stdout.is_empty());
        let rendered = String::from_utf8(stderr).expect("diagnostic utf8");
        assert!(rendered.contains("failed to read filter file 'missing.txt'"));
        assert!(rendered.contains("[client=3.4.1-rust]"));
    }

    #[test]
    fn load_filter_file_patterns_skips_comments_and_trims_crlf() {
        use tempfile::tempdir;

        let tmp = tempdir().expect("tempdir");
        let path = tmp.path().join("filters.txt");
        std::fs::write(&path, b"# comment\r\n\r\n include \r\npattern\r\n").expect("write filters");

        let patterns =
            load_filter_file_patterns(path.as_path()).expect("load filter patterns succeeds");

        assert_eq!(
            patterns,
            vec![" include ".to_string(), "pattern".to_string()]
        );
    }

    #[test]
    fn load_filter_file_patterns_skip_semicolon_comments() {
        use tempfile::tempdir;

        let tmp = tempdir().expect("tempdir");
        let path = tmp.path().join("filters-semicolon.txt");
        std::fs::write(&path, b"; leading comment\n  ; spaced comment\nkeep\n")
            .expect("write filters");

        let patterns =
            load_filter_file_patterns(path.as_path()).expect("load filter patterns succeeds");

        assert_eq!(patterns, vec!["keep".to_string()]);
    }

    #[test]
    fn load_filter_file_patterns_handles_invalid_utf8() {
        use tempfile::tempdir;

        let tmp = tempdir().expect("tempdir");
        let path = tmp.path().join("filters.bin");
        std::fs::write(&path, [0xFFu8, b'\n']).expect("write invalid bytes");

        let patterns =
            load_filter_file_patterns(path.as_path()).expect("load filter patterns succeeds");

        assert_eq!(patterns, vec!["\u{fffd}".to_string()]);
    }

    #[test]
    fn load_filter_file_patterns_reads_from_stdin() {
        super::set_filter_stdin_input(b"keep\n# comment\n\ninclude\n".to_vec());
        let patterns =
            super::load_filter_file_patterns(Path::new("-")).expect("load stdin patterns");

        assert_eq!(patterns, vec!["keep".to_string(), "include".to_string()]);
    }

    #[test]
    fn apply_merge_directive_resolves_relative_paths() {
        use tempfile::tempdir;

        let temp = tempdir().expect("tempdir");
        let outer = temp.path().join("outer.rules");
        let subdir = temp.path().join("nested");
        std::fs::create_dir(&subdir).expect("create nested dir");
        let child = subdir.join("child.rules");
        let grand = subdir.join("grand.rules");

        std::fs::write(&outer, b"+ outer\nmerge nested/child.rules\n").expect("write outer");
        std::fs::write(&child, b"+ child\nmerge grand.rules\n").expect("write child");
        std::fs::write(&grand, b"+ grand\n").expect("write grand");

        let mut rules = Vec::new();
        let mut visited = Vec::new();
        let directive = MergeDirective::new(OsString::from("outer.rules"), None)
            .with_options(DirMergeOptions::default().allow_list_clearing(true));
        super::apply_merge_directive(directive, temp.path(), &mut rules, &mut visited)
            .expect("merge succeeds");

        assert!(visited.is_empty());
        let patterns: Vec<_> = rules
            .iter()
            .map(|rule| rule.pattern().to_string())
            .collect();
        assert_eq!(patterns, vec!["outer", "child", "grand"]);
    }

    #[test]
    fn apply_merge_directive_respects_forced_include() {
        use tempfile::tempdir;

        let temp = tempdir().expect("tempdir");
        let path = temp.path().join("filters.rules");
        std::fs::write(&path, b"alpha\n!\nbeta\n").expect("write filters");

        let mut rules = vec![FilterRuleSpec::exclude("existing".to_string())];
        let mut visited = Vec::new();
        let directive = MergeDirective::new(path.into_os_string(), Some(FilterRuleKind::Include))
            .with_options(
                DirMergeOptions::default()
                    .with_enforced_kind(Some(DirMergeEnforcedKind::Include))
                    .allow_list_clearing(true),
            );
        super::apply_merge_directive(directive, temp.path(), &mut rules, &mut visited)
            .expect("merge succeeds");

        assert!(visited.is_empty());
        let patterns: Vec<_> = rules
            .iter()
            .map(|rule| rule.pattern().to_string())
            .collect();
        assert_eq!(patterns, vec!["beta"]);
    }

    #[test]
    fn transfer_request_with_no_times_overrides_archive() {
        use filetime::{FileTime, set_file_times};
        use tempfile::tempdir;

        let tmp = tempdir().expect("tempdir");
        let source = tmp.path().join("source-no-times.txt");
        let destination = tmp.path().join("dest-no-times.txt");
        std::fs::write(&source, b"data").expect("write source");
        let mtime = FileTime::from_unix_time(1_700_100_000, 0);
        set_file_times(&source, mtime, mtime).expect("set times");

        let (code, stdout, stderr) = run_with_args([
            OsString::from("oc-rsync"),
            OsString::from("-a"),
            OsString::from("--no-times"),
            source.clone().into_os_string(),
            destination.clone().into_os_string(),
        ]);

        assert_eq!(code, 0);
        assert!(stdout.is_empty());
        assert!(stderr.is_empty());

        let metadata = std::fs::metadata(&destination).expect("dest metadata");
        let dest_mtime = FileTime::from_last_modification_time(&metadata);
        assert_ne!(dest_mtime, mtime);
    }

    #[test]
    fn transfer_request_with_omit_dir_times_skips_directory_timestamp() {
        use filetime::{FileTime, set_file_times};
        use tempfile::tempdir;

        let tmp = tempdir().expect("tempdir");
        let source_root = tmp.path().join("source");
        let dest_root = tmp.path().join("dest");
        let source_dir = source_root.join("nested");
        let source_file = source_dir.join("file.txt");

        std::fs::create_dir_all(&source_dir).expect("create source dir");
        std::fs::write(&source_file, b"payload").expect("write file");

        let dir_mtime = FileTime::from_unix_time(1_700_200_000, 0);
        set_file_times(&source_dir, dir_mtime, dir_mtime).expect("set dir times");
        set_file_times(&source_file, dir_mtime, dir_mtime).expect("set file times");

        let (code, stdout, stderr) = run_with_args([
            OsString::from("oc-rsync"),
            OsString::from("-a"),
            OsString::from("--omit-dir-times"),
            source_root.clone().into_os_string(),
            dest_root.clone().into_os_string(),
        ]);

        assert_eq!(code, 0);
        assert!(stdout.is_empty());
        assert!(stderr.is_empty());

        let dest_dir = dest_root.join("nested");
        let dest_file = dest_dir.join("file.txt");

        let dir_metadata = std::fs::metadata(&dest_dir).expect("dest dir metadata");
        let file_metadata = std::fs::metadata(&dest_file).expect("dest file metadata");
        let dest_dir_mtime = FileTime::from_last_modification_time(&dir_metadata);
        let dest_file_mtime = FileTime::from_last_modification_time(&file_metadata);

        assert_ne!(dest_dir_mtime, dir_mtime);
        assert_eq!(dest_file_mtime, dir_mtime);
    }

    #[test]
    fn checksum_with_no_times_preserves_existing_destination() {
        use filetime::{FileTime, set_file_mtime};
        use tempfile::tempdir;

        let tmp = tempdir().expect("tempdir");
        let source = tmp.path().join("source-checksum.txt");
        let destination = tmp.path().join("dest-checksum.txt");
        std::fs::write(&source, b"payload").expect("write source");

        let (code, stdout, stderr) = run_with_args([
            OsString::from("oc-rsync"),
            OsString::from("--no-times"),
            source.clone().into_os_string(),
            destination.clone().into_os_string(),
        ]);

        assert_eq!(code, 0);
        assert!(stdout.is_empty());
        assert!(stderr.is_empty());

        let preserved = FileTime::from_unix_time(1_700_200_000, 0);
        set_file_mtime(&destination, preserved).expect("set destination mtime");

        let (code, stdout, stderr) = run_with_args([
            OsString::from("oc-rsync"),
            OsString::from("--checksum"),
            OsString::from("--no-times"),
            source.into_os_string(),
            destination.clone().into_os_string(),
        ]);

        assert_eq!(code, 0);
        assert!(stdout.is_empty());
        assert!(stderr.is_empty());

        let metadata = std::fs::metadata(&destination).expect("dest metadata");
        let final_mtime = FileTime::from_last_modification_time(&metadata);
        assert_eq!(final_mtime, preserved);
        assert_eq!(
            std::fs::read(destination).expect("read destination"),
            b"payload"
        );
    }

    #[test]
    fn transfer_request_with_exclude_from_stdin_skips_patterns() {
        use tempfile::tempdir;

        let tmp = tempdir().expect("tempdir");
        let source_root = tmp.path().join("source");
        let dest_root = tmp.path().join("dest");
        std::fs::create_dir_all(&source_root).expect("create source root");
        std::fs::create_dir_all(&dest_root).expect("create dest root");
        std::fs::write(source_root.join("keep.txt"), b"keep").expect("write keep");
        std::fs::write(source_root.join("skip.tmp"), b"skip").expect("write skip");

        super::set_filter_stdin_input(b"*.tmp\n".to_vec());
        let (code, stdout, stderr) = run_with_args([
            OsString::from("oc-rsync"),
            OsString::from("--exclude-from"),
            OsString::from("-"),
            source_root.clone().into_os_string(),
            dest_root.clone().into_os_string(),
        ]);

        assert_eq!(code, 0);
        assert!(stdout.is_empty());
        assert!(stderr.is_empty());

        let copied_root = dest_root.join("source");
        assert!(copied_root.join("keep.txt").exists());
        assert!(!copied_root.join("skip.tmp").exists());
    }

    #[test]
    fn bwlimit_invalid_value_reports_error() {
        let (code, stdout, stderr) =
            run_with_args([OsString::from("oc-rsync"), OsString::from("--bwlimit=oops")]);

        assert_eq!(code, 1);
        assert!(stdout.is_empty());
        let rendered = String::from_utf8(stderr).expect("diagnostic is valid UTF-8");
        assert!(rendered.contains("--bwlimit=oops is invalid"));
        assert!(rendered.contains("[client=3.4.1-rust]"));
    }

    #[test]
    fn bwlimit_rejects_small_fractional_values() {
        let (code, stdout, stderr) =
            run_with_args([OsString::from("oc-rsync"), OsString::from("--bwlimit=0.4")]);

        assert_eq!(code, 1);
        assert!(stdout.is_empty());
        let rendered = String::from_utf8(stderr).expect("diagnostic is valid UTF-8");
        assert!(rendered.contains("--bwlimit=0.4 is too small (min: 512 or 0 for unlimited)",));
    }

    #[test]
    fn bwlimit_accepts_decimal_suffixes() {
        let limit = parse_bandwidth_limit(OsStr::new("1.5M"))
            .expect("parse succeeds")
            .expect("limit available");
        assert_eq!(limit.bytes_per_second().get(), 1_572_864);
    }

    #[test]
    fn bwlimit_accepts_decimal_base_specifier() {
        let limit = parse_bandwidth_limit(OsStr::new("10KB"))
            .expect("parse succeeds")
            .expect("limit available");
        assert_eq!(limit.bytes_per_second().get(), 10_240);
    }

    #[test]
    fn bwlimit_zero_disables_limit() {
        let limit = parse_bandwidth_limit(OsStr::new("0")).expect("parse succeeds");
        assert!(limit.is_none());
    }

    #[test]
    fn compress_level_invalid_value_reports_error() {
        let (code, stdout, stderr) = run_with_args([
            OsString::from("oc-rsync"),
            OsString::from("--compress-level=fast"),
        ]);

        assert_eq!(code, 1);
        assert!(stdout.is_empty());
        let rendered = String::from_utf8(stderr).expect("diagnostic is valid UTF-8");
        assert!(rendered.contains("--compress-level=fast is invalid"));
    }

    #[test]
    fn compress_level_out_of_range_reports_error() {
        let (code, stdout, stderr) = run_with_args([
            OsString::from("oc-rsync"),
            OsString::from("--compress-level=12"),
        ]);

        assert_eq!(code, 1);
        assert!(stdout.is_empty());
        let rendered = String::from_utf8(stderr).expect("diagnostic is valid UTF-8");
        assert!(rendered.contains("--compress-level=12 must be between 0 and 9"));
    }

    #[test]
    fn remote_operand_reports_launch_failure_when_fallback_missing() {
        let _env_lock = ENV_LOCK.lock().expect("env lock");
        let _rsh_guard = clear_rsync_rsh();
        let missing = OsString::from("rsync-missing-binary");
        let _fallback_guard = EnvGuard::set("OC_RSYNC_FALLBACK", missing.as_os_str());

        let (code, stdout, stderr) = run_with_args([
            OsString::from("oc-rsync"),
            OsString::from("remote::module"),
            OsString::from("dest"),
        ]);

        assert_eq!(code, 1);
        assert!(stdout.is_empty());

        let rendered = String::from_utf8(stderr).expect("diagnostic is valid UTF-8");
        assert!(rendered.contains("failed to launch fallback rsync binary"));
        assert!(rendered.contains("[client=3.4.1-rust]"));
    }

    #[test]
    fn remote_daemon_listing_prints_modules() {
        let (addr, handle) = spawn_stub_daemon(vec![
            "@RSYNCD: MOTD Welcome to the test daemon\n",
            "@RSYNCD: OK\n",
            "first\tFirst module\n",
            "second\n",
            "@RSYNCD: EXIT\n",
        ]);

        let url = format!("rsync://{}:{}/", addr.ip(), addr.port());
        let (code, stdout, stderr) =
            run_with_args([OsString::from("oc-rsync"), OsString::from(url)]);

        assert_eq!(code, 0);
        assert!(stderr.is_empty());

        let rendered = String::from_utf8(stdout).expect("output is UTF-8");
        assert!(rendered.contains("Welcome to the test daemon"));
        assert!(rendered.contains("first\tFirst module"));
        assert!(rendered.contains("second"));

        handle.join().expect("server thread");
    }

    #[test]
    fn remote_daemon_listing_suppresses_motd_with_flag() {
        let (addr, handle) = spawn_stub_daemon(vec![
            "@RSYNCD: MOTD Welcome to the test daemon\n",
            "@RSYNCD: OK\n",
            "module\n",
            "@RSYNCD: EXIT\n",
        ]);

        let url = format!("rsync://{}:{}/", addr.ip(), addr.port());
        let (code, stdout, stderr) = run_with_args([
            OsString::from("oc-rsync"),
            OsString::from("--no-motd"),
            OsString::from(url),
        ]);

        assert_eq!(code, 0);
        assert!(stderr.is_empty());

        let rendered = String::from_utf8(stdout).expect("output is UTF-8");
        assert!(!rendered.contains("Welcome to the test daemon"));
        assert!(rendered.contains("module"));

        handle.join().expect("server thread");
    }

    #[test]
    fn remote_daemon_listing_respects_protocol_cap() {
        let (addr, handle) = spawn_stub_daemon_with_protocol(
            vec!["@RSYNCD: OK\n", "module\n", "@RSYNCD: EXIT\n"],
            "29.0",
        );

        let url = format!("rsync://{}:{}/", addr.ip(), addr.port());
        let (code, stdout, stderr) = run_with_args([
            OsString::from("oc-rsync"),
            OsString::from("--protocol=29"),
            OsString::from(url),
        ]);

        assert_eq!(code, 0);
        assert!(stderr.is_empty());

        let rendered = String::from_utf8(stdout).expect("output is UTF-8");
        assert!(rendered.contains("module"));

        handle.join().expect("server thread");
    }

    #[test]
    fn remote_daemon_listing_renders_warnings() {
        let (addr, handle) = spawn_stub_daemon(vec![
            "@WARNING: Maintenance\n",
            "@RSYNCD: OK\n",
            "module\n",
            "@RSYNCD: EXIT\n",
        ]);

        let url = format!("rsync://{}:{}/", addr.ip(), addr.port());
        let (code, stdout, stderr) =
            run_with_args([OsString::from("oc-rsync"), OsString::from(url)]);

        assert_eq!(code, 0);
        assert!(
            String::from_utf8(stdout)
                .expect("modules")
                .contains("module")
        );

        let rendered_err = String::from_utf8(stderr).expect("warnings are UTF-8");
        assert!(rendered_err.contains("@WARNING: Maintenance"));

        handle.join().expect("server thread");
    }

    #[test]
    fn remote_daemon_error_is_reported() {
        let (addr, handle) = spawn_stub_daemon(vec!["@ERROR: unavailable\n", "@RSYNCD: EXIT\n"]);

        let url = format!("rsync://{}:{}/", addr.ip(), addr.port());
        let (code, stdout, stderr) =
            run_with_args([OsString::from("oc-rsync"), OsString::from(url)]);

        assert_eq!(code, 23);
        assert!(stdout.is_empty());

        let rendered = String::from_utf8(stderr).expect("diagnostic is valid UTF-8");
        assert!(rendered.contains("unavailable"));

        handle.join().expect("server thread");
    }

    #[test]
    fn module_list_username_prefix_is_accepted() {
        let (addr, handle) = spawn_stub_daemon(vec![
            "@RSYNCD: OK\n",
            "module\tWith comment\n",
            "@RSYNCD: EXIT\n",
        ]);

        let url = format!("rsync://user@{}:{}/", addr.ip(), addr.port());
        let (code, stdout, stderr) =
            run_with_args([OsString::from("oc-rsync"), OsString::from(url)]);

        assert_eq!(code, 0);
        assert!(stderr.is_empty());

        let rendered = String::from_utf8(stdout).expect("output is UTF-8");
        assert!(rendered.contains("module\tWith comment"));

        handle.join().expect("server thread");
    }

    #[test]
    fn module_list_username_prefix_legacy_syntax_is_accepted() {
        let (addr, handle) =
            spawn_stub_daemon(vec!["@RSYNCD: OK\n", "module\n", "@RSYNCD: EXIT\n"]);

        let url = format!("user@[{}]:{}::", addr.ip(), addr.port());
        let (code, stdout, stderr) =
            run_with_args([OsString::from("oc-rsync"), OsString::from(url)]);

        assert_eq!(code, 0);
        assert!(stderr.is_empty());

        let rendered = String::from_utf8(stdout).expect("output is UTF-8");
        assert!(rendered.contains("module"));

        handle.join().expect("server thread");
    }

    #[test]
    fn module_list_uses_password_file_for_authentication() {
        use base64::Engine as _;
        use base64::engine::general_purpose::STANDARD_NO_PAD;
        use rsync_checksums::strong::Md5;
        use tempfile::tempdir;

        let challenge = "pw-test";
        let secret = b"cli-secret";
        let expected_digest = {
            let mut hasher = Md5::new();
            hasher.update(secret);
            hasher.update(challenge.as_bytes());
            let digest = hasher.finalize();
            STANDARD_NO_PAD.encode(digest)
        };

        let expected_credentials = format!("user {expected_digest}");
        let (addr, handle) = spawn_auth_stub_daemon(
            challenge,
            expected_credentials,
            vec!["@RSYNCD: OK\n", "secure\n", "@RSYNCD: EXIT\n"],
        );

        let temp = tempdir().expect("tempdir");
        let password_path = temp.path().join("daemon.pw");
        std::fs::write(&password_path, b"cli-secret\n").expect("write password");
        #[cfg(unix)]
        {
            use std::os::unix::fs::PermissionsExt;

            let mut permissions = std::fs::metadata(&password_path)
                .expect("metadata")
                .permissions();
            permissions.set_mode(0o600);
            std::fs::set_permissions(&password_path, permissions).expect("set permissions");
        }

        let url = format!("rsync://user@{}:{}/", addr.ip(), addr.port());
        let (code, stdout, stderr) = run_with_args([
            OsString::from("oc-rsync"),
            OsString::from(format!("--password-file={}", password_path.display())),
            OsString::from(url),
        ]);

        assert_eq!(code, 0);
        assert!(stderr.is_empty());
        let rendered = String::from_utf8(stdout).expect("module listing is UTF-8");
        assert!(rendered.contains("secure"));

        handle.join().expect("server thread");
    }

    #[test]
    fn module_list_reads_password_from_stdin() {
        use base64::Engine as _;
        use base64::engine::general_purpose::STANDARD_NO_PAD;
        use rsync_checksums::strong::Md5;

        let challenge = "stdin-test";
        let secret = b"stdin-secret";
        let expected_digest = {
            let mut hasher = Md5::new();
            hasher.update(secret);
            hasher.update(challenge.as_bytes());
            let digest = hasher.finalize();
            STANDARD_NO_PAD.encode(digest)
        };

        let expected_credentials = format!("user {expected_digest}");
        let (addr, handle) = spawn_auth_stub_daemon(
            challenge,
            expected_credentials,
            vec!["@RSYNCD: OK\n", "secure\n", "@RSYNCD: EXIT\n"],
        );

        set_password_stdin_input(b"stdin-secret\n".to_vec());

        let url = format!("rsync://user@{}:{}/", addr.ip(), addr.port());
        let (code, stdout, stderr) = run_with_args([
            OsString::from("oc-rsync"),
            OsString::from("--password-file=-"),
            OsString::from(url),
        ]);

        assert_eq!(code, 0);
        assert!(stderr.is_empty());
        let rendered = String::from_utf8(stdout).expect("module listing is UTF-8");
        assert!(rendered.contains("secure"));

        handle.join().expect("server thread");
    }

    #[cfg(unix)]
    #[test]
    fn module_list_rejects_world_readable_password_file() {
        use tempfile::tempdir;

        let temp = tempdir().expect("tempdir");
        let password_path = temp.path().join("insecure.pw");
        std::fs::write(&password_path, b"secret\n").expect("write password");
        {
            use std::os::unix::fs::PermissionsExt;

            let mut permissions = std::fs::metadata(&password_path)
                .expect("metadata")
                .permissions();
            permissions.set_mode(0o644);
            std::fs::set_permissions(&password_path, permissions).expect("set perms");
        }

        let url = String::from("rsync://user@127.0.0.1:873/");
        let (code, stdout, stderr) = run_with_args([
            OsString::from("oc-rsync"),
            OsString::from(format!("--password-file={}", password_path.display())),
            OsString::from(url),
        ]);

        assert_eq!(code, 1);
        assert!(stdout.is_empty());
        let rendered = String::from_utf8(stderr).expect("diagnostic is UTF-8");
        assert!(rendered.contains("password file"));
        assert!(rendered.contains("0600"));

        // No server was contacted: the permission error occurs before negotiation.
    }

    #[test]
    fn password_file_requires_daemon_operands() {
        use tempfile::tempdir;

        let temp = tempdir().expect("tempdir");
        let password_path = temp.path().join("local.pw");
        std::fs::write(&password_path, b"secret\n").expect("write password");
        #[cfg(unix)]
        {
            use std::os::unix::fs::PermissionsExt;

            let mut permissions = std::fs::metadata(&password_path)
                .expect("metadata")
                .permissions();
            permissions.set_mode(0o600);
            std::fs::set_permissions(&password_path, permissions).expect("set permissions");
        }

        let source = temp.path().join("source.txt");
        let destination = temp.path().join("dest.txt");
        std::fs::write(&source, b"data").expect("write source");

        let (code, stdout, stderr) = run_with_args([
            OsString::from("oc-rsync"),
            OsString::from(format!("--password-file={}", password_path.display())),
            source.clone().into_os_string(),
            destination.clone().into_os_string(),
        ]);

        assert_eq!(code, 1);
        assert!(stdout.is_empty());
        let rendered = String::from_utf8(stderr).expect("diagnostic is UTF-8");
        assert!(rendered.contains("--password-file"));
        assert!(rendered.contains("rsync daemon"));
        assert!(!destination.exists());
    }

    #[test]
    fn protocol_option_requires_daemon_operands() {
        use tempfile::tempdir;

        let temp = tempdir().expect("tempdir");
        let source = temp.path().join("source.txt");
        let destination = temp.path().join("dest.txt");
        std::fs::write(&source, b"data").expect("write source");

        let (code, stdout, stderr) = run_with_args([
            OsString::from("oc-rsync"),
            OsString::from("--protocol=30"),
            source.clone().into_os_string(),
            destination.clone().into_os_string(),
        ]);

        assert_eq!(code, 1);
        assert!(stdout.is_empty());
        let rendered = String::from_utf8(stderr).expect("diagnostic is UTF-8");
        assert!(rendered.contains("--protocol"));
        assert!(rendered.contains("rsync daemon"));
        assert!(!destination.exists());
    }

    #[test]
    fn invalid_protocol_value_reports_error() {
        let (code, stdout, stderr) = run_with_args([
            OsString::from("oc-rsync"),
            OsString::from("--protocol=27"),
            OsString::from("source"),
            OsString::from("dest"),
        ]);

        assert_eq!(code, 1);
        assert!(stdout.is_empty());
        let rendered = String::from_utf8(stderr).expect("diagnostic is UTF-8");
        assert!(rendered.contains("invalid protocol version '27'"));
        assert!(rendered.contains("outside the supported range"));
    }

    #[test]
    fn non_numeric_protocol_value_reports_error() {
        let (code, stdout, stderr) = run_with_args([
            OsString::from("oc-rsync"),
            OsString::from("--protocol=abc"),
            OsString::from("source"),
            OsString::from("dest"),
        ]);

        assert_eq!(code, 1);
        assert!(stdout.is_empty());
        let rendered = String::from_utf8(stderr).expect("diagnostic is UTF-8");
        assert!(rendered.contains("invalid protocol version 'abc'"));
        assert!(rendered.contains("unsigned integer"));
    }

    #[test]
    fn protocol_value_with_whitespace_and_plus_is_accepted() {
        let version = parse_protocol_version_arg(OsStr::new(" +31 \n"))
            .expect("whitespace-wrapped value should parse");
        assert_eq!(version.as_u8(), 31);
    }

    #[test]
    fn protocol_value_negative_reports_specific_diagnostic() {
        let message = parse_protocol_version_arg(OsStr::new("-30"))
            .expect_err("negative protocol should be rejected");
        let rendered = message.to_string();
        assert!(rendered.contains("invalid protocol version '-30'"));
        assert!(rendered.contains("cannot be negative"));
    }

    #[test]
    fn protocol_value_empty_reports_specific_diagnostic() {
        let message = parse_protocol_version_arg(OsStr::new("   "))
            .expect_err("empty protocol value should be rejected");
        let rendered = message.to_string();
        assert!(rendered.contains("invalid protocol version '   '"));
        assert!(rendered.contains("must not be empty"));
    }

    #[test]
    fn clap_parse_error_is_reported_via_message() {
        let command = clap_command();
        let error = command
            .try_get_matches_from(vec!["oc-rsync", "--version=extra"])
            .unwrap_err();

        let mut stdout = Vec::new();
        let mut stderr = Vec::new();
        let status = run(
            [
                OsString::from("oc-rsync"),
                OsString::from("--version=extra"),
            ],
            &mut stdout,
            &mut stderr,
        );

        assert_eq!(status, 1);
        assert!(stdout.is_empty());

        let rendered = String::from_utf8(stderr).expect("diagnostic is valid UTF-8");
        assert!(rendered.contains(error.to_string().trim()));
    }

    #[test]
    fn delete_flag_is_parsed() {
        let parsed = super::parse_args([
            OsString::from("oc-rsync"),
            OsString::from("--delete"),
            OsString::from("source"),
            OsString::from("dest"),
        ])
        .expect("parse succeeds");

        assert_eq!(parsed.delete_mode, DeleteMode::During);
        assert!(!parsed.delete_excluded);
    }

    #[test]
    fn delete_after_flag_is_parsed() {
        let parsed = super::parse_args([
            OsString::from("oc-rsync"),
            OsString::from("--delete-after"),
            OsString::from("source"),
            OsString::from("dest"),
        ])
        .expect("parse succeeds");

        assert_eq!(parsed.delete_mode, DeleteMode::After);
        assert!(!parsed.delete_excluded);
    }

    #[test]
    fn delete_before_flag_is_parsed() {
        let parsed = super::parse_args([
            OsString::from("oc-rsync"),
            OsString::from("--delete-before"),
            OsString::from("source"),
            OsString::from("dest"),
        ])
        .expect("parse succeeds");

        assert_eq!(parsed.delete_mode, DeleteMode::Before);
        assert!(!parsed.delete_excluded);
    }

    #[test]
    fn delete_during_flag_is_parsed() {
        let parsed = super::parse_args([
            OsString::from("oc-rsync"),
            OsString::from("--delete-during"),
            OsString::from("source"),
            OsString::from("dest"),
        ])
        .expect("parse succeeds");

        assert_eq!(parsed.delete_mode, DeleteMode::During);
        assert!(!parsed.delete_excluded);
    }

    #[test]
    fn delete_delay_flag_is_parsed() {
        let parsed = super::parse_args([
            OsString::from("oc-rsync"),
            OsString::from("--delete-delay"),
            OsString::from("source"),
            OsString::from("dest"),
        ])
        .expect("parse succeeds");

        assert_eq!(parsed.delete_mode, DeleteMode::Delay);
        assert!(!parsed.delete_excluded);
    }

    #[test]
    fn delete_excluded_flag_implies_delete() {
        let parsed = super::parse_args([
            OsString::from("oc-rsync"),
            OsString::from("--delete-excluded"),
            OsString::from("source"),
            OsString::from("dest"),
        ])
        .expect("parse succeeds");

        assert!(parsed.delete_mode.is_enabled());
        assert!(parsed.delete_excluded);
    }

    #[test]
    fn archive_flag_is_parsed() {
        let parsed = super::parse_args([
            OsString::from("oc-rsync"),
            OsString::from("-a"),
            OsString::from("source"),
            OsString::from("dest"),
        ])
        .expect("parse succeeds");

        assert!(parsed.archive);
        assert_eq!(parsed.owner, None);
        assert_eq!(parsed.group, None);
    }

    #[test]
    fn long_archive_flag_is_parsed() {
        let parsed = super::parse_args([
            OsString::from("oc-rsync"),
            OsString::from("--archive"),
            OsString::from("source"),
            OsString::from("dest"),
        ])
        .expect("parse succeeds");

        assert!(parsed.archive);
    }

    #[test]
    fn checksum_flag_is_parsed() {
        let parsed = super::parse_args([
            OsString::from("oc-rsync"),
            OsString::from("--checksum"),
            OsString::from("source"),
            OsString::from("dest"),
        ])
        .expect("parse succeeds");

        assert!(parsed.checksum);
    }

    #[test]
    fn size_only_flag_is_parsed() {
        let parsed = super::parse_args([
            OsString::from("oc-rsync"),
            OsString::from("--size-only"),
            OsString::from("source"),
            OsString::from("dest"),
        ])
        .expect("parse succeeds");

        assert!(parsed.size_only);
    }

    #[test]
    fn combined_archive_and_verbose_flags_are_supported() {
        use tempfile::tempdir;

        let tmp = tempdir().expect("tempdir");
        let source = tmp.path().join("combo.txt");
        let destination = tmp.path().join("combo.out");
        std::fs::write(&source, b"combo").expect("write source");

        let (code, stdout, stderr) = run_with_args([
            OsString::from("oc-rsync"),
            OsString::from("-av"),
            source.clone().into_os_string(),
            destination.clone().into_os_string(),
        ]);

        assert_eq!(code, 0);
        assert!(stderr.is_empty());

        let rendered = String::from_utf8(stdout).expect("verbose output is UTF-8");
        assert!(rendered.contains("combo.txt"));
        assert_eq!(
            std::fs::read(destination).expect("read destination"),
            b"combo"
        );
    }

    #[test]
    fn compress_flag_is_accepted_for_local_copies() {
        use tempfile::tempdir;

        let tmp = tempdir().expect("tempdir");
        let source = tmp.path().join("compress.txt");
        let destination = tmp.path().join("compress.out");
        std::fs::write(&source, b"compressed").expect("write source");

        let (code, stdout, stderr) = run_with_args([
            OsString::from("oc-rsync"),
            OsString::from("-z"),
            source.clone().into_os_string(),
            destination.clone().into_os_string(),
        ]);

        assert_eq!(code, 0);
        assert!(stdout.is_empty());
        assert!(stderr.is_empty());
        assert_eq!(
            std::fs::read(destination).expect("read destination"),
            b"compressed"
        );
    }

    #[test]
    fn compress_level_flag_is_accepted_for_local_copies() {
        use tempfile::tempdir;

        let tmp = tempdir().expect("tempdir");
        let source = tmp.path().join("compress.txt");
        let destination = tmp.path().join("compress.out");
        std::fs::write(&source, b"payload").expect("write source");

        let (code, stdout, stderr) = run_with_args([
            OsString::from("oc-rsync"),
            OsString::from("--compress-level=6"),
            source.clone().into_os_string(),
            destination.clone().into_os_string(),
        ]);

        assert_eq!(code, 0);
        assert!(stdout.is_empty());
        assert!(stderr.is_empty());
        assert_eq!(
            std::fs::read(destination).expect("read destination"),
            b"payload"
        );
    }

    #[test]
    fn compress_level_zero_disables_local_compression() {
        use tempfile::tempdir;

        let tmp = tempdir().expect("tempdir");
        let source = tmp.path().join("compress.txt");
        let destination = tmp.path().join("compress.out");
        std::fs::write(&source, b"payload").expect("write source");

        let (code, stdout, stderr) = run_with_args([
            OsString::from("oc-rsync"),
            OsString::from("--compress-level=0"),
            OsString::from("-z"),
            source.clone().into_os_string(),
            destination.clone().into_os_string(),
        ]);

        assert_eq!(code, 0);
        assert!(stdout.is_empty());
        assert!(stderr.is_empty());
        assert_eq!(
            std::fs::read(destination).expect("read destination"),
            b"payload"
        );
    }

    #[cfg(unix)]
    #[test]
    fn server_mode_invokes_fallback_binary() {
        use std::fs;
        use std::io;
        use std::os::unix::fs::PermissionsExt;
        use tempfile::tempdir;

        let _env_lock = ENV_LOCK.lock().expect("env lock");

        let temp = tempdir().expect("tempdir");
        let script_path = temp.path().join("server.sh");
        let marker_path = temp.path().join("marker.txt");

        fs::write(
            &script_path,
            r#"#!/bin/sh
set -eu
: "${SERVER_MARKER:?}"
printf 'invoked' > "$SERVER_MARKER"
exit 37
"#,
        )
        .expect("write script");

        let mut perms = fs::metadata(&script_path)
            .expect("script metadata")
            .permissions();
        perms.set_mode(0o755);
        fs::set_permissions(&script_path, perms).expect("set script perms");

        let _fallback_guard = EnvGuard::set("OC_RSYNC_FALLBACK", script_path.as_os_str());
        let _marker_guard = EnvGuard::set("SERVER_MARKER", marker_path.as_os_str());

        let mut stdout = io::sink();
        let mut stderr = io::sink();
        let exit_code = run(
            [
                OsString::from("oc-rsync"),
                OsString::from("--server"),
                OsString::from("--sender"),
                OsString::from("."),
                OsString::from("dest"),
            ],
            &mut stdout,
            &mut stderr,
        );

        assert_eq!(exit_code, 37);
        assert_eq!(fs::read(&marker_path).expect("read marker"), b"invoked");
    }

    #[cfg(unix)]
    #[test]
    fn remote_operands_invoke_fallback_binary() {
        use tempfile::tempdir;

        let _env_lock = ENV_LOCK.lock().expect("env lock");
        let _rsh_guard = clear_rsync_rsh();
        let temp = tempdir().expect("tempdir");
        let script_path = temp.path().join("fallback.sh");
        let args_path = temp.path().join("args.txt");
        std::fs::File::create(&args_path).expect("create args file");

        let script = r#"#!/bin/sh
printf "%s\n" "$@" > "$ARGS_FILE"
echo fallback-stdout
echo fallback-stderr >&2
exit 7
"#;
        write_executable_script(&script_path, script);

        let _fallback_guard = EnvGuard::set("OC_RSYNC_FALLBACK", script_path.as_os_str());
        let _args_guard = EnvGuard::set("ARGS_FILE", args_path.as_os_str());

        let (code, stdout, stderr) = run_with_args([
            OsString::from("oc-rsync"),
            OsString::from("--dry-run"),
            OsString::from("remote::module/path"),
            OsString::from("dest"),
        ]);

        assert_eq!(code, 7);
        assert_eq!(
            String::from_utf8(stdout).expect("stdout UTF-8"),
            "fallback-stdout\n"
        );
        assert_eq!(
            String::from_utf8(stderr).expect("stderr UTF-8"),
            "fallback-stderr\n"
        );

        let recorded = std::fs::read_to_string(&args_path).expect("read args file");
        assert!(recorded.contains("--dry-run"));
        assert!(recorded.contains("remote::module/path"));
        assert!(recorded.contains("dest"));
    }

    #[cfg(unix)]
    #[test]
    fn remote_rsync_url_invokes_fallback_binary() {
        use tempfile::tempdir;

        let _env_lock = ENV_LOCK.lock().expect("env lock");
        let _rsh_guard = clear_rsync_rsh();
        let temp = tempdir().expect("tempdir");
        let script_path = temp.path().join("fallback.sh");
        let args_path = temp.path().join("args.txt");
        std::fs::File::create(&args_path).expect("create args file");

        let script = r#"#!/bin/sh
printf "%s\n" "$@" > "$ARGS_FILE"
exit 0
"#;
        write_executable_script(&script_path, script);

        let _fallback_guard = EnvGuard::set("OC_RSYNC_FALLBACK", script_path.as_os_str());
        let _args_guard = EnvGuard::set("ARGS_FILE", args_path.as_os_str());

        let (code, stdout, stderr) = run_with_args([
            OsString::from("oc-rsync"),
            OsString::from("--list-only"),
            OsString::from("rsync://example.com/module"),
        ]);

        assert_eq!(code, 0);
        assert!(stdout.is_empty());
        assert!(stderr.is_empty());

        let recorded = std::fs::read_to_string(&args_path).expect("read args file");
        assert!(recorded.contains("--list-only"));
        assert!(recorded.contains("rsync://example.com/module"));
    }

    #[cfg(unix)]
    #[test]
    fn remote_fallback_forwards_files_from_entries() {
        use tempfile::tempdir;

        let _env_lock = ENV_LOCK.lock().expect("env lock");
        let _rsh_guard = clear_rsync_rsh();
        let temp = tempdir().expect("tempdir");
        let list_path = temp.path().join("file-list.txt");
        std::fs::write(&list_path, b"alpha\nbeta\n").expect("write list");

        let script_path = temp.path().join("fallback.sh");
        let args_path = temp.path().join("args.txt");
        let files_copy_path = temp.path().join("files.bin");
        let dest_path = temp.path().join("dest");

        let script = r#"#!/bin/sh
printf "%s\n" "$@" > "$ARGS_FILE"
files_from=""
while [ "$#" -gt 0 ]; do
  if [ "$1" = "--files-from" ]; then
    files_from="$2"
    break
  fi
  shift
done
if [ -n "$files_from" ]; then
  cat "$files_from" > "$FILES_COPY"
fi
exit 0
"#;
        write_executable_script(&script_path, script);

        let _fallback_guard = EnvGuard::set("OC_RSYNC_FALLBACK", script_path.as_os_str());
        let _args_guard = EnvGuard::set("ARGS_FILE", args_path.as_os_str());
        let _files_guard = EnvGuard::set("FILES_COPY", files_copy_path.as_os_str());

        let (code, stdout, stderr) = run_with_args([
            OsString::from("oc-rsync"),
            OsString::from(format!("--files-from={}", list_path.display())),
            OsString::from("remote::module"),
            dest_path.clone().into_os_string(),
        ]);

        assert_eq!(code, 0);
        assert!(stdout.is_empty());
        assert!(stderr.is_empty());

        let dest_display = dest_path.display().to_string();
        let recorded = std::fs::read_to_string(&args_path).expect("read args file");
        assert!(recorded.contains("--files-from"));
        assert!(recorded.contains("remote::module"));
        assert!(recorded.contains(&dest_display));

        let copied = std::fs::read(&files_copy_path).expect("read copied file list");
        assert_eq!(copied, b"alpha\nbeta\n");
    }

    #[cfg(unix)]
    #[test]
    fn remote_fallback_forwards_partial_dir_argument() {
        use tempfile::tempdir;

        let _env_lock = ENV_LOCK.lock().expect("env lock");
        let _rsh_guard = clear_rsync_rsh();
        let temp = tempdir().expect("tempdir");
        let script_path = temp.path().join("fallback.sh");
        let args_path = temp.path().join("args.txt");

        let script = r#"#!/bin/sh
printf "%s\n" "$@" > "$ARGS_FILE"
exit 0
"#;
        write_executable_script(&script_path, script);

        let _fallback_guard = EnvGuard::set("OC_RSYNC_FALLBACK", script_path.as_os_str());
        let _args_guard = EnvGuard::set("ARGS_FILE", args_path.as_os_str());

        let partial_dir = temp.path().join("partials");
        let dest_path = temp.path().join("dest");

        let (code, stdout, stderr) = run_with_args([
            OsString::from("oc-rsync"),
            OsString::from(format!("--partial-dir={}", partial_dir.display())),
            OsString::from("remote::module"),
            dest_path.clone().into_os_string(),
        ]);

        assert_eq!(code, 0);
        assert!(stdout.is_empty());
        assert!(stderr.is_empty());

        let recorded = std::fs::read_to_string(&args_path).expect("read args file");
        assert!(recorded.lines().any(|line| line == "--partial"));
        assert!(recorded.lines().any(|line| line == "--partial-dir"));
        assert!(
            recorded
                .lines()
                .any(|line| line == partial_dir.display().to_string())
        );

        // Ensure destination operand still forwarded correctly alongside partial dir args.
        assert!(
            recorded
                .lines()
                .any(|line| line == dest_path.display().to_string())
        );
    }

    #[cfg(unix)]
    #[test]
    fn remote_fallback_forwards_compress_level() {
        use tempfile::tempdir;

        let _env_lock = ENV_LOCK.lock().expect("env lock");
        let _rsh_guard = clear_rsync_rsh();
        let temp = tempdir().expect("tempdir");
        let script_path = temp.path().join("fallback.sh");
        let args_path = temp.path().join("args.txt");

        let script = r#"#!/bin/sh
printf "%s\n" "$@" > "$ARGS_FILE"
exit 0
"#;
        write_executable_script(&script_path, script);

        let _fallback_guard = EnvGuard::set("OC_RSYNC_FALLBACK", script_path.as_os_str());
        let _args_guard = EnvGuard::set("ARGS_FILE", args_path.as_os_str());

        let (code, stdout, stderr) = run_with_args([
            OsString::from("oc-rsync"),
            OsString::from("--compress-level=7"),
            OsString::from("remote::module"),
            OsString::from("dest"),
        ]);

        assert_eq!(code, 0);
        assert!(stdout.is_empty());
        assert!(stderr.is_empty());

        let recorded = std::fs::read_to_string(&args_path).expect("read args file");
        assert!(recorded.contains("--compress"));
        assert!(recorded.contains("--compress-level"));
        assert!(recorded.contains("7"));
    }

    #[cfg(unix)]
    #[test]
    fn remote_fallback_forwards_no_compress_when_level_zero() {
        use tempfile::tempdir;

        let _env_lock = ENV_LOCK.lock().expect("env lock");
        let _rsh_guard = clear_rsync_rsh();
        let temp = tempdir().expect("tempdir");
        let script_path = temp.path().join("fallback.sh");
        let args_path = temp.path().join("args.txt");

        let script = r#"#!/bin/sh
printf "%s\n" "$@" > "$ARGS_FILE"
exit 0
"#;
        write_executable_script(&script_path, script);

        let _fallback_guard = EnvGuard::set("OC_RSYNC_FALLBACK", script_path.as_os_str());
        let _args_guard = EnvGuard::set("ARGS_FILE", args_path.as_os_str());

        let (code, stdout, stderr) = run_with_args([
            OsString::from("oc-rsync"),
            OsString::from("--compress-level=0"),
            OsString::from("remote::module"),
            OsString::from("dest"),
        ]);

        assert_eq!(code, 0);
        assert!(stdout.is_empty());
        assert!(stderr.is_empty());

        let recorded = std::fs::read_to_string(&args_path).expect("read args file");
        assert!(recorded.contains("--no-compress"));
        assert!(recorded.contains("--compress-level"));
        assert!(recorded.contains("0"));
    }

    #[cfg(unix)]
    #[test]
    fn remote_fallback_streams_process_output() {
        use tempfile::tempdir;

        let _env_lock = ENV_LOCK.lock().expect("env lock");
        let _rsh_guard = clear_rsync_rsh();
        let temp = tempdir().expect("tempdir");
        let script_path = temp.path().join("fallback.sh");

        let script = r#"#!/bin/sh
echo "fallback stdout"
echo "fallback stderr" 1>&2
exit 0
"#;
        write_executable_script(&script_path, script);

        let _fallback_guard = EnvGuard::set("OC_RSYNC_FALLBACK", script_path.as_os_str());

        let (code, stdout, stderr) = run_with_args([
            OsString::from("oc-rsync"),
            OsString::from("remote::module"),
            OsString::from("dest"),
        ]);

        assert_eq!(code, 0);
        assert_eq!(stdout, b"fallback stdout\n");
        assert_eq!(stderr, b"fallback stderr\n");
    }

    #[cfg(unix)]
    #[test]
    fn remote_fallback_preserves_from0_entries() {
        use tempfile::tempdir;

        let _env_lock = ENV_LOCK.lock().expect("env lock");
        let _rsh_guard = clear_rsync_rsh();
        let temp = tempdir().expect("tempdir");
        let list_path = temp.path().join("file-list.bin");
        std::fs::write(&list_path, b"first\0second\0").expect("write list");

        let script_path = temp.path().join("fallback.sh");
        let args_path = temp.path().join("args.txt");
        let files_copy_path = temp.path().join("files.bin");
        let dest_path = temp.path().join("dest");

        let script = r#"#!/bin/sh
printf "%s\n" "$@" > "$ARGS_FILE"
files_from=""
while [ "$#" -gt 0 ]; do
  if [ "$1" = "--files-from" ]; then
    files_from="$2"
    break
  fi
  shift
done
if [ -n "$files_from" ]; then
  cat "$files_from" > "$FILES_COPY"
fi
exit 0
"#;
        write_executable_script(&script_path, script);

        let _fallback_guard = EnvGuard::set("OC_RSYNC_FALLBACK", script_path.as_os_str());
        let _args_guard = EnvGuard::set("ARGS_FILE", args_path.as_os_str());
        let _files_guard = EnvGuard::set("FILES_COPY", files_copy_path.as_os_str());

        let (code, stdout, stderr) = run_with_args([
            OsString::from("oc-rsync"),
            OsString::from("--from0"),
            OsString::from(format!("--files-from={}", list_path.display())),
            OsString::from("remote::module"),
            dest_path.clone().into_os_string(),
        ]);

        assert_eq!(code, 0);
        assert!(stdout.is_empty());
        assert!(stderr.is_empty());

        let dest_display = dest_path.display().to_string();
        let recorded = std::fs::read_to_string(&args_path).expect("read args file");
        assert!(recorded.contains("--files-from"));
        assert!(recorded.contains("--from0"));
        assert!(recorded.contains(&dest_display));

        let copied = std::fs::read(&files_copy_path).expect("read copied file list");
        assert_eq!(copied, b"first\0second\0");
    }

    #[cfg(unix)]
    #[test]
    fn remote_fallback_forwards_whole_file_flags() {
        use tempfile::tempdir;

        let _env_lock = ENV_LOCK.lock().expect("env lock");
        let _rsh_guard = clear_rsync_rsh();
        let temp = tempdir().expect("tempdir");
        let script_path = temp.path().join("fallback.sh");
        let args_path = temp.path().join("args.txt");

        let script = r#"#!/bin/sh
printf "%s\n" "$@" > "$ARGS_FILE"
exit 0
"#;
        write_executable_script(&script_path, script);

        let _fallback_guard = EnvGuard::set("OC_RSYNC_FALLBACK", script_path.as_os_str());
        let _args_guard = EnvGuard::set("ARGS_FILE", args_path.as_os_str());

        let dest_path = temp.path().join("dest");

        let (code, stdout, stderr) = run_with_args([
            OsString::from("oc-rsync"),
            OsString::from("-W"),
            OsString::from("remote::module"),
            dest_path.clone().into_os_string(),
        ]);

        assert_eq!(code, 0);
        assert!(stdout.is_empty());
        assert!(stderr.is_empty());

        let recorded = std::fs::read_to_string(&args_path).expect("read args file");
        let args: Vec<&str> = recorded.lines().collect();
        assert!(args.contains(&"--whole-file"));
        assert!(!args.iter().any(|arg| *arg == "--no-whole-file"));
        let dest_string = dest_path.display().to_string();
        assert!(args.contains(&"--whole-file"));
        assert!(!args.contains(&"--no-whole-file"));
        assert!(args.iter().any(|arg| *arg == dest_string.as_str()));

        std::fs::write(&args_path, b"").expect("truncate args file");

        let (code, stdout, stderr) = run_with_args([
            OsString::from("oc-rsync"),
            OsString::from("--no-whole-file"),
            OsString::from("remote::module"),
            dest_path.into_os_string(),
        ]);

        assert_eq!(code, 0);
        assert!(stdout.is_empty());
        assert!(stderr.is_empty());

        let recorded = std::fs::read_to_string(&args_path).expect("read args file");
        let args: Vec<&str> = recorded.lines().collect();
        assert!(args.contains(&"--no-whole-file"));
        assert!(!args.iter().any(|arg| *arg == "--whole-file"));
    }

    #[cfg(unix)]
    #[test]
    fn remote_fallback_forwards_implied_dirs_flags() {
        use tempfile::tempdir;

        let _env_lock = ENV_LOCK.lock().expect("env lock");
        let _rsh_guard = clear_rsync_rsh();
        let temp = tempdir().expect("tempdir");
        let script_path = temp.path().join("fallback.sh");
        let args_path = temp.path().join("args.txt");

        let script = r#"#!/bin/sh
printf "%s\n" "$@" > "$ARGS_FILE"
exit 0
"#;
        write_executable_script(&script_path, script);

        let _fallback_guard = EnvGuard::set("OC_RSYNC_FALLBACK", script_path.as_os_str());
        let _args_guard = EnvGuard::set("ARGS_FILE", args_path.as_os_str());

        let destination = temp.path().join("dest");
        let (code, stdout, stderr) = run_with_args([
            OsString::from("oc-rsync"),
            OsString::from("--no-implied-dirs"),
            OsString::from("remote::module"),
            destination.clone().into_os_string(),
        ]);

        assert_eq!(code, 0);
        assert!(stdout.is_empty());
        assert!(stderr.is_empty());

        let recorded = std::fs::read_to_string(&args_path).expect("read args file");
        let args: Vec<&str> = recorded.lines().collect();
        assert!(args.contains(&"--no-implied-dirs"));
        assert!(!args.contains(&"--implied-dirs"));

        std::fs::write(&args_path, b"").expect("truncate args file");

        let (code, stdout, stderr) = run_with_args([
            OsString::from("oc-rsync"),
            OsString::from("--implied-dirs"),
            OsString::from("remote::module"),
            destination.into_os_string(),
        ]);

        assert_eq!(code, 0);
        assert!(stdout.is_empty());
        assert!(stderr.is_empty());

        let recorded = std::fs::read_to_string(&args_path).expect("read args file");
        let args: Vec<&str> = recorded.lines().collect();
        assert!(args.contains(&"--implied-dirs"));
        assert!(!args.contains(&"--no-implied-dirs"));
    }

    #[cfg(unix)]
    #[test]
    fn remote_fallback_forwards_delete_after_flag() {
        use tempfile::tempdir;

        let _env_lock = ENV_LOCK.lock().expect("env lock");
        let _rsh_guard = clear_rsync_rsh();
        let temp = tempdir().expect("tempdir");
        let script_path = temp.path().join("fallback.sh");
        let args_path = temp.path().join("args.txt");

        let script = r#"#!/bin/sh
printf "%s\n" "$@" > "$ARGS_FILE"
exit 0
"#;
        write_executable_script(&script_path, script);

        let _fallback_guard = EnvGuard::set("OC_RSYNC_FALLBACK", script_path.as_os_str());
        let _args_guard = EnvGuard::set("ARGS_FILE", args_path.as_os_str());

        let destination = temp.path().join("dest");
        let (code, stdout, stderr) = run_with_args([
            OsString::from("oc-rsync"),
            OsString::from("--delete-after"),
            OsString::from("remote::module"),
            destination.into_os_string(),
        ]);

        assert_eq!(code, 0);
        assert!(stdout.is_empty());
        assert!(stderr.is_empty());

        let recorded = std::fs::read_to_string(&args_path).expect("read args file");
        let args: Vec<&str> = recorded.lines().collect();
        assert!(args.contains(&"--delete"));
        assert!(args.contains(&"--delete-after"));
        assert!(!args.contains(&"--delete-delay"));
    }

    #[cfg(unix)]
    #[test]
    fn remote_fallback_forwards_delete_before_flag() {
        use tempfile::tempdir;

        let _env_lock = ENV_LOCK.lock().expect("env lock");
        let _rsh_guard = clear_rsync_rsh();
        let temp = tempdir().expect("tempdir");
        let script_path = temp.path().join("fallback.sh");
        let args_path = temp.path().join("args.txt");

        let script = r#"#!/bin/sh
printf "%s\n" "$@" > "$ARGS_FILE"
exit 0
"#;
        write_executable_script(&script_path, script);

        let _fallback_guard = EnvGuard::set("OC_RSYNC_FALLBACK", script_path.as_os_str());
        let _args_guard = EnvGuard::set("ARGS_FILE", args_path.as_os_str());

        let destination = temp.path().join("dest");
        let (code, stdout, stderr) = run_with_args([
            OsString::from("oc-rsync"),
            OsString::from("--delete-before"),
            OsString::from("remote::module"),
            destination.into_os_string(),
        ]);

        assert_eq!(code, 0);
        assert!(stdout.is_empty());
        assert!(stderr.is_empty());

        let recorded = std::fs::read_to_string(&args_path).expect("read args file");
        let args: Vec<&str> = recorded.lines().collect();
        assert!(args.contains(&"--delete"));
        assert!(args.contains(&"--delete-before"));
        assert!(!args.contains(&"--delete-after"));
    }

    #[cfg(unix)]
    #[test]
    fn remote_fallback_forwards_delete_during_flag() {
        use tempfile::tempdir;

        let _env_lock = ENV_LOCK.lock().expect("env lock");
        let _rsh_guard = clear_rsync_rsh();
        let temp = tempdir().expect("tempdir");
        let script_path = temp.path().join("fallback.sh");
        let args_path = temp.path().join("args.txt");

        let script = r#"#!/bin/sh
printf "%s\n" "$@" > "$ARGS_FILE"
exit 0
"#;
        write_executable_script(&script_path, script);

        let _fallback_guard = EnvGuard::set("OC_RSYNC_FALLBACK", script_path.as_os_str());
        let _args_guard = EnvGuard::set("ARGS_FILE", args_path.as_os_str());

        let destination = temp.path().join("dest");
        let (code, stdout, stderr) = run_with_args([
            OsString::from("oc-rsync"),
            OsString::from("--delete-during"),
            OsString::from("remote::module"),
            destination.into_os_string(),
        ]);

        assert_eq!(code, 0);
        assert!(stdout.is_empty());
        assert!(stderr.is_empty());

        let recorded = std::fs::read_to_string(&args_path).expect("read args file");
        let args: Vec<&str> = recorded.lines().collect();
        assert!(args.contains(&"--delete"));
        assert!(args.contains(&"--delete-during"));
        assert!(!args.contains(&"--delete-delay"));
        assert!(!args.contains(&"--delete-before"));
        assert!(!args.contains(&"--delete-after"));
    }

    #[cfg(unix)]
    #[test]
    fn remote_fallback_forwards_delete_delay_flag() {
        use tempfile::tempdir;

        let _env_lock = ENV_LOCK.lock().expect("env lock");
        let _rsh_guard = clear_rsync_rsh();
        let temp = tempdir().expect("tempdir");
        let script_path = temp.path().join("fallback.sh");
        let args_path = temp.path().join("args.txt");

        let script = r#"#!/bin/sh
printf "%s\n" "$@" > "$ARGS_FILE"
exit 0
"#;
        write_executable_script(&script_path, script);

        let _fallback_guard = EnvGuard::set("OC_RSYNC_FALLBACK", script_path.as_os_str());
        let _args_guard = EnvGuard::set("ARGS_FILE", args_path.as_os_str());

        let destination = temp.path().join("dest");
        let (code, stdout, stderr) = run_with_args([
            OsString::from("oc-rsync"),
            OsString::from("--delete-delay"),
            OsString::from("remote::module"),
            destination.into_os_string(),
        ]);

        assert_eq!(code, 0);
        assert!(stdout.is_empty());
        assert!(stderr.is_empty());

        let recorded = std::fs::read_to_string(&args_path).expect("read args file");
        let args: Vec<&str> = recorded.lines().collect();
        assert!(args.contains(&"--delete"));
        assert!(args.contains(&"--delete-delay"));
        assert!(!args.contains(&"--delete-before"));
        assert!(!args.contains(&"--delete-after"));
        assert!(!args.contains(&"--delete-during"));
    }

    #[cfg(unix)]
    #[test]
    fn remote_fallback_forwards_update_flag() {
        use tempfile::tempdir;

        let _env_lock = ENV_LOCK.lock().expect("env lock");
        let _rsh_guard = clear_rsync_rsh();
        let temp = tempdir().expect("tempdir");
        let script_path = temp.path().join("fallback.sh");
        let args_path = temp.path().join("args.txt");

        let script = r#"#!/bin/sh
printf "%s\n" "$@" > "$ARGS_FILE"
exit 0
"#;
        write_executable_script(&script_path, script);

        let _fallback_guard = EnvGuard::set("OC_RSYNC_FALLBACK", script_path.as_os_str());
        let _args_guard = EnvGuard::set("ARGS_FILE", args_path.as_os_str());

        let destination = temp.path().join("dest");
        let (code, stdout, stderr) = run_with_args([
            OsString::from("oc-rsync"),
            OsString::from("--update"),
            OsString::from("remote::module"),
            destination.into_os_string(),
        ]);

        assert_eq!(code, 0);
        assert!(stdout.is_empty());
        assert!(stderr.is_empty());

        let recorded = std::fs::read_to_string(&args_path).expect("read args file");
        let args: Vec<&str> = recorded.lines().collect();
        assert!(args.contains(&"--update"));
    }

    #[cfg(unix)]
    #[test]
    fn remote_fallback_forwards_protect_args_flag() {
        use tempfile::tempdir;

        let _env_lock = ENV_LOCK.lock().expect("env lock");
        let _rsh_guard = clear_rsync_rsh();
        let temp = tempdir().expect("tempdir");
        let script_path = temp.path().join("fallback.sh");
        let args_path = temp.path().join("args.txt");

        let script = r#"#!/bin/sh
printf "%s\n" "$@" > "$ARGS_FILE"
exit 0
"#;
        write_executable_script(&script_path, script);

        let _fallback_guard = EnvGuard::set("OC_RSYNC_FALLBACK", script_path.as_os_str());
        let _args_guard = EnvGuard::set("ARGS_FILE", args_path.as_os_str());

        let destination = temp.path().join("dest");
        let (code, stdout, stderr) = run_with_args([
            OsString::from("oc-rsync"),
            OsString::from("--protect-args"),
            OsString::from("remote::module"),
            destination.into_os_string(),
        ]);

        assert_eq!(code, 0);
        assert!(stdout.is_empty());
        assert!(stderr.is_empty());

        let recorded = std::fs::read_to_string(&args_path).expect("read args file");
        let args: Vec<&str> = recorded.lines().collect();
        assert!(args.contains(&"--protect-args"));
        assert!(!args.contains(&"--no-protect-args"));
    }

    #[cfg(unix)]
    #[test]
    fn remote_fallback_forwards_info_flags() {
        use tempfile::tempdir;

        let _env_lock = ENV_LOCK.lock().expect("env lock");
        let _rsh_guard = clear_rsync_rsh();
        let temp = tempdir().expect("tempdir");
        let script_path = temp.path().join("fallback.sh");
        let args_path = temp.path().join("args.txt");

        let script = r#"#!/bin/sh
printf "%s\n" "$@" > "$ARGS_FILE"
exit 0
"#;
        write_executable_script(&script_path, script);

        let _fallback_guard = EnvGuard::set("OC_RSYNC_FALLBACK", script_path.as_os_str());
        let _args_guard = EnvGuard::set("ARGS_FILE", args_path.as_os_str());

        let destination = temp.path().join("dest");
        let (code, stdout, stderr) = run_with_args([
            OsString::from("oc-rsync"),
            OsString::from("--info=progress2"),
            OsString::from("remote::module"),
            destination.into_os_string(),
        ]);

        assert_eq!(code, 0);
        assert!(stdout.is_empty());
        assert!(stderr.is_empty());

        let recorded = std::fs::read_to_string(&args_path).expect("read args file");
        let args: Vec<&str> = recorded.lines().collect();
        assert!(args.contains(&"--info=progress2"));
    }

    #[cfg(unix)]
    #[test]
    fn remote_fallback_forwards_no_protect_args_alias() {
        use tempfile::tempdir;

        let _env_lock = ENV_LOCK.lock().expect("env lock");
        let _rsh_guard = clear_rsync_rsh();
        let temp = tempdir().expect("tempdir");
        let script_path = temp.path().join("fallback.sh");
        let args_path = temp.path().join("args.txt");

        let script = r#"#!/bin/sh
printf "%s\n" "$@" > "$ARGS_FILE"
exit 0
"#;
        write_executable_script(&script_path, script);

        let _fallback_guard = EnvGuard::set("OC_RSYNC_FALLBACK", script_path.as_os_str());
        let _args_guard = EnvGuard::set("ARGS_FILE", args_path.as_os_str());

        let destination = temp.path().join("dest");
        let (code, stdout, stderr) = run_with_args([
            OsString::from("oc-rsync"),
            OsString::from("--no-secluded-args"),
            OsString::from("remote::module"),
            destination.into_os_string(),
        ]);

        assert_eq!(code, 0);
        assert!(stdout.is_empty());
        assert!(stderr.is_empty());

        let recorded = std::fs::read_to_string(&args_path).expect("read args file");
        let args: Vec<&str> = recorded.lines().collect();
        assert!(args.contains(&"--no-protect-args"));
        assert!(!args.contains(&"--protect-args"));
    }

    #[cfg(unix)]
    #[test]
    fn remote_fallback_respects_env_protect_args() {
        use tempfile::tempdir;

        let _env_lock = ENV_LOCK.lock().expect("env lock");
        let _rsh_guard = clear_rsync_rsh();
        let temp = tempdir().expect("tempdir");
        let script_path = temp.path().join("fallback.sh");
        let args_path = temp.path().join("args.txt");

        let script = r#"#!/bin/sh
printf "%s\n" "$@" > "$ARGS_FILE"
exit 0
"#;
        write_executable_script(&script_path, script);

        let _fallback_guard = EnvGuard::set("OC_RSYNC_FALLBACK", script_path.as_os_str());
        let _args_guard = EnvGuard::set("ARGS_FILE", args_path.as_os_str());
        let _protect_guard = EnvGuard::set("RSYNC_PROTECT_ARGS", OsStr::new("1"));

        let destination = temp.path().join("dest");
        let (code, stdout, stderr) = run_with_args([
            OsString::from("oc-rsync"),
            OsString::from("remote::module"),
            destination.into_os_string(),
        ]);

        assert_eq!(code, 0);
        assert!(stdout.is_empty());
        assert!(stderr.is_empty());

        let recorded = std::fs::read_to_string(&args_path).expect("read args file");
        let args: Vec<&str> = recorded.lines().collect();
        assert!(args.contains(&"--protect-args"));
        assert!(args.contains(&"--info=progress2"));
    }

    #[cfg(unix)]
    #[test]
    fn remote_fallback_respects_zero_compress_level() {
        use tempfile::tempdir;

        let _env_lock = ENV_LOCK.lock().expect("env lock");
        let _rsh_guard = clear_rsync_rsh();
        let temp = tempdir().expect("tempdir");
        let script_path = temp.path().join("fallback.sh");
        let args_path = temp.path().join("args.txt");

        let script = r#"#!/bin/sh
printf "%s\n" "$@" > "$ARGS_FILE"
exit 0
"#;
        write_executable_script(&script_path, script);

        let _fallback_guard = EnvGuard::set("OC_RSYNC_FALLBACK", script_path.as_os_str());
        let _args_guard = EnvGuard::set("ARGS_FILE", args_path.as_os_str());

        let (code, stdout, stderr) = run_with_args([
            OsString::from("oc-rsync"),
            OsString::from("--compress-level=0"),
            OsString::from("remote::module"),
            OsString::from("dest"),
        ]);

        assert_eq!(code, 0);
        assert!(stdout.is_empty());
        assert!(stderr.is_empty());

        let recorded = std::fs::read_to_string(&args_path).expect("read args file");
        let args: Vec<&str> = recorded.lines().collect();
        assert!(!args.iter().any(|arg| *arg == "--compress"));
        assert!(args.contains(&"--compress-level"));
        assert!(args.contains(&"0"));
        assert!(!args.contains(&"--whole-file"));
        assert!(args.contains(&"--no-whole-file"));
    }

    #[cfg(unix)]
    #[test]
    fn local_delta_transfer_executes_locally() {
        use tempfile::tempdir;

        let _env_lock = ENV_LOCK.lock().expect("env lock");
        let _rsh_guard = clear_rsync_rsh();
        let temp = tempdir().expect("tempdir");
        let script_path = temp.path().join("fallback.sh");
        let args_path = temp.path().join("args.txt");

        let script = r#"#!/bin/sh
printf "%s\n" "$@" > "$ARGS_FILE"
exit 0
"#;
        write_executable_script(&script_path, script);

        let _fallback_guard = EnvGuard::set("OC_RSYNC_FALLBACK", script_path.as_os_str());
        let _args_guard = EnvGuard::set("ARGS_FILE", args_path.as_os_str());

        std::fs::write(&args_path, b"untouched").expect("seed args file");

        let source = temp.path().join("source.txt");
        let destination = temp.path().join("dest.txt");
        std::fs::write(&source, b"contents").expect("write source");

        let (code, stdout, stderr) = run_with_args([
            OsString::from("oc-rsync"),
            OsString::from("--no-whole-file"),
            source.clone().into_os_string(),
            destination.clone().into_os_string(),
        ]);

        assert_eq!(code, 0);
        assert!(stdout.is_empty());
        assert!(stderr.is_empty());
        assert_eq!(
            std::fs::read(&destination).expect("read destination"),
            b"contents"
        );

        let recorded = std::fs::read_to_string(&args_path).expect("read args file");
        assert_eq!(recorded, "untouched");
    }

    #[cfg(unix)]
    #[test]
    fn remote_fallback_forwards_connection_options() {
        use tempfile::tempdir;

        let _env_lock = ENV_LOCK.lock().expect("env lock");
        let _rsh_guard = clear_rsync_rsh();
        let temp = tempdir().expect("tempdir");
        let script_path = temp.path().join("fallback.sh");
        let args_path = temp.path().join("args.txt");
        let password_path = temp.path().join("password.txt");
        std::fs::write(&password_path, b"secret\n").expect("write password");
        let mut permissions = std::fs::metadata(&password_path)
            .expect("password metadata")
            .permissions();
        permissions.set_mode(0o600);
        std::fs::set_permissions(&password_path, permissions).expect("set password perms");

        let script = r#"#!/bin/sh
printf "%s\n" "$@" > "$ARGS_FILE"
exit 0
"#;
        write_executable_script(&script_path, script);

        let _fallback_guard = EnvGuard::set("OC_RSYNC_FALLBACK", script_path.as_os_str());
        let _args_guard = EnvGuard::set("ARGS_FILE", args_path.as_os_str());

        let dest_path = temp.path().join("dest");
        let (code, stdout, stderr) = run_with_args([
            OsString::from("oc-rsync"),
            OsString::from(format!("--password-file={}", password_path.display())),
            OsString::from("--protocol=30"),
            OsString::from("--timeout=120"),
            OsString::from("rsync://remote/module"),
            dest_path.clone().into_os_string(),
        ]);

        assert_eq!(code, 0);
        assert!(stdout.is_empty());
        assert!(stderr.is_empty());

        let password_display = password_path.display().to_string();
        let dest_display = dest_path.display().to_string();
        let recorded = std::fs::read_to_string(&args_path).expect("read args file");
        assert!(recorded.contains("--password-file"));
        assert!(recorded.contains(&password_display));
        assert!(recorded.contains("--protocol"));
        assert!(recorded.contains("30"));
        assert!(recorded.contains("--timeout"));
        assert!(recorded.contains("120"));
        assert!(recorded.contains("rsync://remote/module"));
        assert!(recorded.contains(&dest_display));
    }

    #[test]
    fn remote_fallback_forwards_rsh_option() {
        use tempfile::tempdir;

        let _env_lock = ENV_LOCK.lock().expect("env lock");
        let _rsh_guard = clear_rsync_rsh();
        let temp = tempdir().expect("tempdir");
        let script_path = temp.path().join("fallback.sh");
        let args_path = temp.path().join("args.txt");

        let script = r#"#!/bin/sh
printf "%s\n" "$@" > "$ARGS_FILE"
exit 0
"#;
        write_executable_script(&script_path, script);

        let _fallback_guard = EnvGuard::set("OC_RSYNC_FALLBACK", script_path.as_os_str());
        let _args_guard = EnvGuard::set("ARGS_FILE", args_path.as_os_str());

        let dest_path = temp.path().join("dest");
        let (code, stdout, stderr) = run_with_args([
            OsString::from("oc-rsync"),
            OsString::from("-e"),
            OsString::from("ssh -p 2222"),
            OsString::from("remote::module"),
            dest_path.clone().into_os_string(),
        ]);

        assert_eq!(code, 0);
        assert!(stdout.is_empty());
        assert!(stderr.is_empty());

        let recorded = std::fs::read_to_string(&args_path).expect("read args file");
        assert!(recorded.lines().any(|line| line == "-e"));
        assert!(recorded.lines().any(|line| line == "ssh -p 2222"));
    }

    #[test]
    fn remote_fallback_reads_rsync_rsh_env() {
        use tempfile::tempdir;

        let _env_lock = ENV_LOCK.lock().expect("env lock");
        let _clear_guard = clear_rsync_rsh();
        let _env_guard = EnvGuard::set("RSYNC_RSH", OsStr::new("ssh -p 2200"));
        let temp = tempdir().expect("tempdir");
        let script_path = temp.path().join("fallback.sh");
        let args_path = temp.path().join("args.txt");

        let script = r#"#!/bin/sh
printf "%s\n" "$@" > "$ARGS_FILE"
exit 0
"#;
        write_executable_script(&script_path, script);

        let _fallback_guard = EnvGuard::set("OC_RSYNC_FALLBACK", script_path.as_os_str());
        let _args_guard = EnvGuard::set("ARGS_FILE", args_path.as_os_str());

        let dest_path = temp.path().join("dest");
        let (code, stdout, stderr) = run_with_args([
            OsString::from("oc-rsync"),
            OsString::from("remote::module"),
            dest_path.clone().into_os_string(),
        ]);

        assert_eq!(code, 0);
        assert!(stdout.is_empty());
        assert!(stderr.is_empty());

        let recorded = std::fs::read_to_string(&args_path).expect("read args file");
        assert!(recorded.lines().any(|line| line == "-e"));
        assert!(recorded.lines().any(|line| line == "ssh -p 2200"));
    }

    #[test]
    fn remote_fallback_cli_rsh_overrides_env() {
        use tempfile::tempdir;

        let _env_lock = ENV_LOCK.lock().expect("env lock");
        let _clear_guard = clear_rsync_rsh();
        let _env_guard = EnvGuard::set("RSYNC_RSH", OsStr::new("ssh -p 2200"));
        let temp = tempdir().expect("tempdir");
        let script_path = temp.path().join("fallback.sh");
        let args_path = temp.path().join("args.txt");

        let script = r#"#!/bin/sh
printf "%s\n" "$@" > "$ARGS_FILE"
exit 0
"#;
        write_executable_script(&script_path, script);

        let _fallback_guard = EnvGuard::set("OC_RSYNC_FALLBACK", script_path.as_os_str());
        let _args_guard = EnvGuard::set("ARGS_FILE", args_path.as_os_str());

        let dest_path = temp.path().join("dest");
        let (code, stdout, stderr) = run_with_args([
            OsString::from("oc-rsync"),
            OsString::from("-e"),
            OsString::from("ssh -p 2222"),
            OsString::from("remote::module"),
            dest_path.clone().into_os_string(),
        ]);

        assert_eq!(code, 0);
        assert!(stdout.is_empty());
        assert!(stderr.is_empty());

        let recorded = std::fs::read_to_string(&args_path).expect("read args file");
        assert!(recorded.lines().any(|line| line == "ssh -p 2222"));
        assert!(!recorded.lines().any(|line| line == "ssh -p 2200"));
    }

    #[cfg(all(unix, feature = "acl"))]
    #[test]
    fn remote_fallback_forwards_acls_toggle() {
        use tempfile::tempdir;

        let _env_lock = ENV_LOCK.lock().expect("env lock");
        let _rsh_guard = clear_rsync_rsh();
        let temp = tempdir().expect("tempdir");
        let script_path = temp.path().join("fallback.sh");
        let args_path = temp.path().join("args.txt");

        let script = r#"#!/bin/sh
printf "%s\n" "$@" > "$ARGS_FILE"
exit 0
"#;
        write_executable_script(&script_path, script);

        let _fallback_guard = EnvGuard::set("OC_RSYNC_FALLBACK", script_path.as_os_str());
        let _args_guard = EnvGuard::set("ARGS_FILE", args_path.as_os_str());

        let dest_path = temp.path().join("dest");
        let (code, stdout, stderr) = run_with_args([
            OsString::from("oc-rsync"),
            OsString::from("--acls"),
            OsString::from("remote::module"),
            dest_path.clone().into_os_string(),
        ]);

        assert_eq!(code, 0);
        assert!(stdout.is_empty());
        assert!(stderr.is_empty());

        let recorded = std::fs::read_to_string(&args_path).expect("read args file");
        assert!(recorded.contains("--acls"));
        assert!(!recorded.contains("--no-acls"));
    }

    #[test]
    fn remote_fallback_forwards_omit_dir_times_toggle() {
        use tempfile::tempdir;

        let _env_lock = ENV_LOCK.lock().expect("env lock");
        let _rsh_guard = clear_rsync_rsh();
        let temp = tempdir().expect("tempdir");
        let script_path = temp.path().join("fallback.sh");
        let args_path = temp.path().join("args.txt");

        let script = r#"#!/bin/sh
printf "%s\n" "$@" > "$ARGS_FILE"
exit 0
"#;
        write_executable_script(&script_path, script);

        let _fallback_guard = EnvGuard::set("OC_RSYNC_FALLBACK", script_path.as_os_str());
        let _args_guard = EnvGuard::set("ARGS_FILE", args_path.as_os_str());

        let dest_path = temp.path().join("dest");
        let (code, stdout, stderr) = run_with_args([
            OsString::from("oc-rsync"),
            OsString::from("--omit-dir-times"),
            OsString::from("remote::module"),
            dest_path.clone().into_os_string(),
        ]);

        assert_eq!(code, 0);
        assert!(stdout.is_empty());
        assert!(stderr.is_empty());

        let recorded = std::fs::read_to_string(&args_path).expect("read args file");
        assert!(recorded.contains("--omit-dir-times"));
        assert!(!recorded.contains("--no-omit-dir-times"));
    }

    #[cfg(all(unix, feature = "acl"))]
    #[test]
    fn remote_fallback_forwards_no_acls_toggle() {
        use tempfile::tempdir;

        let _env_lock = ENV_LOCK.lock().expect("env lock");
        let _rsh_guard = clear_rsync_rsh();
        let temp = tempdir().expect("tempdir");
        let script_path = temp.path().join("fallback.sh");
        let args_path = temp.path().join("args.txt");

        let script = r#"#!/bin/sh
printf "%s\n" "$@" > "$ARGS_FILE"
exit 0
"#;
        write_executable_script(&script_path, script);

        let _fallback_guard = EnvGuard::set("OC_RSYNC_FALLBACK", script_path.as_os_str());
        let _args_guard = EnvGuard::set("ARGS_FILE", args_path.as_os_str());

        let dest_path = temp.path().join("dest");
        let (code, stdout, stderr) = run_with_args([
            OsString::from("oc-rsync"),
            OsString::from("--no-acls"),
            OsString::from("remote::module"),
            dest_path.clone().into_os_string(),
        ]);

        assert_eq!(code, 0);
        assert!(stdout.is_empty());
        assert!(stderr.is_empty());

        let recorded = std::fs::read_to_string(&args_path).expect("read args file");
        assert!(recorded.contains("--no-acls"));
    }

    #[test]
    fn remote_fallback_forwards_no_omit_dir_times_toggle() {
        use tempfile::tempdir;

        let _env_lock = ENV_LOCK.lock().expect("env lock");
        let _rsh_guard = clear_rsync_rsh();
        let temp = tempdir().expect("tempdir");
        let script_path = temp.path().join("fallback.sh");
        let args_path = temp.path().join("args.txt");

        let script = r#"#!/bin/sh
printf "%s\n" "$@" > "$ARGS_FILE"
exit 0
"#;
        write_executable_script(&script_path, script);

        let _fallback_guard = EnvGuard::set("OC_RSYNC_FALLBACK", script_path.as_os_str());
        let _args_guard = EnvGuard::set("ARGS_FILE", args_path.as_os_str());

        let dest_path = temp.path().join("dest");
        let (code, stdout, stderr) = run_with_args([
            OsString::from("oc-rsync"),
            OsString::from("--no-omit-dir-times"),
            OsString::from("remote::module"),
            dest_path.clone().into_os_string(),
        ]);

        assert_eq!(code, 0);
        assert!(stdout.is_empty());
        assert!(stderr.is_empty());

        let recorded = std::fs::read_to_string(&args_path).expect("read args file");
        assert!(recorded.contains("--no-omit-dir-times"));
    }

    #[test]
    fn dry_run_flag_skips_destination_mutation() {
        use std::fs;
        use tempfile::tempdir;

        let tmp = tempdir().expect("tempdir");
        let source = tmp.path().join("source.txt");
        fs::write(&source, b"contents").expect("write source");
        let destination = tmp.path().join("dest.txt");

        let (code, stdout, stderr) = run_with_args([
            OsString::from("oc-rsync"),
            OsString::from("--dry-run"),
            source.clone().into_os_string(),
            destination.clone().into_os_string(),
        ]);

        assert_eq!(code, 0);
        assert!(stdout.is_empty());
        assert!(stderr.is_empty());
        assert!(!destination.exists());
    }

    #[test]
    fn list_only_lists_entries_without_copying() {
        use std::fs;
        use tempfile::tempdir;

        let tmp = tempdir().expect("tempdir");
        let source_dir = tmp.path().join("src");
        fs::create_dir(&source_dir).expect("create src dir");
        let source_file = source_dir.join("file.txt");
        fs::write(&source_file, b"contents").expect("write source file");
        #[cfg(unix)]
        {
            use std::os::unix::fs::symlink;

            let link_path = source_dir.join("link.txt");
            symlink("file.txt", &link_path).expect("create symlink");
        }
        let destination_dir = tmp.path().join("dest");
        fs::create_dir(&destination_dir).expect("create dest dir");

        let (code, stdout, stderr) = run_with_args([
            OsString::from("oc-rsync"),
            OsString::from("--list-only"),
            source_dir.clone().into_os_string(),
            destination_dir.clone().into_os_string(),
        ]);

        assert_eq!(code, 0);
        assert!(stderr.is_empty());
        let rendered = String::from_utf8(stdout).expect("utf8 stdout");
        assert!(rendered.contains("file.txt"));
        #[cfg(unix)]
        {
            assert!(rendered.contains("link.txt -> file.txt"));
        }
        assert!(!destination_dir.join("file.txt").exists());
    }

    #[test]
    fn list_only_formats_directory_without_trailing_slash() {
        use std::fs;
        use tempfile::tempdir;

        let tmp = tempdir().expect("tempdir");
        let source_dir = tmp.path().join("src");
        let dest_dir = tmp.path().join("dst");
        fs::create_dir(&source_dir).expect("create src dir");
        fs::create_dir(&dest_dir).expect("create dest dir");

        let (code, stdout, stderr) = run_with_args([
            OsString::from("oc-rsync"),
            OsString::from("--list-only"),
            source_dir.clone().into_os_string(),
            dest_dir.into_os_string(),
        ]);

        assert_eq!(code, 0);
        assert!(stderr.is_empty());
        let rendered = String::from_utf8(stdout).expect("utf8 stdout");

        let mut directory_line = None;
        for line in rendered.lines() {
            if line.ends_with("src") {
                directory_line = Some(line.to_string());
                break;
            }
        }

        let directory_line = directory_line.expect("directory entry present");
        assert!(directory_line.starts_with('d'));
        assert!(!directory_line.ends_with('/'));
    }

    #[test]
    fn list_only_matches_rsync_format_for_regular_file() {
        use filetime::{FileTime, set_file_times};
        use std::fs;
        use std::os::unix::fs::PermissionsExt;
        use tempfile::tempdir;

        let tmp = tempdir().expect("tempdir");
        let source_dir = tmp.path().join("src");
        let dest_dir = tmp.path().join("dst");
        fs::create_dir(&source_dir).expect("create src dir");
        fs::create_dir(&dest_dir).expect("create dest dir");

        let file_path = source_dir.join("data.bin");
        fs::write(&file_path, vec![0u8; 1_234]).expect("write source file");
        fs::set_permissions(&file_path, fs::Permissions::from_mode(0o644))
            .expect("set file permissions");

        let timestamp = FileTime::from_unix_time(1_700_000_000, 0);
        set_file_times(&file_path, timestamp, timestamp).expect("set file times");

        let mut source_arg = source_dir.clone().into_os_string();
        source_arg.push(std::path::MAIN_SEPARATOR.to_string());

        let (code, stdout, stderr) = run_with_args([
            OsString::from("oc-rsync"),
            OsString::from("--list-only"),
            source_arg,
            dest_dir.clone().into_os_string(),
        ]);

        assert_eq!(code, 0);
        assert!(stderr.is_empty());

        let rendered = String::from_utf8(stdout).expect("utf8 stdout");
        let file_line = rendered
            .lines()
            .find(|line| line.ends_with("data.bin"))
            .expect("file entry present");

        let expected_permissions = "-rw-r--r--";
        let expected_size = format_list_size(1_234);
        let system_time = SystemTime::UNIX_EPOCH
            + Duration::from_secs(
                u64::try_from(timestamp.unix_seconds()).expect("positive timestamp"),
            )
            + Duration::from_nanos(u64::from(timestamp.nanoseconds()));
        let expected_timestamp = format_list_timestamp(Some(system_time));
        let expected =
            format!("{expected_permissions} {expected_size} {expected_timestamp} data.bin");

        assert_eq!(file_line, expected);
    }

    #[test]
    fn list_only_formats_special_permission_bits_like_rsync() {
        use filetime::{FileTime, set_file_times};
        use std::fs;
        use std::os::unix::fs::PermissionsExt;
        use tempfile::tempdir;

        let tmp = tempdir().expect("tempdir");
        let source_dir = tmp.path().join("src");
        let dest_dir = tmp.path().join("dst");
        fs::create_dir(&source_dir).expect("create src dir");
        fs::create_dir(&dest_dir).expect("create dest dir");

        let sticky_exec = source_dir.join("exec-special");
        let sticky_plain = source_dir.join("plain-special");

        fs::write(&sticky_exec, b"exec").expect("write exec file");
        fs::write(&sticky_plain, b"plain").expect("write plain file");

        fs::set_permissions(&sticky_exec, fs::Permissions::from_mode(0o7777))
            .expect("set permissions with execute bits");
        fs::set_permissions(&sticky_plain, fs::Permissions::from_mode(0o7666))
            .expect("set permissions without execute bits");

        let timestamp = FileTime::from_unix_time(1_700_000_000, 0);
        set_file_times(&sticky_exec, timestamp, timestamp).expect("set exec times");
        set_file_times(&sticky_plain, timestamp, timestamp).expect("set plain times");

        let mut source_arg = source_dir.clone().into_os_string();
        source_arg.push(std::path::MAIN_SEPARATOR.to_string());

        let (code, stdout, stderr) = run_with_args([
            OsString::from("oc-rsync"),
            OsString::from("--list-only"),
            source_arg,
            dest_dir.clone().into_os_string(),
        ]);

        assert_eq!(code, 0);
        assert!(stderr.is_empty());

        let rendered = String::from_utf8(stdout).expect("utf8 stdout");
        let system_time = SystemTime::UNIX_EPOCH
            + Duration::from_secs(
                u64::try_from(timestamp.unix_seconds()).expect("positive timestamp"),
            )
            + Duration::from_nanos(u64::from(timestamp.nanoseconds()));
        let expected_timestamp = format_list_timestamp(Some(system_time));

        let expected_exec = format!(
            "-rwsrwsrwt {} {expected_timestamp} exec-special",
            format_list_size(4)
        );
        let expected_plain = format!(
            "-rwSrwSrwT {} {expected_timestamp} plain-special",
            format_list_size(5)
        );

        let mut exec_line = None;
        let mut plain_line = None;
        for line in rendered.lines() {
            if line.ends_with("exec-special") {
                exec_line = Some(line.to_string());
            } else if line.ends_with("plain-special") {
                plain_line = Some(line.to_string());
            }
        }

        assert_eq!(exec_line.expect("exec entry"), expected_exec);
        assert_eq!(plain_line.expect("plain entry"), expected_plain);
    }

    #[test]
    fn short_dry_run_flag_skips_destination_mutation() {
        use std::fs;
        use tempfile::tempdir;

        let tmp = tempdir().expect("tempdir");
        let source = tmp.path().join("source.txt");
        fs::write(&source, b"contents").expect("write source");
        let destination = tmp.path().join("dest.txt");

        let (code, stdout, stderr) = run_with_args([
            OsString::from("oc-rsync"),
            OsString::from("-n"),
            source.clone().into_os_string(),
            destination.clone().into_os_string(),
        ]);

        assert_eq!(code, 0);
        assert!(stdout.is_empty());
        assert!(stderr.is_empty());
        assert!(!destination.exists());
    }

    #[cfg(unix)]
    #[test]
    fn verbose_output_includes_symlink_target() {
        use std::fs;
        use std::os::unix::fs::symlink;
        use tempfile::tempdir;

        let tmp = tempdir().expect("tempdir");
        let source_dir = tmp.path().join("src");
        fs::create_dir(&source_dir).expect("create src dir");
        let source_file = source_dir.join("file.txt");
        fs::write(&source_file, b"contents").expect("write source file");
        let link_path = source_dir.join("link.txt");
        symlink("file.txt", &link_path).expect("create symlink");

        let destination_dir = tmp.path().join("dest");
        fs::create_dir(&destination_dir).expect("create dest dir");

        let (code, stdout, stderr) = run_with_args([
            OsString::from("oc-rsync"),
            OsString::from("-av"),
            source_dir.clone().into_os_string(),
            destination_dir.clone().into_os_string(),
        ]);

        assert_eq!(code, 0);
        assert!(stderr.is_empty());
        let rendered = String::from_utf8(stdout).expect("utf8 stdout");
        assert!(rendered.contains("link.txt -> file.txt"));
    }

    #[cfg(unix)]
    #[test]
    fn out_format_renders_symlink_target_placeholder() {
        use std::fs;
        use std::os::unix::fs::symlink;
        use tempfile::tempdir;

        let tmp = tempdir().expect("tempdir");
        let source_dir = tmp.path().join("src");
        fs::create_dir(&source_dir).expect("create src dir");
        let file = source_dir.join("file.txt");
        fs::write(&file, b"data").expect("write file");
        let link_path = source_dir.join("link.txt");
        symlink("file.txt", &link_path).expect("create symlink");

        let dest_dir = tmp.path().join("dst");
        fs::create_dir(&dest_dir).expect("create dst dir");

        let config = ClientConfig::builder()
            .transfer_args([
                source_dir.as_os_str().to_os_string(),
                dest_dir.as_os_str().to_os_string(),
            ])
            .force_event_collection(true)
            .build();

        let outcome =
            run_client_or_fallback::<io::Sink, io::Sink>(config, None, None).expect("run client");
        let summary = match outcome {
            ClientOutcome::Local(summary) => *summary,
            ClientOutcome::Fallback(_) => panic!("unexpected fallback outcome"),
        };
        let event = summary
            .events()
            .iter()
            .find(|event| event.relative_path().to_string_lossy().contains("link.txt"))
            .expect("symlink event present");

        let mut output = Vec::new();
        parse_out_format(OsStr::new("%L"))
            .expect("parse %L")
            .render(event, &mut output)
            .expect("render %L");

        assert_eq!(output, b" -> file.txt\n");
    }

    #[cfg(unix)]
    #[test]
    fn out_format_renders_combined_name_and_target_placeholder() {
        use std::fs;
        use std::os::unix::fs::symlink;
        use tempfile::tempdir;

        let tmp = tempdir().expect("tempdir");
        let source_dir = tmp.path().join("src");
        fs::create_dir(&source_dir).expect("create src dir");
        let file = source_dir.join("file.txt");
        fs::write(&file, b"data").expect("write file");
        let link_path = source_dir.join("link.txt");
        symlink("file.txt", &link_path).expect("create symlink");

        let dest_dir = tmp.path().join("dst");
        fs::create_dir(&dest_dir).expect("create dst dir");

        let config = ClientConfig::builder()
            .transfer_args([
                source_dir.as_os_str().to_os_string(),
                dest_dir.as_os_str().to_os_string(),
            ])
            .force_event_collection(true)
            .build();

        let outcome =
            run_client_or_fallback::<io::Sink, io::Sink>(config, None, None).expect("run client");
        let summary = match outcome {
            ClientOutcome::Local(summary) => *summary,
            ClientOutcome::Fallback(_) => panic!("unexpected fallback outcome"),
        };
        let event = summary
            .events()
            .iter()
            .find(|event| event.relative_path().to_string_lossy().contains("link.txt"))
            .expect("symlink event present");

        let mut output = Vec::new();
        parse_out_format(OsStr::new("%N"))
            .expect("parse %N")
            .render(event, &mut output)
            .expect("render %N");

        assert_eq!(output, b"src/link.txt -> file.txt\n");
    }

    #[test]
    fn operands_after_end_of_options_are_preserved() {
        use std::fs;
        use tempfile::tempdir;

        let tmp = tempdir().expect("tempdir");
        let source = tmp.path().join("-source");
        let destination = tmp.path().join("dest.txt");
        fs::write(&source, b"dash source").expect("write source");

        let (code, stdout, stderr) = run_with_args([
            OsString::from("oc-rsync"),
            OsString::from("--"),
            source.clone().into_os_string(),
            destination.clone().into_os_string(),
        ]);

        assert_eq!(code, 0);
        assert!(stdout.is_empty());
        assert!(stderr.is_empty());
        assert_eq!(
            fs::read(destination).expect("read destination"),
            b"dash source"
        );
    }

    fn spawn_stub_daemon(
        responses: Vec<&'static str>,
    ) -> (std::net::SocketAddr, thread::JoinHandle<()>) {
        spawn_stub_daemon_with_protocol(responses, "32.0")
    }

    fn spawn_stub_daemon_with_protocol(
        responses: Vec<&'static str>,
        expected_protocol: &'static str,
    ) -> (std::net::SocketAddr, thread::JoinHandle<()>) {
        let listener = TcpListener::bind("127.0.0.1:0").expect("bind stub daemon");
        let addr = listener.local_addr().expect("local addr");

        let handle = thread::spawn(move || {
            if let Ok((stream, _)) = listener.accept() {
                handle_connection(stream, responses, expected_protocol);
            }
        });

        (addr, handle)
    }

    fn spawn_auth_stub_daemon(
        challenge: &'static str,
        expected_credentials: String,
        responses: Vec<&'static str>,
    ) -> (std::net::SocketAddr, thread::JoinHandle<()>) {
        let listener = TcpListener::bind("127.0.0.1:0").expect("bind auth daemon");
        let addr = listener.local_addr().expect("local addr");

        let handle = thread::spawn(move || {
            if let Ok((stream, _)) = listener.accept() {
                handle_auth_connection(
                    stream,
                    challenge,
                    &expected_credentials,
                    &responses,
                    "32.0",
                );
            }
        });

        (addr, handle)
    }

    fn handle_connection(
        mut stream: TcpStream,
        responses: Vec<&'static str>,
        expected_protocol: &str,
    ) {
        stream
            .set_read_timeout(Some(Duration::from_secs(5)))
            .expect("set read timeout");
        stream
            .set_write_timeout(Some(Duration::from_secs(5)))
            .expect("set write timeout");

        stream
            .write_all(LEGACY_DAEMON_GREETING.as_bytes())
            .expect("write greeting");
        stream.flush().expect("flush greeting");

        let mut reader = BufReader::new(stream);
        let mut line = String::new();
        reader.read_line(&mut line).expect("read client greeting");
        let trimmed = line.trim_end_matches(['\r', '\n']);
        let expected_prefix = ["@RSYNCD: ", expected_protocol].concat();
        assert!(
            trimmed.starts_with(&expected_prefix),
            "client greeting {trimmed:?} did not begin with {expected_prefix:?}"
        );

        line.clear();
        reader.read_line(&mut line).expect("read request");
        assert_eq!(line, "#list\n");

        for response in responses {
            reader
                .get_mut()
                .write_all(response.as_bytes())
                .expect("write response");
        }
        reader.get_mut().flush().expect("flush response");
    }

    fn handle_auth_connection(
        mut stream: TcpStream,
        challenge: &'static str,
        expected_credentials: &str,
        responses: &[&'static str],
        expected_protocol: &str,
    ) {
        stream
            .set_read_timeout(Some(Duration::from_secs(5)))
            .expect("set read timeout");
        stream
            .set_write_timeout(Some(Duration::from_secs(5)))
            .expect("set write timeout");

        stream
            .write_all(LEGACY_DAEMON_GREETING.as_bytes())
            .expect("write greeting");
        stream.flush().expect("flush greeting");

        let mut reader = BufReader::new(stream);
        let mut line = String::new();
        reader.read_line(&mut line).expect("read client greeting");
        let trimmed = line.trim_end_matches(['\r', '\n']);
        let expected_prefix = ["@RSYNCD: ", expected_protocol].concat();
        assert!(
            trimmed.starts_with(&expected_prefix),
            "client greeting {trimmed:?} did not begin with {expected_prefix:?}"
        );

        line.clear();
        reader.read_line(&mut line).expect("read request");
        assert_eq!(line, "#list\n");

        reader
            .get_mut()
            .write_all(format!("@RSYNCD: AUTHREQD {challenge}\n").as_bytes())
            .expect("write challenge");
        reader.get_mut().flush().expect("flush challenge");

        line.clear();
        reader.read_line(&mut line).expect("read credentials");
        let received = line.trim_end_matches(['\n', '\r']);
        assert_eq!(received, expected_credentials);

        for response in responses {
            reader
                .get_mut()
                .write_all(response.as_bytes())
                .expect("write response");
        }
        reader.get_mut().flush().expect("flush response");
    }

    #[cfg(not(feature = "acl"))]
    #[test]
    fn acls_option_reports_unsupported_when_feature_disabled() {
        use tempfile::tempdir;

        let temp = tempdir().expect("tempdir");
        let source = temp.path().join("source.txt");
        let destination = temp.path().join("dest.txt");
        std::fs::write(&source, b"data").expect("write source");

        let (code, stdout, stderr) = run_with_args([
            OsString::from("oc-rsync"),
            OsString::from("--acls"),
            source.into_os_string(),
            destination.into_os_string(),
        ]);

        assert_eq!(code, 1);
        assert!(stdout.is_empty());
        let rendered = String::from_utf8(stderr).expect("UTF-8 error");
        assert!(rendered.contains("POSIX ACLs are not supported on this client"));
        assert!(rendered.contains("[client=3.4.1-rust]"));
    }

    #[cfg(not(feature = "xattr"))]
    #[test]
    fn xattrs_option_reports_unsupported_when_feature_disabled() {
        use tempfile::tempdir;

        let temp = tempdir().expect("tempdir");
        let source = temp.path().join("source.txt");
        let destination = temp.path().join("dest.txt");
        std::fs::write(&source, b"data").expect("write source");

        let (code, stdout, stderr) = run_with_args([
            OsString::from("oc-rsync"),
            OsString::from("--xattrs"),
            source.into_os_string(),
            destination.into_os_string(),
        ]);

        assert_eq!(code, 1);
        assert!(stdout.is_empty());
        let rendered = String::from_utf8(stderr).expect("UTF-8 error");
        assert!(rendered.contains("extended attributes are not supported on this client"));
        assert!(rendered.contains("[client=3.4.1-rust]"));
    }

    #[cfg(feature = "xattr")]
    #[test]
    fn xattrs_option_preserves_attributes() {
        use tempfile::tempdir;

        let temp = tempdir().expect("tempdir");
        let source = temp.path().join("source.txt");
        let destination = temp.path().join("dest.txt");
        std::fs::write(&source, b"attr data").expect("write source");
        xattr::set(&source, "user.test", b"value").expect("set xattr");

        let (code, stdout, stderr) = run_with_args([
            OsString::from("oc-rsync"),
            OsString::from("--xattrs"),
            source.clone().into_os_string(),
            destination.clone().into_os_string(),
        ]);

        assert_eq!(code, 0);
        assert!(stdout.is_empty());
        assert!(stderr.is_empty());

        let copied = xattr::get(&destination, "user.test")
            .expect("read dest xattr")
            .expect("xattr present");
        assert_eq!(copied, b"value");
    }
}<|MERGE_RESOLUTION|>--- conflicted
+++ resolved
@@ -4124,12 +4124,8 @@
             remainder = split.next().unwrap_or("").trim_start();
         }
 
-<<<<<<< HEAD
-        let (options, assume_cvsignore) = parse_merge_modifiers(modifiers, trimmed, true)?;
-=======
         let (options, assume_cvsignore) =
             parse_merge_modifiers(modifiers, trimmed, true)?;
->>>>>>> d15baf33
 
         let mut path_text = remainder.trim();
         if path_text.is_empty() {
