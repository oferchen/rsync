#![deny(unsafe_code)]
#![deny(missing_docs)]
#![deny(rustdoc::broken_intra_doc_links)]

//! # Overview
//!
//! `rsync_cli` implements the thin command-line front-end for the Rust `oc-rsync`
//! workspace. The crate is intentionally small: it recognises the subset of
//! command-line switches that are currently supported (`--help`/`-h`,
//! `--version`/`-V`, `--daemon`, `--server`, `--dry-run`/`-n`, `--list-only`,
//! `--delete`/`--delete-excluded`, `--filter` (supporting `+`/`-` actions, the
//! `!` clear directive, and `merge FILE` directives), `--files-from`, `--from0`,
//! `--bwlimit`, and `--sparse`) and delegates local copy operations to
//! [`rsync_core::client::run_client`]. Daemon invocations are forwarded to
//! [`rsync_daemon::run`], while `--server` sessions immediately spawn the
//! system `rsync` binary (controlled by the `OC_RSYNC_FALLBACK` environment
//! variable) so remote-shell transports keep functioning while the native
//! server implementation is completed. Higher layers will eventually extend the
//! parser to cover the full upstream surface (remote modules, incremental
//! recursion, filters, etc.), but providing these entry points today allows
//! downstream tooling to depend on a stable binary path (`oc-rsync`) while
//! development continues.
//!
//! # Design
//!
//! The crate exposes [`run`] as the primary entry point. The function accepts an
//! iterator of arguments together with handles for standard output and error,
//! mirroring the approach used by upstream rsync. Internally a
//! [`clap`](https://docs.rs/clap/) command definition performs a light-weight
//! parse that recognises `--help`, `--version`, `--dry-run`, `--delete`,
//! `--delete-excluded`,
//! `--filter`, `--files-from`, `--from0`, and `--bwlimit` flags while treating all other
//! tokens as transfer arguments. When a transfer is requested, the function
//! delegates to [`rsync_core::client::run_client`], which currently implements a
//! deterministic local copy pipeline with optional bandwidth pacing.
//!
//! # Invariants
//!
//! - `run` never panics; unexpected I/O failures surface as non-zero exit codes.
//! - Version output is delegated to [`rsync_core::version::VersionInfoReport`]
//!   so the CLI remains byte-identical with the canonical banner used by other
//!   workspace components.
//! - Help output is rendered by [`render_help`] using a static snapshot that
//!   documents the currently supported subset. This keeps the wording stable
//!   while the full upstream-compatible renderer is implemented.
//! - Transfer attempts are forwarded to [`rsync_core::client::run_client`] so
//!   diagnostics and success cases remain centralised while higher-fidelity
//!   engines are developed.
//!
//! # Errors
//!
//! The parser returns a diagnostic message with exit code `1` when argument
//! processing fails. Transfer attempts surface their exit codes from
//! [`rsync_core::client::run_client`], preserving the structured diagnostics
//! emitted by the core crate.
//!
//! # Examples
//!
//! ```
//! use rsync_cli::run;
//!
//! let mut stdout = Vec::new();
//! let mut stderr = Vec::new();
//! let exit_code = run(["oc-rsync", "--version"], &mut stdout, &mut stderr);
//!
//! assert_eq!(exit_code, 0);
//! assert!(!stdout.is_empty());
//! assert!(stderr.is_empty());
//! ```
//!
//! # See also
//!
//! - [`rsync_core::version`] for the underlying banner rendering helpers.
//! - `bin/oc-rsync` for the binary crate that wires [`run`] into `main`.

use std::env;
use std::ffi::{OsStr, OsString};
use std::fs::{self, File};
use std::io::{self, BufRead, BufReader, Read, Write};
use std::num::{IntErrorKind, NonZeroU8, NonZeroU64};
use std::path::{Path, PathBuf};
use std::process::{Command, Stdio};
use std::str::FromStr;
use std::time::{Duration, SystemTime};

#[cfg(unix)]
use std::os::unix::{ffi::OsStringExt, fs::PermissionsExt};

use clap::{Arg, ArgAction, Command as ClapCommand, builder::OsStringValueParser};
use rsync_compress::zlib::CompressionLevel;
use rsync_core::{
    bandwidth::BandwidthParseError,
    client::{
        BandwidthLimit, ClientConfig, ClientEntryKind, ClientEntryMetadata, ClientEvent,
        ClientEventKind, ClientOutcome, ClientProgressObserver, ClientProgressUpdate,
        ClientSummary, CompressionSetting, DeleteMode, DirMergeEnforcedKind, DirMergeOptions,
        FilterRuleKind, FilterRuleSpec, ModuleListOptions, ModuleListRequest, RemoteFallbackArgs,
        RemoteFallbackContext, TransferTimeout, run_client_or_fallback,
        run_module_list_with_password_and_options,
    },
    message::{Message, Role},
    rsync_error,
    version::VersionInfoReport,
};
use rsync_logging::MessageSink;
use rsync_protocol::{ParseProtocolVersionErrorKind, ProtocolVersion};
use time::{OffsetDateTime, format_description::FormatItem, macros::format_description};
use users::{get_group_by_gid, get_user_by_uid, gid_t, uid_t};

/// Maximum exit code representable by a Unix process.
const MAX_EXIT_CODE: i32 = u8::MAX as i32;

/// Deterministic help text describing the CLI surface supported by this build.
const HELP_TEXT: &str = concat!(
    "oc-rsync 3.4.1-rust\n",
    "https://github.com/oferchen/rsync\n",
    "\n",
    "Usage: oc-rsync [-h] [-V] [--daemon] [-n] [-a] [-S] [-z] [-e COMMAND] [--delete] [--bwlimit=RATE] SOURCE... DEST\n",
    "\n",
    "This development snapshot implements deterministic local filesystem\n",
    "copies for regular files, directories, and symbolic links. The\n",
    "following options are recognised:\n",
    "  -h, --help       Show this help message and exit.\n",
    "  -V, --version    Output version information and exit.\n",
    "  -e, --rsh=COMMAND  Use remote shell COMMAND for remote transfers.\n",
    "  -s, --protect-args  Protect remote shell arguments from expansion.\n",
    "      --no-protect-args  Allow the remote shell to expand wildcard arguments.\n",
    "      --secluded-args  Alias of --protect-args.\n",
    "      --no-secluded-args  Alias of --no-protect-args.\n",
    "      --daemon    Run as an rsync daemon (delegates to oc-rsyncd).\n",
    "  -n, --dry-run    Validate transfers without modifying the destination.\n",
    "      --list-only  List files without performing a transfer.\n",
    "  -a, --archive    Enable archive mode (implies --owner, --group, --perms, --times, --devices, and --specials).\n",
    "      --delete     Remove destination files that are absent from the source.\n",
    "      --delete-before  Remove destination files that are absent from the source before transfers start.\n",
    "      --delete-during  Remove destination files while processing directories.\n",
    "      --delete-delay  Defer deletions until after transfers while computing them during the run.\n",
    "      --delete-after  Remove destination files after transfers complete.\n",
    "      --delete-excluded  Remove excluded destination files during deletion sweeps.\n",
    "  -c, --checksum   Skip updates for files that already match by checksum.\n",
    "      --size-only  Skip files whose size matches the destination, ignoring timestamps.\n",
    "      --ignore-existing  Skip updating files that already exist at the destination.\n",
    "  -u, --update    Skip files that are newer on the destination.\n",
    "      --exclude=PATTERN  Skip files matching PATTERN.\n",
    "      --exclude-from=FILE  Read exclude patterns from FILE.\n",
    "      --include=PATTERN  Re-include files matching PATTERN after exclusions.\n",
    "      --include-from=FILE  Read include patterns from FILE.\n",
    "      --filter=RULE  Apply filter RULE (supports '+' include, '-' exclude, '!' clear, 'include PATTERN', 'exclude PATTERN', 'show PATTERN'/'S PATTERN', 'hide PATTERN'/'H PATTERN', 'protect PATTERN'/'P PATTERN', 'exclude-if-present=FILE', 'merge[,MODS] FILE' with MODS drawn from '+', '-', 'C', 'e', 'n', 'w', 's', 'r', '/', and 'dir-merge[,MODS] FILE' with MODS drawn from '+', '-', 'n', 'e', 'w', 's', 'r', '/', and 'C').\n",
    "      --files-from=FILE  Read additional source operands from FILE.\n",
    "      --password-file=FILE  Read daemon passwords from FILE when contacting rsync:// daemons.\n",
    "      --no-motd    Suppress daemon MOTD lines when listing rsync:// modules.\n",
    "      --from0      Treat file list entries as NUL-terminated records.\n",
    "      --bwlimit    Limit I/O bandwidth in KiB/s (0 disables the limit).\n",
    "      --timeout=SECS  Set I/O timeout to SECS seconds (0 disables the timeout).\n",
    "      --protocol=NUM  Force protocol version NUM when accessing rsync daemons.\n",
    "  -z, --compress  Enable compression during transfers (no effect for local copies).\n",
    "      --no-compress  Disable compression.\n",
    "      --compress-level=NUM  Set compression level NUM (0 disables compression).\n",
    "      --info=FLAGS  Adjust informational messages; use --info=help for details.\n",
    "  -v, --verbose    Increase verbosity; repeat for more detail.\n",
    "  -R, --relative   Preserve source path components relative to the current directory.\n",
    "      --no-relative  Disable preservation of source path components.\n",
    "      --implied-dirs  Create parent directories implied by source paths.\n",
    "      --no-implied-dirs  Disable creation of parent directories implied by source paths.\n",
    "      --progress   Show progress information during transfers.\n",
    "      --no-progress  Disable progress reporting.\n",
    "      --msgs2stderr  Route informational messages to standard error.\n",
    "      --out-format=FORMAT  Customise transfer output using FORMAT.\n",
    "      --stats      Output transfer statistics after completion.\n",
    "      --partial    Keep partially transferred files on errors.\n",
    "      --no-partial Discard partially transferred files on errors.\n",
    "      --partial-dir=DIR  Store partially transferred files in DIR.\n",
    "  -W, --whole-file  Copy files without using the delta-transfer algorithm.\n",
    "      --no-whole-file  Enable the delta-transfer algorithm (disable whole-file copies).\n",
    "      --remove-source-files  Remove source files after a successful transfer.\n",
    "      --remove-sent-files   Alias of --remove-source-files.\n",
    "      --inplace    Write updated data directly to destination files.\n",
    "      --no-inplace Use temporary files when updating regular files.\n",
    "  -P              Equivalent to --partial --progress.\n",
    "  -S, --sparse    Preserve sparse files by creating holes in the destination.\n",
    "      --no-sparse Disable sparse file handling.\n",
    "  -L, --copy-links     Transform symlinks into referent files/directories.\n",
    "  -k, --copy-dirlinks  Transform symlinked directories into referent directories.\n",
    "      --no-copy-links  Preserve symlinks instead of following them.\n",
    "  -D              Equivalent to --devices --specials.\n",
    "      --devices   Preserve device files.\n",
    "      --no-devices  Disable device file preservation.\n",
    "      --specials  Preserve special files such as FIFOs.\n",
    "      --no-specials  Disable preservation of special files.\n",
    "      --owner      Preserve file ownership (requires super-user).\n",
    "      --no-owner   Disable ownership preservation.\n",
    "      --group      Preserve file group (requires suitable privileges).\n",
    "      --no-group   Disable group preservation.\n",
    "  -p, --perms      Preserve file permissions.\n",
    "      --no-perms   Disable permission preservation.\n",
    "  -t, --times      Preserve modification times.\n",
    "      --no-times   Disable modification time preservation.\n",
    "      --omit-dir-times  Skip preserving directory modification times.\n",
    "      --no-omit-dir-times  Preserve directory modification times.\n",
    "  -A, --acls      Preserve POSIX ACLs when supported.\n",
    "      --no-acls   Disable POSIX ACL preservation.\n",
    "  -X, --xattrs     Preserve extended attributes when supported.\n",
    "      --no-xattrs  Disable extended attribute preservation.\n",
    "      --numeric-ids      Preserve numeric UID/GID values.\n",
    "      --no-numeric-ids   Map UID/GID values to names when possible.\n",
    "\n",
    "All SOURCE operands must reside on the local filesystem. When multiple\n",
    "sources are supplied, DEST must name a directory. Metadata preservation\n",
    "covers permissions, timestamps, and optional ownership metadata.\n",
);

const SUPPORTED_OPTIONS_LIST: &str = "--help/-h, --version/-V, --daemon, --dry-run/-n, --list-only, --archive/-a, --delete, --delete-before, --delete-during, --delete-delay, --delete-after, --checksum/-c, --size-only, --ignore-existing, --exclude, --exclude-from, --include, --include-from, --filter (including exclude-if-present=FILE), --files-from, --password-file, --no-motd, --from0, --bwlimit, --timeout, --protocol, --compress/-z, --no-compress, --compress-level, --info, --verbose/-v, --progress, --no-progress, --msgs2stderr, --out-format, --stats, --partial, --partial-dir, --no-partial, --remove-source-files, --remove-sent-files, --inplace, --no-inplace, --whole-file/-W, --no-whole-file, -P, --sparse/-S, --no-sparse, --copy-links/-L, --copy-dirlinks/-k, --no-copy-links, -D, --devices, --no-devices, --specials, --no-specials, --owner, --no-owner, --group, --no-group, --perms/-p, --no-perms, --times/-t, --no-times, --acls/-A, --no-acls, --xattrs/-X, --no-xattrs, --numeric-ids, and --no-numeric-ids";

/// Timestamp format used for `--list-only` output.
const LIST_TIMESTAMP_FORMAT: &[FormatItem<'static>] = format_description!(
    "[year]/[month padding:zero]/[day padding:zero] [hour padding:zero]:[minute padding:zero]:[second padding:zero]"
);

#[derive(Clone, Debug)]
struct OutFormat {
    tokens: Vec<OutFormatToken>,
}

#[derive(Clone, Debug)]
enum OutFormatToken {
    Literal(String),
    Placeholder(OutFormatPlaceholder),
}

#[derive(Clone, Copy, Debug)]
enum OutFormatPlaceholder {
    FileName,
    FileNameWithSymlinkTarget,
    FullPath,
    ItemizedChanges,
    FileLength,
    BytesTransferred,
    ChecksumBytes,
    Operation,
    ModifyTime,
    PermissionString,
    CurrentTime,
    SymlinkTarget,
    OwnerName,
    GroupName,
    OwnerUid,
    OwnerGid,
    ProcessId,
    RemoteHost,
    RemoteAddress,
    ModuleName,
    ModulePath,
    FullChecksum,
}

fn parse_out_format(value: &OsStr) -> Result<OutFormat, Message> {
    let text = value.to_string_lossy();
    if text.is_empty() {
        return Err(rsync_error!(1, "--out-format value must not be empty").with_role(Role::Client));
    }

    let mut tokens = Vec::new();
    let mut literal = String::new();
    let mut chars = text.chars();
    while let Some(ch) = chars.next() {
        match ch {
            '%' => {
                let Some(next) = chars.next() else {
                    return Err(rsync_error!(1, "--out-format value may not end with '%'")
                        .with_role(Role::Client));
                };
                match next {
                    '%' => literal.push('%'),
                    'n' => {
                        if !literal.is_empty() {
                            tokens.push(OutFormatToken::Literal(std::mem::take(&mut literal)));
                        }
                        tokens.push(OutFormatToken::Placeholder(OutFormatPlaceholder::FileName));
                    }
                    'N' => {
                        if !literal.is_empty() {
                            tokens.push(OutFormatToken::Literal(std::mem::take(&mut literal)));
                        }
                        tokens.push(OutFormatToken::Placeholder(
                            OutFormatPlaceholder::FileNameWithSymlinkTarget,
                        ));
                    }
                    'f' => {
                        if !literal.is_empty() {
                            tokens.push(OutFormatToken::Literal(std::mem::take(&mut literal)));
                        }
                        tokens.push(OutFormatToken::Placeholder(OutFormatPlaceholder::FullPath));
                    }
                    'i' => {
                        if !literal.is_empty() {
                            tokens.push(OutFormatToken::Literal(std::mem::take(&mut literal)));
                        }
                        tokens.push(OutFormatToken::Placeholder(
                            OutFormatPlaceholder::ItemizedChanges,
                        ));
                    }
                    'l' => {
                        if !literal.is_empty() {
                            tokens.push(OutFormatToken::Literal(std::mem::take(&mut literal)));
                        }
                        tokens.push(OutFormatToken::Placeholder(
                            OutFormatPlaceholder::FileLength,
                        ));
                    }
                    'b' => {
                        if !literal.is_empty() {
                            tokens.push(OutFormatToken::Literal(std::mem::take(&mut literal)));
                        }
                        tokens.push(OutFormatToken::Placeholder(
                            OutFormatPlaceholder::BytesTransferred,
                        ));
                    }
                    'c' => {
                        if !literal.is_empty() {
                            tokens.push(OutFormatToken::Literal(std::mem::take(&mut literal)));
                        }
                        tokens.push(OutFormatToken::Placeholder(
                            OutFormatPlaceholder::ChecksumBytes,
                        ));
                    }
                    'o' => {
                        if !literal.is_empty() {
                            tokens.push(OutFormatToken::Literal(std::mem::take(&mut literal)));
                        }
                        tokens.push(OutFormatToken::Placeholder(OutFormatPlaceholder::Operation));
                    }
                    'M' => {
                        if !literal.is_empty() {
                            tokens.push(OutFormatToken::Literal(std::mem::take(&mut literal)));
                        }
                        tokens.push(OutFormatToken::Placeholder(
                            OutFormatPlaceholder::ModifyTime,
                        ));
                    }
                    'B' => {
                        if !literal.is_empty() {
                            tokens.push(OutFormatToken::Literal(std::mem::take(&mut literal)));
                        }
                        tokens.push(OutFormatToken::Placeholder(
                            OutFormatPlaceholder::PermissionString,
                        ));
                    }
                    'L' => {
                        if !literal.is_empty() {
                            tokens.push(OutFormatToken::Literal(std::mem::take(&mut literal)));
                        }
                        tokens.push(OutFormatToken::Placeholder(
                            OutFormatPlaceholder::SymlinkTarget,
                        ));
                    }
                    't' => {
                        if !literal.is_empty() {
                            tokens.push(OutFormatToken::Literal(std::mem::take(&mut literal)));
                        }
                        tokens.push(OutFormatToken::Placeholder(
                            OutFormatPlaceholder::CurrentTime,
                        ));
                    }
                    'u' => {
                        if !literal.is_empty() {
                            tokens.push(OutFormatToken::Literal(std::mem::take(&mut literal)));
                        }
                        tokens.push(OutFormatToken::Placeholder(OutFormatPlaceholder::OwnerName));
                    }
                    'g' => {
                        if !literal.is_empty() {
                            tokens.push(OutFormatToken::Literal(std::mem::take(&mut literal)));
                        }
                        tokens.push(OutFormatToken::Placeholder(OutFormatPlaceholder::GroupName));
                    }
                    'U' => {
                        if !literal.is_empty() {
                            tokens.push(OutFormatToken::Literal(std::mem::take(&mut literal)));
                        }
                        tokens.push(OutFormatToken::Placeholder(OutFormatPlaceholder::OwnerUid));
                    }
                    'G' => {
                        if !literal.is_empty() {
                            tokens.push(OutFormatToken::Literal(std::mem::take(&mut literal)));
                        }
                        tokens.push(OutFormatToken::Placeholder(OutFormatPlaceholder::OwnerGid));
                    }
                    'p' => {
                        if !literal.is_empty() {
                            tokens.push(OutFormatToken::Literal(std::mem::take(&mut literal)));
                        }
                        tokens.push(OutFormatToken::Placeholder(OutFormatPlaceholder::ProcessId));
                    }
                    'h' => {
                        if !literal.is_empty() {
                            tokens.push(OutFormatToken::Literal(std::mem::take(&mut literal)));
                        }
                        tokens.push(OutFormatToken::Placeholder(
                            OutFormatPlaceholder::RemoteHost,
                        ));
                    }
                    'a' => {
                        if !literal.is_empty() {
                            tokens.push(OutFormatToken::Literal(std::mem::take(&mut literal)));
                        }
                        tokens.push(OutFormatToken::Placeholder(
                            OutFormatPlaceholder::RemoteAddress,
                        ));
                    }
                    'm' => {
                        if !literal.is_empty() {
                            tokens.push(OutFormatToken::Literal(std::mem::take(&mut literal)));
                        }
                        tokens.push(OutFormatToken::Placeholder(
                            OutFormatPlaceholder::ModuleName,
                        ));
                    }
                    'P' => {
                        if !literal.is_empty() {
                            tokens.push(OutFormatToken::Literal(std::mem::take(&mut literal)));
                        }
                        tokens.push(OutFormatToken::Placeholder(
                            OutFormatPlaceholder::ModulePath,
                        ));
                    }
                    'C' => {
                        if !literal.is_empty() {
                            tokens.push(OutFormatToken::Literal(std::mem::take(&mut literal)));
                        }
                        tokens.push(OutFormatToken::Placeholder(
                            OutFormatPlaceholder::FullChecksum,
                        ));
                    }
                    other => {
                        return Err(rsync_error!(
                            1,
                            format!("unsupported --out-format placeholder '%{other}'"),
                        )
                        .with_role(Role::Client));
                    }
                }
            }
            '\\' => {
                let Some(next) = chars.next() else {
                    literal.push('\\');
                    break;
                };
                match next {
                    'n' => literal.push('\n'),
                    'r' => literal.push('\r'),
                    't' => literal.push('\t'),
                    '\\' => literal.push('\\'),
                    other => {
                        literal.push('\\');
                        literal.push(other);
                    }
                }
            }
            other => literal.push(other),
        }
    }

    if !literal.is_empty() {
        tokens.push(OutFormatToken::Literal(literal));
    }

    Ok(OutFormat { tokens })
}

impl OutFormat {
    fn render<W: Write + ?Sized>(&self, event: &ClientEvent, writer: &mut W) -> io::Result<()> {
        use std::fmt::Write as _;
        let mut buffer = String::new();
        for token in &self.tokens {
            match token {
                OutFormatToken::Literal(text) => buffer.push_str(text),
                OutFormatToken::Placeholder(placeholder) => match placeholder {
                    OutFormatPlaceholder::FileName
                    | OutFormatPlaceholder::FileNameWithSymlinkTarget
                    | OutFormatPlaceholder::FullPath => {
                        append_rendered_path(
                            &mut buffer,
                            event,
                            matches!(
                                placeholder,
                                OutFormatPlaceholder::FileName
                                    | OutFormatPlaceholder::FileNameWithSymlinkTarget
                            ),
                        );
                        if matches!(placeholder, OutFormatPlaceholder::FileNameWithSymlinkTarget)
                            && let Some(target) = event
                                .metadata()
                                .and_then(ClientEntryMetadata::symlink_target)
                        {
                            buffer.push_str(" -> ");
                            buffer.push_str(&target.to_string_lossy());
                        }
                    }
                    OutFormatPlaceholder::ItemizedChanges => {
                        buffer.push_str(&format_itemized_changes(event));
                    }
                    OutFormatPlaceholder::FileLength => {
                        let length = event
                            .metadata()
                            .map(ClientEntryMetadata::length)
                            .unwrap_or(0);
                        let _ = write!(&mut buffer, "{length}");
                    }
                    OutFormatPlaceholder::BytesTransferred => {
                        let bytes = event.bytes_transferred();
                        let _ = write!(&mut buffer, "{bytes}");
                    }
                    OutFormatPlaceholder::ChecksumBytes => {
                        buffer.push('0');
                    }
                    OutFormatPlaceholder::Operation => {
                        buffer.push_str(describe_event_kind(event.kind()));
                    }
                    OutFormatPlaceholder::ModifyTime => {
                        buffer.push_str(&format_out_format_mtime(event.metadata()));
                    }
                    OutFormatPlaceholder::PermissionString => {
                        buffer.push_str(&format_out_format_permissions(event.metadata()));
                    }
                    OutFormatPlaceholder::SymlinkTarget => {
                        if let Some(target) = event
                            .metadata()
                            .and_then(ClientEntryMetadata::symlink_target)
                        {
                            buffer.push_str(" -> ");
                            buffer.push_str(&target.to_string_lossy());
                        }
                    }
                    OutFormatPlaceholder::CurrentTime => {
                        buffer.push_str(&format_current_timestamp());
                    }
                    OutFormatPlaceholder::OwnerName => {
                        buffer.push_str(&format_owner_name(event.metadata()));
                    }
                    OutFormatPlaceholder::GroupName => {
                        buffer.push_str(&format_group_name(event.metadata()));
                    }
                    OutFormatPlaceholder::OwnerUid => {
                        let uid = event
                            .metadata()
                            .and_then(ClientEntryMetadata::uid)
                            .map(|value| value.to_string())
                            .unwrap_or_else(|| "0".to_string());
                        buffer.push_str(&uid);
                    }
                    OutFormatPlaceholder::OwnerGid => {
                        let gid = event
                            .metadata()
                            .and_then(ClientEntryMetadata::gid)
                            .map(|value| value.to_string())
                            .unwrap_or_else(|| "0".to_string());
                        buffer.push_str(&gid);
                    }
                    OutFormatPlaceholder::ProcessId => {
                        let pid = std::process::id();
                        let _ = write!(&mut buffer, "{pid}");
                    }
                    OutFormatPlaceholder::RemoteHost
                    | OutFormatPlaceholder::RemoteAddress
                    | OutFormatPlaceholder::ModuleName
                    | OutFormatPlaceholder::ModulePath
                    | OutFormatPlaceholder::FullChecksum => {}
                },
            }
        }

        if buffer.ends_with('\n') {
            writer.write_all(buffer.as_bytes())
        } else {
            writer.write_all(buffer.as_bytes())?;
            writer.write_all(b"\n")
        }
    }
}

fn emit_out_format<W: Write + ?Sized>(
    events: &[ClientEvent],
    format: &OutFormat,
    writer: &mut W,
) -> io::Result<()> {
    for event in events {
        format.render(event, writer)?;
    }
    Ok(())
}

fn append_rendered_path(buffer: &mut String, event: &ClientEvent, ensure_trailing_slash: bool) {
    let mut rendered = event.relative_path().to_string_lossy().into_owned();
    if ensure_trailing_slash
        && !rendered.ends_with('/')
        && event
            .metadata()
            .map(ClientEntryMetadata::kind)
            .map(ClientEntryKind::is_directory)
            .unwrap_or_else(|| matches!(event.kind(), ClientEventKind::DirectoryCreated))
    {
        rendered.push('/');
    }
    buffer.push_str(&rendered);
}

fn format_out_format_mtime(metadata: Option<&ClientEntryMetadata>) -> String {
    metadata
        .and_then(|meta| meta.modified())
        .and_then(|time| {
            OffsetDateTime::from(time)
                .format(LIST_TIMESTAMP_FORMAT)
                .ok()
        })
        .map(|formatted| formatted.replace(' ', "-"))
        .unwrap_or_else(|| "1970/01/01-00:00:00".to_string())
}

fn format_out_format_permissions(metadata: Option<&ClientEntryMetadata>) -> String {
    metadata
        .map(format_list_permissions)
        .map(|mut perms| {
            if !perms.is_empty() {
                perms.remove(0);
            }
            perms
        })
        .unwrap_or_else(|| "---------".to_string())
}

fn format_owner_name(metadata: Option<&ClientEntryMetadata>) -> String {
    metadata
        .and_then(ClientEntryMetadata::uid)
        .map(resolve_user_name)
        .unwrap_or_else(|| "0".to_string())
}

fn format_group_name(metadata: Option<&ClientEntryMetadata>) -> String {
    metadata
        .and_then(ClientEntryMetadata::gid)
        .map(resolve_group_name)
        .unwrap_or_else(|| "0".to_string())
}

fn resolve_user_name(uid: u32) -> String {
    get_user_by_uid(uid as uid_t)
        .map(|user| user.name().to_string_lossy().into_owned())
        .filter(|name| !name.is_empty())
        .unwrap_or_else(|| uid.to_string())
}

fn resolve_group_name(gid: u32) -> String {
    get_group_by_gid(gid as gid_t)
        .map(|group| group.name().to_string_lossy().into_owned())
        .filter(|name| !name.is_empty())
        .unwrap_or_else(|| gid.to_string())
}

fn format_current_timestamp() -> String {
    let now = OffsetDateTime::from(SystemTime::now());
    now.format(LIST_TIMESTAMP_FORMAT)
        .map(|text| text.replace(' ', "-"))
        .unwrap_or_else(|_| "1970/01/01-00:00:00".to_string())
}

fn format_itemized_changes(event: &ClientEvent) -> String {
    use ClientEventKind::*;

    if matches!(event.kind(), ClientEventKind::EntryDeleted) {
        return "*deleting".to_string();
    }

    let mut fields = ['.'; 11];

    fields[0] = match event.kind() {
        DataCopied => '>',
        MetadataReused | SkippedExisting | SkippedNewerDestination | SkippedNonRegular => '.',
        HardLink => 'h',
        DirectoryCreated | SymlinkCopied | FifoCopied | DeviceCopied | SourceRemoved => 'c',
        _ => '.',
    };

    fields[1] = match event
        .metadata()
        .map(ClientEntryMetadata::kind)
        .unwrap_or_else(|| match event.kind() {
            DirectoryCreated => ClientEntryKind::Directory,
            SymlinkCopied => ClientEntryKind::Symlink,
            FifoCopied => ClientEntryKind::Fifo,
            DeviceCopied => ClientEntryKind::CharDevice,
            HardLink | DataCopied | MetadataReused | SkippedExisting | SkippedNewerDestination => {
                ClientEntryKind::File
            }
            _ => ClientEntryKind::Other,
        }) {
        ClientEntryKind::File => 'f',
        ClientEntryKind::Directory => 'd',
        ClientEntryKind::Symlink => 'L',
        ClientEntryKind::Fifo | ClientEntryKind::Socket | ClientEntryKind::Other => 'S',
        ClientEntryKind::CharDevice | ClientEntryKind::BlockDevice => 'D',
    };

    let attr = &mut fields[2..];

    match event.kind() {
        DirectoryCreated | SymlinkCopied | FifoCopied | DeviceCopied | HardLink => {
            attr.fill('+');
        }
        DataCopied => {
            attr[0] = 'c';
            attr[1] = 's';
            attr[2] = 't';
        }
        SourceRemoved => {
            attr[0] = 'c';
        }
        _ => {}
    }

    fields.iter().collect()
}

/// Parsed command produced by [`parse_args`].
#[derive(Clone, Copy, Debug, Eq, PartialEq)]
enum ProgressMode {
    PerFile,
    Overall,
}

#[derive(Clone, Copy, Debug, Eq, PartialEq)]
enum ProgressSetting {
    Unspecified,
    Disabled,
    PerFile,
    Overall,
}

#[derive(Clone, Copy, Debug, Eq, PartialEq)]
enum NameOutputLevel {
    Disabled,
    UpdatedOnly,
    UpdatedAndUnchanged,
}

impl ProgressSetting {
    fn resolved(self) -> Option<ProgressMode> {
        match self {
            Self::PerFile => Some(ProgressMode::PerFile),
            Self::Overall => Some(ProgressMode::Overall),
            Self::Disabled | Self::Unspecified => None,
        }
    }
}

struct ParsedArgs {
    show_help: bool,
    show_version: bool,
    dry_run: bool,
    list_only: bool,
    remote_shell: Option<OsString>,
    protect_args: Option<bool>,
    archive: bool,
    delete_mode: DeleteMode,
    delete_excluded: bool,
    checksum: bool,
    size_only: bool,
    ignore_existing: bool,
    update: bool,
    remainder: Vec<OsString>,
    bwlimit: Option<OsString>,
    compress: bool,
    no_compress: bool,
    compress_level: Option<OsString>,
    owner: Option<bool>,
    group: Option<bool>,
    perms: Option<bool>,
    times: Option<bool>,
    omit_dir_times: Option<bool>,
    acls: Option<bool>,
    numeric_ids: Option<bool>,
    sparse: Option<bool>,
    copy_links: Option<bool>,
    copy_dirlinks: bool,
    devices: Option<bool>,
    specials: Option<bool>,
    relative: Option<bool>,
    implied_dirs: Option<bool>,
    verbosity: u8,
    progress: ProgressSetting,
    name_level: NameOutputLevel,
    name_overridden: bool,
    stats: bool,
    partial: bool,
    partial_dir: Option<PathBuf>,
    remove_source_files: bool,
    inplace: Option<bool>,
    msgs_to_stderr: bool,
    whole_file: Option<bool>,
    excludes: Vec<OsString>,
    includes: Vec<OsString>,
    exclude_from: Vec<OsString>,
    include_from: Vec<OsString>,
    filters: Vec<OsString>,
    files_from: Vec<OsString>,
    from0: bool,
    info: Vec<OsString>,
    xattrs: Option<bool>,
    no_motd: bool,
    password_file: Option<OsString>,
    protocol: Option<OsString>,
    timeout: Option<OsString>,
    out_format: Option<OsString>,
}

fn env_protect_args_default() -> Option<bool> {
    let value = env::var_os("RSYNC_PROTECT_ARGS")?;
    if value.is_empty() {
        return Some(true);
    }

    let normalized = value.to_string_lossy();
    let trimmed = normalized.trim();

    if trimmed.is_empty() {
        Some(true)
    } else if trimmed.eq_ignore_ascii_case("0")
        || trimmed.eq_ignore_ascii_case("no")
        || trimmed.eq_ignore_ascii_case("false")
        || trimmed.eq_ignore_ascii_case("off")
    {
        Some(false)
    } else {
        Some(true)
    }
}

/// Builds the `clap` command used for parsing.
fn clap_command() -> ClapCommand {
    ClapCommand::new("oc-rsync")
        .disable_help_flag(true)
        .disable_version_flag(true)
        .arg_required_else_help(false)
        .arg(
            Arg::new("help")
                .long("help")
                .short('h')
                .help("Show this help message and exit.")
                .action(ArgAction::SetTrue),
        )
        .arg(
            Arg::new("msgs2stderr")
                .long("msgs2stderr")
                .help("Route informational messages to standard error.")
                .action(ArgAction::SetTrue),
        )
        .arg(
            Arg::new("out-format")
                .long("out-format")
                .value_name("FORMAT")
                .help("Customise transfer output using FORMAT for each processed entry.")
                .num_args(1)
                .value_parser(OsStringValueParser::new()),
        )
        .arg(
            Arg::new("version")
                .long("version")
                .short('V')
                .help("Output version information and exit.")
                .action(ArgAction::SetTrue),
        )
        .arg(
            Arg::new("rsh")
                .long("rsh")
                .short('e')
                .value_name("COMMAND")
                .help("Use remote shell COMMAND for remote transfers.")
                .num_args(1)
                .action(ArgAction::Set)
                .value_parser(OsStringValueParser::new()),
        )
        .arg(
            Arg::new("protect-args")
                .long("protect-args")
                .short('s')
                .alias("secluded-args")
                .help("Protect remote shell arguments from expansion.")
                .action(ArgAction::SetTrue)
                .overrides_with("no-protect-args"),
        )
        .arg(
            Arg::new("no-protect-args")
                .long("no-protect-args")
                .alias("no-secluded-args")
                .help("Allow the remote shell to expand wildcard arguments.")
                .action(ArgAction::SetTrue)
                .overrides_with("protect-args"),
        )
        .arg(
            Arg::new("dry-run")
                .long("dry-run")
                .short('n')
                .help("Validate transfers without modifying the destination.")
                .action(ArgAction::SetTrue),
        )
        .arg(
            Arg::new("list-only")
                .long("list-only")
                .help("List files without performing a transfer.")
                .action(ArgAction::SetTrue),
        )
        .arg(
            Arg::new("archive")
                .long("archive")
                .short('a')
                .help("Enable archive mode (implies --owner, --group, --perms, and --times).")
                .action(ArgAction::SetTrue),
        )
        .arg(
            Arg::new("checksum")
                .long("checksum")
                .short('c')
                .help("Skip files whose contents already match by checksum.")
                .action(ArgAction::SetTrue),
        )
        .arg(
            Arg::new("size-only")
                .long("size-only")
                .help("Skip files whose size already matches the destination.")
                .action(ArgAction::SetTrue),
        )
        .arg(
            Arg::new("ignore-existing")
                .long("ignore-existing")
                .help("Skip updating files that already exist at the destination.")
                .action(ArgAction::SetTrue),
        )
        .arg(
            Arg::new("update")
                .long("update")
                .short('u')
                .help("Skip files that are newer on the destination.")
                .action(ArgAction::SetTrue),
        )
        .arg(
            Arg::new("sparse")
                .long("sparse")
                .short('S')
                .help("Preserve sparse files by creating holes in the destination.")
                .action(ArgAction::SetTrue)
                .conflicts_with("no-sparse"),
        )
        .arg(
            Arg::new("no-sparse")
                .long("no-sparse")
                .help("Disable sparse file handling.")
                .action(ArgAction::SetTrue)
                .conflicts_with("sparse"),
        )
        .arg(
            Arg::new("copy-links")
                .long("copy-links")
                .short('L')
                .help("Transform symlinks into referent files/directories.")
                .action(ArgAction::SetTrue)
                .conflicts_with("no-copy-links"),
        )
        .arg(
            Arg::new("copy-dirlinks")
                .long("copy-dirlinks")
                .short('k')
                .help("Transform symlinked directories into referent directories.")
                .action(ArgAction::SetTrue),
        )
        .arg(
            Arg::new("no-copy-links")
                .long("no-copy-links")
                .help("Preserve symlinks instead of following them.")
                .action(ArgAction::SetTrue)
                .conflicts_with("copy-links"),
        )
        .arg(
            Arg::new("archive-devices")
                .short('D')
                .help("Preserve device and special files (equivalent to --devices --specials).")
                .action(ArgAction::SetTrue),
        )
        .arg(
            Arg::new("devices")
                .long("devices")
                .help("Preserve device files.")
                .action(ArgAction::SetTrue)
                .conflicts_with("no-devices"),
        )
        .arg(
            Arg::new("no-devices")
                .long("no-devices")
                .help("Disable device file preservation.")
                .action(ArgAction::SetTrue)
                .conflicts_with("devices"),
        )
        .arg(
            Arg::new("specials")
                .long("specials")
                .help("Preserve special files such as FIFOs.")
                .action(ArgAction::SetTrue)
                .conflicts_with("no-specials"),
        )
        .arg(
            Arg::new("no-specials")
                .long("no-specials")
                .help("Disable preservation of special files such as FIFOs.")
                .action(ArgAction::SetTrue)
                .conflicts_with("specials"),
        )
        .arg(
            Arg::new("verbose")
                .long("verbose")
                .short('v')
                .help("Increase verbosity; may be supplied multiple times.")
                .action(ArgAction::Count),
        )
        .arg(
            Arg::new("relative")
                .long("relative")
                .short('R')
                .help("Preserve source path components relative to the current directory.")
                .action(ArgAction::SetTrue)
                .overrides_with("no-relative"),
        )
        .arg(
            Arg::new("no-relative")
                .long("no-relative")
                .help("Disable preservation of source path components.")
                .action(ArgAction::SetTrue)
                .overrides_with("relative"),
        )
        .arg(
            Arg::new("implied-dirs")
                .long("implied-dirs")
                .help("Create parent directories implied by source paths.")
                .action(ArgAction::SetTrue)
                .overrides_with("no-implied-dirs"),
        )
        .arg(
            Arg::new("no-implied-dirs")
                .long("no-implied-dirs")
                .help("Disable creation of parent directories implied by source paths.")
                .action(ArgAction::SetTrue)
                .overrides_with("implied-dirs"),
        )
        .arg(
            Arg::new("progress")
                .long("progress")
                .help("Show progress information during transfers.")
                .action(ArgAction::SetTrue)
                .overrides_with("no-progress"),
        )
        .arg(
            Arg::new("no-progress")
                .long("no-progress")
                .help("Disable progress reporting.")
                .action(ArgAction::SetTrue)
                .overrides_with("progress"),
        )
        .arg(
            Arg::new("stats")
                .long("stats")
                .help("Output transfer statistics after completion.")
                .action(ArgAction::SetTrue),
        )
        .arg(
            Arg::new("partial")
                .long("partial")
                .help("Keep partially transferred files on error.")
                .action(ArgAction::SetTrue)
                .overrides_with("no-partial"),
        )
        .arg(
            Arg::new("no-partial")
                .long("no-partial")
                .help("Discard partially transferred files on error.")
                .action(ArgAction::SetTrue)
                .overrides_with("partial"),
        )
        .arg(
            Arg::new("partial-dir")
                .long("partial-dir")
                .value_name("DIR")
                .help("Store partially transferred files in DIR.")
                .value_parser(OsStringValueParser::new())
                .overrides_with("no-partial"),
        )
        .arg(
            Arg::new("whole-file")
                .long("whole-file")
                .short('W')
                .help("Copy files without using the delta-transfer algorithm.")
                .action(ArgAction::SetTrue)
                .overrides_with("no-whole-file"),
        )
        .arg(
            Arg::new("no-whole-file")
                .long("no-whole-file")
                .help("Enable the delta-transfer algorithm (disable whole-file copies).")
                .action(ArgAction::SetTrue)
                .overrides_with("whole-file"),
        )
        .arg(
            Arg::new("remove-source-files")
                .long("remove-source-files")
                .help("Remove source files after a successful transfer.")
                .action(ArgAction::SetTrue)
                .overrides_with("remove-sent-files"),
        )
        .arg(
            Arg::new("remove-sent-files")
                .long("remove-sent-files")
                .help("Alias of --remove-source-files.")
                .action(ArgAction::SetTrue)
                .overrides_with("remove-source-files"),
        )
        .arg(
            Arg::new("inplace")
                .long("inplace")
                .help("Write updated data directly to destination files.")
                .action(ArgAction::SetTrue)
                .overrides_with("no-inplace"),
        )
        .arg(
            Arg::new("no-inplace")
                .long("no-inplace")
                .help("Use temporary files when updating regular files.")
                .action(ArgAction::SetTrue)
                .overrides_with("inplace"),
        )
        .arg(
            Arg::new("partial-progress")
                .short('P')
                .help("Equivalent to --partial --progress.")
                .action(ArgAction::Count)
                .overrides_with("no-partial")
                .overrides_with("no-progress"),
        )
        .arg(
            Arg::new("delete")
                .long("delete")
                .help("Remove destination files that are absent from the source.")
                .action(ArgAction::SetTrue),
        )
        .arg(
            Arg::new("delete-before")
                .long("delete-before")
                .help("Remove destination files that are absent from the source before transfers start.")
                .action(ArgAction::SetTrue),
        )
        .arg(
            Arg::new("delete-during")
                .long("delete-during")
                .help("Remove destination files that are absent from the source during directory traversal.")
                .action(ArgAction::SetTrue),
        )
        .arg(
            Arg::new("delete-delay")
                .long("delete-delay")
                .help("Compute deletions during the transfer and prune them once the run completes.")
                .action(ArgAction::SetTrue),
        )
        .arg(
            Arg::new("delete-after")
                .long("delete-after")
                .help("Remove destination files after transfers complete.")
                .action(ArgAction::SetTrue),
        )
        .arg(
            Arg::new("delete-excluded")
                .long("delete-excluded")
                .help("Remove excluded destination files during deletion sweeps.")
                .action(ArgAction::SetTrue),
        )
        .arg(
            Arg::new("exclude")
                .long("exclude")
                .value_name("PATTERN")
                .help("Skip files matching PATTERN.")
                .value_parser(OsStringValueParser::new())
                .action(ArgAction::Append),
        )
        .arg(
            Arg::new("exclude-from")
                .long("exclude-from")
                .value_name("FILE")
                .help("Read exclude patterns from FILE.")
                .value_parser(OsStringValueParser::new())
                .action(ArgAction::Append),
        )
        .arg(
            Arg::new("include")
                .long("include")
                .value_name("PATTERN")
                .help("Re-include files matching PATTERN after exclusions.")
                .value_parser(OsStringValueParser::new())
                .action(ArgAction::Append),
        )
        .arg(
            Arg::new("include-from")
                .long("include-from")
                .value_name("FILE")
                .help("Read include patterns from FILE.")
                .value_parser(OsStringValueParser::new())
                .action(ArgAction::Append),
        )
        .arg(
            Arg::new("filter")
                .long("filter")
                .value_name("RULE")
                .help("Apply filter RULE (supports '+' include, '-' exclude, '!' clear, 'protect PATTERN', 'merge[,MODS] FILE', and 'dir-merge[,MODS] FILE').")
                .value_parser(OsStringValueParser::new())
                .action(ArgAction::Append),
        )
        .arg(
            Arg::new("files-from")
                .long("files-from")
                .value_name("FILE")
                .help("Read additional source operands from FILE.")
                .value_parser(OsStringValueParser::new())
                .action(ArgAction::Append),
        )
        .arg(
            Arg::new("password-file")
                .long("password-file")
                .value_name("FILE")
                .help("Read daemon passwords from FILE when contacting rsync:// daemons.")
                .value_parser(OsStringValueParser::new())
                .action(ArgAction::Set),
        )
        .arg(
            Arg::new("no-motd")
                .long("no-motd")
                .help("Suppress daemon MOTD lines when listing rsync:// modules.")
                .action(ArgAction::SetTrue),
        )
        .arg(
            Arg::new("from0")
                .long("from0")
                .help("Treat file list entries as NUL-terminated records.")
                .action(ArgAction::SetTrue),
        )
        .arg(
            Arg::new("owner")
                .long("owner")
                .short('o')
                .help("Preserve file ownership (requires super-user).")
                .action(ArgAction::SetTrue)
                .overrides_with("no-owner"),
        )
        .arg(
            Arg::new("no-owner")
                .long("no-owner")
                .help("Disable ownership preservation.")
                .action(ArgAction::SetTrue)
                .overrides_with("owner"),
        )
        .arg(
            Arg::new("group")
                .long("group")
                .short('g')
                .help("Preserve file group (requires suitable privileges).")
                .action(ArgAction::SetTrue)
                .overrides_with("no-group"),
        )
        .arg(
            Arg::new("no-group")
                .long("no-group")
                .help("Disable group preservation.")
                .action(ArgAction::SetTrue)
                .overrides_with("group"),
        )
        .arg(
            Arg::new("perms")
                .long("perms")
                .short('p')
                .help("Preserve file permissions.")
                .action(ArgAction::SetTrue)
                .overrides_with("no-perms"),
        )
        .arg(
            Arg::new("no-perms")
                .long("no-perms")
                .help("Disable permission preservation.")
                .action(ArgAction::SetTrue)
                .overrides_with("perms"),
        )
        .arg(
            Arg::new("times")
                .long("times")
                .short('t')
                .help("Preserve modification times.")
                .action(ArgAction::SetTrue)
                .overrides_with("no-times"),
        )
        .arg(
            Arg::new("no-times")
                .long("no-times")
                .help("Disable modification time preservation.")
                .action(ArgAction::SetTrue)
                .overrides_with("times"),
        )
        .arg(
            Arg::new("omit-dir-times")
                .long("omit-dir-times")
                .short('O')
                .help("Skip preserving directory modification times.")
                .action(ArgAction::SetTrue)
                .overrides_with("no-omit-dir-times"),
        )
        .arg(
            Arg::new("no-omit-dir-times")
                .long("no-omit-dir-times")
                .help("Preserve directory modification times.")
                .action(ArgAction::SetTrue)
                .overrides_with("omit-dir-times"),
        )
        .arg(
            Arg::new("acls")
                .long("acls")
                .short('A')
                .help("Preserve POSIX ACLs when supported.")
                .action(ArgAction::SetTrue)
                .overrides_with("no-acls"),
        )
        .arg(
            Arg::new("no-acls")
                .long("no-acls")
                .help("Disable POSIX ACL preservation.")
                .action(ArgAction::SetTrue)
                .overrides_with("acls"),
        )
        .arg(
            Arg::new("xattrs")
                .long("xattrs")
                .short('X')
                .help("Preserve extended attributes when supported.")
                .action(ArgAction::SetTrue)
                .overrides_with("no-xattrs"),
        )
        .arg(
            Arg::new("no-xattrs")
                .long("no-xattrs")
                .help("Disable extended attribute preservation.")
                .action(ArgAction::SetTrue)
                .overrides_with("xattrs"),
        )
        .arg(
            Arg::new("numeric-ids")
                .long("numeric-ids")
                .help("Preserve numeric UID/GID values.")
                .action(ArgAction::SetTrue)
                .overrides_with("no-numeric-ids"),
        )
        .arg(
            Arg::new("no-numeric-ids")
                .long("no-numeric-ids")
                .help("Map UID/GID values to names when possible.")
                .action(ArgAction::SetTrue)
                .overrides_with("numeric-ids"),
        )
        .arg(
            Arg::new("bwlimit")
                .long("bwlimit")
                .value_name("RATE")
                .help("Limit I/O bandwidth in KiB/s (0 disables the limit).")
                .num_args(1)
                .action(ArgAction::Set)
                .value_parser(OsStringValueParser::new()),
        )
        .arg(
            Arg::new("timeout")
                .long("timeout")
                .value_name("SECS")
                .help("Set I/O timeout in seconds (0 disables the timeout).")
                .num_args(1)
                .action(ArgAction::Set)
                .value_parser(OsStringValueParser::new()),
        )
        .arg(
            Arg::new("protocol")
                .long("protocol")
                .value_name("NUM")
                .help("Force protocol version NUM when accessing rsync daemons.")
                .num_args(1)
                .action(ArgAction::Set)
                .value_parser(OsStringValueParser::new()),
        )
        .arg(
            Arg::new("compress")
                .long("compress")
                .short('z')
                .help("Enable compression during transfers.")
                .action(ArgAction::SetTrue)
                .overrides_with("no-compress"),
        )
        .arg(
            Arg::new("no-compress")
                .long("no-compress")
                .help("Disable compression.")
                .action(ArgAction::SetTrue)
                .overrides_with("compress"),
        )
        .arg(
            Arg::new("compress-level")
                .long("compress-level")
                .value_name("LEVEL")
                .help("Set compression level (0 disables compression).")
                .help("Set compression level (0-9). 0 disables compression.")
                .value_parser(OsStringValueParser::new()),
        )
        .arg(
            Arg::new("info")
                .long("info")
                .value_name("FLAGS")
                .help("Adjust informational messages; use --info=help for details.")
                .action(ArgAction::Append)
                .value_parser(OsStringValueParser::new())
                .value_delimiter(','),
        )
        .arg(
            Arg::new("args")
                .action(ArgAction::Append)
                .num_args(0..)
                .allow_hyphen_values(true)
                .trailing_var_arg(true)
                .value_parser(OsStringValueParser::new()),
        )
}

/// Parses command-line arguments into a [`ParsedArgs`] structure.
fn parse_args<I, S>(arguments: I) -> Result<ParsedArgs, clap::Error>
where
    I: IntoIterator<Item = S>,
    S: Into<OsString>,
{
    let mut args: Vec<OsString> = arguments.into_iter().map(Into::into).collect();

    if args.is_empty() {
        args.push(OsString::from("oc-rsync"));
    }

    let mut matches = clap_command().try_get_matches_from(args)?;

    let show_help = matches.get_flag("help");
    let show_version = matches.get_flag("version");
    let mut dry_run = matches.get_flag("dry-run");
    let list_only = matches.get_flag("list-only");
    if list_only {
        dry_run = true;
    }
    let remote_shell = matches
        .remove_one::<OsString>("rsh")
        .filter(|value| !value.is_empty())
        .or_else(|| env::var_os("RSYNC_RSH").filter(|value| !value.is_empty()));
    let protect_args = if matches.get_flag("no-protect-args") {
        Some(false)
    } else if matches.get_flag("protect-args") {
        Some(true)
    } else {
        env_protect_args_default()
    };
    let archive = matches.get_flag("archive");
    let delete_flag = matches.get_flag("delete");
    let delete_before_flag = matches.get_flag("delete-before");
    let delete_during_flag = matches.get_flag("delete-during");
    let delete_delay_flag = matches.get_flag("delete-delay");
    let delete_after_flag = matches.get_flag("delete-after");
    let delete_excluded = matches.get_flag("delete-excluded");

    let delete_mode_conflicts = [
        delete_before_flag,
        delete_during_flag,
        delete_delay_flag,
        delete_after_flag,
    ]
    .into_iter()
    .filter(|flag| *flag)
    .count();

    if delete_mode_conflicts > 1 {
        return Err(clap::Error::raw(
            clap::error::ErrorKind::ArgumentConflict,
            "--delete-before, --delete-during, --delete-delay, and --delete-after are mutually exclusive",
        ));
    }

    let mut delete_mode = if delete_before_flag {
        DeleteMode::Before
    } else if delete_delay_flag {
        DeleteMode::Delay
    } else if delete_after_flag {
        DeleteMode::After
    } else if delete_during_flag || delete_flag {
        DeleteMode::During
    } else {
        DeleteMode::Disabled
    };

    if delete_excluded && !delete_mode.is_enabled() {
        delete_mode = DeleteMode::During;
    }
    let compress_flag = matches.get_flag("compress");
    let no_compress = matches.get_flag("no-compress");
    let mut compress = if no_compress { false } else { compress_flag };
    let compress_level_opt = matches.get_one::<OsString>("compress-level").cloned();
    if let Some(ref value) = compress_level_opt {
        if let Ok(setting) = parse_compress_level_argument(value.as_os_str()) {
            compress = !setting.is_disabled();
        }
    }
    let owner = if matches.get_flag("owner") {
        Some(true)
    } else if matches.get_flag("no-owner") {
        Some(false)
    } else {
        None
    };
    let group = if matches.get_flag("group") {
        Some(true)
    } else if matches.get_flag("no-group") {
        Some(false)
    } else {
        None
    };
    let perms = if matches.get_flag("perms") {
        Some(true)
    } else if matches.get_flag("no-perms") {
        Some(false)
    } else {
        None
    };
    let times = if matches.get_flag("times") {
        Some(true)
    } else if matches.get_flag("no-times") {
        Some(false)
    } else {
        None
    };
    let omit_dir_times = if matches.get_flag("omit-dir-times") {
        Some(true)
    } else if matches.get_flag("no-omit-dir-times") {
        Some(false)
    } else {
        None
    };
    let acls = if matches.get_flag("acls") {
        Some(true)
    } else if matches.get_flag("no-acls") {
        Some(false)
    } else {
        None
    };
    let xattrs = if matches.get_flag("xattrs") {
        Some(true)
    } else if matches.get_flag("no-xattrs") {
        Some(false)
    } else {
        None
    };
    let numeric_ids = if matches.get_flag("numeric-ids") {
        Some(true)
    } else if matches.get_flag("no-numeric-ids") {
        Some(false)
    } else {
        None
    };
    let sparse = if matches.get_flag("sparse") {
        Some(true)
    } else if matches.get_flag("no-sparse") {
        Some(false)
    } else {
        None
    };
    let copy_links = if matches.get_flag("no-copy-links") {
        Some(false)
    } else if matches.get_flag("copy-links") {
        Some(true)
    } else {
        None
    };
    let copy_dirlinks = matches.get_flag("copy-dirlinks");
    let archive_devices = matches.get_flag("archive-devices");
    let devices = if matches.get_flag("no-devices") {
        Some(false)
    } else if matches.get_flag("devices") || archive_devices {
        Some(true)
    } else {
        None
    };
    let specials = if matches.get_flag("no-specials") {
        Some(false)
    } else if matches.get_flag("specials") || archive_devices {
        Some(true)
    } else {
        None
    };
    let relative = if matches.get_flag("relative") {
        Some(true)
    } else if matches.get_flag("no-relative") {
        Some(false)
    } else {
        None
    };
    let implied_dirs = if matches.get_flag("implied-dirs") {
        Some(true)
    } else if matches.get_flag("no-implied-dirs") {
        Some(false)
    } else {
        None
    };
    let verbosity = matches.get_count("verbose") as u8;
    let name_level = match verbosity {
        0 => NameOutputLevel::Disabled,
        1 => NameOutputLevel::UpdatedOnly,
        _ => NameOutputLevel::UpdatedAndUnchanged,
    };
    let name_overridden = false;
    let progress_flag = matches.get_flag("progress");
    let no_progress_flag = matches.get_flag("no-progress");
    let mut progress_setting = if progress_flag {
        ProgressSetting::PerFile
    } else {
        ProgressSetting::Unspecified
    };
    let stats = matches.get_flag("stats");
    let mut partial = matches.get_flag("partial");
    let mut partial_dir = matches
        .get_one::<OsString>("partial-dir")
        .map(|value| PathBuf::from(value));
    if partial_dir.is_some() {
        partial = true;
    }
    if no_progress_flag {
        progress_setting = ProgressSetting::Disabled;
    }
    if matches.get_flag("no-partial") {
        partial = false;
        partial_dir = None;
    }
    if matches.get_count("partial-progress") > 0 {
        partial = true;
        if !no_progress_flag {
            progress_setting = ProgressSetting::PerFile;
        }
    }
    let remove_source_files =
        matches.get_flag("remove-source-files") || matches.get_flag("remove-sent-files");
    let inplace = if matches.get_flag("no-inplace") {
        Some(false)
    } else if matches.get_flag("inplace") {
        Some(true)
    } else {
        None
    };
    let msgs_to_stderr = matches.get_flag("msgs2stderr");
    let whole_file = if matches.get_flag("whole-file") {
        Some(true)
    } else if matches.get_flag("no-whole-file") {
        Some(false)
    } else {
        None
    };
    let remainder = matches
        .remove_many::<OsString>("args")
        .map(|values| values.collect())
        .unwrap_or_default();
    let checksum = matches.get_flag("checksum");
    let size_only = matches.get_flag("size-only");

    let compress_level = matches.remove_one::<OsString>("compress-level");
    let bwlimit = matches.remove_one::<OsString>("bwlimit");
    let excludes = matches
        .remove_many::<OsString>("exclude")
        .map(|values| values.collect())
        .unwrap_or_default();
    let includes = matches
        .remove_many::<OsString>("include")
        .map(|values| values.collect())
        .unwrap_or_default();
    let exclude_from = matches
        .remove_many::<OsString>("exclude-from")
        .map(|values| values.collect())
        .unwrap_or_default();
    let include_from = matches
        .remove_many::<OsString>("include-from")
        .map(|values| values.collect())
        .unwrap_or_default();
    let filters = matches
        .remove_many::<OsString>("filter")
        .map(|values| values.collect())
        .unwrap_or_default();
    let files_from = matches
        .remove_many::<OsString>("files-from")
        .map(|values| values.collect())
        .unwrap_or_default();
    let from0 = matches.get_flag("from0");
    let info = matches
        .remove_many::<OsString>("info")
        .map(|values| values.collect())
        .unwrap_or_default();
    let ignore_existing = matches.get_flag("ignore-existing");
    let update = matches.get_flag("update");
    let password_file = matches.remove_one::<OsString>("password-file");
    let protocol = matches.remove_one::<OsString>("protocol");
    let timeout = matches.remove_one::<OsString>("timeout");
    let out_format = matches.remove_one::<OsString>("out-format");
    let no_motd = matches.get_flag("no-motd");

    Ok(ParsedArgs {
        show_help,
        show_version,
        dry_run,
        list_only,
        remote_shell,
        protect_args,
        archive,
        delete_mode,
        delete_excluded,
        checksum,
        size_only,
        ignore_existing,
        update,
        remainder,
        bwlimit,
        compress,
        no_compress,
        compress_level,
        owner,
        group,
        perms,
        times,
        omit_dir_times,
        numeric_ids,
        sparse,
        copy_links,
        copy_dirlinks,
        devices,
        specials,
        relative,
        implied_dirs,
        verbosity,
        progress: progress_setting,
        name_level,
        name_overridden,
        stats,
        partial,
        partial_dir,
        remove_source_files,
        inplace,
        msgs_to_stderr,
        whole_file,
        excludes,
        includes,
        exclude_from,
        include_from,
        filters,
        files_from,
        from0,
        info,
        acls,
        xattrs,
        no_motd,
        password_file,
        protocol,
        timeout,
        out_format,
    })
}

/// Renders the help text describing the currently supported options.
fn render_help() -> String {
    HELP_TEXT.to_string()
}

/// Writes a [`Message`] to the supplied sink, appending a newline.
fn write_message<W: Write>(message: &Message, sink: &mut MessageSink<W>) -> io::Result<()> {
    sink.write(message)
}

/// Runs the CLI using the provided argument iterator and output handles.
///
/// The function returns the process exit code that should be used by the caller.
/// On success, `0` is returned. All diagnostics are rendered using the central
/// [`rsync_core::message`] utilities to preserve formatting and trailers.
#[allow(clippy::module_name_repetitions)]
pub fn run<I, S, Out, Err>(arguments: I, stdout: &mut Out, stderr: &mut Err) -> i32
where
    I: IntoIterator<Item = S>,
    S: Into<OsString>,
    Out: Write,
    Err: Write,
{
    let mut args: Vec<OsString> = arguments.into_iter().map(Into::into).collect();
    if args.is_empty() {
        args.push(OsString::from("oc-rsync"));
    }

    if server_mode_requested(&args) {
        return run_server_mode(&args, stdout, stderr);
    }

    if let Some(daemon_args) = daemon_mode_arguments(&args) {
        return run_daemon_mode(daemon_args, stdout, stderr);
    }

    let mut stderr_sink = MessageSink::new(stderr);
    match parse_args(args) {
        Ok(parsed) => execute(parsed, stdout, &mut stderr_sink),
        Err(error) => {
            let mut message = rsync_error!(1, "{}", error);
            message = message.with_role(Role::Client);
            if write_message(&message, &mut stderr_sink).is_err() {
                let _ = writeln!(stderr_sink.writer_mut(), "{}", error);
            }
            1
        }
    }
}

/// Returns the daemon argument vector when `--daemon` is present.
fn daemon_mode_arguments(args: &[OsString]) -> Option<Vec<OsString>> {
    if args.is_empty() {
        return None;
    }

    let mut daemon_args = Vec::with_capacity(args.len());
    daemon_args.push(OsString::from("oc-rsyncd"));

    let mut found = false;
    let mut reached_double_dash = false;

    for arg in args.iter().skip(1) {
        if !reached_double_dash && arg == "--" {
            reached_double_dash = true;
            daemon_args.push(arg.clone());
            continue;
        }

        if !reached_double_dash && arg == "--daemon" {
            found = true;
            continue;
        }

        daemon_args.push(arg.clone());
    }

    if found { Some(daemon_args) } else { None }
}

/// Returns `true` when the invocation requests server mode.
fn server_mode_requested(args: &[OsString]) -> bool {
    args.iter().skip(1).any(|arg| arg == "--server")
}

/// Delegates execution to the system rsync binary when `--server` is requested.
fn run_server_mode<Out, Err>(args: &[OsString], stdout: &mut Out, stderr: &mut Err) -> i32
where
    Out: Write,
    Err: Write,
{
    let _ = stdout.flush();
    let _ = stderr.flush();

    let fallback = env::var_os("OC_RSYNC_FALLBACK")
        .filter(|value| !value.is_empty())
        .unwrap_or_else(|| OsString::from("rsync"));

    let mut command = Command::new(&fallback);
    command.args(args.iter().skip(1));
    command.stdin(Stdio::inherit());
    command.stdout(Stdio::inherit());
    command.stderr(Stdio::inherit());

    match command.status() {
        Ok(status) => status
            .code()
            .map(|code| code.clamp(0, MAX_EXIT_CODE))
            .unwrap_or(1),
        Err(error) => {
            let mut sink = MessageSink::new(stderr);
            let text = format!(
                "failed to launch fallback rsync binary '{}': {error}",
                Path::new(&fallback).display()
            );
            let mut message = rsync_error!(1, "{}", text);
            message = message.with_role(Role::Client);
            if write_message(&message, &mut sink).is_err() {
                let _ = writeln!(sink.writer_mut(), "{}", text);
            }
            1
        }
    }
}

/// Delegates execution to the daemon front-end.
fn run_daemon_mode<Out, Err>(args: Vec<OsString>, stdout: &mut Out, stderr: &mut Err) -> i32
where
    Out: Write,
    Err: Write,
{
    rsync_daemon::run(args, stdout, stderr)
}

fn with_output_writer<'a, Out, Err, R>(
    stdout: &'a mut Out,
    stderr: &'a mut MessageSink<Err>,
    use_stderr: bool,
    f: impl FnOnce(&'a mut dyn Write) -> R,
) -> R
where
    Out: Write + 'a,
    Err: Write + 'a,
{
    if use_stderr {
        let writer: &mut Err = stderr.writer_mut();
        f(writer)
    } else {
        f(stdout)
    }
}

fn execute<Out, Err>(parsed: ParsedArgs, stdout: &mut Out, stderr: &mut MessageSink<Err>) -> i32
where
    Out: Write,
    Err: Write,
{
    let ParsedArgs {
        show_help,
        show_version,
        dry_run,
        list_only,
        remote_shell,
        protect_args,
        archive,
        delete_mode,
        delete_excluded,
        checksum,
        size_only,
        ignore_existing,
        update,
        remainder: raw_remainder,
        bwlimit,
        compress: compress_flag,
        no_compress,
        compress_level,
        owner,
        group,
        perms,
        times,
        omit_dir_times,
        acls,
        excludes,
        includes,
        exclude_from,
        include_from,
        filters,
        files_from,
        from0,
        info,
        numeric_ids,
        sparse,
        copy_links,
        copy_dirlinks,
        devices,
        specials,
        relative,
        implied_dirs,
        verbosity,
        progress: initial_progress,
        name_level: initial_name_level,
        name_overridden: initial_name_overridden,
        stats,
        partial,
        partial_dir,
        remove_source_files,
        inplace,
        msgs_to_stderr,
        whole_file,
        xattrs,
        no_motd,
        password_file,
        protocol,
        timeout,
        out_format,
    } = parsed;

    let password_file = password_file.map(PathBuf::from);
    let desired_protocol = match protocol {
        Some(value) => match parse_protocol_version_arg(value.as_os_str()) {
            Ok(version) => Some(version),
            Err(message) => {
                if write_message(&message, stderr).is_err() {
                    let fallback = message.to_string();
                    let _ = writeln!(stderr.writer_mut(), "{fallback}");
                }
                return 1;
            }
        },
        None => None,
    };

    let timeout_setting = match timeout {
        Some(value) => match parse_timeout_argument(value.as_os_str()) {
            Ok(setting) => setting,
            Err(message) => {
                if write_message(&message, stderr).is_err() {
                    let fallback = message.to_string();
                    let _ = writeln!(stderr.writer_mut(), "{fallback}");
                }
                return 1;
            }
        },
        None => TransferTimeout::Default,
    };

    let out_format_template = match out_format.as_ref() {
        Some(value) => match parse_out_format(value.as_os_str()) {
            Ok(template) => Some(template),
            Err(message) => {
                if write_message(&message, stderr).is_err() {
                    let fallback = message.to_string();
                    let _ = writeln!(stderr.writer_mut(), "{fallback}");
                }
                return 1;
            }
        },
        None => None,
    };

    if show_help {
        let help = render_help();
        if stdout.write_all(help.as_bytes()).is_err() {
            let _ = writeln!(stdout, "{help}");
            return 1;
        }
        return 0;
    }

    if show_version {
        let report = VersionInfoReport::default();
        let banner = report.human_readable();
        if stdout.write_all(banner.as_bytes()).is_err() {
            return 1;
        }
        return 0;
    }

    let remainder = match extract_operands(raw_remainder) {
        Ok(operands) => operands,
        Err(unsupported) => {
            let message = unsupported.to_message();
            let fallback = unsupported.fallback_text();
            if write_message(&message, stderr).is_err() {
                let _ = writeln!(stderr.writer_mut(), "{fallback}");
            }
            return 1;
        }
    };

    let mut compress = compress_flag;
    let mut progress_setting = initial_progress;
    let mut stats = stats;
    let mut name_level = initial_name_level;
    let mut name_overridden = initial_name_overridden;

    if !info.is_empty() {
        match parse_info_flags(&info) {
            Ok(settings) => {
                if settings.help_requested {
                    if stdout.write_all(INFO_HELP_TEXT.as_bytes()).is_err() {
                        let _ = write!(stderr.writer_mut(), "{INFO_HELP_TEXT}");
                        return 1;
                    }
                    return 0;
                }

                match settings.progress {
                    ProgressSetting::Unspecified => {}
                    value => progress_setting = value,
                }
                if let Some(value) = settings.stats {
                    stats = value;
                }
                if let Some(level) = settings.name {
                    name_level = level;
                    name_overridden = true;
                }
            }
            Err(message) => {
                if write_message(&message, stderr).is_err() {
                    let fallback = message.to_string();
                    let _ = writeln!(stderr.writer_mut(), "{fallback}");
                }
                return 1;
            }
        }
    }

    let progress_mode = progress_setting.resolved();

    let bandwidth_limit = match bwlimit {
        Some(ref value) => match parse_bandwidth_limit(value.as_os_str()) {
            Ok(limit) => limit,
            Err(message) => {
                if write_message(&message, stderr).is_err() {
                    let _ = writeln!(stderr.writer_mut(), "{}", message);
                }
                return 1;
            }
        },
        None => None,
    };

    let compress_level_setting = match compress_level {
        Some(ref value) => match parse_compress_level(value.as_os_str()) {
            Ok(setting) => Some(setting),
            Err(message) => {
                if write_message(&message, stderr).is_err() {
                    let _ = writeln!(stderr.writer_mut(), "{}", message);
                }
                return 1;
            }
        },
        None => None,
    };

    let mut compression_level_override = None;
    if let Some(setting) = compress_level_setting {
        match setting {
            CompressLevelArg::Disable => {
                compress = false;
            }
            CompressLevelArg::Level(level) => {
                if !no_compress {
                    compress = true;
                    compression_level_override = Some(CompressionLevel::precise(level));
                }
            }
        }
    }

    let compress_disabled =
        no_compress || matches!(compress_level_setting, Some(CompressLevelArg::Disable));
    let compress_level_cli = match (compress_level_setting, compress_disabled) {
        (Some(CompressLevelArg::Level(level)), false) => {
            Some(OsString::from(level.get().to_string()))
        }
        (Some(CompressLevelArg::Disable), _) => Some(OsString::from("0")),
        _ => None,
    };

    let mut compression_setting = CompressionSetting::default();
    if let Some(ref value) = compress_level {
        match parse_compress_level_argument(value.as_os_str()) {
            Ok(setting) => {
                compression_setting = setting;
                compress = !setting.is_disabled();
            }
            Err(message) => {
                if write_message(&message, stderr).is_err() {
                    let fallback = message.to_string();
                    let _ = writeln!(stderr.writer_mut(), "{}", fallback);
                }
                return 1;
            }
        }
    }

    let numeric_ids_option = numeric_ids;
    let whole_file_option = whole_file;

    #[allow(unused_variables)]
    let preserve_acls = acls.unwrap_or(false);

    #[cfg(not(feature = "acl"))]
    if preserve_acls {
        let message =
            rsync_error!(1, "POSIX ACLs are not supported on this client").with_role(Role::Client);
        if write_message(&message, stderr).is_err() {
            let _ = writeln!(
                stderr.writer_mut(),
                "POSIX ACLs are not supported on this client"
            );
        }
        return 1;
    }

    #[cfg(not(feature = "xattr"))]
    if xattrs.unwrap_or(false) {
        let message = rsync_error!(1, "extended attributes are not supported on this client")
            .with_role(Role::Client);
        if write_message(&message, stderr).is_err() {
            let _ = writeln!(
                stderr.writer_mut(),
                "extended attributes are not supported on this client"
            );
        }
        return 1;
    }

    let mut file_list_operands = match load_file_list_operands(&files_from, from0) {
        Ok(operands) => operands,
        Err(message) => {
            if write_message(&message, stderr).is_err() {
                let fallback = message.to_string();
                let _ = writeln!(stderr.writer_mut(), "{}", fallback);
            }
            return 1;
        }
    };

    if file_list_operands.is_empty() {
        match ModuleListRequest::from_operands(&remainder) {
            Ok(Some(request)) => {
                let request = if let Some(protocol) = desired_protocol {
                    request.with_protocol(protocol)
                } else {
                    request
                };
                let password_override = match load_optional_password(password_file.as_deref()) {
                    Ok(secret) => secret,
                    Err(message) => {
                        if write_message(&message, stderr).is_err() {
                            let fallback = message.to_string();
                            let _ = writeln!(stderr.writer_mut(), "{}", fallback);
                        }
                        return 1;
                    }
                };

                let list_options = ModuleListOptions::default().suppress_motd(no_motd);
                return match run_module_list_with_password_and_options(
                    request,
                    list_options,
                    password_override,
                    timeout_setting,
                ) {
                    Ok(list) => {
                        if render_module_list(stdout, stderr.writer_mut(), &list, no_motd).is_err()
                        {
                            1
                        } else {
                            0
                        }
                    }
                    Err(error) => {
                        if write_message(error.message(), stderr).is_err() {
                            let _ = writeln!(
                                stderr.writer_mut(),
                                "rsync error: daemon functionality is unavailable in this build (code {})",
                                error.exit_code()
                            );
                        }
                        error.exit_code()
                    }
                };
            }
            Ok(None) => {}
            Err(error) => {
                if write_message(error.message(), stderr).is_err() {
                    let _ = writeln!(stderr.writer_mut(), "{}", error);
                }
                return error.exit_code();
            }
        }
    }

    let files_from_used = !files_from.is_empty();
    let implied_dirs_option = implied_dirs;
    let implied_dirs = implied_dirs_option.unwrap_or(true);
    let requires_remote_fallback = transfer_requires_remote(&remainder, &file_list_operands);
    let fallback_required = requires_remote_fallback;

    let fallback_args = if fallback_required {
        let mut fallback_info_flags = info.clone();
        if protect_args.unwrap_or(false)
            && matches!(progress_setting, ProgressSetting::Unspecified)
            && !info_flags_include_progress(&fallback_info_flags)
        {
            fallback_info_flags.push(OsString::from("progress2"));
        }
        let delete_for_fallback = delete_mode.is_enabled() || delete_excluded;
        let daemon_password = match password_file.as_deref() {
            Some(path) if path == Path::new("-") => match load_password_file(path) {
                Ok(bytes) => Some(bytes),
                Err(message) => {
                    if write_message(&message, stderr).is_err() {
                        let fallback = message.to_string();
                        let _ = writeln!(stderr.writer_mut(), "{fallback}");
                    }
                    return 1;
                }
            },
            _ => None,
        };
        Some(RemoteFallbackArgs {
            dry_run,
            list_only,
            remote_shell: remote_shell.clone(),
            protect_args,
            archive,
            delete: delete_for_fallback,
            delete_mode,
            delete_excluded,
            checksum,
            size_only,
            ignore_existing,
            update,
            compress,
            compress_disabled,
            compress_level: compress_level_cli.clone(),
            owner,
            group,
            perms,
            times,
            omit_dir_times,
            numeric_ids: numeric_ids_option,
            copy_links,
            copy_dirlinks,
            sparse,
            devices,
            specials,
            relative,
            implied_dirs: implied_dirs_option,
            verbosity,
            progress: progress_mode.is_some(),
            stats,
            partial,
            partial_dir: partial_dir.clone(),
            remove_source_files,
            inplace,
            msgs_to_stderr,
            whole_file: whole_file_option,
            bwlimit: bwlimit.clone(),
            excludes: excludes.clone(),
            includes: includes.clone(),
            exclude_from: exclude_from.clone(),
            include_from: include_from.clone(),
            filters: filters.clone(),
            info_flags: fallback_info_flags,
            files_from_used,
            file_list_entries: file_list_operands.clone(),
            from0,
            password_file: password_file.clone(),
            daemon_password,
            protocol: desired_protocol,
            timeout: timeout_setting,
            out_format: out_format.clone(),
            no_motd,
            fallback_binary: None,
            remainder: remainder.clone(),
            #[cfg(feature = "acl")]
            acls,
            #[cfg(feature = "xattr")]
            xattrs,
        })
    } else {
        None
    };

    let numeric_ids = numeric_ids_option.unwrap_or(false);

    if !fallback_required {
        if desired_protocol.is_some() {
            let message = rsync_error!(
                1,
                "the --protocol option may only be used when accessing an rsync daemon"
            )
            .with_role(Role::Client);
            if write_message(&message, stderr).is_err() {
                let _ = writeln!(
                    stderr.writer_mut(),
                    "the --protocol option may only be used when accessing an rsync daemon"
                );
            }
            return 1;
        }

        if password_file.is_some() {
            let message = rsync_error!(
                1,
                "the --password-file option may only be used when accessing an rsync daemon"
            )
            .with_role(Role::Client);
            if write_message(&message, stderr).is_err() {
                let _ = writeln!(
                    stderr.writer_mut(),
                    "the --password-file option may only be used when accessing an rsync daemon"
                );
            }
            return 1;
        }
    }

    let mut transfer_operands = Vec::with_capacity(file_list_operands.len() + remainder.len());
    transfer_operands.append(&mut file_list_operands);
    transfer_operands.extend(remainder);

    let preserve_owner = owner.unwrap_or(archive);
    let preserve_group = group.unwrap_or(archive);
    let preserve_permissions = perms.unwrap_or(archive);
    let preserve_times = times.unwrap_or(archive);
    let omit_dir_times_setting = omit_dir_times.unwrap_or(false);
    let preserve_devices = devices.unwrap_or(archive);
    let preserve_specials = specials.unwrap_or(archive);
    let sparse = sparse.unwrap_or(false);
    let copy_links = copy_links.unwrap_or(false);
    let relative = relative.unwrap_or(false);

    let mut builder = ClientConfig::builder()
        .transfer_args(transfer_operands)
        .dry_run(dry_run)
        .list_only(list_only)
        .delete(delete_mode.is_enabled() || delete_excluded)
        .delete_excluded(delete_excluded)
        .bandwidth_limit(bandwidth_limit)
        .compression_setting(compression_setting)
        .compress(compress)
        .compression_level(compression_level_override)
        .owner(preserve_owner)
        .group(preserve_group)
        .permissions(preserve_permissions)
        .times(preserve_times)
        .omit_dir_times(omit_dir_times_setting)
        .devices(preserve_devices)
        .specials(preserve_specials)
        .checksum(checksum)
        .size_only(size_only)
        .ignore_existing(ignore_existing)
        .update(update)
        .numeric_ids(numeric_ids)
        .sparse(sparse)
        .copy_links(copy_links)
        .copy_dirlinks(copy_dirlinks)
        .relative_paths(relative)
        .implied_dirs(implied_dirs)
        .verbosity(verbosity)
        .progress(progress_mode.is_some())
        .stats(stats)
        .partial(partial)
        .partial_directory(partial_dir.clone())
        .remove_source_files(remove_source_files)
        .inplace(inplace.unwrap_or(false))
        .whole_file(whole_file_option.unwrap_or(true))
        .timeout(timeout_setting);
    #[cfg(feature = "acl")]
    {
        builder = builder.acls(preserve_acls);
    }
    #[cfg(feature = "xattr")]
    {
        builder = builder.xattrs(xattrs.unwrap_or(false));
    }

    builder = match delete_mode {
        DeleteMode::Before => builder.delete_before(true),
        DeleteMode::After => builder.delete_after(true),
        DeleteMode::Delay => builder.delete_delay(true),
        DeleteMode::During | DeleteMode::Disabled => builder,
    };

    let force_event_collection =
        out_format_template.is_some() || !matches!(name_level, NameOutputLevel::Disabled);
    builder = builder.force_event_collection(force_event_collection);

    let mut filter_rules = Vec::new();
    if let Err(message) =
        append_filter_rules_from_files(&mut filter_rules, &exclude_from, FilterRuleKind::Exclude)
    {
        if write_message(&message, stderr).is_err() {
            let fallback = message.to_string();
            let _ = writeln!(stderr.writer_mut(), "{}", fallback);
        }
        return 1;
    }
    filter_rules.extend(
        excludes
            .into_iter()
            .map(|pattern| FilterRuleSpec::exclude(os_string_to_pattern(pattern))),
    );
    if let Err(message) =
        append_filter_rules_from_files(&mut filter_rules, &include_from, FilterRuleKind::Include)
    {
        if write_message(&message, stderr).is_err() {
            let fallback = message.to_string();
            let _ = writeln!(stderr.writer_mut(), "{}", fallback);
        }
        return 1;
    }
    filter_rules.extend(
        includes
            .into_iter()
            .map(|pattern| FilterRuleSpec::include(os_string_to_pattern(pattern))),
    );
    let mut merge_stack = Vec::new();
    let merge_base = env::current_dir().unwrap_or_else(|_| PathBuf::from("."));
    for filter in filters {
        match parse_filter_directive(filter.as_os_str()) {
            Ok(FilterDirective::Rule(spec)) => filter_rules.push(spec),
            Ok(FilterDirective::Merge(directive)) => {
                let effective_options =
                    merge_directive_options(&DirMergeOptions::default(), &directive);
                let directive = directive.with_options(effective_options);
                if let Err(message) = apply_merge_directive(
                    directive,
                    merge_base.as_path(),
                    &mut filter_rules,
                    &mut merge_stack,
                ) {
                    if write_message(&message, stderr).is_err() {
                        let _ = writeln!(stderr.writer_mut(), "{}", message);
                    }
                    return 1;
                }
            }
            Ok(FilterDirective::Clear) => filter_rules.clear(),
            Err(message) => {
                if write_message(&message, stderr).is_err() {
                    let _ = writeln!(stderr.writer_mut(), "{}", message);
                }
                return 1;
            }
        }
    }
    if !filter_rules.is_empty() {
        builder = builder.extend_filter_rules(filter_rules);
    }

    let config = builder.build();

    if let Some(args) = fallback_args {
        let outcome = {
            let mut stderr_writer = stderr.writer_mut();
            run_client_or_fallback(
                config,
                None,
                Some(RemoteFallbackContext::new(stdout, &mut stderr_writer, args)),
            )
        };

        return match outcome {
            Ok(ClientOutcome::Fallback(summary)) => summary.exit_code(),
            Ok(ClientOutcome::Local(_)) => {
                unreachable!("local outcome returned without fallback context")
            }
            Err(error) => {
                if write_message(error.message(), stderr).is_err() {
                    let fallback = error.message().to_string();
                    let _ = writeln!(stderr.writer_mut(), "{}", fallback);
                }
                error.exit_code()
            }
        };
    }

    let mut live_progress = if let Some(mode) = progress_mode {
        Some(with_output_writer(
            stdout,
            stderr,
            msgs_to_stderr,
            |writer| LiveProgress::new(writer, mode),
        ))
    } else {
        None
    };

    let result = {
        let observer = live_progress
            .as_mut()
            .map(|observer| observer as &mut dyn ClientProgressObserver);
        run_client_or_fallback::<io::Sink, io::Sink>(config, observer, None)
    };

    match result {
        Ok(ClientOutcome::Local(summary)) => {
            let summary = *summary;
            let progress_rendered_live = live_progress.as_ref().is_some_and(LiveProgress::rendered);

            if let Some(observer) = live_progress {
                if let Err(error) = observer.finish() {
                    let _ = with_output_writer(stdout, stderr, msgs_to_stderr, |writer| {
                        writeln!(writer, "warning: failed to render progress output: {error}")
                    });
                }
            }

            if let Err(error) = with_output_writer(stdout, stderr, msgs_to_stderr, |writer| {
                emit_transfer_summary(
                    &summary,
                    verbosity,
                    progress_mode,
                    stats,
                    progress_rendered_live,
                    list_only,
                    out_format_template.as_ref(),
                    name_level,
                    name_overridden,
                    writer,
                )
            }) {
                let _ = with_output_writer(stdout, stderr, msgs_to_stderr, |writer| {
                    writeln!(
                        writer,
                        "warning: failed to render transfer summary: {error}"
                    )
                });
            }
            0
        }
        Ok(ClientOutcome::Fallback(_)) => {
            unreachable!("fallback outcome returned without fallback args")
        }
        Err(error) => {
            if let Some(observer) = live_progress {
                if let Err(err) = observer.finish() {
                    let _ = with_output_writer(stdout, stderr, msgs_to_stderr, |writer| {
                        writeln!(writer, "warning: failed to render progress output: {err}")
                    });
                }
            }

            if write_message(error.message(), stderr).is_err() {
                let _ = writeln!(
                    stderr.writer_mut(),
                    "rsync error: client functionality is unavailable in this build (code 1)",
                );
            }
            error.exit_code()
        }
    }
}

/// Emits verbose, statistics, and progress-oriented output derived from a [`ClientSummary`].
struct LiveProgress<'a> {
    writer: &'a mut dyn Write,
    rendered: bool,
    error: Option<io::Error>,
    active_path: Option<PathBuf>,
    line_active: bool,
    mode: ProgressMode,
}

impl<'a> LiveProgress<'a> {
    fn new(writer: &'a mut dyn Write, mode: ProgressMode) -> Self {
        Self {
            writer,
            rendered: false,
            error: None,
            active_path: None,
            line_active: false,
            mode,
        }
    }

    fn rendered(&self) -> bool {
        self.rendered
    }

    fn record_error(&mut self, error: io::Error) {
        if self.error.is_none() {
            self.error = Some(error);
        }
    }

    fn finish(self) -> io::Result<()> {
        if let Some(error) = self.error {
            return Err(error);
        }

        if self.line_active {
            writeln!(self.writer)?;
        }

        Ok(())
    }
}

impl<'a> ClientProgressObserver for LiveProgress<'a> {
    fn on_progress(&mut self, update: &ClientProgressUpdate) {
        if self.error.is_some() {
            return;
        }

        let total = update.total().max(update.index());
        let remaining = total.saturating_sub(update.index());

        let write_result = match self.mode {
            ProgressMode::PerFile => (|| -> io::Result<()> {
                let event = update.event();
                let relative = event.relative_path();
                let path_changed = self.active_path.as_deref() != Some(relative);

                if path_changed {
                    if self.line_active {
                        writeln!(self.writer)?;
                        self.line_active = false;
                    }
                    writeln!(self.writer, "{}", relative.display())?;
                    self.active_path = Some(relative.to_path_buf());
                }

                let bytes = event.bytes_transferred();
                let size_field = format!("{:>15}", format_progress_bytes(bytes));
                let percent = format_progress_percent(bytes, update.total_bytes());
                let percent_field = format!("{:>4}", percent);
                let rate_field = format!("{:>12}", format_progress_rate(bytes, event.elapsed()));
                let elapsed_field = format!("{:>11}", format_progress_elapsed(event.elapsed()));
                let xfr_index = update.index();

                if self.line_active {
                    write!(self.writer, "\r")?;
                }

                write!(
                    self.writer,
                    "{size_field} {percent_field} {rate_field} {elapsed_field} (xfr#{xfr_index}, to-chk={remaining}/{total})"
                )?;

                if update.is_final() {
                    writeln!(self.writer)?;
                    self.line_active = false;
                    self.active_path = None;
                } else {
                    self.line_active = true;
                }
                Ok(())
            })(),
            ProgressMode::Overall => (|| -> io::Result<()> {
                let bytes = update.overall_transferred();
                let size_field = format!("{:>15}", format_progress_bytes(bytes));
                let percent_field = format!(
                    "{:>4}",
                    format_progress_percent(bytes, update.overall_total_bytes())
                );
                let rate_field = format!(
                    "{:>12}",
                    format_progress_rate(bytes, update.overall_elapsed())
                );
                let elapsed_field =
                    format!("{:>11}", format_progress_elapsed(update.overall_elapsed()));
                let xfr_index = update.index();

                if self.line_active {
                    write!(self.writer, "\r")?;
                }

                write!(
                    self.writer,
                    "{size_field} {percent_field} {rate_field} {elapsed_field} (xfr#{xfr_index}, to-chk={remaining}/{total})"
                )?;

                if update.remaining() == 0 && update.is_final() {
                    writeln!(self.writer)?;
                    self.line_active = false;
                } else {
                    self.line_active = true;
                }
                self.active_path = None;
                Ok(())
            })(),
        };

        match write_result {
            Ok(()) => {
                self.rendered = true;
            }
            Err(error) => self.record_error(error),
        }
    }
}

#[allow(clippy::too_many_arguments)]
fn emit_transfer_summary(
    summary: &ClientSummary,
    verbosity: u8,
    progress_mode: Option<ProgressMode>,
    stats: bool,
    progress_already_rendered: bool,
    list_only: bool,
    out_format: Option<&OutFormat>,
    name_level: NameOutputLevel,
    name_overridden: bool,
    writer: &mut dyn Write,
) -> io::Result<()> {
    let events = summary.events();

    if list_only {
        let mut wrote_listing = false;
        if !events.is_empty() {
            emit_list_only(events, writer)?;
            wrote_listing = true;
        }

        if stats {
            if wrote_listing {
                writeln!(writer)?;
            }
            emit_stats(summary, writer)?;
        } else if verbosity > 0 {
            if wrote_listing {
                writeln!(writer)?;
            }
            emit_totals(summary, writer)?;
        }

        return Ok(());
    }

    let formatted_rendered = if let Some(format) = out_format {
        if events.is_empty() {
            false
        } else {
            emit_out_format(events, format, writer)?;
            true
        }
    } else {
        false
    };

    let progress_rendered = if progress_already_rendered {
        true
    } else if matches!(progress_mode, Some(ProgressMode::PerFile)) && !events.is_empty() {
        emit_progress(events, writer)?
    } else {
        false
    };

    let name_enabled = !matches!(name_level, NameOutputLevel::Disabled);
    let emit_verbose_listing = out_format.is_none()
        && !events.is_empty()
        && ((verbosity > 0
            && (!name_overridden || name_enabled)
            && (!progress_rendered || verbosity > 1))
            || (verbosity == 0 && name_enabled));

    if formatted_rendered && (emit_verbose_listing || stats || verbosity > 0) {
        writeln!(writer)?;
    }

    if progress_rendered && (emit_verbose_listing || stats || verbosity > 0) {
        writeln!(writer)?;
    }

    if emit_verbose_listing {
        emit_verbose(events, verbosity, name_level, name_overridden, writer)?;
        if stats {
            writeln!(writer)?;
        }
    }

    if stats {
        emit_stats(summary, writer)?;
    } else if verbosity > 0 || (verbosity == 0 && name_enabled) {
        emit_totals(summary, writer)?;
    }

    Ok(())
}

fn emit_list_only<W: Write + ?Sized>(events: &[ClientEvent], stdout: &mut W) -> io::Result<()> {
    for event in events {
        if !list_only_event(event.kind()) {
            continue;
        }

        if let Some(metadata) = event.metadata() {
            let permissions = format_list_permissions(metadata);
            let size = format_list_size(metadata.length());
            let timestamp = format_list_timestamp(metadata.modified());
            let mut rendered = event.relative_path().to_string_lossy().into_owned();
            if metadata.kind().is_symlink() {
                if let Some(target) = metadata.symlink_target() {
                    rendered.push_str(" -> ");
                    rendered.push_str(&target.to_string_lossy());
                }
            }

            writeln!(stdout, "{permissions} {size} {timestamp} {rendered}")?;
        } else {
            let rendered = event.relative_path().to_string_lossy().into_owned();
            writeln!(
                stdout,
                "?????????? {:>15} {} {rendered}",
                "?",
                format_list_timestamp(None),
            )?;
        }
    }

    Ok(())
}

fn list_only_event(kind: &ClientEventKind) -> bool {
    matches!(
        kind,
        ClientEventKind::DataCopied
            | ClientEventKind::MetadataReused
            | ClientEventKind::HardLink
            | ClientEventKind::SymlinkCopied
            | ClientEventKind::FifoCopied
            | ClientEventKind::DeviceCopied
            | ClientEventKind::DirectoryCreated
    )
}

fn format_list_permissions(metadata: &ClientEntryMetadata) -> String {
    let type_char = match metadata.kind() {
        ClientEntryKind::File => '-',
        ClientEntryKind::Directory => 'd',
        ClientEntryKind::Symlink => 'l',
        ClientEntryKind::Fifo => 'p',
        ClientEntryKind::CharDevice => 'c',
        ClientEntryKind::BlockDevice => 'b',
        ClientEntryKind::Socket => 's',
        ClientEntryKind::Other => '?',
    };

    let mut symbols = ['-'; 10];
    symbols[0] = type_char;

    if let Some(mode) = metadata.mode() {
        const PERMISSION_MASKS: [(usize, u32, char); 9] = [
            (1, 0o400, 'r'),
            (2, 0o200, 'w'),
            (3, 0o100, 'x'),
            (4, 0o040, 'r'),
            (5, 0o020, 'w'),
            (6, 0o010, 'x'),
            (7, 0o004, 'r'),
            (8, 0o002, 'w'),
            (9, 0o001, 'x'),
        ];

        for &(index, mask, ch) in &PERMISSION_MASKS {
            if mode & mask != 0 {
                symbols[index] = ch;
            }
        }

        if mode & 0o4000 != 0 {
            symbols[3] = match symbols[3] {
                'x' => 's',
                '-' => 'S',
                other => other,
            };
        }

        if mode & 0o2000 != 0 {
            symbols[6] = match symbols[6] {
                'x' => 's',
                '-' => 'S',
                other => other,
            };
        }

        if mode & 0o1000 != 0 {
            symbols[9] = match symbols[9] {
                'x' => 't',
                '-' => 'T',
                other => other,
            };
        }
    }

    symbols.iter().collect()
}

fn format_list_timestamp(modified: Option<SystemTime>) -> String {
    if let Some(time) = modified {
        if let Ok(datetime) = OffsetDateTime::from(time).format(LIST_TIMESTAMP_FORMAT) {
            return datetime;
        }
    }
    "1970/01/01 00:00:00".to_string()
}

fn format_list_size(size: u64) -> String {
    let mut digits = size.to_string();
    let mut groups = Vec::new();

    while digits.len() > 3 {
        let chunk = digits.split_off(digits.len() - 3);
        groups.push(chunk);
    }

    groups.push(digits);
    groups.reverse();
    let with_commas = groups.join(",");
    format!("{with_commas:>15}")
}

/// Returns whether the provided event kind should be reflected in progress output.
fn is_progress_event(kind: &ClientEventKind) -> bool {
    kind.is_progress()
}

/// Formats a byte count using thousands separators, mirroring upstream rsync progress lines.
fn format_progress_bytes(bytes: u64) -> String {
    if bytes == 0 {
        return "0".to_string();
    }

    let mut value = bytes;
    let mut parts = Vec::new();
    while value > 0 {
        let chunk = value % 1_000;
        value /= 1_000;
        if value == 0 {
            parts.push(chunk.to_string());
        } else {
            parts.push(format!("{chunk:03}"));
        }
    }
    parts.reverse();
    parts.join(",")
}

/// Formats a progress percentage, producing the upstream `??%` placeholder when totals are
/// unavailable.
fn format_progress_percent(bytes: u64, total: Option<u64>) -> String {
    match total {
        Some(total_bytes) if total_bytes > 0 => {
            let capped = bytes.min(total_bytes);
            let percent = (capped.saturating_mul(100)) / total_bytes;
            format!("{percent}%")
        }
        Some(_) => "100%".to_string(),
        None => "??%".to_string(),
    }
}

/// Formats a transfer rate in the `kB/s`, `MB/s`, or `GB/s` ranges.
fn format_progress_rate(bytes: u64, elapsed: Duration) -> String {
    const KIB: f64 = 1024.0;
    const MIB: f64 = KIB * 1024.0;
    const GIB: f64 = MIB * 1024.0;

    if bytes == 0 || elapsed.is_zero() {
        return "0.00kB/s".to_string();
    }

    let seconds = elapsed.as_secs_f64();
    if seconds <= 0.0 {
        return "0.00kB/s".to_string();
    }

    let bytes_per_second = bytes as f64 / seconds;
    let (value, unit) = if bytes_per_second >= GIB {
        (bytes_per_second / GIB, "GB/s")
    } else if bytes_per_second >= MIB {
        (bytes_per_second / MIB, "MB/s")
    } else {
        (bytes_per_second / KIB, "kB/s")
    };

    format!("{value:.2}{unit}")
}

/// Formats an elapsed duration as `H:MM:SS`, matching rsync's progress output.
fn format_progress_elapsed(elapsed: Duration) -> String {
    let total_seconds = elapsed.as_secs();
    let hours = total_seconds / 3_600;
    let minutes = (total_seconds % 3_600) / 60;
    let seconds = total_seconds % 60;
    format!("{hours}:{minutes:02}:{seconds:02}")
}

/// Renders progress lines for the provided transfer events.
fn emit_progress<W: Write + ?Sized>(events: &[ClientEvent], stdout: &mut W) -> io::Result<bool> {
    let progress_events: Vec<_> = events
        .iter()
        .filter(|event| is_progress_event(event.kind()))
        .collect();

    if progress_events.is_empty() {
        return Ok(false);
    }

    let total = progress_events.len();

    for (index, event) in progress_events.into_iter().enumerate() {
        writeln!(stdout, "{}", event.relative_path().display())?;

        let bytes = event.bytes_transferred();
        let size_field = format!("{:>15}", format_progress_bytes(bytes));
        let percent_hint = matches!(event.kind(), ClientEventKind::DataCopied).then_some(bytes);
        let percent_field = format!("{:>4}", format_progress_percent(bytes, percent_hint));
        let rate_field = format!("{:>12}", format_progress_rate(bytes, event.elapsed()));
        let elapsed_field = format!("{:>11}", format_progress_elapsed(event.elapsed()));
        let remaining = total - index - 1;
        let xfr_index = index + 1;

        writeln!(
            stdout,
            "{size_field} {percent_field} {rate_field} {elapsed_field} (xfr#{xfr_index}, to-chk={remaining}/{total})"
        )?;
    }

    Ok(true)
}

/// Emits a statistics summary mirroring the subset of counters supported by the local engine.
fn emit_stats<W: Write + ?Sized>(summary: &ClientSummary, stdout: &mut W) -> io::Result<()> {
    let files = summary.files_copied();
    let files_total = summary.regular_files_total();
    let directories = summary.directories_created();
    let directories_total = summary.directories_total();
    let symlinks = summary.symlinks_copied();
    let symlinks_total = summary.symlinks_total();
    let devices = summary.devices_created();
    let devices_total = summary.devices_total();
    let fifos = summary.fifos_created();
    let fifos_total = summary.fifos_total();
    let hard_links = summary.hard_links_created();
    let deleted = summary.items_deleted();
    let transferred = summary.bytes_copied();
    let compressed = summary.compressed_bytes().unwrap_or(transferred);
    let total_size = summary.total_source_bytes();
    let matched_bytes = total_size.saturating_sub(transferred);
    let file_list_size = summary.file_list_size();
    let file_list_generation = summary.file_list_generation_time().as_secs_f64();
    let file_list_transfer = summary.file_list_transfer_time().as_secs_f64();

    let special_total = devices_total.saturating_add(fifos_total);
    let special_created = devices.saturating_add(fifos);
    let total_entries = files_total
        .saturating_add(directories_total)
        .saturating_add(symlinks_total)
        .saturating_add(special_total);
    let created_total = files
        .saturating_add(directories)
        .saturating_add(symlinks)
        .saturating_add(special_created);

    let files_breakdown = format_stat_categories(&[
        ("reg", files_total),
        ("dir", directories_total),
        ("link", symlinks_total),
        ("special", special_total),
    ]);
    let created_breakdown = format_stat_categories(&[
        ("reg", files),
        ("dir", directories),
        ("link", symlinks),
        ("special", special_created),
    ]);

    writeln!(stdout, "Number of files: {total_entries}{files_breakdown}")?;
    writeln!(
        stdout,
        "Number of created files: {created_total}{created_breakdown}"
    )?;
    writeln!(stdout, "Number of deleted files: {deleted}")?;
    writeln!(stdout, "Number of regular files transferred: {files}")?;
    writeln!(stdout, "Number of hard links: {hard_links}")?;
    writeln!(stdout, "Total file size: {total_size} bytes")?;
    writeln!(stdout, "Total transferred file size: {transferred} bytes")?;
    writeln!(stdout, "Literal data: {transferred} bytes")?;
    writeln!(stdout, "Matched data: {matched_bytes} bytes")?;
    writeln!(stdout, "File list size: {file_list_size}")?;
    writeln!(
        stdout,
        "File list generation time: {file_list_generation:.3} seconds"
    )?;
    writeln!(
        stdout,
        "File list transfer time: {file_list_transfer:.3} seconds"
    )?;
    writeln!(stdout, "Total bytes sent: {compressed}")?;
    writeln!(stdout, "Total bytes received: 0")?;
    writeln!(stdout)?;

    emit_totals(summary, stdout)
}

fn format_stat_categories(categories: &[(&str, u64)]) -> String {
    let parts: Vec<String> = categories
        .iter()
        .filter_map(|(label, count)| (*count > 0).then(|| format!("{label}: {count}")))
        .collect();
    if parts.is_empty() {
        String::new()
    } else {
        format!(" ({})", parts.join(", "))
    }
}

/// Emits the summary lines reported by verbose transfers.
fn emit_totals<W: Write + ?Sized>(summary: &ClientSummary, stdout: &mut W) -> io::Result<()> {
    let sent = summary
        .compressed_bytes()
        .unwrap_or_else(|| summary.bytes_copied());
    let received = 0u64;
    let total_size = summary.total_source_bytes();
    let elapsed = summary.total_elapsed();
    let seconds = elapsed.as_secs_f64();
    let rate = if seconds > 0.0 {
        (sent + received) as f64 / seconds
    } else {
        0.0
    };
    let transmitted = sent.saturating_add(received);
    let speedup = if transmitted > 0 {
        total_size as f64 / transmitted as f64
    } else {
        0.0
    };

    writeln!(
        stdout,
        "sent {sent} bytes  received {received} bytes  {rate:.2} bytes/sec"
    )?;
    writeln!(
        stdout,
        "total size is {total_size}  speedup is {speedup:.2}"
    )
}

/// Renders verbose listings for the provided transfer events.
fn emit_verbose<W: Write + ?Sized>(
    events: &[ClientEvent],
    verbosity: u8,
    name_level: NameOutputLevel,
    name_overridden: bool,
    stdout: &mut W,
) -> io::Result<()> {
    if matches!(name_level, NameOutputLevel::Disabled) && (verbosity == 0 || name_overridden) {
        return Ok(());
    }

    for event in events {
        let kind = event.kind();
        let include_for_name = event_matches_name_level(event, name_level);

        if verbosity == 0 {
            if !include_for_name {
                continue;
            }

            let mut rendered = event.relative_path().to_string_lossy().into_owned();
            if let Some(metadata) = event.metadata()
                && matches!(kind, ClientEventKind::SymlinkCopied)
                && let Some(target) = metadata.symlink_target()
            {
                rendered.push_str(" -> ");
                rendered.push_str(&target.to_string_lossy());
            }
            writeln!(stdout, "{rendered}")?;
            continue;
        }

        if name_overridden && !include_for_name {
            continue;
        }

        match kind {
            ClientEventKind::SkippedExisting => {
                writeln!(
                    stdout,
                    "skipping existing file \"{}\"",
                    event.relative_path().display()
                )?;
                continue;
            }
            ClientEventKind::SkippedNewerDestination => {
                writeln!(
                    stdout,
                    "skipping newer destination file \"{}\"",
                    event.relative_path().display()
                )?;
                continue;
            }
            ClientEventKind::SkippedNonRegular => {
                writeln!(
                    stdout,
                    "skipping non-regular file \"{}\"",
                    event.relative_path().display()
                )?;
                continue;
            }
            _ => {}
        }

        let mut rendered = event.relative_path().to_string_lossy().into_owned();
        if let Some(metadata) = event.metadata()
            && matches!(kind, ClientEventKind::SymlinkCopied)
            && let Some(target) = metadata.symlink_target()
        {
            rendered.push_str(" -> ");
            rendered.push_str(&target.to_string_lossy());
        }

        if verbosity == 1 {
            writeln!(stdout, "{rendered}")?;
            continue;
        }

        let descriptor = describe_event_kind(kind);
        let bytes = event.bytes_transferred();
        if bytes > 0 {
            if let Some(rate) = compute_rate(bytes, event.elapsed()) {
                writeln!(
                    stdout,
                    "{descriptor}: {rendered} ({} bytes, {rate:.1} B/s)",
                    bytes
                )?;
            } else {
                writeln!(stdout, "{descriptor}: {rendered} ({} bytes)", bytes)?;
            }
        } else {
            writeln!(stdout, "{descriptor}: {rendered}")?;
        }
    }
    Ok(())
}

fn event_matches_name_level(event: &ClientEvent, level: NameOutputLevel) -> bool {
    match level {
        NameOutputLevel::Disabled => false,
        NameOutputLevel::UpdatedOnly => matches!(
            event.kind(),
            ClientEventKind::DataCopied
                | ClientEventKind::HardLink
                | ClientEventKind::SymlinkCopied
                | ClientEventKind::FifoCopied
                | ClientEventKind::DeviceCopied
                | ClientEventKind::DirectoryCreated
                | ClientEventKind::SourceRemoved
        ),
        NameOutputLevel::UpdatedAndUnchanged => matches!(
            event.kind(),
            ClientEventKind::DataCopied
                | ClientEventKind::MetadataReused
                | ClientEventKind::HardLink
                | ClientEventKind::SymlinkCopied
                | ClientEventKind::FifoCopied
                | ClientEventKind::DeviceCopied
                | ClientEventKind::DirectoryCreated
                | ClientEventKind::SourceRemoved
        ),
    }
}

/// Maps an event kind to a human-readable description.
fn describe_event_kind(kind: &ClientEventKind) -> &'static str {
    match kind {
        ClientEventKind::DataCopied => "copied",
        ClientEventKind::MetadataReused => "metadata reused",
        ClientEventKind::HardLink => "hard link",
        ClientEventKind::SymlinkCopied => "symlink",
        ClientEventKind::FifoCopied => "fifo",
        ClientEventKind::DeviceCopied => "device",
        ClientEventKind::DirectoryCreated => "directory",
        ClientEventKind::SkippedExisting => "skipped existing file",
        ClientEventKind::SkippedNonRegular => "skipped non-regular file",
        ClientEventKind::SkippedNewerDestination => "skipped newer destination file",
        ClientEventKind::EntryDeleted => "deleted",
        ClientEventKind::SourceRemoved => "source removed",
    }
}

/// Computes the throughput in bytes per second for the provided measurements.
fn compute_rate(bytes: u64, elapsed: Duration) -> Option<f64> {
    if elapsed.is_zero() {
        return None;
    }

    let seconds = elapsed.as_secs_f64();
    if seconds <= 0.0 {
        None
    } else {
        Some(bytes as f64 / seconds)
    }
}

/// Converts a numeric exit code into an [`std::process::ExitCode`].
#[must_use]
pub fn exit_code_from(status: i32) -> std::process::ExitCode {
    let clamped = status.clamp(0, MAX_EXIT_CODE);
    std::process::ExitCode::from(clamped as u8)
}

fn parse_protocol_version_arg(value: &OsStr) -> Result<ProtocolVersion, Message> {
    let text = value.to_string_lossy();
    let trimmed = text.trim_matches(|ch: char| ch.is_ascii_whitespace());
    let display = if trimmed.is_empty() {
        text.as_ref()
    } else {
        trimmed
    };

    match ProtocolVersion::from_str(text.as_ref()) {
        Ok(version) => Ok(version),
        Err(error) => {
            let supported = supported_protocols_list();
            let mut detail = match error.kind() {
                ParseProtocolVersionErrorKind::Empty => {
                    "protocol value must not be empty".to_string()
                }
                ParseProtocolVersionErrorKind::InvalidDigit => {
                    "protocol version must be an unsigned integer".to_string()
                }
                ParseProtocolVersionErrorKind::Negative => {
                    "protocol version cannot be negative".to_string()
                }
                ParseProtocolVersionErrorKind::Overflow => {
                    "protocol version value exceeds 255".to_string()
                }
                ParseProtocolVersionErrorKind::UnsupportedRange(value) => {
                    let (oldest, newest) = ProtocolVersion::supported_range_bounds();
                    format!(
                        "protocol version {} is outside the supported range {}-{}",
                        value, oldest, newest
                    )
                }
            };
            if !detail.is_empty() {
                detail.push_str("; ");
            }
            detail.push_str(&format!("supported protocols are {}", supported));

            Err(rsync_error!(
                1,
                format!("invalid protocol version '{}': {}", display, detail)
            )
            .with_role(Role::Client))
        }
    }
}

fn supported_protocols_list() -> String {
    let values: Vec<String> = ProtocolVersion::supported_protocol_numbers()
        .iter()
        .map(|value| value.to_string())
        .collect();
    values.join(", ")
}

fn parse_timeout_argument(value: &OsStr) -> Result<TransferTimeout, Message> {
    let text = value.to_string_lossy();
    let trimmed = text.trim_matches(|ch: char| ch.is_ascii_whitespace());
    let display = if trimmed.is_empty() {
        text.as_ref()
    } else {
        trimmed
    };

    if trimmed.is_empty() {
        return Err(rsync_error!(1, "timeout value must not be empty").with_role(Role::Client));
    }

    if trimmed.starts_with('-') {
        return Err(rsync_error!(
            1,
            format!(
                "invalid timeout '{}': timeout must be non-negative",
                display
            )
        )
        .with_role(Role::Client));
    }

    let normalized = trimmed.strip_prefix('+').unwrap_or(trimmed);

    match normalized.parse::<u64>() {
        Ok(0) => Ok(TransferTimeout::Disabled),
        Ok(value) => Ok(TransferTimeout::Seconds(
            NonZeroU64::new(value).expect("non-zero ensured"),
        )),
        Err(error) => {
            let detail = match error.kind() {
                IntErrorKind::InvalidDigit => "timeout must be an unsigned integer",
                IntErrorKind::PosOverflow | IntErrorKind::NegOverflow => {
                    "timeout value exceeds the supported range"
                }
                IntErrorKind::Empty => "timeout value must not be empty",
                _ => "timeout value is invalid",
            };
            Err(
                rsync_error!(1, format!("invalid timeout '{}': {}", display, detail))
                    .with_role(Role::Client),
            )
        }
    }
}

impl Default for ProgressSetting {
    fn default() -> Self {
        Self::Unspecified
    }
}

#[derive(Default)]
struct InfoFlagSettings {
    progress: ProgressSetting,
    stats: Option<bool>,
    name: Option<NameOutputLevel>,
    help_requested: bool,
}

impl InfoFlagSettings {
    fn enable_all(&mut self) {
        self.progress = ProgressSetting::PerFile;
        self.stats = Some(true);
        self.name = Some(NameOutputLevel::UpdatedAndUnchanged);
    }

    fn disable_all(&mut self) {
        self.progress = ProgressSetting::Disabled;
        self.stats = Some(false);
        self.name = Some(NameOutputLevel::Disabled);
    }

    fn apply(&mut self, token: &str, display: &str) -> Result<(), Message> {
        let lower = token.to_ascii_lowercase();
        match lower.as_str() {
            "help" => {
                self.help_requested = true;
                Ok(())
            }
            "all" | "1" => {
                self.enable_all();
                Ok(())
            }
            "none" | "0" => {
                self.disable_all();
                Ok(())
            }
            "progress" | "progress1" => {
                self.progress = ProgressSetting::PerFile;
                Ok(())
            }
            "progress2" => {
                self.progress = ProgressSetting::Overall;
                Ok(())
            }
            "progress0" | "noprogress" | "-progress" => {
                self.progress = ProgressSetting::Disabled;
                Ok(())
            }
            "stats" | "stats1" => {
                self.stats = Some(true);
                Ok(())
            }
            "stats0" | "nostats" | "-stats" => {
                self.stats = Some(false);
                Ok(())
            }
            _ if lower.starts_with("name") => {
                let level = &lower[4..];
                let parsed = if level.is_empty() || level == "1" {
                    Some(NameOutputLevel::UpdatedOnly)
                } else if level == "0" {
                    Some(NameOutputLevel::Disabled)
                } else if level.chars().all(|ch| ch.is_ascii_digit()) {
                    Some(NameOutputLevel::UpdatedAndUnchanged)
                } else {
                    None
                };

                match parsed {
                    Some(level) => {
                        self.name = Some(level);
                        Ok(())
                    }
                    None => Err(info_flag_error(display)),
                }
            }
            _ => Err(info_flag_error(display)),
        }
    }
}

fn info_flag_error(display: &str) -> Message {
    rsync_error!(
        1,
        format!(
            "invalid --info flag '{display}': supported flags are all, none, name, name2, name0, progress, progress2, progress0, stats, and stats0"
        )
    )
    .with_role(Role::Client)
}

fn parse_info_flags(values: &[OsString]) -> Result<InfoFlagSettings, Message> {
    let mut settings = InfoFlagSettings::default();
    for value in values {
        let text = value.to_string_lossy();
        let trimmed = text.trim_matches(|ch: char| ch.is_ascii_whitespace());
        let display = if trimmed.is_empty() {
            text.as_ref()
        } else {
            trimmed
        };

        if trimmed.is_empty() {
            return Err(rsync_error!(1, "--info flag must not be empty").with_role(Role::Client));
        }

        settings.apply(trimmed, display)?;
    }

    Ok(settings)
}

fn info_flags_include_progress(flags: &[OsString]) -> bool {
    flags.iter().any(|value| {
        value
            .to_string_lossy()
            .split(',')
            .map(|token| token.trim())
            .filter(|token| !token.is_empty())
            .any(|token| {
                let normalized = token.to_ascii_lowercase();
                let without_dash = normalized.strip_prefix('-').unwrap_or(&normalized);
                let stripped = without_dash
                    .strip_prefix("no-")
                    .or_else(|| without_dash.strip_prefix("no"))
                    .unwrap_or(without_dash);
                stripped.starts_with("progress")
            })
    })
}

const INFO_HELP_TEXT: &str = "The following --info flags are supported:\n\
    all         Enable all informational output currently implemented.\n\
    none        Disable all informational output handled by this build.\n\
    name        Mention updated file and directory names.\n\
    name2       Mention updated and unchanged file and directory names.\n\
    name0       Disable file and directory name output.\n\
    progress    Enable per-file progress updates.\n\
    progress2   Enable overall transfer progress.\n\
    progress0   Disable progress reporting.\n\
    stats       Enable transfer statistics.\n\
    stats0      Disable transfer statistics.\n\
Flags may also be written with 'no' prefixes (for example, --info=noprogress).\n";

#[derive(Debug)]
struct UnsupportedOption {
    option: OsString,
}

impl UnsupportedOption {
    fn new(option: OsString) -> Self {
        Self { option }
    }

    fn to_message(&self) -> Message {
        let option = self.option.to_string_lossy();
        let text = format!(
            "unsupported option '{}': this build currently supports only {}",
            option, SUPPORTED_OPTIONS_LIST
        );
        rsync_error!(1, text).with_role(Role::Client)
    }

    fn fallback_text(&self) -> String {
        format!(
            "unsupported option '{}': this build currently supports only {}",
            self.option.to_string_lossy(),
            SUPPORTED_OPTIONS_LIST
        )
    }
}

fn is_option(argument: &OsStr) -> bool {
    let text = argument.to_string_lossy();
    let mut chars = text.chars();
    matches!(chars.next(), Some('-')) && chars.next().is_some()
}

fn extract_operands(arguments: Vec<OsString>) -> Result<Vec<OsString>, UnsupportedOption> {
    let mut operands = Vec::new();
    let mut accept_everything = false;

    for argument in arguments {
        if !accept_everything {
            if argument == "--" {
                accept_everything = true;
                continue;
            }

            if is_option(argument.as_os_str()) {
                return Err(UnsupportedOption::new(argument));
            }
        }

        operands.push(argument);
    }

    Ok(operands)
}

fn os_string_to_pattern(value: OsString) -> String {
    match value.into_string() {
        Ok(text) => text,
        Err(value) => value.to_string_lossy().into_owned(),
    }
}

#[derive(Clone, Debug, Eq, PartialEq)]
enum FilterDirective {
    Rule(FilterRuleSpec),
    Merge(MergeDirective),
    Clear,
}

#[derive(Clone, Debug, Eq, PartialEq)]
struct MergeDirective {
    source: OsString,
    enforced_kind: Option<FilterRuleKind>,
    options: DirMergeOptions,
}

impl MergeDirective {
    fn new(source: OsString, enforced_kind: Option<FilterRuleKind>) -> Self {
        let mut options = DirMergeOptions::default();
        options = match enforced_kind {
            Some(FilterRuleKind::Include) => {
                options.with_enforced_kind(Some(DirMergeEnforcedKind::Include))
            }
            Some(FilterRuleKind::Exclude) => {
                options.with_enforced_kind(Some(DirMergeEnforcedKind::Exclude))
            }
            _ => options,
        };

        Self {
            source,
            enforced_kind,
            options,
        }
    }

    fn with_options(mut self, options: DirMergeOptions) -> Self {
        self.options = options;
        self
    }

    fn enforced_kind(&self) -> Option<FilterRuleKind> {
        self.enforced_kind.clone()
    }

    fn source(&self) -> &OsStr {
        self.source.as_os_str()
    }

    fn options(&self) -> &DirMergeOptions {
        &self.options
    }

    fn enforced_kind(&self) -> Option<FilterRuleKind> {
        self.enforced_kind
    }
}

fn merge_directive_options(base: &DirMergeOptions, directive: &MergeDirective) -> DirMergeOptions {
    let mut options = base.clone();
    options = options.allow_list_clearing(true);
    if let Some(kind) = directive.enforced_kind() {
        if let Some(enforced) = filter_rule_kind_to_enforced_kind(kind) {
            options = options.with_enforced_kind(Some(enforced));
        }
    }
    options
}

fn filter_rule_kind_to_enforced_kind(kind: FilterRuleKind) -> Option<DirMergeEnforcedKind> {
    match kind {
        FilterRuleKind::Include => Some(DirMergeEnforcedKind::Include),
        FilterRuleKind::Exclude => Some(DirMergeEnforcedKind::Exclude),
        _ => None,
    }
}

fn parse_filter_shorthand(
    trimmed: &str,
    short: char,
    label: &str,
    builder: fn(String) -> FilterRuleSpec,
) -> Option<Result<FilterDirective, Message>> {
    let mut chars = trimmed.chars();
    let first = chars.next()?;
    if !first.eq_ignore_ascii_case(&short) {
        return None;
    }

    let remainder = chars.as_str();
    if remainder.is_empty() {
        let text = format!("filter rule '{trimmed}' is missing a pattern after '{label}'");
        let message = rsync_error!(1, text).with_role(Role::Client);
        return Some(Err(message));
    }

    if !remainder
        .chars()
        .next()
        .is_some_and(|ch| ch.is_ascii_whitespace())
    {
        return None;
    }

    let pattern = remainder.trim_start();
    if pattern.is_empty() {
        let text = format!("filter rule '{trimmed}' is missing a pattern after '{label}'");
        let message = rsync_error!(1, text).with_role(Role::Client);
        return Some(Err(message));
    }

    Some(Ok(FilterDirective::Rule(builder(pattern.to_string()))))
}

fn parse_merge_modifiers(
    modifiers: &str,
    directive: &str,
    allow_extended: bool,
) -> Result<(DirMergeOptions, bool), Message> {
    let mut options = if allow_extended {
        DirMergeOptions::default()
    } else {
        DirMergeOptions::default().allow_list_clearing(true)
    };
    let mut enforced: Option<DirMergeEnforcedKind> = None;
    let mut saw_include = false;
    let mut saw_exclude = false;
    let mut assume_cvsignore = false;

    for modifier in modifiers.chars() {
        let lower = modifier.to_ascii_lowercase();
        match lower {
            '-' => {
                if saw_include {
                    let message = rsync_error!(
                        1,
                        format!("filter rule '{directive}' cannot combine '+' and '-' modifiers")
                    )
                    .with_role(Role::Client);
                    return Err(message);
                }
                saw_exclude = true;
                enforced = Some(DirMergeEnforcedKind::Exclude);
            }
            '+' => {
                if saw_exclude {
                    let message = rsync_error!(
                        1,
                        format!("filter rule '{directive}' cannot combine '+' and '-' modifiers")
                    )
                    .with_role(Role::Client);
                    return Err(message);
                }
                saw_include = true;
                enforced = Some(DirMergeEnforcedKind::Include);
            }
            'c' => {
                if saw_include {
                    let message = rsync_error!(
                        1,
                        format!(
                            "filter merge directive '{directive}' cannot combine 'C' with '+' or '-'"
                        )
                    )
                    .with_role(Role::Client);
                    return Err(message);
                }
                saw_exclude = true;
                enforced = Some(DirMergeEnforcedKind::Exclude);
                options = options
                    .use_whitespace()
                    .allow_comments(false)
                    .allow_list_clearing(true)
                    .inherit(false);
                assume_cvsignore = true;
            }
            'e' => {
                if allow_extended {
                    options = options.exclude_filter_file(true);
                } else {
                    let message = rsync_error!(
                        1,
                        format!(
                            "filter merge directive '{directive}' uses unsupported modifier '{}'",
                            modifier
                        )
                    )
                    .with_role(Role::Client);
                    return Err(message);
                }
            }
            'n' => {
                if allow_extended {
                    options = options.inherit(false);
                } else {
                    let message = rsync_error!(
                        1,
                        format!(
                            "filter merge directive '{directive}' uses unsupported modifier '{}'",
                            modifier
                        )
                    )
                    .with_role(Role::Client);
                    return Err(message);
                }
            }
            'w' => {
                if allow_extended {
                    options = options.use_whitespace().allow_comments(false);
                } else {
                    let message = rsync_error!(
                        1,
                        format!(
                            "filter merge directive '{directive}' uses unsupported modifier '{}'",
                            modifier
                        )
                    )
                    .with_role(Role::Client);
                    return Err(message);
                }
            }
            's' => {
                if allow_extended {
                    options = options.sender_modifier();
                } else {
                    let message = rsync_error!(
                        1,
                        format!(
                            "filter merge directive '{directive}' uses unsupported modifier '{}'",
                            modifier
                        )
                    )
                    .with_role(Role::Client);
                    return Err(message);
                }
            }
            'r' => {
                if allow_extended {
                    options = options.receiver_modifier();
                } else {
                    let message = rsync_error!(
                        1,
                        format!(
                            "filter merge directive '{directive}' uses unsupported modifier '{}'",
                            modifier
                        )
                    )
                    .with_role(Role::Client);
                    return Err(message);
                }
            }
            '/' => {
                if allow_extended {
                    options = options.anchor_root(true);
                } else {
                    let message = rsync_error!(
                        1,
                        format!(
                            "filter merge directive '{directive}' uses unsupported modifier '{}'",
                            modifier
                        )
                    )
                    .with_role(Role::Client);
                    return Err(message);
                }
            }
            _ => {
                let message = rsync_error!(
                    1,
                    format!(
                        "filter merge directive '{directive}' uses unsupported modifier '{}'",
                        modifier
                    )
                )
                .with_role(Role::Client);
                return Err(message);
            }
        }
    }

    options = options.with_enforced_kind(enforced);
    if !allow_extended && !options.list_clear_allowed() {
        options = options.allow_list_clearing(true);
    }
    Ok((options, assume_cvsignore))
}

fn parse_filter_directive(argument: &OsStr) -> Result<FilterDirective, Message> {
    let text = argument.to_string_lossy();
    let trimmed_leading = text.trim_start();

    if let Some(rest) = trimmed_leading.strip_prefix("merge") {
        let mut remainder = rest.trim_start();
        let mut modifiers = "";
        if let Some(next) = remainder.strip_prefix(',') {
            let mut split = next.splitn(2, char::is_whitespace);
            modifiers = split.next().unwrap_or("");
            remainder = split.next().unwrap_or("").trim_start();
        }
        let (options, assume_cvsignore) = parse_merge_modifiers(modifiers, trimmed_leading, false)?;

        let mut path_text = remainder.trim();
        if path_text.is_empty() {
            if assume_cvsignore {
                path_text = ".cvsignore";
            } else {
                let message = rsync_error!(
                    1,
                    format!("filter merge directive '{trimmed_leading}' is missing a file path")
                )
                .with_role(Role::Client);
                return Err(message);
            }
        }

        let enforced_kind = match options.enforced_kind() {
            Some(DirMergeEnforcedKind::Include) => Some(FilterRuleKind::Include),
            Some(DirMergeEnforcedKind::Exclude) => Some(FilterRuleKind::Exclude),
            None => None,
        };

        let directive =
            MergeDirective::new(OsString::from(path_text), enforced_kind).with_options(options);
        return Ok(FilterDirective::Merge(directive));
    }

    let trimmed = trimmed_leading.trim_end();

    if trimmed.is_empty() {
        let message = rsync_error!(
            1,
            "filter rule is empty: supply '+', '-', '!', or 'merge FILE'"
        )
        .with_role(Role::Client);
        return Err(message);
    }

    if let Some(remainder) = trimmed.strip_prefix('!') {
        if remainder.trim().is_empty() {
            return Ok(FilterDirective::Clear);
        }

        let message = rsync_error!(1, "'!' rule has trailing characters: {}", trimmed)
            .with_role(Role::Client);
        return Err(message);
    }

    const EXCLUDE_IF_PRESENT_PREFIX: &str = "exclude-if-present";

    if let Some(result) = parse_filter_shorthand(trimmed, 'P', "P", FilterRuleSpec::protect) {
        return result;
    }

    if let Some(result) = parse_filter_shorthand(trimmed, 'H', "H", FilterRuleSpec::hide) {
        return result;
    }

    if let Some(result) = parse_filter_shorthand(trimmed, 'S', "S", FilterRuleSpec::show) {
        return result;
    }

    if trimmed.len() >= EXCLUDE_IF_PRESENT_PREFIX.len()
        && trimmed[..EXCLUDE_IF_PRESENT_PREFIX.len()]
            .eq_ignore_ascii_case(EXCLUDE_IF_PRESENT_PREFIX)
    {
        let mut remainder = trimmed[EXCLUDE_IF_PRESENT_PREFIX.len()..].trim_start();
        if let Some(rest) = remainder.strip_prefix('=') {
            remainder = rest.trim_start();
        }

        let pattern_text = remainder.trim();
        if pattern_text.is_empty() {
            let message = rsync_error!(
                1,
                format!(
                    "filter rule '{trimmed}' is missing a marker file after 'exclude-if-present'"
                )
            )
            .with_role(Role::Client);
            return Err(message);
        }

        return Ok(FilterDirective::Rule(FilterRuleSpec::exclude_if_present(
            pattern_text.to_string(),
        )));
    }

    if let Some(remainder) = trimmed.strip_prefix('+') {
        let pattern = remainder.trim_start();
        if pattern.is_empty() {
            let message = rsync_error!(
                1,
                "filter rule '{}' is missing a pattern after '+'",
                trimmed
            )
            .with_role(Role::Client);
            return Err(message);
        }
        return Ok(FilterDirective::Rule(FilterRuleSpec::include(
            pattern.to_string(),
        )));
    }

    if let Some(remainder) = trimmed.strip_prefix('-') {
        let pattern = remainder.trim_start();
        if pattern.is_empty() {
            let message = rsync_error!(
                1,
                "filter rule '{}' is missing a pattern after '-'",
                trimmed
            )
            .with_role(Role::Client);
            return Err(message);
        }
        return Ok(FilterDirective::Rule(FilterRuleSpec::exclude(
            pattern.to_string(),
        )));
    }

    const DIR_MERGE_PREFIX: &str = "dir-merge";

    if trimmed.len() >= DIR_MERGE_PREFIX.len()
        && trimmed[..DIR_MERGE_PREFIX.len()].eq_ignore_ascii_case(DIR_MERGE_PREFIX)
    {
        let mut remainder = trimmed[DIR_MERGE_PREFIX.len()..].trim_start();
        let mut modifiers = "";
        if let Some(rest) = remainder.strip_prefix(',') {
            let mut split = rest.splitn(2, char::is_whitespace);
            modifiers = split.next().unwrap_or("");
            remainder = split.next().unwrap_or("").trim_start();
        }

        let (options, assume_cvsignore) = parse_merge_modifiers(modifiers, trimmed, true)?;

        let mut path_text = remainder.trim();
        if path_text.is_empty() {
            if assume_cvsignore {
                path_text = ".cvsignore";
            } else {
                let text =
                    format!("filter rule '{trimmed}' is missing a file name after 'dir-merge'");
                return Err(rsync_error!(1, text).with_role(Role::Client));
            }
        }

        return Ok(FilterDirective::Rule(FilterRuleSpec::dir_merge(
            path_text.to_string(),
            options,
        )));
    }

    let mut parts = trimmed.splitn(2, |ch: char| ch.is_ascii_whitespace());
    let keyword = parts.next().expect("split always yields at least one part");
    let remainder = parts.next().unwrap_or("");
    let pattern = remainder.trim_start();

    let handle_keyword = |action_label: &str, builder: fn(String) -> FilterRuleSpec| {
        if pattern.is_empty() {
            let text =
                format!("filter rule '{trimmed}' is missing a pattern after '{action_label}'");
            let message = rsync_error!(1, text).with_role(Role::Client);
            return Err(message);
        }

        Ok(FilterDirective::Rule(builder(pattern.to_string())))
    };

    if keyword.eq_ignore_ascii_case("include") {
        return handle_keyword("include", FilterRuleSpec::include);
    }

    if keyword.eq_ignore_ascii_case("exclude") {
        return handle_keyword("exclude", FilterRuleSpec::exclude);
    }

    if keyword.eq_ignore_ascii_case("show") {
        return handle_keyword("show", FilterRuleSpec::show);
    }

    if keyword.eq_ignore_ascii_case("hide") {
        return handle_keyword("hide", FilterRuleSpec::hide);
    }

    if keyword.eq_ignore_ascii_case("protect") {
        return handle_keyword("protect", FilterRuleSpec::protect);
    }

    let message = rsync_error!(
        1,
        "unsupported filter rule '{}': this build currently supports only '+' (include), '-' (exclude), '!' (clear), 'include PATTERN', 'exclude PATTERN', 'show PATTERN', 'hide PATTERN', 'protect PATTERN', 'merge FILE', and 'dir-merge[,MODS] FILE' directives",
        trimmed
    )
    .with_role(Role::Client);
    Err(message)
}

fn append_filter_rules_from_files(
    destination: &mut Vec<FilterRuleSpec>,
    files: &[OsString],
    kind: FilterRuleKind,
) -> Result<(), Message> {
    if matches!(kind, FilterRuleKind::DirMerge) {
        let message = rsync_error!(
            1,
            "dir-merge directives cannot be loaded via --include-from/--exclude-from in this build"
        )
        .with_role(Role::Client);
        return Err(message);
    }

    for path in files {
        let patterns = load_filter_file_patterns(Path::new(path.as_os_str()))?;
        destination.extend(patterns.into_iter().map(|pattern| match kind {
            FilterRuleKind::Include => FilterRuleSpec::include(pattern),
            FilterRuleKind::Exclude => FilterRuleSpec::exclude(pattern),
            FilterRuleKind::ExcludeIfPresent => FilterRuleSpec::exclude_if_present(pattern),
            FilterRuleKind::Protect => FilterRuleSpec::protect(pattern),
            FilterRuleKind::DirMerge => unreachable!("dir-merge handled above"),
        }));
    }
    Ok(())
}

fn load_filter_file_patterns(path: &Path) -> Result<Vec<String>, Message> {
    if path == Path::new("-") {
        return read_filter_patterns_from_standard_input();
    }

    let path_display = path.display().to_string();
    let file = File::open(path).map_err(|error| {
        let text = format!("failed to read filter file '{}': {}", path_display, error);
        rsync_error!(1, text).with_role(Role::Client)
    })?;

    let mut reader = BufReader::new(file);
    read_filter_patterns(&mut reader).map_err(|error| {
        let text = format!("failed to read filter file '{}': {}", path_display, error);
        rsync_error!(1, text).with_role(Role::Client)
    })
}

fn apply_merge_directive(
    directive: MergeDirective,
    base_dir: &Path,
    destination: &mut Vec<FilterRuleSpec>,
    visited: &mut Vec<PathBuf>,
) -> Result<(), Message> {
<<<<<<< HEAD
=======
    let options = directive.options().clone();
    let original_source_text = os_string_to_pattern(directive.source().to_os_string());
>>>>>>> f1b8ce47
    let is_stdin = directive.source() == OsStr::new("-");
    let (resolved_path, display, canonical_path) = if is_stdin {
        (PathBuf::from("-"), String::from("-"), None)
    } else {
        let raw_path = PathBuf::from(directive.source());
        let resolved = if raw_path.is_absolute() {
            raw_path
        } else {
            base_dir.join(raw_path)
        };
        let display = resolved.display().to_string();
        let canonical = fs::canonicalize(&resolved).ok();
        (resolved, display, canonical)
    };

    let guard_key = if is_stdin {
        PathBuf::from("-")
    } else if let Some(canonical) = &canonical_path {
        canonical.clone()
    } else {
        resolved_path.clone()
    };

    if visited.contains(&guard_key) {
        let text = format!("recursive filter merge detected for '{display}'");
        return Err(rsync_error!(1, text).with_role(Role::Client));
    }

    visited.push(guard_key);
    let next_base_storage = if is_stdin {
        None
    } else {
        let resolved_for_base = canonical_path.as_ref().unwrap_or(&resolved_path);
        Some(
            resolved_for_base
                .parent()
                .map(|parent| parent.to_path_buf())
                .unwrap_or_else(|| base_dir.to_path_buf()),
        )
    };
    let next_base = next_base_storage.as_deref().unwrap_or(base_dir);
<<<<<<< HEAD
    let options = directive.options().clone();
    let original_source_text = os_string_to_pattern(directive.source().to_os_string());
=======
>>>>>>> f1b8ce47
    let result = (|| -> Result<(), Message> {
        let contents = if is_stdin {
            read_merge_from_standard_input()?
        } else {
            read_merge_file(&resolved_path)?
        };

        parse_merge_contents(
            &contents,
            &options,
            next_base,
            &display,
            destination,
            visited,
        )
    })();
    visited.pop();
    if result.is_ok() && options.excludes_self() && !is_stdin {
        let original_source_text = os_string_to_pattern(directive.source().to_os_string());
        let mut rule = FilterRuleSpec::exclude(original_source_text);
        rule.apply_dir_merge_overrides(&options);
        destination.push(rule);
    }
    result
}

fn read_merge_file(path: &Path) -> Result<String, Message> {
    fs::read_to_string(path).map_err(|error| {
        let text = format!("failed to read filter file '{}': {}", path.display(), error);
        rsync_error!(1, text).with_role(Role::Client)
    })
}

fn read_merge_from_standard_input() -> Result<String, Message> {
    #[cfg(test)]
    if let Some(data) = take_filter_stdin_input() {
        return String::from_utf8(data).map_err(|error| {
            let text = format!(
                "failed to read filter patterns from standard input: {}",
                error
            );
            rsync_error!(1, text).with_role(Role::Client)
        });
    }

    let mut buffer = String::new();
    io::stdin().read_to_string(&mut buffer).map_err(|error| {
        let text = format!(
            "failed to read filter patterns from standard input: {}",
            error
        );
        rsync_error!(1, text).with_role(Role::Client)
    })?;
    Ok(buffer)
}

fn parse_merge_contents(
    contents: &str,
    options: &DirMergeOptions,
    base_dir: &Path,
    display: &str,
    destination: &mut Vec<FilterRuleSpec>,
    visited: &mut Vec<PathBuf>,
) -> Result<(), Message> {
    if options.uses_whitespace() {
        let mut tokens = contents.split_whitespace();
        while let Some(token) = tokens.next() {
            if token.is_empty() {
                continue;
            }

            if token == "!" {
                if options.list_clear_allowed() {
                    destination.clear();
                    continue;
                }
                let message = rsync_error!(
                    1,
                    format!("list-clearing '!' is not permitted in merge file '{display}'")
                )
                .with_role(Role::Client);
                return Err(message);
            }

            if let Some(kind) = options.enforced_kind() {
                let mut rule = match kind {
                    DirMergeEnforcedKind::Include => FilterRuleSpec::include(token.to_string()),
                    DirMergeEnforcedKind::Exclude => FilterRuleSpec::exclude(token.to_string()),
                };
                rule.apply_dir_merge_overrides(options);
                destination.push(rule);
                continue;
            }

            let lower = token.to_ascii_lowercase();
            let directive = if merge_directive_requires_argument(&lower) {
                let Some(arg) = tokens.next() else {
                    let message = rsync_error!(
                        1,
                        format!(
                            "filter merge directive '{}' in '{}' is missing a pattern",
                            token, display
                        )
                    )
                    .with_role(Role::Client);
                    return Err(message);
                };
                format!("{token} {arg}")
            } else {
                token.to_string()
            };

            process_merge_directive(&directive, options, base_dir, display, destination, visited)?;
        }
        return Ok(());
    }

    for line in contents.lines() {
        let trimmed = line.trim();
        if trimmed.is_empty() {
            continue;
        }
        if options.allows_comments() && trimmed.starts_with('#') {
            continue;
        }
        if trimmed.starts_with(';') && options.allows_comments() {
            continue;
        }

        if trimmed == "!" {
            if options.list_clear_allowed() {
                destination.clear();
                continue;
            }
            let message = rsync_error!(
                1,
                format!("list-clearing '!' is not permitted in merge file '{display}'")
            )
            .with_role(Role::Client);
            return Err(message);
        }

        if let Some(kind) = options.enforced_kind() {
            let mut rule = match kind {
                DirMergeEnforcedKind::Include => FilterRuleSpec::include(trimmed.to_string()),
                DirMergeEnforcedKind::Exclude => FilterRuleSpec::exclude(trimmed.to_string()),
            };
            rule.apply_dir_merge_overrides(options);
            destination.push(rule);
            continue;
        }

        process_merge_directive(trimmed, options, base_dir, display, destination, visited)?;
    }

    Ok(())
}

fn process_merge_directive(
    directive: &str,
    options: &DirMergeOptions,
    base_dir: &Path,
    display: &str,
    destination: &mut Vec<FilterRuleSpec>,
    visited: &mut Vec<PathBuf>,
) -> Result<(), Message> {
    match parse_filter_directive(OsStr::new(directive)) {
        Ok(FilterDirective::Rule(mut rule)) => {
            rule.apply_dir_merge_overrides(options);
            destination.push(rule);
        }
        Ok(FilterDirective::Merge(nested)) => {
            apply_merge_directive(nested, base_dir, destination, visited).map_err(|error| {
                let detail = error.to_string();
                rsync_error!(
                    1,
                    format!("failed to process merge file '{display}': {detail}")
                )
                .with_role(Role::Client)
            })?;
        }
        Ok(FilterDirective::Clear) => destination.clear(),
        Err(error) => {
            let detail = error.to_string();
            let message = rsync_error!(
                1,
                format!(
                    "failed to parse filter rule '{}' from merge file '{}': {}",
                    directive, display, detail
                )
            )
            .with_role(Role::Client);
            return Err(message);
        }
    }

    Ok(())
}

fn merge_directive_requires_argument(keyword: &str) -> bool {
    matches!(
        keyword,
        "merge" | "include" | "exclude" | "show" | "hide" | "protect"
    ) || keyword.starts_with("dir-merge")
}

fn read_filter_patterns_from_standard_input() -> Result<Vec<String>, Message> {
    #[cfg(test)]
    if let Some(data) = take_filter_stdin_input() {
        let mut cursor = io::Cursor::new(data);
        return read_filter_patterns(&mut cursor).map_err(|error| {
            let text = format!(
                "failed to read filter patterns from standard input: {}",
                error
            );
            rsync_error!(1, text).with_role(Role::Client)
        });
    }

    let stdin = io::stdin();
    let mut reader = stdin.lock();
    read_filter_patterns(&mut reader).map_err(|error| {
        let text = format!(
            "failed to read filter patterns from standard input: {}",
            error
        );
        rsync_error!(1, text).with_role(Role::Client)
    })
}

fn read_filter_patterns<R: BufRead>(reader: &mut R) -> io::Result<Vec<String>> {
    let mut buffer = Vec::new();
    let mut patterns = Vec::new();

    loop {
        buffer.clear();
        let bytes_read = reader.read_until(b'\n', &mut buffer)?;

        if bytes_read == 0 {
            break;
        }

        if buffer.last() == Some(&b'\n') {
            buffer.pop();
        }
        if buffer.last() == Some(&b'\r') {
            buffer.pop();
        }

        let line = String::from_utf8_lossy(&buffer);
        let trimmed = line.trim();
        if trimmed.is_empty() || trimmed.starts_with('#') || trimmed.starts_with(';') {
            continue;
        }

        patterns.push(line.into_owned());
    }

    Ok(patterns)
}

#[cfg(test)]
thread_local! {
    static FILTER_STDIN_INPUT: std::cell::RefCell<Option<Vec<u8>>> = const {
        std::cell::RefCell::new(None)
    };
}

#[cfg(test)]
fn take_filter_stdin_input() -> Option<Vec<u8>> {
    FILTER_STDIN_INPUT.with(|slot| slot.borrow_mut().take())
}

#[cfg(test)]
fn set_filter_stdin_input(data: Vec<u8>) {
    FILTER_STDIN_INPUT.with(|slot| *slot.borrow_mut() = Some(data));
}

#[cfg(test)]
thread_local! {
    static PASSWORD_STDIN_INPUT: std::cell::RefCell<Option<Vec<u8>>> = const {
        std::cell::RefCell::new(None)
    };
}

#[cfg(test)]
fn take_password_stdin_input() -> Option<Vec<u8>> {
    PASSWORD_STDIN_INPUT.with(|slot| slot.borrow_mut().take())
}

#[cfg(test)]
fn set_password_stdin_input(data: Vec<u8>) {
    PASSWORD_STDIN_INPUT.with(|slot| *slot.borrow_mut() = Some(data));
}

fn load_optional_password(path: Option<&Path>) -> Result<Option<Vec<u8>>, Message> {
    match path {
        Some(path) => load_password_file(path).map(Some),
        None => Ok(None),
    }
}

fn load_password_file(path: &Path) -> Result<Vec<u8>, Message> {
    if path == Path::new("-") {
        return read_password_from_stdin().map_err(|error| {
            rsync_error!(
                1,
                format!("failed to read password from standard input: {}", error)
            )
            .with_role(Role::Client)
        });
    }

    let display = path.display();
    let metadata = fs::metadata(path).map_err(|error| {
        rsync_error!(
            1,
            format!("failed to access password file '{}': {}", display, error)
        )
        .with_role(Role::Client)
    })?;

    if !metadata.is_file() {
        return Err(rsync_error!(
            1,
            format!("password file '{}' must be a regular file", display)
        )
        .with_role(Role::Client));
    }

    #[cfg(unix)]
    {
        let mode = metadata.permissions().mode();
        if mode & 0o077 != 0 {
            return Err(
                rsync_error!(
                    1,
                    format!(
                        "password file '{}' must not be accessible to group or others (expected permissions 0600)",
                        display
                    )
                )
                .with_role(Role::Client),
            );
        }
    }

    let mut bytes = fs::read(path).map_err(|error| {
        rsync_error!(
            1,
            format!("failed to read password file '{}': {}", display, error)
        )
        .with_role(Role::Client)
    })?;

    trim_trailing_newlines(&mut bytes);

    Ok(bytes)
}

/// Loads operands referenced by `--files-from` arguments.
///
/// When `zero_terminated` is `false`, the reader treats lines beginning with `#`
/// or `;` as comments, matching upstream rsync. Supplying `--from0` disables the
/// comment semantics so entries can legitimately start with those bytes.
fn load_file_list_operands(
    files: &[OsString],
    zero_terminated: bool,
) -> Result<Vec<OsString>, Message> {
    if files.is_empty() {
        return Ok(Vec::new());
    }

    let mut entries = Vec::new();
    let mut stdin_handle: Option<io::Stdin> = None;

    for path in files {
        if path.as_os_str() == OsStr::new("-") {
            let stdin = stdin_handle.get_or_insert_with(io::stdin);
            let mut reader = stdin.lock();
            read_file_list_from_reader(&mut reader, zero_terminated, &mut entries).map_err(
                |error| {
                    rsync_error!(
                        1,
                        format!("failed to read file list from standard input: {error}")
                    )
                    .with_role(Role::Client)
                },
            )?;
            continue;
        }

        let path_buf = PathBuf::from(path);
        let display = path_buf.display().to_string();
        let file = File::open(&path_buf).map_err(|error| {
            rsync_error!(
                1,
                format!("failed to read file list '{}': {}", display, error)
            )
            .with_role(Role::Client)
        })?;
        let mut reader = BufReader::new(file);
        read_file_list_from_reader(&mut reader, zero_terminated, &mut entries).map_err(
            |error| {
                rsync_error!(
                    1,
                    format!("failed to read file list '{}': {}", display, error)
                )
                .with_role(Role::Client)
            },
        )?;
    }

    Ok(entries)
}

fn read_file_list_from_reader<R: BufRead>(
    reader: &mut R,
    zero_terminated: bool,
    entries: &mut Vec<OsString>,
) -> io::Result<()> {
    if zero_terminated {
        let mut buffer = Vec::new();
        loop {
            buffer.clear();
            let read = reader.read_until(b'\0', &mut buffer)?;
            if read == 0 {
                break;
            }

            if buffer.last() == Some(&b'\0') {
                buffer.pop();
            }

            push_file_list_entry(&buffer, entries);
        }
        return Ok(());
    }

    let mut buffer = Vec::new();
    loop {
        buffer.clear();
        let bytes_read = reader.read_until(b'\n', &mut buffer)?;
        if bytes_read == 0 {
            break;
        }

        if buffer.last() == Some(&b'\n') {
            buffer.pop();
        }
        if buffer.last() == Some(&b'\r') {
            buffer.pop();
        }

        if buffer
            .first()
            .is_some_and(|byte| matches!(byte, b'#' | b';'))
        {
            continue;
        }

        push_file_list_entry(&buffer, entries);
    }

    Ok(())
}

fn transfer_requires_remote(remainder: &[OsString], file_list_operands: &[OsString]) -> bool {
    remainder
        .iter()
        .chain(file_list_operands.iter())
        .any(|operand| operand_is_remote(operand.as_os_str()))
}

fn operand_is_remote(path: &OsStr) -> bool {
    let text = path.to_string_lossy();

    if text.starts_with("rsync://") {
        return true;
    }

    if text.contains("::") {
        return true;
    }

    if let Some(colon_index) = text.find(':') {
        let after = &text[colon_index + 1..];
        if after.starts_with(':') {
            return true;
        }

        let before = &text[..colon_index];
        if before.contains('/') || before.contains('\\') {
            return false;
        }

        if colon_index == 1 && before.chars().all(|ch| ch.is_ascii_alphabetic()) {
            return false;
        }

        return true;
    }

    false
}

fn push_file_list_entry(bytes: &[u8], entries: &mut Vec<OsString>) {
    if bytes.is_empty() {
        return;
    }

    let mut end = bytes.len();
    while end > 0 && bytes[end - 1] == b'\r' {
        end -= 1;
    }

    if end > 0 {
        let trimmed = &bytes[..end];

        #[cfg(unix)]
        {
            if !trimmed.is_empty() {
                entries.push(OsString::from_vec(trimmed.to_vec()));
            }
        }

        #[cfg(not(unix))]
        {
            let text = String::from_utf8_lossy(trimmed).into_owned();
            if !text.is_empty() {
                entries.push(OsString::from(text));
            }
        }
    }
}

fn read_password_from_stdin() -> io::Result<Vec<u8>> {
    #[cfg(test)]
    if let Some(bytes) = take_password_stdin_input() {
        let mut cursor = std::io::Cursor::new(bytes);
        return read_password_from_reader(&mut cursor);
    }

    let mut stdin = io::stdin().lock();
    read_password_from_reader(&mut stdin)
}

fn read_password_from_reader<R: Read>(reader: &mut R) -> io::Result<Vec<u8>> {
    let mut bytes = Vec::new();
    reader.read_to_end(&mut bytes)?;
    trim_trailing_newlines(&mut bytes);
    Ok(bytes)
}

fn trim_trailing_newlines(bytes: &mut Vec<u8>) {
    while matches!(bytes.last(), Some(b'\n' | b'\r')) {
        bytes.pop();
    }
}

#[derive(Clone, Copy, Debug, Eq, PartialEq)]
enum CompressLevelArg {
    Disable,
    Level(NonZeroU8),
}

fn parse_compress_level(argument: &OsStr) -> Result<CompressLevelArg, Message> {
    let text = argument.to_string_lossy();
    let trimmed = text.trim();

    if trimmed.is_empty() {
        return Err(rsync_error!(1, "--compress-level={} is invalid", text).with_role(Role::Client));
    }

    match trimmed.parse::<i32>() {
        Ok(0) => Ok(CompressLevelArg::Disable),
        Ok(value @ 1..=9) => Ok(CompressLevelArg::Level(
            NonZeroU8::new(value as u8).expect("range guarantees non-zero"),
        )),
        Ok(_) => Err(
            rsync_error!(1, "--compress-level={} must be between 0 and 9", trimmed)
                .with_role(Role::Client),
        ),
        Err(_) => {
            Err(rsync_error!(1, "--compress-level={} is invalid", text).with_role(Role::Client))
        }
    }
}

fn parse_bandwidth_limit(argument: &OsStr) -> Result<Option<BandwidthLimit>, Message> {
    let text = argument.to_string_lossy();
    match BandwidthLimit::parse(&text) {
        Ok(Some(limit)) => Ok(Some(limit)),
        Ok(None) => Ok(None),
        Err(BandwidthParseError::Invalid) => {
            Err(rsync_error!(1, "--bwlimit={} is invalid", text).with_role(Role::Client))
        }
        Err(BandwidthParseError::TooSmall) => Err(rsync_error!(
            1,
            "--bwlimit={} is too small (min: 512 or 0 for unlimited)",
            text
        )
        .with_role(Role::Client)),
        Err(BandwidthParseError::TooLarge) => {
            Err(rsync_error!(1, "--bwlimit={} is too large", text).with_role(Role::Client))
        }
    }
}

fn parse_compress_level_argument(value: &OsStr) -> Result<CompressionSetting, Message> {
    let text = value.to_string_lossy();
    let trimmed = text.trim();
    if trimmed.is_empty() {
        return Err(
            rsync_error!(1, "compression level value must not be empty").with_role(Role::Client)
        );
    }

    if !trimmed.chars().all(|ch| ch.is_ascii_digit()) {
        return Err(
            rsync_error!(
                1,
                format!(
                    "invalid compression level '{trimmed}': compression level must be an integer between 0 and 9"
                )
            )
            .with_role(Role::Client),
        );
    }

    let level: u32 = trimmed.parse().map_err(|_| {
        rsync_error!(
            1,
            format!(
                "invalid compression level '{trimmed}': compression level must be an integer between 0 and 9"
            )
        )
        .with_role(Role::Client)
    })?;

    CompressionSetting::try_from_numeric(level).map_err(|error| {
        rsync_error!(
            1,
            format!(
                "invalid compression level '{trimmed}': compression level {} is outside the supported range 0-9",
                error.level()
            )
        )
        .with_role(Role::Client)
    })
}

fn render_module_list<W: Write, E: Write>(
    stdout: &mut W,
    stderr: &mut E,
    list: &rsync_core::client::ModuleList,
    suppress_motd: bool,
) -> io::Result<()> {
    for warning in list.warnings() {
        writeln!(stderr, "@WARNING: {}", warning)?;
    }

    if !suppress_motd {
        for line in list.motd_lines() {
            writeln!(stdout, "{}", line)?;
        }
    }

    for entry in list.entries() {
        if let Some(comment) = entry.comment() {
            writeln!(stdout, "{}\t{}", entry.name(), comment)?;
        } else {
            writeln!(stdout, "{}", entry.name())?;
        }
    }
    Ok(())
}

#[cfg(test)]
mod tests {
    use super::*;
    use rsync_core::client::FilterRuleKind;
    use rsync_daemon as daemon_cli;
    use rsync_filters::{FilterRule as EngineFilterRule, FilterSet};
    use std::ffi::{OsStr, OsString};
    use std::io::{BufRead, BufReader, Seek, SeekFrom, Write};
    use std::net::{TcpListener, TcpStream};
    use std::path::Path;
    use std::sync::Mutex;
    use std::thread;
    use std::time::Duration;

    #[cfg(unix)]
    use std::os::unix::{ffi::OsStrExt, fs::PermissionsExt};

    #[cfg(feature = "xattr")]
    use xattr;

    const LEGACY_DAEMON_GREETING: &str = "@RSYNCD: 32.0 sha512 sha256 sha1 md5 md4\n";
    static ENV_LOCK: Mutex<()> = Mutex::new(());

    fn run_with_args<I, S>(args: I) -> (i32, Vec<u8>, Vec<u8>)
    where
        I: IntoIterator<Item = S>,
        S: Into<OsString>,
    {
        let mut stdout = Vec::new();
        let mut stderr = Vec::new();
        let code = run(args, &mut stdout, &mut stderr);
        (code, stdout, stderr)
    }

    struct EnvGuard {
        key: &'static str,
        previous: Option<OsString>,
    }

    #[allow(unsafe_code)]
    impl EnvGuard {
        fn set(key: &'static str, value: &OsStr) -> Self {
            let previous = std::env::var_os(key);
            unsafe {
                std::env::set_var(key, value);
            }
            Self { key, previous }
        }
    }

    #[allow(unsafe_code)]
    impl Drop for EnvGuard {
        fn drop(&mut self) {
            if let Some(value) = self.previous.take() {
                unsafe {
                    std::env::set_var(self.key, value);
                }
            } else {
                unsafe {
                    std::env::remove_var(self.key);
                }
            }
        }
    }

    fn clear_rsync_rsh() -> EnvGuard {
        EnvGuard::set("RSYNC_RSH", OsStr::new(""))
    }

    #[cfg(unix)]
    fn write_executable_script(path: &Path, contents: &str) {
        std::fs::write(path, contents).expect("write script");
        let mut permissions = std::fs::metadata(path)
            .expect("script metadata")
            .permissions();
        permissions.set_mode(0o755);
        std::fs::set_permissions(path, permissions).expect("set script permissions");
    }

    #[test]
    fn version_flag_renders_report() {
        let (code, stdout, stderr) =
            run_with_args([OsStr::new("oc-rsync"), OsStr::new("--version")]);

        assert_eq!(code, 0);
        assert!(stderr.is_empty());

        let expected = VersionInfoReport::default().human_readable();
        assert_eq!(stdout, expected.into_bytes());
    }

    #[test]
    fn short_version_flag_renders_report() {
        let (code, stdout, stderr) = run_with_args([OsStr::new("oc-rsync"), OsStr::new("-V")]);

        assert_eq!(code, 0);
        assert!(stderr.is_empty());

        let expected = VersionInfoReport::default().human_readable();
        assert_eq!(stdout, expected.into_bytes());
    }

    #[test]
    fn version_flag_ignores_additional_operands() {
        let (code, stdout, stderr) = run_with_args([
            OsStr::new("oc-rsync"),
            OsStr::new("--version"),
            OsStr::new("source"),
        ]);

        assert_eq!(code, 0);
        assert!(stderr.is_empty());

        let expected = VersionInfoReport::default().human_readable();
        assert_eq!(stdout, expected.into_bytes());
    }

    #[test]
    fn short_version_flag_ignores_additional_operands() {
        let (code, stdout, stderr) = run_with_args([
            OsStr::new("oc-rsync"),
            OsStr::new("-V"),
            OsStr::new("source"),
            OsStr::new("dest"),
        ]);

        assert_eq!(code, 0);
        assert!(stderr.is_empty());

        let expected = VersionInfoReport::default().human_readable();
        assert_eq!(stdout, expected.into_bytes());
    }

    #[test]
    fn daemon_flag_delegates_to_daemon_help() {
        let mut expected_stdout = Vec::new();
        let mut expected_stderr = Vec::new();
        let expected_code = daemon_cli::run(
            [OsStr::new("oc-rsyncd"), OsStr::new("--help")],
            &mut expected_stdout,
            &mut expected_stderr,
        );

        assert_eq!(expected_code, 0);
        assert!(expected_stderr.is_empty());

        let (code, stdout, stderr) = run_with_args([
            OsStr::new("oc-rsync"),
            OsStr::new("--daemon"),
            OsStr::new("--help"),
        ]);

        assert_eq!(code, expected_code);
        assert_eq!(stdout, expected_stdout);
        assert_eq!(stderr, expected_stderr);
    }

    #[test]
    fn daemon_flag_delegates_to_daemon_version() {
        let mut expected_stdout = Vec::new();
        let mut expected_stderr = Vec::new();
        let expected_code = daemon_cli::run(
            [OsStr::new("oc-rsyncd"), OsStr::new("--version")],
            &mut expected_stdout,
            &mut expected_stderr,
        );

        assert_eq!(expected_code, 0);
        assert!(expected_stderr.is_empty());

        let (code, stdout, stderr) = run_with_args([
            OsStr::new("oc-rsync"),
            OsStr::new("--daemon"),
            OsStr::new("--version"),
        ]);

        assert_eq!(code, expected_code);
        assert_eq!(stdout, expected_stdout);
        assert_eq!(stderr, expected_stderr);
    }

    #[test]
    fn daemon_mode_arguments_ignore_operands_after_double_dash() {
        let args = vec![
            OsString::from("oc-rsync"),
            OsString::from("--"),
            OsString::from("--daemon"),
            OsString::from("dest"),
        ];

        assert!(daemon_mode_arguments(&args).is_none());
    }

    #[test]
    fn help_flag_renders_static_help_snapshot() {
        let (code, stdout, stderr) = run_with_args([OsStr::new("oc-rsync"), OsStr::new("--help")]);

        assert_eq!(code, 0);
        assert!(stderr.is_empty());

        let expected = render_help();
        assert_eq!(stdout, expected.into_bytes());
    }

    #[test]
    fn short_help_flag_renders_static_help_snapshot() {
        let (code, stdout, stderr) = run_with_args([OsStr::new("oc-rsync"), OsStr::new("-h")]);

        assert_eq!(code, 0);
        assert!(stderr.is_empty());

        let expected = render_help();
        assert_eq!(stdout, expected.into_bytes());
    }

    #[test]
    fn transfer_request_reports_missing_operands() {
        let (code, stdout, stderr) = run_with_args([OsString::from("oc-rsync")]);

        assert_eq!(code, 1);
        assert!(stdout.is_empty());

        let rendered = String::from_utf8(stderr).expect("diagnostic is valid UTF-8");
        assert!(rendered.contains("missing source operands"));
        assert!(rendered.contains("[client=3.4.1-rust]"));
    }

    #[test]
    fn transfer_request_copies_file() {
        use tempfile::tempdir;

        let tmp = tempdir().expect("tempdir");
        let source = tmp.path().join("source.txt");
        let destination = tmp.path().join("destination.txt");
        std::fs::write(&source, b"cli copy").expect("write source");

        let (code, stdout, stderr) = run_with_args([
            OsString::from("oc-rsync"),
            source.clone().into_os_string(),
            destination.clone().into_os_string(),
        ]);

        assert_eq!(code, 0);
        assert!(stdout.is_empty());
        assert!(stderr.is_empty());
        assert_eq!(
            std::fs::read(destination).expect("read destination"),
            b"cli copy"
        );
    }

    #[test]
    fn verbose_transfer_emits_event_lines() {
        use tempfile::tempdir;

        let tmp = tempdir().expect("tempdir");
        let source = tmp.path().join("file.txt");
        let destination = tmp.path().join("out.txt");
        std::fs::write(&source, b"verbose").expect("write source");

        let (code, stdout, stderr) = run_with_args([
            OsString::from("oc-rsync"),
            OsString::from("-v"),
            source.clone().into_os_string(),
            destination.clone().into_os_string(),
        ]);

        assert_eq!(code, 0);
        assert!(stderr.is_empty());

        let rendered = String::from_utf8(stdout).expect("verbose output is UTF-8");
        assert!(rendered.contains("file.txt"));
        assert!(!rendered.contains("Total transferred"));
        assert!(rendered.contains("sent 7 bytes  received 0 bytes"));
        assert!(rendered.contains("total size is 7  speedup is 1.00"));
        assert_eq!(
            std::fs::read(destination).expect("read destination"),
            b"verbose"
        );
    }

    #[cfg(unix)]
    #[test]
    fn verbose_transfer_reports_skipped_specials() {
        use rustix::fs::{CWD, FileType, Mode, makedev, mknodat};
        use tempfile::tempdir;

        let tmp = tempdir().expect("tempdir");
        let source_fifo = tmp.path().join("skip.pipe");
        mknodat(
            CWD,
            &source_fifo,
            FileType::Fifo,
            Mode::from_bits_truncate(0o600),
            makedev(0, 0),
        )
        .expect("mkfifo");

        let destination = tmp.path().join("dest.pipe");
        let (code, stdout, stderr) = run_with_args([
            OsString::from("oc-rsync"),
            OsString::from("-v"),
            source_fifo.clone().into_os_string(),
            destination.clone().into_os_string(),
        ]);

        assert_eq!(code, 0);
        assert!(stderr.is_empty());
        assert!(std::fs::symlink_metadata(&destination).is_err());

        let rendered = String::from_utf8(stdout).expect("verbose output is UTF-8");
        assert!(rendered.contains("skipping non-regular file \"skip.pipe\""));
    }

    #[test]
    fn progress_transfer_renders_progress_lines() {
        use tempfile::tempdir;

        let tmp = tempdir().expect("tempdir");
        let source = tmp.path().join("progress.txt");
        let destination = tmp.path().join("progress.out");
        std::fs::write(&source, b"progress").expect("write source");

        let (code, stdout, stderr) = run_with_args([
            OsString::from("oc-rsync"),
            OsString::from("--progress"),
            source.clone().into_os_string(),
            destination.clone().into_os_string(),
        ]);

        assert_eq!(code, 0);
        assert!(stderr.is_empty());

        let rendered = String::from_utf8(stdout).expect("progress output is UTF-8");
        assert!(rendered.contains("progress.txt"));
        assert!(rendered.contains("(xfr#1, to-chk=0/1)"));
        assert!(!rendered.contains("Total transferred"));
        assert_eq!(
            std::fs::read(destination).expect("read destination"),
            b"progress"
        );
    }

    #[test]
    fn progress_transfer_routes_messages_to_stderr_when_requested() {
        use tempfile::tempdir;

        let tmp = tempdir().expect("tempdir");
        let source = tmp.path().join("stderr-progress.txt");
        let destination = tmp.path().join("stderr-progress.out");
        std::fs::write(&source, b"stderr-progress").expect("write source");

        let (code, stdout, stderr) = run_with_args([
            OsString::from("oc-rsync"),
            OsString::from("--progress"),
            OsString::from("--msgs2stderr"),
            source.clone().into_os_string(),
            destination.clone().into_os_string(),
        ]);

        assert_eq!(code, 0);
        let rendered_out = String::from_utf8(stdout).expect("stdout utf8");
        assert!(rendered_out.trim().is_empty());

        let rendered_err = String::from_utf8(stderr).expect("stderr utf8");
        assert!(rendered_err.contains("stderr-progress.txt"));
        assert!(rendered_err.contains("(xfr#1, to-chk=0/1)"));

        assert_eq!(
            std::fs::read(destination).expect("read destination"),
            b"stderr-progress"
        );
    }

    #[test]
    fn progress_percent_placeholder_used_for_unknown_totals() {
        assert_eq!(format_progress_percent(42, None), "??%");
        assert_eq!(format_progress_percent(0, Some(0)), "100%");
        assert_eq!(format_progress_percent(50, Some(200)), "25%");
    }

    #[test]
    fn progress_reports_intermediate_updates() {
        use tempfile::tempdir;

        let tmp = tempdir().expect("tempdir");
        let source = tmp.path().join("large.bin");
        let destination = tmp.path().join("large.out");
        let payload = vec![0xA5u8; 256 * 1024];
        std::fs::write(&source, &payload).expect("write large source");

        let (code, stdout, stderr) = run_with_args([
            OsString::from("oc-rsync"),
            OsString::from("--progress"),
            source.clone().into_os_string(),
            destination.clone().into_os_string(),
        ]);

        assert_eq!(code, 0);
        assert!(stderr.is_empty());

        let rendered = String::from_utf8(stdout).expect("progress output is UTF-8");
        assert!(rendered.contains("large.bin"));
        assert!(rendered.contains("(xfr#1, to-chk=0/1)"));
        assert!(rendered.contains("\r"));
        assert!(rendered.contains(" 50%"));
        assert!(rendered.contains("100%"));
        assert_eq!(
            std::fs::read(destination).expect("read destination"),
            payload
        );
    }

    #[cfg(unix)]
    #[test]
    fn progress_reports_unknown_totals_with_placeholder() {
        use rustix::fs::{CWD, FileType, Mode, makedev, mknodat};
        use std::os::unix::fs::FileTypeExt;
        use tempfile::tempdir;

        let tmp = tempdir().expect("tempdir");
        let source = tmp.path().join("fifo.in");
        mknodat(
            CWD,
            &source,
            FileType::Fifo,
            Mode::from_bits_truncate(0o600),
            makedev(0, 0),
        )
        .expect("mkfifo");

        let destination = tmp.path().join("fifo.out");
        let (code, stdout, stderr) = run_with_args([
            OsString::from("oc-rsync"),
            OsString::from("--progress"),
            OsString::from("--specials"),
            source.clone().into_os_string(),
            destination.clone().into_os_string(),
        ]);

        assert_eq!(code, 0);
        assert!(stderr.is_empty());
        let rendered = String::from_utf8(stdout).expect("progress output is UTF-8");
        assert!(rendered.contains("fifo.in"));
        assert!(rendered.contains("??%"));
        assert!(rendered.contains("to-chk=0/1"));

        let metadata = std::fs::symlink_metadata(&destination).expect("stat destination");
        assert!(metadata.file_type().is_fifo());
    }

    #[cfg(unix)]
    #[test]
    fn info_progress2_enables_progress_output() {
        use rustix::fs::{CWD, FileType, Mode, makedev, mknodat};
        use std::os::unix::fs::FileTypeExt;
        use tempfile::tempdir;

        let tmp = tempdir().expect("tempdir");
        let source = tmp.path().join("info-fifo.in");
        mknodat(
            CWD,
            &source,
            FileType::Fifo,
            Mode::from_bits_truncate(0o600),
            makedev(0, 0),
        )
        .expect("mkfifo");

        let destination = tmp.path().join("info-fifo.out");
        let (code, stdout, stderr) = run_with_args([
            OsString::from("oc-rsync"),
            OsString::from("--info=progress2"),
            OsString::from("--specials"),
            source.clone().into_os_string(),
            destination.clone().into_os_string(),
        ]);

        assert_eq!(code, 0);
        assert!(stderr.is_empty());
        let rendered = String::from_utf8(stdout).expect("progress output is UTF-8");
        assert!(!rendered.contains("info-fifo.in"));
        assert!(rendered.contains("to-chk=0/1"));
        assert!(rendered.contains("0.00kB/s"));

        let metadata = std::fs::symlink_metadata(&destination).expect("stat destination");
        assert!(metadata.file_type().is_fifo());
    }

    #[test]
    fn progress_with_verbose_inserts_separator_before_totals() {
        use tempfile::tempdir;

        let tmp = tempdir().expect("tempdir");
        let source = tmp.path().join("progress.txt");
        let destination = tmp.path().join("progress.out");
        std::fs::write(&source, b"progress").expect("write source");

        let (code, stdout, stderr) = run_with_args([
            OsString::from("oc-rsync"),
            OsString::from("--progress"),
            OsString::from("-v"),
            source.clone().into_os_string(),
            destination.clone().into_os_string(),
        ]);

        assert_eq!(code, 0);
        assert!(stderr.is_empty());

        let rendered = String::from_utf8(stdout).expect("progress output is UTF-8");
        assert!(rendered.contains("(xfr#1, to-chk=0/1)"));
        assert!(rendered.contains("\n\nsent"));
        assert!(rendered.contains("sent"));
        assert!(rendered.contains("total size is"));
    }

    #[test]
    fn stats_transfer_renders_summary_block() {
        use tempfile::tempdir;

        let tmp = tempdir().expect("tempdir");
        let source = tmp.path().join("stats.txt");
        let destination = tmp.path().join("stats.out");
        let payload = b"statistics";
        std::fs::write(&source, payload).expect("write source");

        let (code, stdout, stderr) = run_with_args([
            OsString::from("oc-rsync"),
            OsString::from("--stats"),
            source.clone().into_os_string(),
            destination.clone().into_os_string(),
        ]);

        assert_eq!(code, 0);
        assert!(stderr.is_empty());

        let rendered = String::from_utf8(stdout).expect("stats output is UTF-8");
        let expected_size = payload.len();
        assert!(rendered.contains("Number of files: 1 (reg: 1)"));
        assert!(rendered.contains("Number of created files: 1 (reg: 1)"));
        assert!(rendered.contains("Number of regular files transferred: 1"));
        assert!(!rendered.contains("Number of regular files matched"));
        assert!(rendered.contains("Number of hard links: 0"));
        assert!(rendered.contains(&format!("Total file size: {expected_size} bytes")));
        assert!(rendered.contains(&format!("Literal data: {expected_size} bytes")));
        assert!(rendered.contains("Matched data: 0 bytes"));
        assert!(rendered.contains("File list size: 0"));
        assert!(rendered.contains("File list generation time:"));
        assert!(rendered.contains("File list transfer time:"));
        assert!(rendered.contains("Total bytes received: 0"));
        assert!(rendered.contains("\n\nsent"));
        assert!(rendered.contains("total size is"));
        assert_eq!(
            std::fs::read(destination).expect("read destination"),
            payload
        );
    }

    #[test]
    fn info_stats_enables_summary_block() {
        use tempfile::tempdir;

        let tmp = tempdir().expect("tempdir");
        let source = tmp.path().join("info-stats.txt");
        let destination = tmp.path().join("info-stats.out");
        let payload = b"statistics";
        std::fs::write(&source, payload).expect("write source");

        let (code, stdout, stderr) = run_with_args([
            OsString::from("oc-rsync"),
            OsString::from("--info=stats"),
            source.clone().into_os_string(),
            destination.clone().into_os_string(),
        ]);

        assert_eq!(code, 0);
        assert!(stderr.is_empty());

        let rendered = String::from_utf8(stdout).expect("stats output is UTF-8");
        let expected_size = payload.len();
        assert!(rendered.contains("Number of files: 1 (reg: 1)"));
        assert!(rendered.contains(&format!("Total file size: {expected_size} bytes")));
        assert!(rendered.contains("Literal data:"));
        assert!(rendered.contains("\n\nsent"));
        assert!(rendered.contains("total size is"));
        assert_eq!(
            std::fs::read(destination).expect("read destination"),
            payload
        );
    }

    #[test]
    fn info_none_disables_progress_output() {
        use tempfile::tempdir;

        let tmp = tempdir().expect("tempdir");
        let source = tmp.path().join("info-none.txt");
        let destination = tmp.path().join("info-none.out");
        std::fs::write(&source, b"payload").expect("write source");

        let (code, stdout, stderr) = run_with_args([
            OsString::from("oc-rsync"),
            OsString::from("--progress"),
            OsString::from("--info=none"),
            source.clone().into_os_string(),
            destination.clone().into_os_string(),
        ]);

        assert_eq!(code, 0);
        assert!(stderr.is_empty());
        let rendered = String::from_utf8(stdout).expect("stdout utf8");
        assert!(!rendered.contains("to-chk"));
        assert!(rendered.trim().is_empty());
    }

    #[test]
    fn info_help_lists_supported_flags() {
        let (code, stdout, stderr) =
            run_with_args([OsStr::new("oc-rsync"), OsStr::new("--info=help")]);

        assert_eq!(code, 0);
        assert!(stderr.is_empty());
        assert_eq!(stdout, INFO_HELP_TEXT.as_bytes());
    }

    #[test]
    fn info_rejects_unknown_flag() {
        let (code, stdout, stderr) =
            run_with_args([OsStr::new("oc-rsync"), OsStr::new("--info=unknown")]);

        assert_eq!(code, 1);
        assert!(stdout.is_empty());
        let rendered = String::from_utf8(stderr).expect("stderr utf8");
        assert!(rendered.contains("invalid --info flag"));
    }

    #[test]
    fn info_name_emits_filenames_without_verbose() {
        use tempfile::tempdir;

        let tmp = tempdir().expect("tempdir");
        let source = tmp.path().join("name.txt");
        let destination = tmp.path().join("name.out");
        std::fs::write(&source, b"name-info").expect("write source");

        let (code, stdout, stderr) = run_with_args([
            OsString::from("oc-rsync"),
            OsString::from("--info=name"),
            source.clone().into_os_string(),
            destination.clone().into_os_string(),
        ]);

        assert_eq!(code, 0);
        assert!(stderr.is_empty());
        let rendered = String::from_utf8(stdout).expect("stdout utf8");
        assert!(rendered.contains("name.txt"));
        assert!(rendered.contains("sent"));
        assert_eq!(
            std::fs::read(destination).expect("read destination"),
            b"name-info"
        );
    }

    #[test]
    fn info_name0_suppresses_verbose_output() {
        use tempfile::tempdir;

        let tmp = tempdir().expect("tempdir");
        let source = tmp.path().join("quiet.txt");
        let destination = tmp.path().join("quiet.out");
        std::fs::write(&source, b"quiet").expect("write source");

        let (code, stdout, stderr) = run_with_args([
            OsString::from("oc-rsync"),
            OsString::from("-v"),
            OsString::from("--info=name0"),
            source.clone().into_os_string(),
            destination.clone().into_os_string(),
        ]);

        assert_eq!(code, 0);
        assert!(stderr.is_empty());
        let rendered = String::from_utf8(stdout).expect("stdout utf8");
        assert!(!rendered.contains("quiet.txt"));
        assert!(rendered.contains("sent"));
    }

    #[test]
    fn info_name2_reports_unchanged_entries() {
        use tempfile::tempdir;

        let tmp = tempdir().expect("tempdir");
        let source = tmp.path().join("unchanged.txt");
        let destination = tmp.path().join("unchanged.out");
        std::fs::write(&source, b"unchanged").expect("write source");

        let initial = run_with_args([
            OsString::from("oc-rsync"),
            source.clone().into_os_string(),
            destination.clone().into_os_string(),
        ]);
        assert_eq!(initial.0, 0);
        assert!(initial.1.is_empty());
        assert!(initial.2.is_empty());

        let (code, stdout, stderr) = run_with_args([
            OsString::from("oc-rsync"),
            OsString::from("--info=name2"),
            source.into_os_string(),
            destination.into_os_string(),
        ]);

        assert_eq!(code, 0);
        assert!(stderr.is_empty());
        let rendered = String::from_utf8(stdout).expect("stdout utf8");
        assert!(rendered.contains("unchanged.txt"));
    }

    #[test]
    fn transfer_request_with_archive_copies_file() {
        use tempfile::tempdir;

        let tmp = tempdir().expect("tempdir");
        let source = tmp.path().join("source.txt");
        let destination = tmp.path().join("destination.txt");
        std::fs::write(&source, b"archive").expect("write source");

        let (code, stdout, stderr) = run_with_args([
            OsString::from("oc-rsync"),
            OsString::from("-a"),
            source.clone().into_os_string(),
            destination.clone().into_os_string(),
        ]);

        assert_eq!(code, 0);
        assert!(stdout.is_empty());
        assert!(stderr.is_empty());
        assert_eq!(
            std::fs::read(destination).expect("read destination"),
            b"archive"
        );
    }

    #[test]
    fn transfer_request_with_remove_source_files_deletes_source() {
        use tempfile::tempdir;

        let tmp = tempdir().expect("tempdir");
        let source = tmp.path().join("source.txt");
        let destination = tmp.path().join("destination.txt");
        std::fs::write(&source, b"move me").expect("write source");

        let (code, stdout, stderr) = run_with_args([
            OsString::from("oc-rsync"),
            OsString::from("--remove-source-files"),
            source.clone().into_os_string(),
            destination.clone().into_os_string(),
        ]);

        assert_eq!(code, 0);
        assert!(stdout.is_empty());
        assert!(stderr.is_empty());
        assert!(!source.exists(), "source should be removed");
        assert_eq!(
            std::fs::read(destination).expect("read destination"),
            b"move me"
        );
    }

    #[test]
    fn transfer_request_with_remove_sent_files_alias_deletes_source() {
        use tempfile::tempdir;

        let tmp = tempdir().expect("tempdir");
        let source = tmp.path().join("source.txt");
        let destination = tmp.path().join("destination.txt");
        std::fs::write(&source, b"alias move").expect("write source");

        let (code, stdout, stderr) = run_with_args([
            OsString::from("oc-rsync"),
            OsString::from("--remove-sent-files"),
            source.clone().into_os_string(),
            destination.clone().into_os_string(),
        ]);

        assert_eq!(code, 0);
        assert!(stdout.is_empty());
        assert!(stderr.is_empty());
        assert!(!source.exists(), "source should be removed");
        assert_eq!(
            std::fs::read(destination).expect("read destination"),
            b"alias move"
        );
    }

    #[test]
    fn transfer_request_with_bwlimit_copies_file() {
        use tempfile::tempdir;

        let tmp = tempdir().expect("tempdir");
        let source = tmp.path().join("source.txt");
        let destination = tmp.path().join("destination.txt");
        std::fs::write(&source, b"limited").expect("write source");

        let (code, stdout, stderr) = run_with_args([
            OsString::from("oc-rsync"),
            OsString::from("--bwlimit=2048"),
            source.clone().into_os_string(),
            destination.clone().into_os_string(),
        ]);

        assert_eq!(code, 0);
        assert!(stdout.is_empty());
        assert!(stderr.is_empty());
        assert_eq!(
            std::fs::read(destination).expect("read destination"),
            b"limited"
        );
    }

    #[test]
    fn transfer_request_with_out_format_renders_entries() {
        use tempfile::tempdir;

        let tmp = tempdir().expect("tempdir");
        let source = tmp.path().join("source.txt");
        let dest_dir = tmp.path().join("dest");
        std::fs::create_dir(&dest_dir).expect("create dest dir");
        std::fs::write(&source, b"format").expect("write source");

        let (code, stdout, stderr) = run_with_args([
            OsString::from("oc-rsync"),
            OsString::from("--out-format=%f %b"),
            source.clone().into_os_string(),
            dest_dir.clone().into_os_string(),
        ]);

        assert_eq!(code, 0);
        assert!(stderr.is_empty());
        assert_eq!(String::from_utf8(stdout).expect("utf8"), "source.txt 6\n");

        let destination = dest_dir.join("source.txt");
        assert_eq!(
            std::fs::read(destination).expect("read destination"),
            b"format"
        );
    }

    #[test]
    fn transfer_request_with_ignore_existing_leaves_destination_unchanged() {
        use tempfile::tempdir;

        let tmp = tempdir().expect("tempdir");
        let source = tmp.path().join("source.txt");
        let destination = tmp.path().join("destination.txt");
        std::fs::write(&source, b"updated").expect("write source");
        std::fs::write(&destination, b"original").expect("write destination");

        let (code, stdout, stderr) = run_with_args([
            OsString::from("oc-rsync"),
            OsString::from("--ignore-existing"),
            source.clone().into_os_string(),
            destination.clone().into_os_string(),
        ]);

        assert_eq!(code, 0);
        assert!(stdout.is_empty());
        assert!(stderr.is_empty());
        assert_eq!(
            std::fs::read(destination).expect("read destination"),
            b"original"
        );
    }

    #[test]
    fn transfer_request_with_relative_preserves_parent_directories() {
        use tempfile::tempdir;

        let tmp = tempdir().expect("tempdir");
        let source_root = tmp.path().join("src");
        let destination_root = tmp.path().join("dest");
        std::fs::create_dir_all(source_root.join("foo/bar")).expect("create source tree");
        std::fs::create_dir_all(&destination_root).expect("create destination");
        let source_file = source_root.join("foo").join("bar").join("relative.txt");
        std::fs::write(&source_file, b"relative").expect("write source");

        let operand = source_root
            .join(".")
            .join("foo")
            .join("bar")
            .join("relative.txt");

        let (code, stdout, stderr) = run_with_args([
            OsString::from("oc-rsync"),
            OsString::from("--relative"),
            operand.into_os_string(),
            destination_root.clone().into_os_string(),
        ]);

        assert_eq!(code, 0);
        assert!(stdout.is_empty());
        assert!(stderr.is_empty());
        let copied = destination_root
            .join("foo")
            .join("bar")
            .join("relative.txt");
        assert_eq!(
            std::fs::read(copied).expect("read copied file"),
            b"relative"
        );
    }

    #[cfg(unix)]
    #[test]
    fn transfer_request_with_sparse_preserves_holes() {
        use std::os::unix::fs::MetadataExt;
        use tempfile::tempdir;

        let tmp = tempdir().expect("tempdir");
        let source = tmp.path().join("source.bin");
        let mut source_file = std::fs::File::create(&source).expect("create source");
        source_file.write_all(&[0x10]).expect("write leading byte");
        source_file
            .seek(SeekFrom::Start(1 * 1024 * 1024))
            .expect("seek to hole");
        source_file.write_all(&[0x20]).expect("write trailing byte");
        source_file.set_len(3 * 1024 * 1024).expect("extend source");

        let dense_dest = tmp.path().join("dense.bin");
        let sparse_dest = tmp.path().join("sparse.bin");

        let (code, stdout, stderr) = run_with_args([
            OsString::from("oc-rsync"),
            source.clone().into_os_string(),
            dense_dest.clone().into_os_string(),
        ]);
        assert_eq!(code, 0);
        assert!(stdout.is_empty());
        assert!(stderr.is_empty());

        let (code, stdout, stderr) = run_with_args([
            OsString::from("oc-rsync"),
            OsString::from("--sparse"),
            source.into_os_string(),
            sparse_dest.clone().into_os_string(),
        ]);
        assert_eq!(code, 0);
        assert!(stdout.is_empty());
        assert!(stderr.is_empty());

        let dense_meta = std::fs::metadata(&dense_dest).expect("dense metadata");
        let sparse_meta = std::fs::metadata(&sparse_dest).expect("sparse metadata");

        assert_eq!(dense_meta.len(), sparse_meta.len());
        assert!(sparse_meta.blocks() < dense_meta.blocks());
    }

    #[test]
    fn transfer_request_with_files_from_copies_listed_sources() {
        use tempfile::tempdir;

        let tmp = tempdir().expect("tempdir");
        let source_a = tmp.path().join("files-from-a.txt");
        let source_b = tmp.path().join("files-from-b.txt");
        std::fs::write(&source_a, b"files-from-a").expect("write source a");
        std::fs::write(&source_b, b"files-from-b").expect("write source b");

        let list_path = tmp.path().join("files-from.list");
        let list_contents = format!("{}\n{}\n", source_a.display(), source_b.display());
        std::fs::write(&list_path, list_contents).expect("write list");

        let dest_dir = tmp.path().join("files-from-dest");
        std::fs::create_dir(&dest_dir).expect("create dest");

        let (code, stdout, stderr) = run_with_args([
            OsString::from("oc-rsync"),
            OsString::from(format!("--files-from={}", list_path.display())),
            dest_dir.clone().into_os_string(),
        ]);

        assert_eq!(code, 0);
        assert!(stdout.is_empty());
        assert!(stderr.is_empty());

        let copied_a = dest_dir.join(source_a.file_name().expect("file name a"));
        let copied_b = dest_dir.join(source_b.file_name().expect("file name b"));
        assert_eq!(
            std::fs::read(&copied_a).expect("read copied a"),
            b"files-from-a"
        );
        assert_eq!(
            std::fs::read(&copied_b).expect("read copied b"),
            b"files-from-b"
        );
    }

    #[test]
    fn transfer_request_with_files_from_skips_comment_lines() {
        use tempfile::tempdir;

        let tmp = tempdir().expect("tempdir");
        let source_a = tmp.path().join("comment-a.txt");
        let source_b = tmp.path().join("comment-b.txt");
        std::fs::write(&source_a, b"comment-a").expect("write source a");
        std::fs::write(&source_b, b"comment-b").expect("write source b");

        let list_path = tmp.path().join("files-from.list");
        let contents = format!(
            "# leading comment\n; alt comment\n{}\n{}\n",
            source_a.display(),
            source_b.display()
        );
        std::fs::write(&list_path, contents).expect("write list");

        let dest_dir = tmp.path().join("files-from-dest");
        std::fs::create_dir(&dest_dir).expect("create dest");

        let (code, stdout, stderr) = run_with_args([
            OsString::from("oc-rsync"),
            OsString::from(format!("--files-from={}", list_path.display())),
            dest_dir.clone().into_os_string(),
        ]);

        assert_eq!(code, 0);
        assert!(stdout.is_empty());
        assert!(stderr.is_empty());

        let copied_a = dest_dir.join(source_a.file_name().expect("file name a"));
        let copied_b = dest_dir.join(source_b.file_name().expect("file name b"));
        assert_eq!(std::fs::read(&copied_a).expect("read a"), b"comment-a");
        assert_eq!(std::fs::read(&copied_b).expect("read b"), b"comment-b");
    }

    #[test]
    fn transfer_request_with_from0_reads_null_separated_list() {
        use tempfile::tempdir;

        let tmp = tempdir().expect("tempdir");
        let source_a = tmp.path().join("from0-a.txt");
        let source_b = tmp.path().join("from0-b.txt");
        std::fs::write(&source_a, b"from0-a").expect("write source a");
        std::fs::write(&source_b, b"from0-b").expect("write source b");

        let mut bytes = Vec::new();
        bytes.extend_from_slice(source_a.display().to_string().as_bytes());
        bytes.push(0);
        bytes.extend_from_slice(source_b.display().to_string().as_bytes());
        bytes.push(0);
        let list_path = tmp.path().join("files-from0.list");
        std::fs::write(&list_path, bytes).expect("write list");

        let dest_dir = tmp.path().join("files-from0-dest");
        std::fs::create_dir(&dest_dir).expect("create dest");

        let (code, stdout, stderr) = run_with_args([
            OsString::from("oc-rsync"),
            OsString::from("--from0"),
            OsString::from(format!("--files-from={}", list_path.display())),
            dest_dir.clone().into_os_string(),
        ]);

        assert_eq!(code, 0);
        assert!(stdout.is_empty());
        assert!(stderr.is_empty());

        let copied_a = dest_dir.join(source_a.file_name().expect("file name a"));
        let copied_b = dest_dir.join(source_b.file_name().expect("file name b"));
        assert_eq!(std::fs::read(&copied_a).expect("read copied a"), b"from0-a");
        assert_eq!(std::fs::read(&copied_b).expect("read copied b"), b"from0-b");
    }

    #[test]
    fn transfer_request_with_from0_preserves_comment_prefix_entries() {
        use tempfile::tempdir;

        let tmp = tempdir().expect("tempdir");
        let comment_named = tmp.path().join("#commented.txt");
        std::fs::write(&comment_named, b"from0-comment").expect("write comment source");

        let mut bytes = Vec::new();
        bytes.extend_from_slice(comment_named.display().to_string().as_bytes());
        bytes.push(0);
        let list_path = tmp.path().join("files-from0-comments.list");
        std::fs::write(&list_path, bytes).expect("write list");

        let dest_dir = tmp.path().join("files-from0-comments-dest");
        std::fs::create_dir(&dest_dir).expect("create dest");

        let (code, stdout, stderr) = run_with_args([
            OsString::from("oc-rsync"),
            OsString::from("--from0"),
            OsString::from(format!("--files-from={}", list_path.display())),
            dest_dir.clone().into_os_string(),
        ]);

        assert_eq!(code, 0);
        assert!(stdout.is_empty());
        assert!(stderr.is_empty());

        let copied = dest_dir.join(comment_named.file_name().expect("file name"));
        assert_eq!(
            std::fs::read(&copied).expect("read copied"),
            b"from0-comment"
        );
    }

    #[test]
    fn files_from_reports_read_failures() {
        use tempfile::tempdir;

        let tmp = tempdir().expect("tempdir");
        let missing = tmp.path().join("missing.list");
        let dest_dir = tmp.path().join("files-from-error-dest");
        std::fs::create_dir(&dest_dir).expect("create dest");

        let (code, stdout, stderr) = run_with_args([
            OsString::from("oc-rsync"),
            OsString::from(format!("--files-from={}", missing.display())),
            dest_dir.into_os_string(),
        ]);

        assert_eq!(code, 1);
        assert!(stdout.is_empty());
        let rendered = String::from_utf8(stderr).expect("utf8");
        assert!(rendered.contains("failed to read file list"));
    }

    #[cfg(unix)]
    #[test]
    fn files_from_preserves_non_utf8_entries() {
        use tempfile::tempdir;

        let tmp = tempdir().expect("tempdir");
        let list_path = tmp.path().join("binary.list");
        std::fs::write(&list_path, [b'f', b'o', 0x80, b'\n']).expect("write binary list");

        let entries =
            load_file_list_operands(&[list_path.into_os_string()], false).expect("load entries");

        assert_eq!(entries.len(), 1);
        assert_eq!(entries[0].as_os_str().as_bytes(), b"fo\x80");
    }

    #[test]
    fn from0_reader_accepts_missing_trailing_separator() {
        let data = b"alpha\0beta\0gamma";
        let mut reader = BufReader::new(&data[..]);
        let mut entries = Vec::new();

        read_file_list_from_reader(&mut reader, true, &mut entries).expect("read list");

        assert_eq!(
            entries,
            vec![
                OsString::from("alpha"),
                OsString::from("beta"),
                OsString::from("gamma"),
            ]
        );
    }

    #[cfg(unix)]
    #[test]
    fn transfer_request_with_owner_group_preserves_flags() {
        use tempfile::tempdir;

        let tmp = tempdir().expect("tempdir");
        let source = tmp.path().join("source.txt");
        let destination = tmp.path().join("destination.txt");
        std::fs::write(&source, b"metadata").expect("write source");

        let (code, stdout, stderr) = run_with_args([
            OsString::from("oc-rsync"),
            OsString::from("--owner"),
            OsString::from("--group"),
            source.clone().into_os_string(),
            destination.clone().into_os_string(),
        ]);

        assert_eq!(code, 0);
        assert!(stdout.is_empty());
        assert!(stderr.is_empty());
        assert_eq!(
            std::fs::read(destination).expect("read destination"),
            b"metadata"
        );
    }

    #[cfg(unix)]
    #[test]
    fn transfer_request_with_perms_preserves_mode() {
        use filetime::{FileTime, set_file_times};
        use std::os::unix::fs::PermissionsExt;
        use tempfile::tempdir;

        let tmp = tempdir().expect("tempdir");
        let source = tmp.path().join("source-perms.txt");
        let destination = tmp.path().join("dest-perms.txt");
        std::fs::write(&source, b"data").expect("write source");
        let atime = FileTime::from_unix_time(1_700_070_000, 0);
        let mtime = FileTime::from_unix_time(1_700_080_000, 0);
        set_file_times(&source, atime, mtime).expect("set times");
        std::fs::set_permissions(&source, PermissionsExt::from_mode(0o640)).expect("set perms");

        let (code, stdout, stderr) = run_with_args([
            OsString::from("oc-rsync"),
            OsString::from("--perms"),
            OsString::from("--times"),
            source.clone().into_os_string(),
            destination.clone().into_os_string(),
        ]);

        assert_eq!(code, 0);
        assert!(stdout.is_empty());
        assert!(stderr.is_empty());

        let metadata = std::fs::metadata(&destination).expect("dest metadata");
        assert_eq!(metadata.permissions().mode() & 0o777, 0o640);
        let dest_mtime = FileTime::from_last_modification_time(&metadata);
        assert_eq!(dest_mtime, mtime);
    }

    #[cfg(unix)]
    #[test]
    fn transfer_request_with_no_perms_overrides_archive() {
        use std::os::unix::fs::PermissionsExt;
        use tempfile::tempdir;

        let tmp = tempdir().expect("tempdir");
        let source = tmp.path().join("source-no-perms.txt");
        let destination = tmp.path().join("dest-no-perms.txt");
        std::fs::write(&source, b"data").expect("write source");
        std::fs::set_permissions(&source, PermissionsExt::from_mode(0o600)).expect("set perms");

        let (code, stdout, stderr) = run_with_args([
            OsString::from("oc-rsync"),
            OsString::from("-a"),
            OsString::from("--no-perms"),
            source.clone().into_os_string(),
            destination.clone().into_os_string(),
        ]);

        assert_eq!(code, 0);
        assert!(stdout.is_empty());
        assert!(stderr.is_empty());

        let metadata = std::fs::metadata(&destination).expect("dest metadata");
        assert_ne!(metadata.permissions().mode() & 0o777, 0o600);
    }

    #[test]
    fn parse_args_recognises_perms_and_times_flags() {
        let parsed = parse_args([
            OsString::from("oc-rsync"),
            OsString::from("--perms"),
            OsString::from("--times"),
            OsString::from("--omit-dir-times"),
            OsString::from("source"),
            OsString::from("dest"),
        ])
        .expect("parse");

        assert_eq!(parsed.perms, Some(true));
        assert_eq!(parsed.times, Some(true));
        assert_eq!(parsed.omit_dir_times, Some(true));

        let parsed = parse_args([
            OsString::from("oc-rsync"),
            OsString::from("-a"),
            OsString::from("--no-perms"),
            OsString::from("--no-times"),
            OsString::from("--no-omit-dir-times"),
            OsString::from("source"),
            OsString::from("dest"),
        ])
        .expect("parse");

        assert_eq!(parsed.perms, Some(false));
        assert_eq!(parsed.times, Some(false));
        assert_eq!(parsed.omit_dir_times, Some(false));
    }

    #[test]
    fn parse_args_recognises_update_flag() {
        let parsed = parse_args([
            OsString::from("oc-rsync"),
            OsString::from("--update"),
            OsString::from("source"),
            OsString::from("dest"),
        ])
        .expect("parse");

        assert!(parsed.update);
    }

    #[test]
    fn parse_args_recognises_owner_overrides() {
        let parsed = parse_args([
            OsString::from("oc-rsync"),
            OsString::from("--owner"),
            OsString::from("source"),
            OsString::from("dest"),
        ])
        .expect("parse");

        assert_eq!(parsed.owner, Some(true));
        assert_eq!(parsed.group, None);

        let parsed = parse_args([
            OsString::from("oc-rsync"),
            OsString::from("-a"),
            OsString::from("--no-owner"),
            OsString::from("source"),
            OsString::from("dest"),
        ])
        .expect("parse");

        assert_eq!(parsed.owner, Some(false));
        assert!(parsed.archive);
    }

    #[test]
    fn parse_args_sets_protect_args_flag() {
        let parsed = parse_args([OsString::from("oc-rsync"), OsString::from("--protect-args")])
            .expect("parse");

        assert_eq!(parsed.protect_args, Some(true));
    }

    #[test]
    fn parse_args_sets_protect_args_alias() {
        let parsed = parse_args([
            OsString::from("oc-rsync"),
            OsString::from("--secluded-args"),
        ])
        .expect("parse");

        assert_eq!(parsed.protect_args, Some(true));
    }

    #[test]
    fn parse_args_sets_no_protect_args_flag() {
        let parsed = parse_args([
            OsString::from("oc-rsync"),
            OsString::from("--no-protect-args"),
        ])
        .expect("parse");

        assert_eq!(parsed.protect_args, Some(false));
    }

    #[test]
    fn parse_args_sets_no_protect_args_alias() {
        let parsed = parse_args([
            OsString::from("oc-rsync"),
            OsString::from("--no-secluded-args"),
        ])
        .expect("parse");

        assert_eq!(parsed.protect_args, Some(false));
    }

    #[test]
    fn parse_args_recognises_group_overrides() {
        let parsed = parse_args([
            OsString::from("oc-rsync"),
            OsString::from("--group"),
            OsString::from("source"),
            OsString::from("dest"),
        ])
        .expect("parse");

        assert_eq!(parsed.group, Some(true));
        assert_eq!(parsed.owner, None);

        let parsed = parse_args([
            OsString::from("oc-rsync"),
            OsString::from("-a"),
            OsString::from("--no-group"),
            OsString::from("source"),
            OsString::from("dest"),
        ])
        .expect("parse");

        assert_eq!(parsed.group, Some(false));
        assert!(parsed.archive);
    }

    #[test]
    fn parse_args_reads_env_protect_args_default() {
        let _env_lock = ENV_LOCK.lock().expect("env lock");
        let _guard = EnvGuard::set("RSYNC_PROTECT_ARGS", OsStr::new("1"));

        let parsed = parse_args([OsString::from("oc-rsync")]).expect("parse");

        assert_eq!(parsed.protect_args, Some(true));
    }

    #[test]
    fn parse_args_respects_env_protect_args_disabled() {
        let _env_lock = ENV_LOCK.lock().expect("env lock");
        let _guard = EnvGuard::set("RSYNC_PROTECT_ARGS", OsStr::new("0"));

        let parsed = parse_args([OsString::from("oc-rsync")]).expect("parse");

        assert_eq!(parsed.protect_args, Some(false));
    }

    #[test]
    fn parse_args_recognises_numeric_ids_flags() {
        let parsed = parse_args([
            OsString::from("oc-rsync"),
            OsString::from("--numeric-ids"),
            OsString::from("source"),
            OsString::from("dest"),
        ])
        .expect("parse");

        assert_eq!(parsed.numeric_ids, Some(true));

        let parsed = parse_args([
            OsString::from("oc-rsync"),
            OsString::from("--no-numeric-ids"),
            OsString::from("source"),
            OsString::from("dest"),
        ])
        .expect("parse");

        assert_eq!(parsed.numeric_ids, Some(false));
    }

    #[test]
    fn parse_args_recognises_sparse_flags() {
        let parsed = parse_args([
            OsString::from("oc-rsync"),
            OsString::from("--sparse"),
            OsString::from("source"),
            OsString::from("dest"),
        ])
        .expect("parse");

        assert_eq!(parsed.sparse, Some(true));

        let parsed = parse_args([
            OsString::from("oc-rsync"),
            OsString::from("--no-sparse"),
            OsString::from("source"),
            OsString::from("dest"),
        ])
        .expect("parse");

        assert_eq!(parsed.sparse, Some(false));
    }

    #[test]
    fn parse_args_recognises_copy_links_flags() {
        let parsed = parse_args([
            OsString::from("oc-rsync"),
            OsString::from("--copy-links"),
            OsString::from("source"),
            OsString::from("dest"),
        ])
        .expect("parse");

        assert_eq!(parsed.copy_links, Some(true));

        let parsed = parse_args([
            OsString::from("oc-rsync"),
            OsString::from("--no-copy-links"),
            OsString::from("source"),
            OsString::from("dest"),
        ])
        .expect("parse");

        assert_eq!(parsed.copy_links, Some(false));

        let parsed = parse_args([
            OsString::from("oc-rsync"),
            OsString::from("-L"),
            OsString::from("source"),
            OsString::from("dest"),
        ])
        .expect("parse");

        assert_eq!(parsed.copy_links, Some(true));
    }

    #[test]
    fn parse_args_recognises_copy_dirlinks_flag() {
        let parsed = parse_args([
            OsString::from("oc-rsync"),
            OsString::from("--copy-dirlinks"),
            OsString::from("source"),
            OsString::from("dest"),
        ])
        .expect("parse");

        assert!(parsed.copy_dirlinks);

        let parsed = parse_args([
            OsString::from("oc-rsync"),
            OsString::from("-k"),
            OsString::from("source"),
            OsString::from("dest"),
        ])
        .expect("parse");

        assert!(parsed.copy_dirlinks);
    }

    #[test]
    fn parse_args_recognises_partial_dir_and_enables_partial() {
        let parsed = parse_args([
            OsString::from("oc-rsync"),
            OsString::from("--partial-dir=.rsync-partial"),
            OsString::from("source"),
            OsString::from("dest"),
        ])
        .expect("parse");

        assert!(parsed.partial);
        assert_eq!(
            parsed.partial_dir.as_deref(),
            Some(Path::new(".rsync-partial"))
        );
    }

    #[test]
    fn parse_args_allows_no_partial_to_clear_partial_dir() {
        let parsed = parse_args([
            OsString::from("oc-rsync"),
            OsString::from("--partial-dir=.rsync-partial"),
            OsString::from("--no-partial"),
            OsString::from("source"),
            OsString::from("dest"),
        ])
        .expect("parse");

        assert!(!parsed.partial);
        assert!(parsed.partial_dir.is_none());
    }

    #[test]
    fn parse_args_recognises_devices_flags() {
        let parsed = parse_args([
            OsString::from("oc-rsync"),
            OsString::from("--devices"),
            OsString::from("source"),
            OsString::from("dest"),
        ])
        .expect("parse");

        assert_eq!(parsed.devices, Some(true));

        let parsed = parse_args([
            OsString::from("oc-rsync"),
            OsString::from("--no-devices"),
            OsString::from("source"),
            OsString::from("dest"),
        ])
        .expect("parse");

        assert_eq!(parsed.devices, Some(false));
    }

    #[test]
    fn parse_args_recognises_remove_sent_files_alias() {
        let parsed = parse_args([
            OsString::from("oc-rsync"),
            OsString::from("--remove-sent-files"),
            OsString::from("source"),
            OsString::from("dest"),
        ])
        .expect("parse");

        assert!(parsed.remove_source_files);
    }

    #[test]
    fn parse_args_recognises_specials_flags() {
        let parsed = parse_args([
            OsString::from("oc-rsync"),
            OsString::from("--specials"),
            OsString::from("source"),
            OsString::from("dest"),
        ])
        .expect("parse");

        assert_eq!(parsed.specials, Some(true));

        let parsed = parse_args([
            OsString::from("oc-rsync"),
            OsString::from("--no-specials"),
            OsString::from("source"),
            OsString::from("dest"),
        ])
        .expect("parse");

        assert_eq!(parsed.specials, Some(false));
    }

    #[test]
    fn parse_args_recognises_archive_devices_combo() {
        let parsed = parse_args([
            OsString::from("oc-rsync"),
            OsString::from("-D"),
            OsString::from("source"),
            OsString::from("dest"),
        ])
        .expect("parse");

        assert_eq!(parsed.devices, Some(true));
        assert_eq!(parsed.specials, Some(true));
    }

    #[test]
    fn parse_args_recognises_relative_flags() {
        let parsed = parse_args([
            OsString::from("oc-rsync"),
            OsString::from("--relative"),
            OsString::from("source"),
            OsString::from("dest"),
        ])
        .expect("parse");

        assert_eq!(parsed.relative, Some(true));

        let parsed = parse_args([
            OsString::from("oc-rsync"),
            OsString::from("--no-relative"),
            OsString::from("source"),
            OsString::from("dest"),
        ])
        .expect("parse");

        assert_eq!(parsed.relative, Some(false));
    }

    #[test]
    fn parse_args_recognises_implied_dirs_flags() {
        let parsed = parse_args([
            OsString::from("oc-rsync"),
            OsString::from("--implied-dirs"),
            OsString::from("source"),
            OsString::from("dest"),
        ])
        .expect("parse");

        assert_eq!(parsed.implied_dirs, Some(true));

        let parsed = parse_args([
            OsString::from("oc-rsync"),
            OsString::from("--no-implied-dirs"),
            OsString::from("source"),
            OsString::from("dest"),
        ])
        .expect("parse");

        assert_eq!(parsed.implied_dirs, Some(false));
    }

    #[test]
    fn parse_args_recognises_inplace_flags() {
        let parsed = parse_args([
            OsString::from("oc-rsync"),
            OsString::from("--inplace"),
            OsString::from("source"),
            OsString::from("dest"),
        ])
        .expect("parse");

        assert_eq!(parsed.inplace, Some(true));

        let parsed = parse_args([
            OsString::from("oc-rsync"),
            OsString::from("--no-inplace"),
            OsString::from("source"),
            OsString::from("dest"),
        ])
        .expect("parse");

        assert_eq!(parsed.inplace, Some(false));
    }

    #[test]
    fn parse_args_recognises_whole_file_flags() {
        let parsed = parse_args([
            OsString::from("oc-rsync"),
            OsString::from("-W"),
            OsString::from("source"),
            OsString::from("dest"),
        ])
        .expect("parse");

        assert_eq!(parsed.whole_file, Some(true));

        let parsed = parse_args([
            OsString::from("oc-rsync"),
            OsString::from("--no-whole-file"),
            OsString::from("source"),
            OsString::from("dest"),
        ])
        .expect("parse");

        assert_eq!(parsed.whole_file, Some(false));
    }

    #[test]
    fn parse_args_recognises_stats_flag() {
        let parsed = parse_args([
            OsString::from("oc-rsync"),
            OsString::from("--stats"),
            OsString::from("source"),
            OsString::from("dest"),
        ])
        .expect("parse");

        assert!(parsed.stats);
    }

    #[test]
    fn parse_args_recognises_msgs2stderr_flag() {
        let parsed = parse_args([
            OsString::from("oc-rsync"),
            OsString::from("--msgs2stderr"),
            OsString::from("source"),
            OsString::from("dest"),
        ])
        .expect("parse");

        assert!(parsed.msgs_to_stderr);
    }

    #[test]
    fn parse_args_collects_out_format_value() {
        let parsed = parse_args([
            OsString::from("oc-rsync"),
            OsString::from("--out-format=%f %b"),
            OsString::from("source"),
            OsString::from("dest"),
        ])
        .expect("parse");

        assert_eq!(parsed.out_format, Some(OsString::from("%f %b")));
    }

    #[test]
    fn parse_args_recognises_list_only_flag() {
        let parsed = parse_args([
            OsString::from("oc-rsync"),
            OsString::from("--list-only"),
            OsString::from("source"),
            OsString::from("dest"),
        ])
        .expect("parse");

        assert!(parsed.list_only);
        assert!(parsed.dry_run);
    }

    #[test]
    fn parse_args_collects_filter_patterns() {
        let parsed = parse_args([
            OsString::from("oc-rsync"),
            OsString::from("--exclude"),
            OsString::from("*.tmp"),
            OsString::from("--include"),
            OsString::from("important/**"),
            OsString::from("--filter"),
            OsString::from("+ staging/**"),
            OsString::from("source"),
            OsString::from("dest"),
        ])
        .expect("parse");

        assert_eq!(parsed.excludes, vec![OsString::from("*.tmp")]);
        assert_eq!(parsed.includes, vec![OsString::from("important/**")]);
        assert_eq!(parsed.filters, vec![OsString::from("+ staging/**")]);
    }

    #[test]
    fn parse_args_collects_filter_files() {
        let parsed = parse_args([
            OsString::from("oc-rsync"),
            OsString::from("--exclude-from"),
            OsString::from("excludes.txt"),
            OsString::from("--include-from"),
            OsString::from("includes.txt"),
            OsString::from("source"),
            OsString::from("dest"),
        ])
        .expect("parse");

        assert_eq!(parsed.exclude_from, vec![OsString::from("excludes.txt")]);
        assert_eq!(parsed.include_from, vec![OsString::from("includes.txt")]);
    }

    #[test]
    fn parse_args_collects_files_from_paths() {
        let parsed = parse_args([
            OsString::from("oc-rsync"),
            OsString::from("--files-from"),
            OsString::from("list-a"),
            OsString::from("--files-from"),
            OsString::from("list-b"),
            OsString::from("source"),
            OsString::from("dest"),
        ])
        .expect("parse");

        assert_eq!(
            parsed.files_from,
            vec![OsString::from("list-a"), OsString::from("list-b")]
        );
    }

    #[test]
    fn parse_args_sets_from0_flag() {
        let parsed = parse_args([
            OsString::from("oc-rsync"),
            OsString::from("--from0"),
            OsString::from("source"),
            OsString::from("dest"),
        ])
        .expect("parse");

        assert!(parsed.from0);
    }

    #[test]
    fn parse_args_recognises_password_file() {
        let parsed = parse_args([
            OsString::from("oc-rsync"),
            OsString::from("--password-file"),
            OsString::from("secret.txt"),
            OsString::from("source"),
            OsString::from("dest"),
        ])
        .expect("parse");

        assert_eq!(parsed.password_file, Some(OsString::from("secret.txt")));

        let parsed = parse_args([
            OsString::from("oc-rsync"),
            OsString::from("--password-file=secrets.d"),
            OsString::from("source"),
            OsString::from("dest"),
        ])
        .expect("parse");

        assert_eq!(parsed.password_file, Some(OsString::from("secrets.d")));
    }

    #[test]
    fn parse_args_recognises_no_motd_flag() {
        let parsed = parse_args([
            OsString::from("oc-rsync"),
            OsString::from("--no-motd"),
            OsString::from("rsync://example/"),
        ])
        .expect("parse");

        assert!(parsed.no_motd);
    }

    #[test]
    fn parse_args_collects_protocol_value() {
        let parsed = parse_args([
            OsString::from("oc-rsync"),
            OsString::from("--protocol=30"),
            OsString::from("source"),
            OsString::from("dest"),
        ])
        .expect("parse");

        assert_eq!(parsed.protocol, Some(OsString::from("30")));
    }

    #[test]
    fn parse_args_collects_timeout_value() {
        let parsed = parse_args([
            OsString::from("oc-rsync"),
            OsString::from("--timeout=90"),
            OsString::from("source"),
            OsString::from("dest"),
        ])
        .expect("parse");

        assert_eq!(parsed.timeout, Some(OsString::from("90")));
    }

    #[test]
    fn timeout_argument_zero_disables_timeout() {
        let timeout = parse_timeout_argument(OsStr::new("0")).expect("parse timeout");
        assert_eq!(timeout, TransferTimeout::Disabled);
    }

    #[test]
    fn timeout_argument_positive_sets_seconds() {
        let timeout = parse_timeout_argument(OsStr::new("15")).expect("parse timeout");
        assert_eq!(timeout.as_seconds(), NonZeroU64::new(15));
    }

    #[test]
    fn timeout_argument_negative_reports_error() {
        let error = parse_timeout_argument(OsStr::new("-1")).unwrap_err();
        assert!(error.to_string().contains("timeout must be non-negative"));
    }

    #[test]
    fn out_format_argument_accepts_supported_placeholders() {
        let format = parse_out_format(OsStr::new(
            "%f %b %c %l %o %M %B %L %N %p %u %g %U %G %t %i %h %a %m %P %C %%",
        ))
        .expect("parse out-format");
        assert!(!format.tokens.is_empty());
    }

    #[test]
    fn out_format_argument_rejects_unknown_placeholders() {
        let error = parse_out_format(OsStr::new("%z")).unwrap_err();
        assert!(error.to_string().contains("unsupported --out-format"));
    }

    #[cfg(unix)]
    #[test]
    fn out_format_renders_permission_and_identity_placeholders() {
        use std::fs;
        use std::os::unix::fs::MetadataExt;
        use std::os::unix::fs::PermissionsExt;
        use tempfile::tempdir;
        use users::{get_group_by_gid, get_user_by_uid, gid_t, uid_t};

        let temp = tempdir().expect("tempdir");
        let src_dir = temp.path().join("src");
        let dst_dir = temp.path().join("dst");
        fs::create_dir(&src_dir).expect("create src");
        fs::create_dir(&dst_dir).expect("create dst");
        let source = src_dir.join("script.sh");
        fs::write(&source, b"echo ok\n").expect("write source");

        let expected_uid = fs::metadata(&source).expect("source metadata").uid();
        let expected_gid = fs::metadata(&source).expect("source metadata").gid();
        let expected_user = get_user_by_uid(expected_uid as uid_t)
            .map(|user| user.name().to_string_lossy().into_owned())
            .unwrap_or_else(|| expected_uid.to_string());
        let expected_group = get_group_by_gid(expected_gid as gid_t)
            .map(|group| group.name().to_string_lossy().into_owned())
            .unwrap_or_else(|| expected_gid.to_string());

        let mut permissions = fs::metadata(&source)
            .expect("source metadata")
            .permissions();
        permissions.set_mode(0o755);
        fs::set_permissions(&source, permissions).expect("set permissions");

        let config = ClientConfig::builder()
            .transfer_args([
                source.as_os_str().to_os_string(),
                dst_dir.as_os_str().to_os_string(),
            ])
            .permissions(true)
            .force_event_collection(true)
            .build();

        let outcome =
            run_client_or_fallback::<io::Sink, io::Sink>(config, None, None).expect("run client");
        let summary = match outcome {
            ClientOutcome::Local(summary) => *summary,
            ClientOutcome::Fallback(_) => panic!("unexpected fallback outcome"),
        };
        let event = summary
            .events()
            .iter()
            .find(|event| {
                event
                    .relative_path()
                    .to_string_lossy()
                    .contains("script.sh")
            })
            .expect("event present");

        let mut output = Vec::new();
        parse_out_format(OsStr::new("%B"))
            .expect("parse out-format")
            .render(event, &mut output)
            .expect("render %B");
        assert_eq!(output, b"rwxr-xr-x\n");

        output.clear();
        parse_out_format(OsStr::new("%p"))
            .expect("parse %p")
            .render(event, &mut output)
            .expect("render %p");
        let expected_pid = format!("{}\n", std::process::id());
        assert_eq!(output, expected_pid.as_bytes());

        output.clear();
        parse_out_format(OsStr::new("%U"))
            .expect("parse %U")
            .render(event, &mut output)
            .expect("render %U");
        assert_eq!(output, format!("{expected_uid}\n").as_bytes());

        output.clear();
        parse_out_format(OsStr::new("%G"))
            .expect("parse %G")
            .render(event, &mut output)
            .expect("render %G");
        assert_eq!(output, format!("{expected_gid}\n").as_bytes());

        output.clear();
        parse_out_format(OsStr::new("%u"))
            .expect("parse %u")
            .render(event, &mut output)
            .expect("render %u");
        assert_eq!(output, format!("{expected_user}\n").as_bytes());

        output.clear();
        parse_out_format(OsStr::new("%g"))
            .expect("parse %g")
            .render(event, &mut output)
            .expect("render %g");
        assert_eq!(output, format!("{expected_group}\n").as_bytes());
    }

    #[test]
    fn out_format_renders_modify_time_placeholder() {
        let temp = tempfile::tempdir().expect("tempdir");
        let source = temp.path().join("file.txt");
        std::fs::write(&source, b"data").expect("write source");
        let destination = temp.path().join("dest");

        let config = ClientConfig::builder()
            .transfer_args([
                source.as_os_str().to_os_string(),
                destination.as_os_str().to_os_string(),
            ])
            .force_event_collection(true)
            .build();

        let outcome =
            run_client_or_fallback::<io::Sink, io::Sink>(config, None, None).expect("run client");
        let summary = match outcome {
            ClientOutcome::Local(summary) => *summary,
            ClientOutcome::Fallback(_) => panic!("unexpected fallback outcome"),
        };
        let event = summary
            .events()
            .iter()
            .find(|event| event.relative_path().to_string_lossy().contains("file.txt"))
            .expect("event present");

        let format = parse_out_format(OsStr::new("%M")).expect("parse out-format");
        let mut output = Vec::new();
        format
            .render(event, &mut output)
            .expect("render out-format");

        assert!(String::from_utf8_lossy(&output).trim().contains('-'));
    }

    #[test]
    fn out_format_renders_itemized_placeholder_for_new_file() {
        let temp = tempfile::tempdir().expect("tempdir");
        let src_dir = temp.path().join("src");
        let dst_dir = temp.path().join("dst");
        std::fs::create_dir(&src_dir).expect("create src dir");
        std::fs::create_dir(&dst_dir).expect("create dst dir");

        let source = src_dir.join("file.txt");
        std::fs::write(&source, b"content").expect("write source");
        let destination = dst_dir.join("file.txt");

        let config = ClientConfig::builder()
            .transfer_args([
                source.as_os_str().to_os_string(),
                destination.as_os_str().to_os_string(),
            ])
            .force_event_collection(true)
            .build();

        let outcome =
            run_client_or_fallback::<io::Sink, io::Sink>(config, None, None).expect("run client");
        let summary = match outcome {
            ClientOutcome::Local(summary) => *summary,
            ClientOutcome::Fallback(_) => panic!("unexpected fallback outcome"),
        };

        let event = summary
            .events()
            .iter()
            .find(|event| event.relative_path().to_string_lossy() == "file.txt")
            .expect("event present");

        let mut output = Vec::new();
        parse_out_format(OsStr::new("%i"))
            .expect("parse %i")
            .render(event, &mut output)
            .expect("render %i");

        assert_eq!(output, b">fcst......\n");
    }

    #[test]
    fn out_format_itemized_placeholder_reports_deletion() {
        let temp = tempfile::tempdir().expect("tempdir");
        let src_dir = temp.path().join("src");
        let dst_dir = temp.path().join("dst");
        std::fs::create_dir(&src_dir).expect("create src dir");
        std::fs::create_dir(&dst_dir).expect("create dst dir");

        let destination_file = dst_dir.join("obsolete.txt");
        std::fs::write(&destination_file, b"old").expect("write obsolete");

        let source_operand = OsString::from(format!("{}/", src_dir.display()));
        let dest_operand = OsString::from(format!("{}/", dst_dir.display()));

        let config = ClientConfig::builder()
            .transfer_args([source_operand, dest_operand])
            .delete(true)
            .force_event_collection(true)
            .build();

        let outcome =
            run_client_or_fallback::<io::Sink, io::Sink>(config, None, None).expect("run client");
        let summary = match outcome {
            ClientOutcome::Local(summary) => *summary,
            ClientOutcome::Fallback(_) => panic!("unexpected fallback outcome"),
        };

        let mut events = summary.events().iter();
        let event = events
            .find(|event| event.relative_path().to_string_lossy() == "obsolete.txt")
            .unwrap_or_else(|| {
                let recorded: Vec<_> = summary
                    .events()
                    .iter()
                    .map(|event| event.relative_path().to_string_lossy().into_owned())
                    .collect();
                panic!("deletion event missing, recorded events: {recorded:?}");
            });

        let mut output = Vec::new();
        parse_out_format(OsStr::new("%i"))
            .expect("parse %i")
            .render(event, &mut output)
            .expect("render %i");

        assert_eq!(output, b"*deleting\n");
    }

    #[test]
    fn parse_args_sets_compress_flag() {
        let parsed = parse_args([
            OsString::from("oc-rsync"),
            OsString::from("-z"),
            OsString::from("source"),
            OsString::from("dest"),
        ])
        .expect("parse");

        assert!(parsed.compress);
    }

    #[test]
    fn parse_args_no_compress_overrides_compress_flag() {
        let parsed = parse_args([
            OsString::from("oc-rsync"),
            OsString::from("-z"),
            OsString::from("--no-compress"),
            OsString::from("source"),
            OsString::from("dest"),
        ])
        .expect("parse");

        assert!(!parsed.compress);
        assert!(parsed.no_compress);
    }

    #[test]
    fn parse_args_records_compress_level_value() {
        let parsed = parse_args([
            OsString::from("oc-rsync"),
            OsString::from("--compress-level=5"),
            OsString::from("source"),
            OsString::from("dest"),
        ])
        .expect("parse");

        assert_eq!(parsed.compress_level, Some(OsString::from("5")));
    }

    #[test]
    fn parse_args_compress_level_zero_records_disable() {
        let parsed = parse_args([
            OsString::from("oc-rsync"),
            OsString::from("--compress-level=0"),
            OsString::from("source"),
            OsString::from("dest"),
        ])
        .expect("parse");

        assert_eq!(parsed.compress_level, Some(OsString::from("0")));
    }

    #[test]
    fn parse_args_recognises_compress_level_flag() {
        let parsed = parse_args([
            OsString::from("oc-rsync"),
            OsString::from("--compress-level=5"),
            OsString::from("source"),
            OsString::from("dest"),
        ])
        .expect("parse");

        assert!(parsed.compress);
        assert_eq!(parsed.compress_level, Some(OsString::from("5")));
    }

    #[test]
    fn parse_args_compress_level_zero_disables_compress() {
        let parsed = parse_args([
            OsString::from("oc-rsync"),
            OsString::from("--compress-level=0"),
            OsString::from("source"),
            OsString::from("dest"),
        ])
        .expect("parse");

        assert!(!parsed.compress);
        assert_eq!(parsed.compress_level, Some(OsString::from("0")));
    }

    #[test]
    fn parse_compress_level_argument_rejects_invalid_value() {
        let error = parse_compress_level_argument(OsStr::new("fast")).unwrap_err();
        let rendered = error.to_string();
        assert!(rendered.contains("invalid compression level"));
        assert!(rendered.contains("integer"));

        let range_error = parse_compress_level_argument(OsStr::new("12")).unwrap_err();
        let rendered_range = range_error.to_string();
        assert!(rendered_range.contains("outside the supported range"));
    }

    #[test]
    fn parse_filter_directive_accepts_include_and_exclude() {
        let include =
            parse_filter_directive(OsStr::new("+ assets/**")).expect("include rule parses");
        assert_eq!(
            include,
            FilterDirective::Rule(FilterRuleSpec::include("assets/**".to_string()))
        );

        let exclude = parse_filter_directive(OsStr::new("- *.bak")).expect("exclude rule parses");
        assert_eq!(
            exclude,
            FilterDirective::Rule(FilterRuleSpec::exclude("*.bak".to_string()))
        );

        let include_keyword =
            parse_filter_directive(OsStr::new("include logs/**")).expect("keyword include parses");
        assert_eq!(
            include_keyword,
            FilterDirective::Rule(FilterRuleSpec::include("logs/**".to_string()))
        );

        let exclude_keyword =
            parse_filter_directive(OsStr::new("exclude *.tmp")).expect("keyword exclude parses");
        assert_eq!(
            exclude_keyword,
            FilterDirective::Rule(FilterRuleSpec::exclude("*.tmp".to_string()))
        );

        let protect_keyword = parse_filter_directive(OsStr::new("protect backups/**"))
            .expect("keyword protect parses");
        assert_eq!(
            protect_keyword,
            FilterDirective::Rule(FilterRuleSpec::protect("backups/**".to_string()))
        );
    }

    #[test]
    fn parse_filter_directive_accepts_hide_and_show_keywords() {
        let show_keyword =
            parse_filter_directive(OsStr::new("show images/**")).expect("keyword show parses");
        assert_eq!(
            show_keyword,
            FilterDirective::Rule(FilterRuleSpec::show("images/**".to_string()))
        );

        let hide_keyword =
            parse_filter_directive(OsStr::new("hide *.swp")).expect("keyword hide parses");
        assert_eq!(
            hide_keyword,
            FilterDirective::Rule(FilterRuleSpec::hide("*.swp".to_string()))
        );
    }

    #[test]
    fn parse_filter_directive_accepts_shorthand_hide_show_and_protect() {
        let protect =
            parse_filter_directive(OsStr::new("P backups/**")).expect("shorthand protect parses");
        assert_eq!(
            protect,
            FilterDirective::Rule(FilterRuleSpec::protect("backups/**".to_string()))
        );

        let hide = parse_filter_directive(OsStr::new("H *.tmp")).expect("shorthand hide parses");
        assert_eq!(
            hide,
            FilterDirective::Rule(FilterRuleSpec::hide("*.tmp".to_string()))
        );

        let show =
            parse_filter_directive(OsStr::new("S public/**")).expect("shorthand show parses");
        assert_eq!(
            show,
            FilterDirective::Rule(FilterRuleSpec::show("public/**".to_string()))
        );
    }

    #[test]
    fn parse_filter_directive_accepts_exclude_if_present() {
        let directive = parse_filter_directive(OsStr::new("exclude-if-present marker"))
            .expect("exclude-if-present with whitespace parses");
        assert_eq!(
            directive,
            FilterDirective::Rule(FilterRuleSpec::exclude_if_present("marker".to_string()))
        );

        let equals_variant = parse_filter_directive(OsStr::new("exclude-if-present=.skip"))
            .expect("exclude-if-present with equals parses");
        assert_eq!(
            equals_variant,
            FilterDirective::Rule(FilterRuleSpec::exclude_if_present(".skip".to_string()))
        );
    }

    #[test]
    fn parse_filter_directive_rejects_exclude_if_present_without_marker() {
        let error = parse_filter_directive(OsStr::new("exclude-if-present   "))
            .expect_err("missing marker should error");
        let rendered = error.to_string();
        assert!(rendered.contains("missing a marker file"));
    }

    #[test]
    fn parse_filter_directive_accepts_clear_directive() {
        let clear = parse_filter_directive(OsStr::new("!")).expect("clear directive parses");
        assert_eq!(clear, FilterDirective::Clear);

        let clear_with_whitespace =
            parse_filter_directive(OsStr::new("  !   ")).expect("clear with whitespace parses");
        assert_eq!(clear_with_whitespace, FilterDirective::Clear);
    }

    #[test]
    fn parse_filter_directive_rejects_clear_with_trailing_characters() {
        let error = parse_filter_directive(OsStr::new("! comment"))
            .expect_err("trailing text should error");
        let rendered = error.to_string();
        assert!(rendered.contains("'!' rule has trailing characters: ! comment"));

        let error = parse_filter_directive(OsStr::new("!extra")).expect_err("suffix should error");
        let rendered = error.to_string();
        assert!(rendered.contains("'!' rule has trailing characters: !extra"));
    }

    #[test]
    fn parse_filter_directive_rejects_missing_pattern() {
        let error =
            parse_filter_directive(OsStr::new("+   ")).expect_err("missing pattern should error");
        let rendered = error.to_string();
        assert!(rendered.contains("missing a pattern"));

        let shorthand_error = parse_filter_directive(OsStr::new("P   "))
            .expect_err("shorthand protect requires pattern");
        let rendered = shorthand_error.to_string();
        assert!(rendered.contains("missing a pattern"));
    }

    #[test]
    fn parse_filter_directive_accepts_merge() {
        let directive =
            parse_filter_directive(OsStr::new("merge filters.txt")).expect("merge directive");
        let (options, _) =
            parse_merge_modifiers("", "merge filters.txt", false).expect("modifiers");
        let expected =
            MergeDirective::new(OsString::from("filters.txt"), None).with_options(options);
        assert_eq!(directive, FilterDirective::Merge(expected));
    }

    #[test]
    fn parse_filter_directive_rejects_merge_without_path() {
        let error = parse_filter_directive(OsStr::new("merge "))
            .expect_err("missing merge path should error");
        let rendered = error.to_string();
        assert!(rendered.contains("missing a file path"));
    }

    #[test]
    fn parse_filter_directive_accepts_merge_with_forced_include() {
        let directive =
            parse_filter_directive(OsStr::new("merge,+ rules")).expect("merge,+ should parse");
        let (options, _) = parse_merge_modifiers("+", "merge,+ rules", false).expect("modifiers");
        let expected = MergeDirective::new(OsString::from("rules"), Some(FilterRuleKind::Include))
            .with_options(options);
        assert_eq!(directive, FilterDirective::Merge(expected));
    }

    #[test]
    fn parse_filter_directive_accepts_merge_with_forced_exclude() {
        let directive =
            parse_filter_directive(OsStr::new("merge,- rules")).expect("merge,- should parse");
        let (options, _) = parse_merge_modifiers("-", "merge,- rules", false).expect("modifiers");
        let expected = MergeDirective::new(OsString::from("rules"), Some(FilterRuleKind::Exclude))
            .with_options(options);
        assert_eq!(directive, FilterDirective::Merge(expected));
    }

    #[test]
    fn parse_filter_directive_accepts_merge_with_cvs_alias() {
        let directive =
            parse_filter_directive(OsStr::new("merge,C")).expect("merge,C should parse");
        let (options, _) = parse_merge_modifiers("C", "merge,C", false).expect("modifiers");
        let expected =
            MergeDirective::new(OsString::from(".cvsignore"), Some(FilterRuleKind::Exclude))
                .with_options(options);
        assert_eq!(directive, FilterDirective::Merge(expected));
    }

    #[test]
    fn parse_filter_directive_rejects_merge_with_unknown_modifier() {
        let error = parse_filter_directive(OsStr::new("merge,x rules"))
            .expect_err("merge with unsupported modifier should error");
        let rendered = error.to_string();
        assert!(rendered.contains("uses unsupported modifier"));
    }

    #[test]
    fn parse_filter_directive_accepts_dir_merge_without_modifiers() {
        let directive = parse_filter_directive(OsStr::new("dir-merge .rsync-filter"))
            .expect("dir-merge without modifiers parses");
        assert_eq!(
            directive,
            FilterDirective::Rule(FilterRuleSpec::dir_merge(
                ".rsync-filter".to_string(),
                DirMergeOptions::default(),
            )),
        );
    }

    #[test]
    fn parse_filter_directive_accepts_dir_merge_with_remove_modifier() {
        let directive = parse_filter_directive(OsStr::new("dir-merge,- .rsync-filter"))
            .expect("dir-merge with '-' modifier parses");
        assert_eq!(
            directive,
            FilterDirective::Rule(FilterRuleSpec::dir_merge(
                ".rsync-filter".to_string(),
                DirMergeOptions::default().with_enforced_kind(Some(DirMergeEnforcedKind::Exclude)),
            ))
        );
    }

    #[test]
    fn parse_filter_directive_accepts_dir_merge_with_include_modifier() {
        let directive = parse_filter_directive(OsStr::new("dir-merge,+ .rsync-filter"))
            .expect("dir-merge with '+' modifier parses");

        let FilterDirective::Rule(rule) = directive else {
            panic!("expected dir-merge rule");
        };

        assert_eq!(rule.pattern(), ".rsync-filter");
        let options = rule
            .dir_merge_options()
            .expect("dir-merge rule returns options");
        assert_eq!(options.enforced_kind(), Some(DirMergeEnforcedKind::Include));
        assert!(options.inherit_rules());
        assert!(!options.excludes_self());
    }

    #[test]
    fn parse_filter_directive_accepts_dir_merge_with_no_inherit_modifier() {
        let directive = parse_filter_directive(OsStr::new("dir-merge,n per-dir"))
            .expect("dir-merge with 'n' modifier parses");

        let FilterDirective::Rule(rule) = directive else {
            panic!("expected dir-merge rule");
        };

        assert_eq!(rule.pattern(), "per-dir");
        let options = rule
            .dir_merge_options()
            .expect("dir-merge rule returns options");
        assert!(!options.inherit_rules());
        assert!(options.allows_comments());
        assert!(!options.uses_whitespace());
    }

    #[test]
    fn parse_filter_directive_accepts_dir_merge_with_exclude_self_modifier() {
        let directive = parse_filter_directive(OsStr::new("dir-merge,e per-dir"))
            .expect("dir-merge with 'e' modifier parses");

        let FilterDirective::Rule(rule) = directive else {
            panic!("expected dir-merge rule");
        };

        let options = rule
            .dir_merge_options()
            .expect("dir-merge rule returns options");
        assert!(options.excludes_self());
        assert!(options.inherit_rules());
        assert!(!options.uses_whitespace());
    }

    #[test]
    fn parse_filter_directive_accepts_dir_merge_with_whitespace_modifier() {
        let directive = parse_filter_directive(OsStr::new("dir-merge,w per-dir"))
            .expect("dir-merge with 'w' modifier parses");

        let FilterDirective::Rule(rule) = directive else {
            panic!("expected dir-merge rule");
        };

        let options = rule
            .dir_merge_options()
            .expect("dir-merge rule returns options");
        assert!(options.uses_whitespace());
        assert!(!options.allows_comments());
    }

    #[test]
    fn parse_filter_directive_accepts_dir_merge_with_cvs_modifier() {
        let directive = parse_filter_directive(OsStr::new("dir-merge,C"))
            .expect("dir-merge with 'C' modifier parses");

        let FilterDirective::Rule(rule) = directive else {
            panic!("expected dir-merge rule");
        };

        assert_eq!(rule.pattern(), ".cvsignore");
        let options = rule
            .dir_merge_options()
            .expect("dir-merge rule returns options");
        assert_eq!(options.enforced_kind(), Some(DirMergeEnforcedKind::Exclude));
        assert!(options.uses_whitespace());
        assert!(!options.allows_comments());
        assert!(!options.inherit_rules());
        assert!(options.list_clear_allowed());
    }

    #[test]
    fn parse_filter_directive_rejects_dir_merge_with_conflicting_modifiers() {
        let error = parse_filter_directive(OsStr::new("dir-merge,+- per-dir"))
            .expect_err("conflicting modifiers should error");
        let rendered = error.to_string();
        assert!(rendered.contains("cannot combine '+' and '-'"));
    }

    #[test]
    fn parse_filter_directive_accepts_dir_merge_with_sender_modifier() {
        let directive = parse_filter_directive(OsStr::new("dir-merge,s per-dir"))
            .expect("dir-merge with 's' modifier parses");
        let FilterDirective::Rule(rule) = directive else {
            panic!("expected dir-merge rule");
        };
        let options = rule
            .dir_merge_options()
            .expect("dir-merge rule returns options");
        assert!(options.applies_to_sender());
        assert!(!options.applies_to_receiver());
    }

    #[test]
    fn parse_filter_directive_accepts_dir_merge_with_receiver_modifier() {
        let directive = parse_filter_directive(OsStr::new("dir-merge,r per-dir"))
            .expect("dir-merge with 'r' modifier parses");
        let FilterDirective::Rule(rule) = directive else {
            panic!("expected dir-merge rule");
        };
        let options = rule
            .dir_merge_options()
            .expect("dir-merge rule returns options");
        assert!(!options.applies_to_sender());
        assert!(options.applies_to_receiver());
    }

    #[test]
    fn parse_filter_directive_accepts_dir_merge_with_anchor_modifier() {
        let directive = parse_filter_directive(OsStr::new("dir-merge,/ .rules"))
            .expect("dir-merge with '/' modifier parses");
        let FilterDirective::Rule(rule) = directive else {
            panic!("expected dir-merge rule");
        };
        let options = rule
            .dir_merge_options()
            .expect("dir-merge rule returns options");
        assert!(options.anchor_root_enabled());
    }

    #[test]
    fn transfer_request_with_times_preserves_timestamp() {
        use filetime::{FileTime, set_file_times};
        use tempfile::tempdir;

        let tmp = tempdir().expect("tempdir");
        let source = tmp.path().join("source-times.txt");
        let destination = tmp.path().join("dest-times.txt");
        std::fs::write(&source, b"data").expect("write source");
        let mtime = FileTime::from_unix_time(1_700_090_000, 500_000_000);
        set_file_times(&source, mtime, mtime).expect("set times");

        let (code, stdout, stderr) = run_with_args([
            OsString::from("oc-rsync"),
            OsString::from("--times"),
            source.clone().into_os_string(),
            destination.clone().into_os_string(),
        ]);

        assert_eq!(code, 0);
        assert!(stdout.is_empty());
        assert!(stderr.is_empty());

        let metadata = std::fs::metadata(&destination).expect("dest metadata");
        let dest_mtime = FileTime::from_last_modification_time(&metadata);
        assert_eq!(dest_mtime, mtime);
    }

    #[test]
    fn transfer_request_with_filter_excludes_patterns() {
        use tempfile::tempdir;

        let tmp = tempdir().expect("tempdir");
        let source_root = tmp.path().join("source");
        let dest_root = tmp.path().join("dest");
        std::fs::create_dir_all(&source_root).expect("create source root");
        std::fs::create_dir_all(&dest_root).expect("create dest root");
        std::fs::write(source_root.join("keep.txt"), b"keep").expect("write keep");
        std::fs::write(source_root.join("skip.tmp"), b"skip").expect("write skip");

        let (code, stdout, stderr) = run_with_args([
            OsString::from("oc-rsync"),
            OsString::from("--filter"),
            OsString::from("- *.tmp"),
            source_root.clone().into_os_string(),
            dest_root.clone().into_os_string(),
        ]);

        assert_eq!(code, 0);
        assert!(stdout.is_empty());
        assert!(stderr.is_empty());

        let copied_root = dest_root.join("source");
        assert!(copied_root.join("keep.txt").exists());
        assert!(!copied_root.join("skip.tmp").exists());
    }

    #[test]
    fn transfer_request_with_filter_clear_resets_rules() {
        use tempfile::tempdir;

        let tmp = tempdir().expect("tempdir");
        let source_root = tmp.path().join("source");
        let dest_root = tmp.path().join("dest");
        std::fs::create_dir_all(&source_root).expect("create source root");
        std::fs::create_dir_all(&dest_root).expect("create dest root");
        std::fs::write(source_root.join("keep.txt"), b"keep").expect("write keep");
        std::fs::write(source_root.join("skip.tmp"), b"skip").expect("write skip");

        let (code, stdout, stderr) = run_with_args([
            OsString::from("oc-rsync"),
            OsString::from("--filter"),
            OsString::from("- *.tmp"),
            OsString::from("--filter"),
            OsString::from("!"),
            source_root.clone().into_os_string(),
            dest_root.clone().into_os_string(),
        ]);

        assert_eq!(code, 0);
        assert!(stdout.is_empty());
        assert!(stderr.is_empty());

        let copied_root = dest_root.join("source");
        assert!(copied_root.join("keep.txt").exists());
        assert!(copied_root.join("skip.tmp").exists());
    }

    #[test]
    fn transfer_request_with_filter_merge_applies_rules() {
        use tempfile::tempdir;

        let tmp = tempdir().expect("tempdir");
        let source_root = tmp.path().join("source");
        let dest_root = tmp.path().join("dest");
        std::fs::create_dir_all(&source_root).expect("create source root");
        std::fs::create_dir_all(&dest_root).expect("create dest root");
        std::fs::write(source_root.join("keep.txt"), b"keep").expect("write keep");
        std::fs::write(source_root.join("skip.tmp"), b"skip").expect("write skip");

        let filter_file = tmp.path().join("filters.txt");
        std::fs::write(&filter_file, "- *.tmp\n").expect("write filter file");

        let filter_arg = OsString::from(format!("merge {}", filter_file.display()));

        let (code, stdout, stderr) = run_with_args([
            OsString::from("oc-rsync"),
            OsString::from("--filter"),
            filter_arg,
            source_root.clone().into_os_string(),
            dest_root.clone().into_os_string(),
        ]);

        assert_eq!(code, 0);
        assert!(stdout.is_empty());
        assert!(stderr.is_empty());

        let copied_root = dest_root.join("source");
        assert!(copied_root.join("keep.txt").exists());
        assert!(!copied_root.join("skip.tmp").exists());
    }

    #[test]
    fn transfer_request_with_filter_merge_clear_resets_rules() {
        use tempfile::tempdir;

        let tmp = tempdir().expect("tempdir");
        let source_root = tmp.path().join("source");
        let dest_root = tmp.path().join("dest");
        std::fs::create_dir_all(&source_root).expect("create source root");
        std::fs::create_dir_all(&dest_root).expect("create dest root");
        std::fs::write(source_root.join("keep.txt"), b"keep").expect("write keep");
        std::fs::write(source_root.join("skip.tmp"), b"skip").expect("write tmp");
        std::fs::write(source_root.join("skip.log"), b"log").expect("write log");

        let filter_file = tmp.path().join("filters.txt");
        std::fs::write(&filter_file, "- *.tmp\n!\n- *.log\n").expect("write filter file");

        let filter_arg = OsString::from(format!("merge {}", filter_file.display()));

        let (code, stdout, stderr) = run_with_args([
            OsString::from("oc-rsync"),
            OsString::from("--filter"),
            filter_arg,
            source_root.clone().into_os_string(),
            dest_root.clone().into_os_string(),
        ]);

        assert_eq!(code, 0);
        assert!(stdout.is_empty());
        assert!(stderr.is_empty());

        let copied_root = dest_root.join("source");
        assert!(copied_root.join("keep.txt").exists());
        assert!(copied_root.join("skip.tmp").exists());
        assert!(!copied_root.join("skip.log").exists());
    }

    #[test]
    fn transfer_request_with_filter_protect_preserves_destination_entry() {
        use tempfile::tempdir;

        let tmp = tempdir().expect("tempdir");
        let source_root = tmp.path().join("source");
        let dest_root = tmp.path().join("dest");
        std::fs::create_dir_all(&source_root).expect("create source root");
        std::fs::create_dir_all(&dest_root).expect("create dest root");

        let dest_subdir = dest_root.join("source");
        std::fs::create_dir_all(&dest_subdir).expect("create destination contents");
        std::fs::write(dest_subdir.join("keep.txt"), b"keep").expect("write dest keep");

        let (code, stdout, stderr) = run_with_args([
            OsString::from("oc-rsync"),
            OsString::from("--delete"),
            OsString::from("--filter"),
            OsString::from("protect keep.txt"),
            source_root.clone().into_os_string(),
            dest_root.clone().into_os_string(),
        ]);

        assert_eq!(code, 0);
        assert!(stdout.is_empty());
        assert!(stderr.is_empty());

        let copied_root = dest_root.join("source");
        assert!(copied_root.join("keep.txt").exists());
    }

    #[test]
    fn transfer_request_with_delete_excluded_prunes_filtered_entries() {
        use tempfile::tempdir;

        let tmp = tempdir().expect("tempdir");
        let source_root = tmp.path().join("source");
        let dest_root = tmp.path().join("dest");
        std::fs::create_dir_all(&source_root).expect("create source root");
        std::fs::create_dir_all(&dest_root).expect("create dest root");
        std::fs::write(source_root.join("keep.txt"), b"keep").expect("write keep");

        let dest_subdir = dest_root.join("source");
        std::fs::create_dir_all(&dest_subdir).expect("create destination contents");
        std::fs::write(dest_subdir.join("skip.log"), b"skip").expect("write excluded file");

        let (code, stdout, stderr) = run_with_args([
            OsString::from("oc-rsync"),
            OsString::from("--delete-excluded"),
            OsString::from("--exclude=*.log"),
            source_root.clone().into_os_string(),
            dest_root.clone().into_os_string(),
        ]);

        assert_eq!(code, 0);
        assert!(stdout.is_empty());
        assert!(stderr.is_empty());

        let copied_root = dest_root.join("source");
        assert!(copied_root.join("keep.txt").exists());
        assert!(!copied_root.join("skip.log").exists());
    }

    #[test]
    fn transfer_request_with_filter_merge_detects_recursion() {
        use tempfile::tempdir;

        let tmp = tempdir().expect("tempdir");
        let source_root = tmp.path().join("source");
        let dest_root = tmp.path().join("dest");
        std::fs::create_dir_all(&source_root).expect("create source root");
        std::fs::create_dir_all(&dest_root).expect("create dest root");

        let filter_file = tmp.path().join("filters.txt");
        std::fs::write(&filter_file, format!("merge {}\n", filter_file.display()))
            .expect("write recursive filter");

        let filter_arg = OsString::from(format!("merge {}", filter_file.display()));

        let (code, stdout, stderr) = run_with_args([
            OsString::from("oc-rsync"),
            OsString::from("--filter"),
            filter_arg,
            source_root.into_os_string(),
            dest_root.into_os_string(),
        ]);

        assert_eq!(code, 1);
        assert!(stdout.is_empty());
        let rendered = String::from_utf8_lossy(&stderr);
        assert!(rendered.contains("recursive filter merge"));
    }

    #[test]
    fn transfer_request_with_exclude_from_skips_patterns() {
        use tempfile::tempdir;

        let tmp = tempdir().expect("tempdir");
        let source_root = tmp.path().join("source");
        let dest_root = tmp.path().join("dest");
        std::fs::create_dir_all(&source_root).expect("create source root");
        std::fs::create_dir_all(&dest_root).expect("create dest root");
        std::fs::write(source_root.join("keep.txt"), b"keep").expect("write keep");
        std::fs::write(source_root.join("skip.tmp"), b"skip").expect("write skip");

        let exclude_file = tmp.path().join("filters.txt");
        std::fs::write(&exclude_file, "# comment\n\n*.tmp\n").expect("write filters");

        let (code, stdout, stderr) = run_with_args([
            OsString::from("oc-rsync"),
            OsString::from("--exclude-from"),
            exclude_file.as_os_str().to_os_string(),
            source_root.clone().into_os_string(),
            dest_root.clone().into_os_string(),
        ]);

        assert_eq!(code, 0);
        assert!(stdout.is_empty());
        assert!(stderr.is_empty());

        let copied_root = dest_root.join("source");
        assert!(copied_root.join("keep.txt").exists());
        assert!(!copied_root.join("skip.tmp").exists());
    }

    #[test]
    fn transfer_request_with_include_from_reinstate_patterns() {
        use tempfile::tempdir;

        let tmp = tempdir().expect("tempdir");
        let source_root = tmp.path().join("source");
        let dest_root = tmp.path().join("dest");
        let keep_dir = source_root.join("keep");
        std::fs::create_dir_all(&keep_dir).expect("create keep dir");
        std::fs::create_dir_all(&dest_root).expect("create dest root");
        std::fs::write(keep_dir.join("file.txt"), b"keep").expect("write keep");
        std::fs::write(source_root.join("skip.tmp"), b"skip").expect("write skip");

        let include_file = tmp.path().join("includes.txt");
        std::fs::write(&include_file, "keep/\nkeep/**\n").expect("write include file");

        let mut expected_rules = Vec::new();
        expected_rules.push(FilterRuleSpec::exclude("*".to_string()));
        append_filter_rules_from_files(
            &mut expected_rules,
            &[include_file.as_os_str().to_os_string()],
            FilterRuleKind::Include,
        )
        .expect("load include patterns");

        let engine_rules = expected_rules.iter().filter_map(|rule| match rule.kind() {
            FilterRuleKind::Include => Some(EngineFilterRule::include(rule.pattern())),
            FilterRuleKind::Exclude => Some(EngineFilterRule::exclude(rule.pattern())),
            FilterRuleKind::Protect => Some(EngineFilterRule::protect(rule.pattern())),
            FilterRuleKind::ExcludeIfPresent => None,
            FilterRuleKind::DirMerge => None,
        });
        let filter_set = FilterSet::from_rules(engine_rules).expect("filters");
        assert!(filter_set.allows(std::path::Path::new("keep"), true));
        assert!(filter_set.allows(std::path::Path::new("keep/file.txt"), false));
        assert!(!filter_set.allows(std::path::Path::new("skip.tmp"), false));

        let mut source_operand = source_root.clone().into_os_string();
        source_operand.push(std::path::MAIN_SEPARATOR.to_string());

        let (code, stdout, stderr) = run_with_args([
            OsString::from("oc-rsync"),
            OsString::from("--exclude"),
            OsString::from("*"),
            OsString::from("--include-from"),
            include_file.as_os_str().to_os_string(),
            source_operand,
            dest_root.clone().into_os_string(),
        ]);

        assert_eq!(code, 0);
        assert!(stdout.is_empty());
        assert!(stderr.is_empty());

        assert!(dest_root.join("keep/file.txt").exists());
        assert!(!dest_root.join("skip.tmp").exists());
    }

    #[test]
    fn transfer_request_reports_filter_file_errors() {
        let (code, stdout, stderr) = run_with_args([
            OsString::from("oc-rsync"),
            OsString::from("--exclude-from"),
            OsString::from("missing.txt"),
            OsString::from("src"),
            OsString::from("dst"),
        ]);

        assert_eq!(code, 1);
        assert!(stdout.is_empty());
        let rendered = String::from_utf8(stderr).expect("diagnostic utf8");
        assert!(rendered.contains("failed to read filter file 'missing.txt'"));
        assert!(rendered.contains("[client=3.4.1-rust]"));
    }

    #[test]
    fn load_filter_file_patterns_skips_comments_and_trims_crlf() {
        use tempfile::tempdir;

        let tmp = tempdir().expect("tempdir");
        let path = tmp.path().join("filters.txt");
        std::fs::write(&path, b"# comment\r\n\r\n include \r\npattern\r\n").expect("write filters");

        let patterns =
            load_filter_file_patterns(path.as_path()).expect("load filter patterns succeeds");

        assert_eq!(
            patterns,
            vec![" include ".to_string(), "pattern".to_string()]
        );
    }

    #[test]
    fn load_filter_file_patterns_skip_semicolon_comments() {
        use tempfile::tempdir;

        let tmp = tempdir().expect("tempdir");
        let path = tmp.path().join("filters-semicolon.txt");
        std::fs::write(&path, b"; leading comment\n  ; spaced comment\nkeep\n")
            .expect("write filters");

        let patterns =
            load_filter_file_patterns(path.as_path()).expect("load filter patterns succeeds");

        assert_eq!(patterns, vec!["keep".to_string()]);
    }

    #[test]
    fn load_filter_file_patterns_handles_invalid_utf8() {
        use tempfile::tempdir;

        let tmp = tempdir().expect("tempdir");
        let path = tmp.path().join("filters.bin");
        std::fs::write(&path, [0xFFu8, b'\n']).expect("write invalid bytes");

        let patterns =
            load_filter_file_patterns(path.as_path()).expect("load filter patterns succeeds");

        assert_eq!(patterns, vec!["\u{fffd}".to_string()]);
    }

    #[test]
    fn load_filter_file_patterns_reads_from_stdin() {
        super::set_filter_stdin_input(b"keep\n# comment\n\ninclude\n".to_vec());
        let patterns =
            super::load_filter_file_patterns(Path::new("-")).expect("load stdin patterns");

        assert_eq!(patterns, vec!["keep".to_string(), "include".to_string()]);
    }

    #[test]
    fn apply_merge_directive_resolves_relative_paths() {
        use tempfile::tempdir;

        let temp = tempdir().expect("tempdir");
        let outer = temp.path().join("outer.rules");
        let subdir = temp.path().join("nested");
        std::fs::create_dir(&subdir).expect("create nested dir");
        let child = subdir.join("child.rules");
        let grand = subdir.join("grand.rules");

        std::fs::write(&outer, b"+ outer\nmerge nested/child.rules\n").expect("write outer");
        std::fs::write(&child, b"+ child\nmerge grand.rules\n").expect("write child");
        std::fs::write(&grand, b"+ grand\n").expect("write grand");

        let mut rules = Vec::new();
        let mut visited = Vec::new();
        let directive = MergeDirective::new(OsString::from("outer.rules"), None)
            .with_options(DirMergeOptions::default().allow_list_clearing(true));
        super::apply_merge_directive(directive, temp.path(), &mut rules, &mut visited)
            .expect("merge succeeds");

        assert!(visited.is_empty());
        let patterns: Vec<_> = rules
            .iter()
            .map(|rule| rule.pattern().to_string())
            .collect();
        assert_eq!(patterns, vec!["outer", "child", "grand"]);
    }

    #[test]
    fn apply_merge_directive_respects_forced_include() {
        use tempfile::tempdir;

        let temp = tempdir().expect("tempdir");
        let path = temp.path().join("filters.rules");
        std::fs::write(&path, b"alpha\n!\nbeta\n").expect("write filters");

        let mut rules = vec![FilterRuleSpec::exclude("existing".to_string())];
        let mut visited = Vec::new();
        let directive = MergeDirective::new(path.into_os_string(), Some(FilterRuleKind::Include))
            .with_options(
                DirMergeOptions::default()
                    .with_enforced_kind(Some(DirMergeEnforcedKind::Include))
                    .allow_list_clearing(true),
            );
        super::apply_merge_directive(directive, temp.path(), &mut rules, &mut visited)
            .expect("merge succeeds");

        assert!(visited.is_empty());
        let patterns: Vec<_> = rules
            .iter()
            .map(|rule| rule.pattern().to_string())
            .collect();
        assert_eq!(patterns, vec!["beta"]);
    }

    #[test]
    fn transfer_request_with_no_times_overrides_archive() {
        use filetime::{FileTime, set_file_times};
        use tempfile::tempdir;

        let tmp = tempdir().expect("tempdir");
        let source = tmp.path().join("source-no-times.txt");
        let destination = tmp.path().join("dest-no-times.txt");
        std::fs::write(&source, b"data").expect("write source");
        let mtime = FileTime::from_unix_time(1_700_100_000, 0);
        set_file_times(&source, mtime, mtime).expect("set times");

        let (code, stdout, stderr) = run_with_args([
            OsString::from("oc-rsync"),
            OsString::from("-a"),
            OsString::from("--no-times"),
            source.clone().into_os_string(),
            destination.clone().into_os_string(),
        ]);

        assert_eq!(code, 0);
        assert!(stdout.is_empty());
        assert!(stderr.is_empty());

        let metadata = std::fs::metadata(&destination).expect("dest metadata");
        let dest_mtime = FileTime::from_last_modification_time(&metadata);
        assert_ne!(dest_mtime, mtime);
    }

    #[test]
    fn transfer_request_with_omit_dir_times_skips_directory_timestamp() {
        use filetime::{FileTime, set_file_times};
        use tempfile::tempdir;

        let tmp = tempdir().expect("tempdir");
        let source_root = tmp.path().join("source");
        let dest_root = tmp.path().join("dest");
        let source_dir = source_root.join("nested");
        let source_file = source_dir.join("file.txt");

        std::fs::create_dir_all(&source_dir).expect("create source dir");
        std::fs::write(&source_file, b"payload").expect("write file");

        let dir_mtime = FileTime::from_unix_time(1_700_200_000, 0);
        set_file_times(&source_dir, dir_mtime, dir_mtime).expect("set dir times");
        set_file_times(&source_file, dir_mtime, dir_mtime).expect("set file times");

        let (code, stdout, stderr) = run_with_args([
            OsString::from("oc-rsync"),
            OsString::from("-a"),
            OsString::from("--omit-dir-times"),
            source_root.clone().into_os_string(),
            dest_root.clone().into_os_string(),
        ]);

        assert_eq!(code, 0);
        assert!(stdout.is_empty());
        assert!(stderr.is_empty());

        let dest_dir = dest_root.join("nested");
        let dest_file = dest_dir.join("file.txt");

        let dir_metadata = std::fs::metadata(&dest_dir).expect("dest dir metadata");
        let file_metadata = std::fs::metadata(&dest_file).expect("dest file metadata");
        let dest_dir_mtime = FileTime::from_last_modification_time(&dir_metadata);
        let dest_file_mtime = FileTime::from_last_modification_time(&file_metadata);

        assert_ne!(dest_dir_mtime, dir_mtime);
        assert_eq!(dest_file_mtime, dir_mtime);
    }

    #[test]
    fn checksum_with_no_times_preserves_existing_destination() {
        use filetime::{FileTime, set_file_mtime};
        use tempfile::tempdir;

        let tmp = tempdir().expect("tempdir");
        let source = tmp.path().join("source-checksum.txt");
        let destination = tmp.path().join("dest-checksum.txt");
        std::fs::write(&source, b"payload").expect("write source");

        let (code, stdout, stderr) = run_with_args([
            OsString::from("oc-rsync"),
            OsString::from("--no-times"),
            source.clone().into_os_string(),
            destination.clone().into_os_string(),
        ]);

        assert_eq!(code, 0);
        assert!(stdout.is_empty());
        assert!(stderr.is_empty());

        let preserved = FileTime::from_unix_time(1_700_200_000, 0);
        set_file_mtime(&destination, preserved).expect("set destination mtime");

        let (code, stdout, stderr) = run_with_args([
            OsString::from("oc-rsync"),
            OsString::from("--checksum"),
            OsString::from("--no-times"),
            source.into_os_string(),
            destination.clone().into_os_string(),
        ]);

        assert_eq!(code, 0);
        assert!(stdout.is_empty());
        assert!(stderr.is_empty());

        let metadata = std::fs::metadata(&destination).expect("dest metadata");
        let final_mtime = FileTime::from_last_modification_time(&metadata);
        assert_eq!(final_mtime, preserved);
        assert_eq!(
            std::fs::read(destination).expect("read destination"),
            b"payload"
        );
    }

    #[test]
    fn transfer_request_with_exclude_from_stdin_skips_patterns() {
        use tempfile::tempdir;

        let tmp = tempdir().expect("tempdir");
        let source_root = tmp.path().join("source");
        let dest_root = tmp.path().join("dest");
        std::fs::create_dir_all(&source_root).expect("create source root");
        std::fs::create_dir_all(&dest_root).expect("create dest root");
        std::fs::write(source_root.join("keep.txt"), b"keep").expect("write keep");
        std::fs::write(source_root.join("skip.tmp"), b"skip").expect("write skip");

        super::set_filter_stdin_input(b"*.tmp\n".to_vec());
        let (code, stdout, stderr) = run_with_args([
            OsString::from("oc-rsync"),
            OsString::from("--exclude-from"),
            OsString::from("-"),
            source_root.clone().into_os_string(),
            dest_root.clone().into_os_string(),
        ]);

        assert_eq!(code, 0);
        assert!(stdout.is_empty());
        assert!(stderr.is_empty());

        let copied_root = dest_root.join("source");
        assert!(copied_root.join("keep.txt").exists());
        assert!(!copied_root.join("skip.tmp").exists());
    }

    #[test]
    fn bwlimit_invalid_value_reports_error() {
        let (code, stdout, stderr) =
            run_with_args([OsString::from("oc-rsync"), OsString::from("--bwlimit=oops")]);

        assert_eq!(code, 1);
        assert!(stdout.is_empty());
        let rendered = String::from_utf8(stderr).expect("diagnostic is valid UTF-8");
        assert!(rendered.contains("--bwlimit=oops is invalid"));
        assert!(rendered.contains("[client=3.4.1-rust]"));
    }

    #[test]
    fn bwlimit_rejects_small_fractional_values() {
        let (code, stdout, stderr) =
            run_with_args([OsString::from("oc-rsync"), OsString::from("--bwlimit=0.4")]);

        assert_eq!(code, 1);
        assert!(stdout.is_empty());
        let rendered = String::from_utf8(stderr).expect("diagnostic is valid UTF-8");
        assert!(rendered.contains("--bwlimit=0.4 is too small (min: 512 or 0 for unlimited)",));
    }

    #[test]
    fn bwlimit_accepts_decimal_suffixes() {
        let limit = parse_bandwidth_limit(OsStr::new("1.5M"))
            .expect("parse succeeds")
            .expect("limit available");
        assert_eq!(limit.bytes_per_second().get(), 1_572_864);
    }

    #[test]
    fn bwlimit_accepts_decimal_base_specifier() {
        let limit = parse_bandwidth_limit(OsStr::new("10KB"))
            .expect("parse succeeds")
            .expect("limit available");
        assert_eq!(limit.bytes_per_second().get(), 10_240);
    }

    #[test]
    fn bwlimit_zero_disables_limit() {
        let limit = parse_bandwidth_limit(OsStr::new("0")).expect("parse succeeds");
        assert!(limit.is_none());
    }

    #[test]
    fn compress_level_invalid_value_reports_error() {
        let (code, stdout, stderr) = run_with_args([
            OsString::from("oc-rsync"),
            OsString::from("--compress-level=fast"),
        ]);

        assert_eq!(code, 1);
        assert!(stdout.is_empty());
        let rendered = String::from_utf8(stderr).expect("diagnostic is valid UTF-8");
        assert!(rendered.contains("--compress-level=fast is invalid"));
    }

    #[test]
    fn compress_level_out_of_range_reports_error() {
        let (code, stdout, stderr) = run_with_args([
            OsString::from("oc-rsync"),
            OsString::from("--compress-level=12"),
        ]);

        assert_eq!(code, 1);
        assert!(stdout.is_empty());
        let rendered = String::from_utf8(stderr).expect("diagnostic is valid UTF-8");
        assert!(rendered.contains("--compress-level=12 must be between 0 and 9"));
    }

    #[test]
    fn remote_operand_reports_launch_failure_when_fallback_missing() {
        let _env_lock = ENV_LOCK.lock().expect("env lock");
        let _rsh_guard = clear_rsync_rsh();
        let missing = OsString::from("rsync-missing-binary");
        let _fallback_guard = EnvGuard::set("OC_RSYNC_FALLBACK", missing.as_os_str());

        let (code, stdout, stderr) = run_with_args([
            OsString::from("oc-rsync"),
            OsString::from("remote::module"),
            OsString::from("dest"),
        ]);

        assert_eq!(code, 1);
        assert!(stdout.is_empty());

        let rendered = String::from_utf8(stderr).expect("diagnostic is valid UTF-8");
        assert!(rendered.contains("failed to launch fallback rsync binary"));
        assert!(rendered.contains("[client=3.4.1-rust]"));
    }

    #[test]
    fn remote_daemon_listing_prints_modules() {
        let (addr, handle) = spawn_stub_daemon(vec![
            "@RSYNCD: MOTD Welcome to the test daemon\n",
            "@RSYNCD: OK\n",
            "first\tFirst module\n",
            "second\n",
            "@RSYNCD: EXIT\n",
        ]);

        let url = format!("rsync://{}:{}/", addr.ip(), addr.port());
        let (code, stdout, stderr) =
            run_with_args([OsString::from("oc-rsync"), OsString::from(url)]);

        assert_eq!(code, 0);
        assert!(stderr.is_empty());

        let rendered = String::from_utf8(stdout).expect("output is UTF-8");
        assert!(rendered.contains("Welcome to the test daemon"));
        assert!(rendered.contains("first\tFirst module"));
        assert!(rendered.contains("second"));

        handle.join().expect("server thread");
    }

    #[test]
    fn remote_daemon_listing_suppresses_motd_with_flag() {
        let (addr, handle) = spawn_stub_daemon(vec![
            "@RSYNCD: MOTD Welcome to the test daemon\n",
            "@RSYNCD: OK\n",
            "module\n",
            "@RSYNCD: EXIT\n",
        ]);

        let url = format!("rsync://{}:{}/", addr.ip(), addr.port());
        let (code, stdout, stderr) = run_with_args([
            OsString::from("oc-rsync"),
            OsString::from("--no-motd"),
            OsString::from(url),
        ]);

        assert_eq!(code, 0);
        assert!(stderr.is_empty());

        let rendered = String::from_utf8(stdout).expect("output is UTF-8");
        assert!(!rendered.contains("Welcome to the test daemon"));
        assert!(rendered.contains("module"));

        handle.join().expect("server thread");
    }

    #[test]
    fn remote_daemon_listing_respects_protocol_cap() {
        let (addr, handle) = spawn_stub_daemon_with_protocol(
            vec!["@RSYNCD: OK\n", "module\n", "@RSYNCD: EXIT\n"],
            "29.0",
        );

        let url = format!("rsync://{}:{}/", addr.ip(), addr.port());
        let (code, stdout, stderr) = run_with_args([
            OsString::from("oc-rsync"),
            OsString::from("--protocol=29"),
            OsString::from(url),
        ]);

        assert_eq!(code, 0);
        assert!(stderr.is_empty());

        let rendered = String::from_utf8(stdout).expect("output is UTF-8");
        assert!(rendered.contains("module"));

        handle.join().expect("server thread");
    }

    #[test]
    fn remote_daemon_listing_renders_warnings() {
        let (addr, handle) = spawn_stub_daemon(vec![
            "@WARNING: Maintenance\n",
            "@RSYNCD: OK\n",
            "module\n",
            "@RSYNCD: EXIT\n",
        ]);

        let url = format!("rsync://{}:{}/", addr.ip(), addr.port());
        let (code, stdout, stderr) =
            run_with_args([OsString::from("oc-rsync"), OsString::from(url)]);

        assert_eq!(code, 0);
        assert!(
            String::from_utf8(stdout)
                .expect("modules")
                .contains("module")
        );

        let rendered_err = String::from_utf8(stderr).expect("warnings are UTF-8");
        assert!(rendered_err.contains("@WARNING: Maintenance"));

        handle.join().expect("server thread");
    }

    #[test]
    fn remote_daemon_error_is_reported() {
        let (addr, handle) = spawn_stub_daemon(vec!["@ERROR: unavailable\n", "@RSYNCD: EXIT\n"]);

        let url = format!("rsync://{}:{}/", addr.ip(), addr.port());
        let (code, stdout, stderr) =
            run_with_args([OsString::from("oc-rsync"), OsString::from(url)]);

        assert_eq!(code, 23);
        assert!(stdout.is_empty());

        let rendered = String::from_utf8(stderr).expect("diagnostic is valid UTF-8");
        assert!(rendered.contains("unavailable"));

        handle.join().expect("server thread");
    }

    #[test]
    fn module_list_username_prefix_is_accepted() {
        let (addr, handle) = spawn_stub_daemon(vec![
            "@RSYNCD: OK\n",
            "module\tWith comment\n",
            "@RSYNCD: EXIT\n",
        ]);

        let url = format!("rsync://user@{}:{}/", addr.ip(), addr.port());
        let (code, stdout, stderr) =
            run_with_args([OsString::from("oc-rsync"), OsString::from(url)]);

        assert_eq!(code, 0);
        assert!(stderr.is_empty());

        let rendered = String::from_utf8(stdout).expect("output is UTF-8");
        assert!(rendered.contains("module\tWith comment"));

        handle.join().expect("server thread");
    }

    #[test]
    fn module_list_username_prefix_legacy_syntax_is_accepted() {
        let (addr, handle) =
            spawn_stub_daemon(vec!["@RSYNCD: OK\n", "module\n", "@RSYNCD: EXIT\n"]);

        let url = format!("user@[{}]:{}::", addr.ip(), addr.port());
        let (code, stdout, stderr) =
            run_with_args([OsString::from("oc-rsync"), OsString::from(url)]);

        assert_eq!(code, 0);
        assert!(stderr.is_empty());

        let rendered = String::from_utf8(stdout).expect("output is UTF-8");
        assert!(rendered.contains("module"));

        handle.join().expect("server thread");
    }

    #[test]
    fn module_list_uses_password_file_for_authentication() {
        use base64::Engine as _;
        use base64::engine::general_purpose::STANDARD_NO_PAD;
        use rsync_checksums::strong::Md5;
        use tempfile::tempdir;

        let challenge = "pw-test";
        let secret = b"cli-secret";
        let expected_digest = {
            let mut hasher = Md5::new();
            hasher.update(secret);
            hasher.update(challenge.as_bytes());
            let digest = hasher.finalize();
            STANDARD_NO_PAD.encode(digest)
        };

        let expected_credentials = format!("user {expected_digest}");
        let (addr, handle) = spawn_auth_stub_daemon(
            challenge,
            expected_credentials,
            vec!["@RSYNCD: OK\n", "secure\n", "@RSYNCD: EXIT\n"],
        );

        let temp = tempdir().expect("tempdir");
        let password_path = temp.path().join("daemon.pw");
        std::fs::write(&password_path, b"cli-secret\n").expect("write password");
        #[cfg(unix)]
        {
            use std::os::unix::fs::PermissionsExt;

            let mut permissions = std::fs::metadata(&password_path)
                .expect("metadata")
                .permissions();
            permissions.set_mode(0o600);
            std::fs::set_permissions(&password_path, permissions).expect("set permissions");
        }

        let url = format!("rsync://user@{}:{}/", addr.ip(), addr.port());
        let (code, stdout, stderr) = run_with_args([
            OsString::from("oc-rsync"),
            OsString::from(format!("--password-file={}", password_path.display())),
            OsString::from(url),
        ]);

        assert_eq!(code, 0);
        assert!(stderr.is_empty());
        let rendered = String::from_utf8(stdout).expect("module listing is UTF-8");
        assert!(rendered.contains("secure"));

        handle.join().expect("server thread");
    }

    #[test]
    fn module_list_reads_password_from_stdin() {
        use base64::Engine as _;
        use base64::engine::general_purpose::STANDARD_NO_PAD;
        use rsync_checksums::strong::Md5;

        let challenge = "stdin-test";
        let secret = b"stdin-secret";
        let expected_digest = {
            let mut hasher = Md5::new();
            hasher.update(secret);
            hasher.update(challenge.as_bytes());
            let digest = hasher.finalize();
            STANDARD_NO_PAD.encode(digest)
        };

        let expected_credentials = format!("user {expected_digest}");
        let (addr, handle) = spawn_auth_stub_daemon(
            challenge,
            expected_credentials,
            vec!["@RSYNCD: OK\n", "secure\n", "@RSYNCD: EXIT\n"],
        );

        set_password_stdin_input(b"stdin-secret\n".to_vec());

        let url = format!("rsync://user@{}:{}/", addr.ip(), addr.port());
        let (code, stdout, stderr) = run_with_args([
            OsString::from("oc-rsync"),
            OsString::from("--password-file=-"),
            OsString::from(url),
        ]);

        assert_eq!(code, 0);
        assert!(stderr.is_empty());
        let rendered = String::from_utf8(stdout).expect("module listing is UTF-8");
        assert!(rendered.contains("secure"));

        handle.join().expect("server thread");
    }

    #[cfg(unix)]
    #[test]
    fn module_list_rejects_world_readable_password_file() {
        use tempfile::tempdir;

        let temp = tempdir().expect("tempdir");
        let password_path = temp.path().join("insecure.pw");
        std::fs::write(&password_path, b"secret\n").expect("write password");
        {
            use std::os::unix::fs::PermissionsExt;

            let mut permissions = std::fs::metadata(&password_path)
                .expect("metadata")
                .permissions();
            permissions.set_mode(0o644);
            std::fs::set_permissions(&password_path, permissions).expect("set perms");
        }

        let url = String::from("rsync://user@127.0.0.1:873/");
        let (code, stdout, stderr) = run_with_args([
            OsString::from("oc-rsync"),
            OsString::from(format!("--password-file={}", password_path.display())),
            OsString::from(url),
        ]);

        assert_eq!(code, 1);
        assert!(stdout.is_empty());
        let rendered = String::from_utf8(stderr).expect("diagnostic is UTF-8");
        assert!(rendered.contains("password file"));
        assert!(rendered.contains("0600"));

        // No server was contacted: the permission error occurs before negotiation.
    }

    #[test]
    fn password_file_requires_daemon_operands() {
        use tempfile::tempdir;

        let temp = tempdir().expect("tempdir");
        let password_path = temp.path().join("local.pw");
        std::fs::write(&password_path, b"secret\n").expect("write password");
        #[cfg(unix)]
        {
            use std::os::unix::fs::PermissionsExt;

            let mut permissions = std::fs::metadata(&password_path)
                .expect("metadata")
                .permissions();
            permissions.set_mode(0o600);
            std::fs::set_permissions(&password_path, permissions).expect("set permissions");
        }

        let source = temp.path().join("source.txt");
        let destination = temp.path().join("dest.txt");
        std::fs::write(&source, b"data").expect("write source");

        let (code, stdout, stderr) = run_with_args([
            OsString::from("oc-rsync"),
            OsString::from(format!("--password-file={}", password_path.display())),
            source.clone().into_os_string(),
            destination.clone().into_os_string(),
        ]);

        assert_eq!(code, 1);
        assert!(stdout.is_empty());
        let rendered = String::from_utf8(stderr).expect("diagnostic is UTF-8");
        assert!(rendered.contains("--password-file"));
        assert!(rendered.contains("rsync daemon"));
        assert!(!destination.exists());
    }

    #[test]
    fn protocol_option_requires_daemon_operands() {
        use tempfile::tempdir;

        let temp = tempdir().expect("tempdir");
        let source = temp.path().join("source.txt");
        let destination = temp.path().join("dest.txt");
        std::fs::write(&source, b"data").expect("write source");

        let (code, stdout, stderr) = run_with_args([
            OsString::from("oc-rsync"),
            OsString::from("--protocol=30"),
            source.clone().into_os_string(),
            destination.clone().into_os_string(),
        ]);

        assert_eq!(code, 1);
        assert!(stdout.is_empty());
        let rendered = String::from_utf8(stderr).expect("diagnostic is UTF-8");
        assert!(rendered.contains("--protocol"));
        assert!(rendered.contains("rsync daemon"));
        assert!(!destination.exists());
    }

    #[test]
    fn invalid_protocol_value_reports_error() {
        let (code, stdout, stderr) = run_with_args([
            OsString::from("oc-rsync"),
            OsString::from("--protocol=27"),
            OsString::from("source"),
            OsString::from("dest"),
        ]);

        assert_eq!(code, 1);
        assert!(stdout.is_empty());
        let rendered = String::from_utf8(stderr).expect("diagnostic is UTF-8");
        assert!(rendered.contains("invalid protocol version '27'"));
        assert!(rendered.contains("outside the supported range"));
    }

    #[test]
    fn non_numeric_protocol_value_reports_error() {
        let (code, stdout, stderr) = run_with_args([
            OsString::from("oc-rsync"),
            OsString::from("--protocol=abc"),
            OsString::from("source"),
            OsString::from("dest"),
        ]);

        assert_eq!(code, 1);
        assert!(stdout.is_empty());
        let rendered = String::from_utf8(stderr).expect("diagnostic is UTF-8");
        assert!(rendered.contains("invalid protocol version 'abc'"));
        assert!(rendered.contains("unsigned integer"));
    }

    #[test]
    fn protocol_value_with_whitespace_and_plus_is_accepted() {
        let version = parse_protocol_version_arg(OsStr::new(" +31 \n"))
            .expect("whitespace-wrapped value should parse");
        assert_eq!(version.as_u8(), 31);
    }

    #[test]
    fn protocol_value_negative_reports_specific_diagnostic() {
        let message = parse_protocol_version_arg(OsStr::new("-30"))
            .expect_err("negative protocol should be rejected");
        let rendered = message.to_string();
        assert!(rendered.contains("invalid protocol version '-30'"));
        assert!(rendered.contains("cannot be negative"));
    }

    #[test]
    fn protocol_value_empty_reports_specific_diagnostic() {
        let message = parse_protocol_version_arg(OsStr::new("   "))
            .expect_err("empty protocol value should be rejected");
        let rendered = message.to_string();
        assert!(rendered.contains("invalid protocol version '   '"));
        assert!(rendered.contains("must not be empty"));
    }

    #[test]
    fn clap_parse_error_is_reported_via_message() {
        let command = clap_command();
        let error = command
            .try_get_matches_from(vec!["oc-rsync", "--version=extra"])
            .unwrap_err();

        let mut stdout = Vec::new();
        let mut stderr = Vec::new();
        let status = run(
            [
                OsString::from("oc-rsync"),
                OsString::from("--version=extra"),
            ],
            &mut stdout,
            &mut stderr,
        );

        assert_eq!(status, 1);
        assert!(stdout.is_empty());

        let rendered = String::from_utf8(stderr).expect("diagnostic is valid UTF-8");
        assert!(rendered.contains(error.to_string().trim()));
    }

    #[test]
    fn delete_flag_is_parsed() {
        let parsed = super::parse_args([
            OsString::from("oc-rsync"),
            OsString::from("--delete"),
            OsString::from("source"),
            OsString::from("dest"),
        ])
        .expect("parse succeeds");

        assert_eq!(parsed.delete_mode, DeleteMode::During);
        assert!(!parsed.delete_excluded);
    }

    #[test]
    fn delete_after_flag_is_parsed() {
        let parsed = super::parse_args([
            OsString::from("oc-rsync"),
            OsString::from("--delete-after"),
            OsString::from("source"),
            OsString::from("dest"),
        ])
        .expect("parse succeeds");

        assert_eq!(parsed.delete_mode, DeleteMode::After);
        assert!(!parsed.delete_excluded);
    }

    #[test]
    fn delete_before_flag_is_parsed() {
        let parsed = super::parse_args([
            OsString::from("oc-rsync"),
            OsString::from("--delete-before"),
            OsString::from("source"),
            OsString::from("dest"),
        ])
        .expect("parse succeeds");

        assert_eq!(parsed.delete_mode, DeleteMode::Before);
        assert!(!parsed.delete_excluded);
    }

    #[test]
    fn delete_during_flag_is_parsed() {
        let parsed = super::parse_args([
            OsString::from("oc-rsync"),
            OsString::from("--delete-during"),
            OsString::from("source"),
            OsString::from("dest"),
        ])
        .expect("parse succeeds");

        assert_eq!(parsed.delete_mode, DeleteMode::During);
        assert!(!parsed.delete_excluded);
    }

    #[test]
    fn delete_delay_flag_is_parsed() {
        let parsed = super::parse_args([
            OsString::from("oc-rsync"),
            OsString::from("--delete-delay"),
            OsString::from("source"),
            OsString::from("dest"),
        ])
        .expect("parse succeeds");

        assert_eq!(parsed.delete_mode, DeleteMode::Delay);
        assert!(!parsed.delete_excluded);
    }

    #[test]
    fn delete_excluded_flag_implies_delete() {
        let parsed = super::parse_args([
            OsString::from("oc-rsync"),
            OsString::from("--delete-excluded"),
            OsString::from("source"),
            OsString::from("dest"),
        ])
        .expect("parse succeeds");

        assert!(parsed.delete_mode.is_enabled());
        assert!(parsed.delete_excluded);
    }

    #[test]
    fn archive_flag_is_parsed() {
        let parsed = super::parse_args([
            OsString::from("oc-rsync"),
            OsString::from("-a"),
            OsString::from("source"),
            OsString::from("dest"),
        ])
        .expect("parse succeeds");

        assert!(parsed.archive);
        assert_eq!(parsed.owner, None);
        assert_eq!(parsed.group, None);
    }

    #[test]
    fn long_archive_flag_is_parsed() {
        let parsed = super::parse_args([
            OsString::from("oc-rsync"),
            OsString::from("--archive"),
            OsString::from("source"),
            OsString::from("dest"),
        ])
        .expect("parse succeeds");

        assert!(parsed.archive);
    }

    #[test]
    fn checksum_flag_is_parsed() {
        let parsed = super::parse_args([
            OsString::from("oc-rsync"),
            OsString::from("--checksum"),
            OsString::from("source"),
            OsString::from("dest"),
        ])
        .expect("parse succeeds");

        assert!(parsed.checksum);
    }

    #[test]
    fn size_only_flag_is_parsed() {
        let parsed = super::parse_args([
            OsString::from("oc-rsync"),
            OsString::from("--size-only"),
            OsString::from("source"),
            OsString::from("dest"),
        ])
        .expect("parse succeeds");

        assert!(parsed.size_only);
    }

    #[test]
    fn combined_archive_and_verbose_flags_are_supported() {
        use tempfile::tempdir;

        let tmp = tempdir().expect("tempdir");
        let source = tmp.path().join("combo.txt");
        let destination = tmp.path().join("combo.out");
        std::fs::write(&source, b"combo").expect("write source");

        let (code, stdout, stderr) = run_with_args([
            OsString::from("oc-rsync"),
            OsString::from("-av"),
            source.clone().into_os_string(),
            destination.clone().into_os_string(),
        ]);

        assert_eq!(code, 0);
        assert!(stderr.is_empty());

        let rendered = String::from_utf8(stdout).expect("verbose output is UTF-8");
        assert!(rendered.contains("combo.txt"));
        assert_eq!(
            std::fs::read(destination).expect("read destination"),
            b"combo"
        );
    }

    #[test]
    fn compress_flag_is_accepted_for_local_copies() {
        use tempfile::tempdir;

        let tmp = tempdir().expect("tempdir");
        let source = tmp.path().join("compress.txt");
        let destination = tmp.path().join("compress.out");
        std::fs::write(&source, b"compressed").expect("write source");

        let (code, stdout, stderr) = run_with_args([
            OsString::from("oc-rsync"),
            OsString::from("-z"),
            source.clone().into_os_string(),
            destination.clone().into_os_string(),
        ]);

        assert_eq!(code, 0);
        assert!(stdout.is_empty());
        assert!(stderr.is_empty());
        assert_eq!(
            std::fs::read(destination).expect("read destination"),
            b"compressed"
        );
    }

    #[test]
    fn compress_level_flag_is_accepted_for_local_copies() {
        use tempfile::tempdir;

        let tmp = tempdir().expect("tempdir");
        let source = tmp.path().join("compress.txt");
        let destination = tmp.path().join("compress.out");
        std::fs::write(&source, b"payload").expect("write source");

        let (code, stdout, stderr) = run_with_args([
            OsString::from("oc-rsync"),
            OsString::from("--compress-level=6"),
            source.clone().into_os_string(),
            destination.clone().into_os_string(),
        ]);

        assert_eq!(code, 0);
        assert!(stdout.is_empty());
        assert!(stderr.is_empty());
        assert_eq!(
            std::fs::read(destination).expect("read destination"),
            b"payload"
        );
    }

    #[test]
    fn compress_level_zero_disables_local_compression() {
        use tempfile::tempdir;

        let tmp = tempdir().expect("tempdir");
        let source = tmp.path().join("compress.txt");
        let destination = tmp.path().join("compress.out");
        std::fs::write(&source, b"payload").expect("write source");

        let (code, stdout, stderr) = run_with_args([
            OsString::from("oc-rsync"),
            OsString::from("--compress-level=0"),
            OsString::from("-z"),
            source.clone().into_os_string(),
            destination.clone().into_os_string(),
        ]);

        assert_eq!(code, 0);
        assert!(stdout.is_empty());
        assert!(stderr.is_empty());
        assert_eq!(
            std::fs::read(destination).expect("read destination"),
            b"payload"
        );
    }

    #[cfg(unix)]
    #[test]
    fn server_mode_invokes_fallback_binary() {
        use std::fs;
        use std::io;
        use std::os::unix::fs::PermissionsExt;
        use tempfile::tempdir;

        let _env_lock = ENV_LOCK.lock().expect("env lock");

        let temp = tempdir().expect("tempdir");
        let script_path = temp.path().join("server.sh");
        let marker_path = temp.path().join("marker.txt");

        fs::write(
            &script_path,
            r#"#!/bin/sh
set -eu
: "${SERVER_MARKER:?}"
printf 'invoked' > "$SERVER_MARKER"
exit 37
"#,
        )
        .expect("write script");

        let mut perms = fs::metadata(&script_path)
            .expect("script metadata")
            .permissions();
        perms.set_mode(0o755);
        fs::set_permissions(&script_path, perms).expect("set script perms");

        let _fallback_guard = EnvGuard::set("OC_RSYNC_FALLBACK", script_path.as_os_str());
        let _marker_guard = EnvGuard::set("SERVER_MARKER", marker_path.as_os_str());

        let mut stdout = io::sink();
        let mut stderr = io::sink();
        let exit_code = run(
            [
                OsString::from("oc-rsync"),
                OsString::from("--server"),
                OsString::from("--sender"),
                OsString::from("."),
                OsString::from("dest"),
            ],
            &mut stdout,
            &mut stderr,
        );

        assert_eq!(exit_code, 37);
        assert_eq!(fs::read(&marker_path).expect("read marker"), b"invoked");
    }

    #[cfg(unix)]
    #[test]
    fn remote_operands_invoke_fallback_binary() {
        use tempfile::tempdir;

        let _env_lock = ENV_LOCK.lock().expect("env lock");
        let _rsh_guard = clear_rsync_rsh();
        let temp = tempdir().expect("tempdir");
        let script_path = temp.path().join("fallback.sh");
        let args_path = temp.path().join("args.txt");
        std::fs::File::create(&args_path).expect("create args file");

        let script = r#"#!/bin/sh
printf "%s\n" "$@" > "$ARGS_FILE"
echo fallback-stdout
echo fallback-stderr >&2
exit 7
"#;
        write_executable_script(&script_path, script);

        let _fallback_guard = EnvGuard::set("OC_RSYNC_FALLBACK", script_path.as_os_str());
        let _args_guard = EnvGuard::set("ARGS_FILE", args_path.as_os_str());

        let (code, stdout, stderr) = run_with_args([
            OsString::from("oc-rsync"),
            OsString::from("--dry-run"),
            OsString::from("remote::module/path"),
            OsString::from("dest"),
        ]);

        assert_eq!(code, 7);
        assert_eq!(
            String::from_utf8(stdout).expect("stdout UTF-8"),
            "fallback-stdout\n"
        );
        assert_eq!(
            String::from_utf8(stderr).expect("stderr UTF-8"),
            "fallback-stderr\n"
        );

        let recorded = std::fs::read_to_string(&args_path).expect("read args file");
        assert!(recorded.contains("--dry-run"));
        assert!(recorded.contains("remote::module/path"));
        assert!(recorded.contains("dest"));
    }

    #[cfg(unix)]
    #[test]
    fn remote_rsync_url_invokes_fallback_binary() {
        use tempfile::tempdir;

        let _env_lock = ENV_LOCK.lock().expect("env lock");
        let _rsh_guard = clear_rsync_rsh();
        let temp = tempdir().expect("tempdir");
        let script_path = temp.path().join("fallback.sh");
        let args_path = temp.path().join("args.txt");
        std::fs::File::create(&args_path).expect("create args file");

        let script = r#"#!/bin/sh
printf "%s\n" "$@" > "$ARGS_FILE"
exit 0
"#;
        write_executable_script(&script_path, script);

        let _fallback_guard = EnvGuard::set("OC_RSYNC_FALLBACK", script_path.as_os_str());
        let _args_guard = EnvGuard::set("ARGS_FILE", args_path.as_os_str());

        let (code, stdout, stderr) = run_with_args([
            OsString::from("oc-rsync"),
            OsString::from("--list-only"),
            OsString::from("rsync://example.com/module"),
        ]);

        assert_eq!(code, 0);
        assert!(stdout.is_empty());
        assert!(stderr.is_empty());

        let recorded = std::fs::read_to_string(&args_path).expect("read args file");
        assert!(recorded.contains("--list-only"));
        assert!(recorded.contains("rsync://example.com/module"));
    }

    #[cfg(unix)]
    #[test]
    fn remote_fallback_forwards_files_from_entries() {
        use tempfile::tempdir;

        let _env_lock = ENV_LOCK.lock().expect("env lock");
        let _rsh_guard = clear_rsync_rsh();
        let temp = tempdir().expect("tempdir");
        let list_path = temp.path().join("file-list.txt");
        std::fs::write(&list_path, b"alpha\nbeta\n").expect("write list");

        let script_path = temp.path().join("fallback.sh");
        let args_path = temp.path().join("args.txt");
        let files_copy_path = temp.path().join("files.bin");
        let dest_path = temp.path().join("dest");

        let script = r#"#!/bin/sh
printf "%s\n" "$@" > "$ARGS_FILE"
files_from=""
while [ "$#" -gt 0 ]; do
  if [ "$1" = "--files-from" ]; then
    files_from="$2"
    break
  fi
  shift
done
if [ -n "$files_from" ]; then
  cat "$files_from" > "$FILES_COPY"
fi
exit 0
"#;
        write_executable_script(&script_path, script);

        let _fallback_guard = EnvGuard::set("OC_RSYNC_FALLBACK", script_path.as_os_str());
        let _args_guard = EnvGuard::set("ARGS_FILE", args_path.as_os_str());
        let _files_guard = EnvGuard::set("FILES_COPY", files_copy_path.as_os_str());

        let (code, stdout, stderr) = run_with_args([
            OsString::from("oc-rsync"),
            OsString::from(format!("--files-from={}", list_path.display())),
            OsString::from("remote::module"),
            dest_path.clone().into_os_string(),
        ]);

        assert_eq!(code, 0);
        assert!(stdout.is_empty());
        assert!(stderr.is_empty());

        let dest_display = dest_path.display().to_string();
        let recorded = std::fs::read_to_string(&args_path).expect("read args file");
        assert!(recorded.contains("--files-from"));
        assert!(recorded.contains("remote::module"));
        assert!(recorded.contains(&dest_display));

        let copied = std::fs::read(&files_copy_path).expect("read copied file list");
        assert_eq!(copied, b"alpha\nbeta\n");
    }

    #[cfg(unix)]
    #[test]
    fn remote_fallback_forwards_partial_dir_argument() {
        use tempfile::tempdir;

        let _env_lock = ENV_LOCK.lock().expect("env lock");
        let _rsh_guard = clear_rsync_rsh();
        let temp = tempdir().expect("tempdir");
        let script_path = temp.path().join("fallback.sh");
        let args_path = temp.path().join("args.txt");

        let script = r#"#!/bin/sh
printf "%s\n" "$@" > "$ARGS_FILE"
exit 0
"#;
        write_executable_script(&script_path, script);

        let _fallback_guard = EnvGuard::set("OC_RSYNC_FALLBACK", script_path.as_os_str());
        let _args_guard = EnvGuard::set("ARGS_FILE", args_path.as_os_str());

        let partial_dir = temp.path().join("partials");
        let dest_path = temp.path().join("dest");

        let (code, stdout, stderr) = run_with_args([
            OsString::from("oc-rsync"),
            OsString::from(format!("--partial-dir={}", partial_dir.display())),
            OsString::from("remote::module"),
            dest_path.clone().into_os_string(),
        ]);

        assert_eq!(code, 0);
        assert!(stdout.is_empty());
        assert!(stderr.is_empty());

        let recorded = std::fs::read_to_string(&args_path).expect("read args file");
        assert!(recorded.lines().any(|line| line == "--partial"));
        assert!(recorded.lines().any(|line| line == "--partial-dir"));
        assert!(
            recorded
                .lines()
                .any(|line| line == partial_dir.display().to_string())
        );

        // Ensure destination operand still forwarded correctly alongside partial dir args.
        assert!(
            recorded
                .lines()
                .any(|line| line == dest_path.display().to_string())
        );
    }

    #[cfg(unix)]
    #[test]
    fn remote_fallback_forwards_compress_level() {
        use tempfile::tempdir;

        let _env_lock = ENV_LOCK.lock().expect("env lock");
        let _rsh_guard = clear_rsync_rsh();
        let temp = tempdir().expect("tempdir");
        let script_path = temp.path().join("fallback.sh");
        let args_path = temp.path().join("args.txt");

        let script = r#"#!/bin/sh
printf "%s\n" "$@" > "$ARGS_FILE"
exit 0
"#;
        write_executable_script(&script_path, script);

        let _fallback_guard = EnvGuard::set("OC_RSYNC_FALLBACK", script_path.as_os_str());
        let _args_guard = EnvGuard::set("ARGS_FILE", args_path.as_os_str());

        let (code, stdout, stderr) = run_with_args([
            OsString::from("oc-rsync"),
            OsString::from("--compress-level=7"),
            OsString::from("remote::module"),
            OsString::from("dest"),
        ]);

        assert_eq!(code, 0);
        assert!(stdout.is_empty());
        assert!(stderr.is_empty());

        let recorded = std::fs::read_to_string(&args_path).expect("read args file");
        assert!(recorded.contains("--compress"));
        assert!(recorded.contains("--compress-level"));
        assert!(recorded.contains("7"));
    }

    #[cfg(unix)]
    #[test]
    fn remote_fallback_forwards_no_compress_when_level_zero() {
        use tempfile::tempdir;

        let _env_lock = ENV_LOCK.lock().expect("env lock");
        let _rsh_guard = clear_rsync_rsh();
        let temp = tempdir().expect("tempdir");
        let script_path = temp.path().join("fallback.sh");
        let args_path = temp.path().join("args.txt");

        let script = r#"#!/bin/sh
printf "%s\n" "$@" > "$ARGS_FILE"
exit 0
"#;
        write_executable_script(&script_path, script);

        let _fallback_guard = EnvGuard::set("OC_RSYNC_FALLBACK", script_path.as_os_str());
        let _args_guard = EnvGuard::set("ARGS_FILE", args_path.as_os_str());

        let (code, stdout, stderr) = run_with_args([
            OsString::from("oc-rsync"),
            OsString::from("--compress-level=0"),
            OsString::from("remote::module"),
            OsString::from("dest"),
        ]);

        assert_eq!(code, 0);
        assert!(stdout.is_empty());
        assert!(stderr.is_empty());

        let recorded = std::fs::read_to_string(&args_path).expect("read args file");
        assert!(recorded.contains("--no-compress"));
        assert!(recorded.contains("--compress-level"));
        assert!(recorded.contains("0"));
    }

    #[cfg(unix)]
    #[test]
    fn remote_fallback_streams_process_output() {
        use tempfile::tempdir;

        let _env_lock = ENV_LOCK.lock().expect("env lock");
        let _rsh_guard = clear_rsync_rsh();
        let temp = tempdir().expect("tempdir");
        let script_path = temp.path().join("fallback.sh");

        let script = r#"#!/bin/sh
echo "fallback stdout"
echo "fallback stderr" 1>&2
exit 0
"#;
        write_executable_script(&script_path, script);

        let _fallback_guard = EnvGuard::set("OC_RSYNC_FALLBACK", script_path.as_os_str());

        let (code, stdout, stderr) = run_with_args([
            OsString::from("oc-rsync"),
            OsString::from("remote::module"),
            OsString::from("dest"),
        ]);

        assert_eq!(code, 0);
        assert_eq!(stdout, b"fallback stdout\n");
        assert_eq!(stderr, b"fallback stderr\n");
    }

    #[cfg(unix)]
    #[test]
    fn remote_fallback_preserves_from0_entries() {
        use tempfile::tempdir;

        let _env_lock = ENV_LOCK.lock().expect("env lock");
        let _rsh_guard = clear_rsync_rsh();
        let temp = tempdir().expect("tempdir");
        let list_path = temp.path().join("file-list.bin");
        std::fs::write(&list_path, b"first\0second\0").expect("write list");

        let script_path = temp.path().join("fallback.sh");
        let args_path = temp.path().join("args.txt");
        let files_copy_path = temp.path().join("files.bin");
        let dest_path = temp.path().join("dest");

        let script = r#"#!/bin/sh
printf "%s\n" "$@" > "$ARGS_FILE"
files_from=""
while [ "$#" -gt 0 ]; do
  if [ "$1" = "--files-from" ]; then
    files_from="$2"
    break
  fi
  shift
done
if [ -n "$files_from" ]; then
  cat "$files_from" > "$FILES_COPY"
fi
exit 0
"#;
        write_executable_script(&script_path, script);

        let _fallback_guard = EnvGuard::set("OC_RSYNC_FALLBACK", script_path.as_os_str());
        let _args_guard = EnvGuard::set("ARGS_FILE", args_path.as_os_str());
        let _files_guard = EnvGuard::set("FILES_COPY", files_copy_path.as_os_str());

        let (code, stdout, stderr) = run_with_args([
            OsString::from("oc-rsync"),
            OsString::from("--from0"),
            OsString::from(format!("--files-from={}", list_path.display())),
            OsString::from("remote::module"),
            dest_path.clone().into_os_string(),
        ]);

        assert_eq!(code, 0);
        assert!(stdout.is_empty());
        assert!(stderr.is_empty());

        let dest_display = dest_path.display().to_string();
        let recorded = std::fs::read_to_string(&args_path).expect("read args file");
        assert!(recorded.contains("--files-from"));
        assert!(recorded.contains("--from0"));
        assert!(recorded.contains(&dest_display));

        let copied = std::fs::read(&files_copy_path).expect("read copied file list");
        assert_eq!(copied, b"first\0second\0");
    }

    #[cfg(unix)]
    #[test]
    fn remote_fallback_forwards_whole_file_flags() {
        use tempfile::tempdir;

        let _env_lock = ENV_LOCK.lock().expect("env lock");
        let _rsh_guard = clear_rsync_rsh();
        let temp = tempdir().expect("tempdir");
        let script_path = temp.path().join("fallback.sh");
        let args_path = temp.path().join("args.txt");

        let script = r#"#!/bin/sh
printf "%s\n" "$@" > "$ARGS_FILE"
exit 0
"#;
        write_executable_script(&script_path, script);

        let _fallback_guard = EnvGuard::set("OC_RSYNC_FALLBACK", script_path.as_os_str());
        let _args_guard = EnvGuard::set("ARGS_FILE", args_path.as_os_str());

        let dest_path = temp.path().join("dest");

        let (code, stdout, stderr) = run_with_args([
            OsString::from("oc-rsync"),
            OsString::from("-W"),
            OsString::from("remote::module"),
            dest_path.clone().into_os_string(),
        ]);

        assert_eq!(code, 0);
        assert!(stdout.is_empty());
        assert!(stderr.is_empty());

        let recorded = std::fs::read_to_string(&args_path).expect("read args file");
        let args: Vec<&str> = recorded.lines().collect();
        assert!(args.contains(&"--whole-file"));
        assert!(!args.iter().any(|arg| *arg == "--no-whole-file"));
        let dest_string = dest_path.display().to_string();
        assert!(args.contains(&"--whole-file"));
        assert!(!args.contains(&"--no-whole-file"));
        assert!(args.iter().any(|arg| *arg == dest_string.as_str()));

        std::fs::write(&args_path, b"").expect("truncate args file");

        let (code, stdout, stderr) = run_with_args([
            OsString::from("oc-rsync"),
            OsString::from("--no-whole-file"),
            OsString::from("remote::module"),
            dest_path.into_os_string(),
        ]);

        assert_eq!(code, 0);
        assert!(stdout.is_empty());
        assert!(stderr.is_empty());

        let recorded = std::fs::read_to_string(&args_path).expect("read args file");
        let args: Vec<&str> = recorded.lines().collect();
        assert!(args.contains(&"--no-whole-file"));
        assert!(!args.iter().any(|arg| *arg == "--whole-file"));
    }

    #[cfg(unix)]
    #[test]
    fn remote_fallback_forwards_implied_dirs_flags() {
        use tempfile::tempdir;

        let _env_lock = ENV_LOCK.lock().expect("env lock");
        let _rsh_guard = clear_rsync_rsh();
        let temp = tempdir().expect("tempdir");
        let script_path = temp.path().join("fallback.sh");
        let args_path = temp.path().join("args.txt");

        let script = r#"#!/bin/sh
printf "%s\n" "$@" > "$ARGS_FILE"
exit 0
"#;
        write_executable_script(&script_path, script);

        let _fallback_guard = EnvGuard::set("OC_RSYNC_FALLBACK", script_path.as_os_str());
        let _args_guard = EnvGuard::set("ARGS_FILE", args_path.as_os_str());

        let destination = temp.path().join("dest");
        let (code, stdout, stderr) = run_with_args([
            OsString::from("oc-rsync"),
            OsString::from("--no-implied-dirs"),
            OsString::from("remote::module"),
            destination.clone().into_os_string(),
        ]);

        assert_eq!(code, 0);
        assert!(stdout.is_empty());
        assert!(stderr.is_empty());

        let recorded = std::fs::read_to_string(&args_path).expect("read args file");
        let args: Vec<&str> = recorded.lines().collect();
        assert!(args.contains(&"--no-implied-dirs"));
        assert!(!args.contains(&"--implied-dirs"));

        std::fs::write(&args_path, b"").expect("truncate args file");

        let (code, stdout, stderr) = run_with_args([
            OsString::from("oc-rsync"),
            OsString::from("--implied-dirs"),
            OsString::from("remote::module"),
            destination.into_os_string(),
        ]);

        assert_eq!(code, 0);
        assert!(stdout.is_empty());
        assert!(stderr.is_empty());

        let recorded = std::fs::read_to_string(&args_path).expect("read args file");
        let args: Vec<&str> = recorded.lines().collect();
        assert!(args.contains(&"--implied-dirs"));
        assert!(!args.contains(&"--no-implied-dirs"));
    }

    #[cfg(unix)]
    #[test]
    fn remote_fallback_forwards_delete_after_flag() {
        use tempfile::tempdir;

        let _env_lock = ENV_LOCK.lock().expect("env lock");
        let _rsh_guard = clear_rsync_rsh();
        let temp = tempdir().expect("tempdir");
        let script_path = temp.path().join("fallback.sh");
        let args_path = temp.path().join("args.txt");

        let script = r#"#!/bin/sh
printf "%s\n" "$@" > "$ARGS_FILE"
exit 0
"#;
        write_executable_script(&script_path, script);

        let _fallback_guard = EnvGuard::set("OC_RSYNC_FALLBACK", script_path.as_os_str());
        let _args_guard = EnvGuard::set("ARGS_FILE", args_path.as_os_str());

        let destination = temp.path().join("dest");
        let (code, stdout, stderr) = run_with_args([
            OsString::from("oc-rsync"),
            OsString::from("--delete-after"),
            OsString::from("remote::module"),
            destination.into_os_string(),
        ]);

        assert_eq!(code, 0);
        assert!(stdout.is_empty());
        assert!(stderr.is_empty());

        let recorded = std::fs::read_to_string(&args_path).expect("read args file");
        let args: Vec<&str> = recorded.lines().collect();
        assert!(args.contains(&"--delete"));
        assert!(args.contains(&"--delete-after"));
        assert!(!args.contains(&"--delete-delay"));
    }

    #[cfg(unix)]
    #[test]
    fn remote_fallback_forwards_delete_before_flag() {
        use tempfile::tempdir;

        let _env_lock = ENV_LOCK.lock().expect("env lock");
        let _rsh_guard = clear_rsync_rsh();
        let temp = tempdir().expect("tempdir");
        let script_path = temp.path().join("fallback.sh");
        let args_path = temp.path().join("args.txt");

        let script = r#"#!/bin/sh
printf "%s\n" "$@" > "$ARGS_FILE"
exit 0
"#;
        write_executable_script(&script_path, script);

        let _fallback_guard = EnvGuard::set("OC_RSYNC_FALLBACK", script_path.as_os_str());
        let _args_guard = EnvGuard::set("ARGS_FILE", args_path.as_os_str());

        let destination = temp.path().join("dest");
        let (code, stdout, stderr) = run_with_args([
            OsString::from("oc-rsync"),
            OsString::from("--delete-before"),
            OsString::from("remote::module"),
            destination.into_os_string(),
        ]);

        assert_eq!(code, 0);
        assert!(stdout.is_empty());
        assert!(stderr.is_empty());

        let recorded = std::fs::read_to_string(&args_path).expect("read args file");
        let args: Vec<&str> = recorded.lines().collect();
        assert!(args.contains(&"--delete"));
        assert!(args.contains(&"--delete-before"));
        assert!(!args.contains(&"--delete-after"));
    }

    #[cfg(unix)]
    #[test]
    fn remote_fallback_forwards_delete_during_flag() {
        use tempfile::tempdir;

        let _env_lock = ENV_LOCK.lock().expect("env lock");
        let _rsh_guard = clear_rsync_rsh();
        let temp = tempdir().expect("tempdir");
        let script_path = temp.path().join("fallback.sh");
        let args_path = temp.path().join("args.txt");

        let script = r#"#!/bin/sh
printf "%s\n" "$@" > "$ARGS_FILE"
exit 0
"#;
        write_executable_script(&script_path, script);

        let _fallback_guard = EnvGuard::set("OC_RSYNC_FALLBACK", script_path.as_os_str());
        let _args_guard = EnvGuard::set("ARGS_FILE", args_path.as_os_str());

        let destination = temp.path().join("dest");
        let (code, stdout, stderr) = run_with_args([
            OsString::from("oc-rsync"),
            OsString::from("--delete-during"),
            OsString::from("remote::module"),
            destination.into_os_string(),
        ]);

        assert_eq!(code, 0);
        assert!(stdout.is_empty());
        assert!(stderr.is_empty());

        let recorded = std::fs::read_to_string(&args_path).expect("read args file");
        let args: Vec<&str> = recorded.lines().collect();
        assert!(args.contains(&"--delete"));
        assert!(args.contains(&"--delete-during"));
        assert!(!args.contains(&"--delete-delay"));
        assert!(!args.contains(&"--delete-before"));
        assert!(!args.contains(&"--delete-after"));
    }

    #[cfg(unix)]
    #[test]
    fn remote_fallback_forwards_delete_delay_flag() {
        use tempfile::tempdir;

        let _env_lock = ENV_LOCK.lock().expect("env lock");
        let _rsh_guard = clear_rsync_rsh();
        let temp = tempdir().expect("tempdir");
        let script_path = temp.path().join("fallback.sh");
        let args_path = temp.path().join("args.txt");

        let script = r#"#!/bin/sh
printf "%s\n" "$@" > "$ARGS_FILE"
exit 0
"#;
        write_executable_script(&script_path, script);

        let _fallback_guard = EnvGuard::set("OC_RSYNC_FALLBACK", script_path.as_os_str());
        let _args_guard = EnvGuard::set("ARGS_FILE", args_path.as_os_str());

        let destination = temp.path().join("dest");
        let (code, stdout, stderr) = run_with_args([
            OsString::from("oc-rsync"),
            OsString::from("--delete-delay"),
            OsString::from("remote::module"),
            destination.into_os_string(),
        ]);

        assert_eq!(code, 0);
        assert!(stdout.is_empty());
        assert!(stderr.is_empty());

        let recorded = std::fs::read_to_string(&args_path).expect("read args file");
        let args: Vec<&str> = recorded.lines().collect();
        assert!(args.contains(&"--delete"));
        assert!(args.contains(&"--delete-delay"));
        assert!(!args.contains(&"--delete-before"));
        assert!(!args.contains(&"--delete-after"));
        assert!(!args.contains(&"--delete-during"));
    }

    #[cfg(unix)]
    #[test]
    fn remote_fallback_forwards_update_flag() {
        use tempfile::tempdir;

        let _env_lock = ENV_LOCK.lock().expect("env lock");
        let _rsh_guard = clear_rsync_rsh();
        let temp = tempdir().expect("tempdir");
        let script_path = temp.path().join("fallback.sh");
        let args_path = temp.path().join("args.txt");

        let script = r#"#!/bin/sh
printf "%s\n" "$@" > "$ARGS_FILE"
exit 0
"#;
        write_executable_script(&script_path, script);

        let _fallback_guard = EnvGuard::set("OC_RSYNC_FALLBACK", script_path.as_os_str());
        let _args_guard = EnvGuard::set("ARGS_FILE", args_path.as_os_str());

        let destination = temp.path().join("dest");
        let (code, stdout, stderr) = run_with_args([
            OsString::from("oc-rsync"),
            OsString::from("--update"),
            OsString::from("remote::module"),
            destination.into_os_string(),
        ]);

        assert_eq!(code, 0);
        assert!(stdout.is_empty());
        assert!(stderr.is_empty());

        let recorded = std::fs::read_to_string(&args_path).expect("read args file");
        let args: Vec<&str> = recorded.lines().collect();
        assert!(args.contains(&"--update"));
    }

    #[cfg(unix)]
    #[test]
    fn remote_fallback_forwards_protect_args_flag() {
        use tempfile::tempdir;

        let _env_lock = ENV_LOCK.lock().expect("env lock");
        let _rsh_guard = clear_rsync_rsh();
        let temp = tempdir().expect("tempdir");
        let script_path = temp.path().join("fallback.sh");
        let args_path = temp.path().join("args.txt");

        let script = r#"#!/bin/sh
printf "%s\n" "$@" > "$ARGS_FILE"
exit 0
"#;
        write_executable_script(&script_path, script);

        let _fallback_guard = EnvGuard::set("OC_RSYNC_FALLBACK", script_path.as_os_str());
        let _args_guard = EnvGuard::set("ARGS_FILE", args_path.as_os_str());

        let destination = temp.path().join("dest");
        let (code, stdout, stderr) = run_with_args([
            OsString::from("oc-rsync"),
            OsString::from("--protect-args"),
            OsString::from("remote::module"),
            destination.into_os_string(),
        ]);

        assert_eq!(code, 0);
        assert!(stdout.is_empty());
        assert!(stderr.is_empty());

        let recorded = std::fs::read_to_string(&args_path).expect("read args file");
        let args: Vec<&str> = recorded.lines().collect();
        assert!(args.contains(&"--protect-args"));
        assert!(!args.contains(&"--no-protect-args"));
    }

    #[cfg(unix)]
    #[test]
    fn remote_fallback_forwards_info_flags() {
        use tempfile::tempdir;

        let _env_lock = ENV_LOCK.lock().expect("env lock");
        let _rsh_guard = clear_rsync_rsh();
        let temp = tempdir().expect("tempdir");
        let script_path = temp.path().join("fallback.sh");
        let args_path = temp.path().join("args.txt");

        let script = r#"#!/bin/sh
printf "%s\n" "$@" > "$ARGS_FILE"
exit 0
"#;
        write_executable_script(&script_path, script);

        let _fallback_guard = EnvGuard::set("OC_RSYNC_FALLBACK", script_path.as_os_str());
        let _args_guard = EnvGuard::set("ARGS_FILE", args_path.as_os_str());

        let destination = temp.path().join("dest");
        let (code, stdout, stderr) = run_with_args([
            OsString::from("oc-rsync"),
            OsString::from("--info=progress2"),
            OsString::from("remote::module"),
            destination.into_os_string(),
        ]);

        assert_eq!(code, 0);
        assert!(stdout.is_empty());
        assert!(stderr.is_empty());

        let recorded = std::fs::read_to_string(&args_path).expect("read args file");
        let args: Vec<&str> = recorded.lines().collect();
        assert!(args.contains(&"--info=progress2"));
    }

    #[cfg(unix)]
    #[test]
    fn remote_fallback_forwards_no_protect_args_alias() {
        use tempfile::tempdir;

        let _env_lock = ENV_LOCK.lock().expect("env lock");
        let _rsh_guard = clear_rsync_rsh();
        let temp = tempdir().expect("tempdir");
        let script_path = temp.path().join("fallback.sh");
        let args_path = temp.path().join("args.txt");

        let script = r#"#!/bin/sh
printf "%s\n" "$@" > "$ARGS_FILE"
exit 0
"#;
        write_executable_script(&script_path, script);

        let _fallback_guard = EnvGuard::set("OC_RSYNC_FALLBACK", script_path.as_os_str());
        let _args_guard = EnvGuard::set("ARGS_FILE", args_path.as_os_str());

        let destination = temp.path().join("dest");
        let (code, stdout, stderr) = run_with_args([
            OsString::from("oc-rsync"),
            OsString::from("--no-secluded-args"),
            OsString::from("remote::module"),
            destination.into_os_string(),
        ]);

        assert_eq!(code, 0);
        assert!(stdout.is_empty());
        assert!(stderr.is_empty());

        let recorded = std::fs::read_to_string(&args_path).expect("read args file");
        let args: Vec<&str> = recorded.lines().collect();
        assert!(args.contains(&"--no-protect-args"));
        assert!(!args.contains(&"--protect-args"));
    }

    #[cfg(unix)]
    #[test]
    fn remote_fallback_respects_env_protect_args() {
        use tempfile::tempdir;

        let _env_lock = ENV_LOCK.lock().expect("env lock");
        let _rsh_guard = clear_rsync_rsh();
        let temp = tempdir().expect("tempdir");
        let script_path = temp.path().join("fallback.sh");
        let args_path = temp.path().join("args.txt");

        let script = r#"#!/bin/sh
printf "%s\n" "$@" > "$ARGS_FILE"
exit 0
"#;
        write_executable_script(&script_path, script);

        let _fallback_guard = EnvGuard::set("OC_RSYNC_FALLBACK", script_path.as_os_str());
        let _args_guard = EnvGuard::set("ARGS_FILE", args_path.as_os_str());
        let _protect_guard = EnvGuard::set("RSYNC_PROTECT_ARGS", OsStr::new("1"));

        let destination = temp.path().join("dest");
        let (code, stdout, stderr) = run_with_args([
            OsString::from("oc-rsync"),
            OsString::from("remote::module"),
            destination.into_os_string(),
        ]);

        assert_eq!(code, 0);
        assert!(stdout.is_empty());
        assert!(stderr.is_empty());

        let recorded = std::fs::read_to_string(&args_path).expect("read args file");
        let args: Vec<&str> = recorded.lines().collect();
        assert!(args.contains(&"--protect-args"));
        assert!(args.contains(&"--info=progress2"));
    }

    #[cfg(unix)]
    #[test]
    fn remote_fallback_respects_zero_compress_level() {
        use tempfile::tempdir;

        let _env_lock = ENV_LOCK.lock().expect("env lock");
        let _rsh_guard = clear_rsync_rsh();
        let temp = tempdir().expect("tempdir");
        let script_path = temp.path().join("fallback.sh");
        let args_path = temp.path().join("args.txt");

        let script = r#"#!/bin/sh
printf "%s\n" "$@" > "$ARGS_FILE"
exit 0
"#;
        write_executable_script(&script_path, script);

        let _fallback_guard = EnvGuard::set("OC_RSYNC_FALLBACK", script_path.as_os_str());
        let _args_guard = EnvGuard::set("ARGS_FILE", args_path.as_os_str());

        let (code, stdout, stderr) = run_with_args([
            OsString::from("oc-rsync"),
            OsString::from("--compress-level=0"),
            OsString::from("remote::module"),
            OsString::from("dest"),
        ]);

        assert_eq!(code, 0);
        assert!(stdout.is_empty());
        assert!(stderr.is_empty());

        let recorded = std::fs::read_to_string(&args_path).expect("read args file");
        let args: Vec<&str> = recorded.lines().collect();
        assert!(!args.iter().any(|arg| *arg == "--compress"));
        assert!(args.contains(&"--compress-level"));
        assert!(args.contains(&"0"));
        assert!(!args.contains(&"--whole-file"));
        assert!(args.contains(&"--no-whole-file"));
    }

    #[cfg(unix)]
    #[test]
    fn local_delta_transfer_executes_locally() {
        use tempfile::tempdir;

        let _env_lock = ENV_LOCK.lock().expect("env lock");
        let _rsh_guard = clear_rsync_rsh();
        let temp = tempdir().expect("tempdir");
        let script_path = temp.path().join("fallback.sh");
        let args_path = temp.path().join("args.txt");

        let script = r#"#!/bin/sh
printf "%s\n" "$@" > "$ARGS_FILE"
exit 0
"#;
        write_executable_script(&script_path, script);

        let _fallback_guard = EnvGuard::set("OC_RSYNC_FALLBACK", script_path.as_os_str());
        let _args_guard = EnvGuard::set("ARGS_FILE", args_path.as_os_str());

        std::fs::write(&args_path, b"untouched").expect("seed args file");

        let source = temp.path().join("source.txt");
        let destination = temp.path().join("dest.txt");
        std::fs::write(&source, b"contents").expect("write source");

        let (code, stdout, stderr) = run_with_args([
            OsString::from("oc-rsync"),
            OsString::from("--no-whole-file"),
            source.clone().into_os_string(),
            destination.clone().into_os_string(),
        ]);

        assert_eq!(code, 0);
        assert!(stdout.is_empty());
        assert!(stderr.is_empty());
        assert_eq!(
            std::fs::read(&destination).expect("read destination"),
            b"contents"
        );

        let recorded = std::fs::read_to_string(&args_path).expect("read args file");
        assert_eq!(recorded, "untouched");
    }

    #[cfg(unix)]
    #[test]
    fn remote_fallback_forwards_connection_options() {
        use tempfile::tempdir;

        let _env_lock = ENV_LOCK.lock().expect("env lock");
        let _rsh_guard = clear_rsync_rsh();
        let temp = tempdir().expect("tempdir");
        let script_path = temp.path().join("fallback.sh");
        let args_path = temp.path().join("args.txt");
        let password_path = temp.path().join("password.txt");
        std::fs::write(&password_path, b"secret\n").expect("write password");
        let mut permissions = std::fs::metadata(&password_path)
            .expect("password metadata")
            .permissions();
        permissions.set_mode(0o600);
        std::fs::set_permissions(&password_path, permissions).expect("set password perms");

        let script = r#"#!/bin/sh
printf "%s\n" "$@" > "$ARGS_FILE"
exit 0
"#;
        write_executable_script(&script_path, script);

        let _fallback_guard = EnvGuard::set("OC_RSYNC_FALLBACK", script_path.as_os_str());
        let _args_guard = EnvGuard::set("ARGS_FILE", args_path.as_os_str());

        let dest_path = temp.path().join("dest");
        let (code, stdout, stderr) = run_with_args([
            OsString::from("oc-rsync"),
            OsString::from(format!("--password-file={}", password_path.display())),
            OsString::from("--protocol=30"),
            OsString::from("--timeout=120"),
            OsString::from("rsync://remote/module"),
            dest_path.clone().into_os_string(),
        ]);

        assert_eq!(code, 0);
        assert!(stdout.is_empty());
        assert!(stderr.is_empty());

        let password_display = password_path.display().to_string();
        let dest_display = dest_path.display().to_string();
        let recorded = std::fs::read_to_string(&args_path).expect("read args file");
        assert!(recorded.contains("--password-file"));
        assert!(recorded.contains(&password_display));
        assert!(recorded.contains("--protocol"));
        assert!(recorded.contains("30"));
        assert!(recorded.contains("--timeout"));
        assert!(recorded.contains("120"));
        assert!(recorded.contains("rsync://remote/module"));
        assert!(recorded.contains(&dest_display));
    }

    #[test]
    fn remote_fallback_forwards_rsh_option() {
        use tempfile::tempdir;

        let _env_lock = ENV_LOCK.lock().expect("env lock");
        let _rsh_guard = clear_rsync_rsh();
        let temp = tempdir().expect("tempdir");
        let script_path = temp.path().join("fallback.sh");
        let args_path = temp.path().join("args.txt");

        let script = r#"#!/bin/sh
printf "%s\n" "$@" > "$ARGS_FILE"
exit 0
"#;
        write_executable_script(&script_path, script);

        let _fallback_guard = EnvGuard::set("OC_RSYNC_FALLBACK", script_path.as_os_str());
        let _args_guard = EnvGuard::set("ARGS_FILE", args_path.as_os_str());

        let dest_path = temp.path().join("dest");
        let (code, stdout, stderr) = run_with_args([
            OsString::from("oc-rsync"),
            OsString::from("-e"),
            OsString::from("ssh -p 2222"),
            OsString::from("remote::module"),
            dest_path.clone().into_os_string(),
        ]);

        assert_eq!(code, 0);
        assert!(stdout.is_empty());
        assert!(stderr.is_empty());

        let recorded = std::fs::read_to_string(&args_path).expect("read args file");
        assert!(recorded.lines().any(|line| line == "-e"));
        assert!(recorded.lines().any(|line| line == "ssh -p 2222"));
    }

    #[test]
    fn remote_fallback_reads_rsync_rsh_env() {
        use tempfile::tempdir;

        let _env_lock = ENV_LOCK.lock().expect("env lock");
        let _clear_guard = clear_rsync_rsh();
        let _env_guard = EnvGuard::set("RSYNC_RSH", OsStr::new("ssh -p 2200"));
        let temp = tempdir().expect("tempdir");
        let script_path = temp.path().join("fallback.sh");
        let args_path = temp.path().join("args.txt");

        let script = r#"#!/bin/sh
printf "%s\n" "$@" > "$ARGS_FILE"
exit 0
"#;
        write_executable_script(&script_path, script);

        let _fallback_guard = EnvGuard::set("OC_RSYNC_FALLBACK", script_path.as_os_str());
        let _args_guard = EnvGuard::set("ARGS_FILE", args_path.as_os_str());

        let dest_path = temp.path().join("dest");
        let (code, stdout, stderr) = run_with_args([
            OsString::from("oc-rsync"),
            OsString::from("remote::module"),
            dest_path.clone().into_os_string(),
        ]);

        assert_eq!(code, 0);
        assert!(stdout.is_empty());
        assert!(stderr.is_empty());

        let recorded = std::fs::read_to_string(&args_path).expect("read args file");
        assert!(recorded.lines().any(|line| line == "-e"));
        assert!(recorded.lines().any(|line| line == "ssh -p 2200"));
    }

    #[test]
    fn remote_fallback_cli_rsh_overrides_env() {
        use tempfile::tempdir;

        let _env_lock = ENV_LOCK.lock().expect("env lock");
        let _clear_guard = clear_rsync_rsh();
        let _env_guard = EnvGuard::set("RSYNC_RSH", OsStr::new("ssh -p 2200"));
        let temp = tempdir().expect("tempdir");
        let script_path = temp.path().join("fallback.sh");
        let args_path = temp.path().join("args.txt");

        let script = r#"#!/bin/sh
printf "%s\n" "$@" > "$ARGS_FILE"
exit 0
"#;
        write_executable_script(&script_path, script);

        let _fallback_guard = EnvGuard::set("OC_RSYNC_FALLBACK", script_path.as_os_str());
        let _args_guard = EnvGuard::set("ARGS_FILE", args_path.as_os_str());

        let dest_path = temp.path().join("dest");
        let (code, stdout, stderr) = run_with_args([
            OsString::from("oc-rsync"),
            OsString::from("-e"),
            OsString::from("ssh -p 2222"),
            OsString::from("remote::module"),
            dest_path.clone().into_os_string(),
        ]);

        assert_eq!(code, 0);
        assert!(stdout.is_empty());
        assert!(stderr.is_empty());

        let recorded = std::fs::read_to_string(&args_path).expect("read args file");
        assert!(recorded.lines().any(|line| line == "ssh -p 2222"));
        assert!(!recorded.lines().any(|line| line == "ssh -p 2200"));
    }

    #[cfg(all(unix, feature = "acl"))]
    #[test]
    fn remote_fallback_forwards_acls_toggle() {
        use tempfile::tempdir;

        let _env_lock = ENV_LOCK.lock().expect("env lock");
        let _rsh_guard = clear_rsync_rsh();
        let temp = tempdir().expect("tempdir");
        let script_path = temp.path().join("fallback.sh");
        let args_path = temp.path().join("args.txt");

        let script = r#"#!/bin/sh
printf "%s\n" "$@" > "$ARGS_FILE"
exit 0
"#;
        write_executable_script(&script_path, script);

        let _fallback_guard = EnvGuard::set("OC_RSYNC_FALLBACK", script_path.as_os_str());
        let _args_guard = EnvGuard::set("ARGS_FILE", args_path.as_os_str());

        let dest_path = temp.path().join("dest");
        let (code, stdout, stderr) = run_with_args([
            OsString::from("oc-rsync"),
            OsString::from("--acls"),
            OsString::from("remote::module"),
            dest_path.clone().into_os_string(),
        ]);

        assert_eq!(code, 0);
        assert!(stdout.is_empty());
        assert!(stderr.is_empty());

        let recorded = std::fs::read_to_string(&args_path).expect("read args file");
        assert!(recorded.contains("--acls"));
        assert!(!recorded.contains("--no-acls"));
    }

    #[test]
    fn remote_fallback_forwards_omit_dir_times_toggle() {
        use tempfile::tempdir;

        let _env_lock = ENV_LOCK.lock().expect("env lock");
        let _rsh_guard = clear_rsync_rsh();
        let temp = tempdir().expect("tempdir");
        let script_path = temp.path().join("fallback.sh");
        let args_path = temp.path().join("args.txt");

        let script = r#"#!/bin/sh
printf "%s\n" "$@" > "$ARGS_FILE"
exit 0
"#;
        write_executable_script(&script_path, script);

        let _fallback_guard = EnvGuard::set("OC_RSYNC_FALLBACK", script_path.as_os_str());
        let _args_guard = EnvGuard::set("ARGS_FILE", args_path.as_os_str());

        let dest_path = temp.path().join("dest");
        let (code, stdout, stderr) = run_with_args([
            OsString::from("oc-rsync"),
            OsString::from("--omit-dir-times"),
            OsString::from("remote::module"),
            dest_path.clone().into_os_string(),
        ]);

        assert_eq!(code, 0);
        assert!(stdout.is_empty());
        assert!(stderr.is_empty());

        let recorded = std::fs::read_to_string(&args_path).expect("read args file");
        assert!(recorded.contains("--omit-dir-times"));
        assert!(!recorded.contains("--no-omit-dir-times"));
    }

    #[cfg(all(unix, feature = "acl"))]
    #[test]
    fn remote_fallback_forwards_no_acls_toggle() {
        use tempfile::tempdir;

        let _env_lock = ENV_LOCK.lock().expect("env lock");
        let _rsh_guard = clear_rsync_rsh();
        let temp = tempdir().expect("tempdir");
        let script_path = temp.path().join("fallback.sh");
        let args_path = temp.path().join("args.txt");

        let script = r#"#!/bin/sh
printf "%s\n" "$@" > "$ARGS_FILE"
exit 0
"#;
        write_executable_script(&script_path, script);

        let _fallback_guard = EnvGuard::set("OC_RSYNC_FALLBACK", script_path.as_os_str());
        let _args_guard = EnvGuard::set("ARGS_FILE", args_path.as_os_str());

        let dest_path = temp.path().join("dest");
        let (code, stdout, stderr) = run_with_args([
            OsString::from("oc-rsync"),
            OsString::from("--no-acls"),
            OsString::from("remote::module"),
            dest_path.clone().into_os_string(),
        ]);

        assert_eq!(code, 0);
        assert!(stdout.is_empty());
        assert!(stderr.is_empty());

        let recorded = std::fs::read_to_string(&args_path).expect("read args file");
        assert!(recorded.contains("--no-acls"));
    }

    #[test]
    fn remote_fallback_forwards_no_omit_dir_times_toggle() {
        use tempfile::tempdir;

        let _env_lock = ENV_LOCK.lock().expect("env lock");
        let _rsh_guard = clear_rsync_rsh();
        let temp = tempdir().expect("tempdir");
        let script_path = temp.path().join("fallback.sh");
        let args_path = temp.path().join("args.txt");

        let script = r#"#!/bin/sh
printf "%s\n" "$@" > "$ARGS_FILE"
exit 0
"#;
        write_executable_script(&script_path, script);

        let _fallback_guard = EnvGuard::set("OC_RSYNC_FALLBACK", script_path.as_os_str());
        let _args_guard = EnvGuard::set("ARGS_FILE", args_path.as_os_str());

        let dest_path = temp.path().join("dest");
        let (code, stdout, stderr) = run_with_args([
            OsString::from("oc-rsync"),
            OsString::from("--no-omit-dir-times"),
            OsString::from("remote::module"),
            dest_path.clone().into_os_string(),
        ]);

        assert_eq!(code, 0);
        assert!(stdout.is_empty());
        assert!(stderr.is_empty());

        let recorded = std::fs::read_to_string(&args_path).expect("read args file");
        assert!(recorded.contains("--no-omit-dir-times"));
    }

    #[test]
    fn dry_run_flag_skips_destination_mutation() {
        use std::fs;
        use tempfile::tempdir;

        let tmp = tempdir().expect("tempdir");
        let source = tmp.path().join("source.txt");
        fs::write(&source, b"contents").expect("write source");
        let destination = tmp.path().join("dest.txt");

        let (code, stdout, stderr) = run_with_args([
            OsString::from("oc-rsync"),
            OsString::from("--dry-run"),
            source.clone().into_os_string(),
            destination.clone().into_os_string(),
        ]);

        assert_eq!(code, 0);
        assert!(stdout.is_empty());
        assert!(stderr.is_empty());
        assert!(!destination.exists());
    }

    #[test]
    fn list_only_lists_entries_without_copying() {
        use std::fs;
        use tempfile::tempdir;

        let tmp = tempdir().expect("tempdir");
        let source_dir = tmp.path().join("src");
        fs::create_dir(&source_dir).expect("create src dir");
        let source_file = source_dir.join("file.txt");
        fs::write(&source_file, b"contents").expect("write source file");
        #[cfg(unix)]
        {
            use std::os::unix::fs::symlink;

            let link_path = source_dir.join("link.txt");
            symlink("file.txt", &link_path).expect("create symlink");
        }
        let destination_dir = tmp.path().join("dest");
        fs::create_dir(&destination_dir).expect("create dest dir");

        let (code, stdout, stderr) = run_with_args([
            OsString::from("oc-rsync"),
            OsString::from("--list-only"),
            source_dir.clone().into_os_string(),
            destination_dir.clone().into_os_string(),
        ]);

        assert_eq!(code, 0);
        assert!(stderr.is_empty());
        let rendered = String::from_utf8(stdout).expect("utf8 stdout");
        assert!(rendered.contains("file.txt"));
        #[cfg(unix)]
        {
            assert!(rendered.contains("link.txt -> file.txt"));
        }
        assert!(!destination_dir.join("file.txt").exists());
    }

    #[test]
    fn list_only_formats_directory_without_trailing_slash() {
        use std::fs;
        use tempfile::tempdir;

        let tmp = tempdir().expect("tempdir");
        let source_dir = tmp.path().join("src");
        let dest_dir = tmp.path().join("dst");
        fs::create_dir(&source_dir).expect("create src dir");
        fs::create_dir(&dest_dir).expect("create dest dir");

        let (code, stdout, stderr) = run_with_args([
            OsString::from("oc-rsync"),
            OsString::from("--list-only"),
            source_dir.clone().into_os_string(),
            dest_dir.into_os_string(),
        ]);

        assert_eq!(code, 0);
        assert!(stderr.is_empty());
        let rendered = String::from_utf8(stdout).expect("utf8 stdout");

        let mut directory_line = None;
        for line in rendered.lines() {
            if line.ends_with("src") {
                directory_line = Some(line.to_string());
                break;
            }
        }

        let directory_line = directory_line.expect("directory entry present");
        assert!(directory_line.starts_with('d'));
        assert!(!directory_line.ends_with('/'));
    }

    #[test]
    fn list_only_matches_rsync_format_for_regular_file() {
        use filetime::{FileTime, set_file_times};
        use std::fs;
        use std::os::unix::fs::PermissionsExt;
        use tempfile::tempdir;

        let tmp = tempdir().expect("tempdir");
        let source_dir = tmp.path().join("src");
        let dest_dir = tmp.path().join("dst");
        fs::create_dir(&source_dir).expect("create src dir");
        fs::create_dir(&dest_dir).expect("create dest dir");

        let file_path = source_dir.join("data.bin");
        fs::write(&file_path, vec![0u8; 1_234]).expect("write source file");
        fs::set_permissions(&file_path, fs::Permissions::from_mode(0o644))
            .expect("set file permissions");

        let timestamp = FileTime::from_unix_time(1_700_000_000, 0);
        set_file_times(&file_path, timestamp, timestamp).expect("set file times");

        let mut source_arg = source_dir.clone().into_os_string();
        source_arg.push(std::path::MAIN_SEPARATOR.to_string());

        let (code, stdout, stderr) = run_with_args([
            OsString::from("oc-rsync"),
            OsString::from("--list-only"),
            source_arg,
            dest_dir.clone().into_os_string(),
        ]);

        assert_eq!(code, 0);
        assert!(stderr.is_empty());

        let rendered = String::from_utf8(stdout).expect("utf8 stdout");
        let file_line = rendered
            .lines()
            .find(|line| line.ends_with("data.bin"))
            .expect("file entry present");

        let expected_permissions = "-rw-r--r--";
        let expected_size = format_list_size(1_234);
        let system_time = SystemTime::UNIX_EPOCH
            + Duration::from_secs(
                u64::try_from(timestamp.unix_seconds()).expect("positive timestamp"),
            )
            + Duration::from_nanos(u64::from(timestamp.nanoseconds()));
        let expected_timestamp = format_list_timestamp(Some(system_time));
        let expected =
            format!("{expected_permissions} {expected_size} {expected_timestamp} data.bin");

        assert_eq!(file_line, expected);
    }

    #[test]
    fn list_only_formats_special_permission_bits_like_rsync() {
        use filetime::{FileTime, set_file_times};
        use std::fs;
        use std::os::unix::fs::PermissionsExt;
        use tempfile::tempdir;

        let tmp = tempdir().expect("tempdir");
        let source_dir = tmp.path().join("src");
        let dest_dir = tmp.path().join("dst");
        fs::create_dir(&source_dir).expect("create src dir");
        fs::create_dir(&dest_dir).expect("create dest dir");

        let sticky_exec = source_dir.join("exec-special");
        let sticky_plain = source_dir.join("plain-special");

        fs::write(&sticky_exec, b"exec").expect("write exec file");
        fs::write(&sticky_plain, b"plain").expect("write plain file");

        fs::set_permissions(&sticky_exec, fs::Permissions::from_mode(0o7777))
            .expect("set permissions with execute bits");
        fs::set_permissions(&sticky_plain, fs::Permissions::from_mode(0o7666))
            .expect("set permissions without execute bits");

        let timestamp = FileTime::from_unix_time(1_700_000_000, 0);
        set_file_times(&sticky_exec, timestamp, timestamp).expect("set exec times");
        set_file_times(&sticky_plain, timestamp, timestamp).expect("set plain times");

        let mut source_arg = source_dir.clone().into_os_string();
        source_arg.push(std::path::MAIN_SEPARATOR.to_string());

        let (code, stdout, stderr) = run_with_args([
            OsString::from("oc-rsync"),
            OsString::from("--list-only"),
            source_arg,
            dest_dir.clone().into_os_string(),
        ]);

        assert_eq!(code, 0);
        assert!(stderr.is_empty());

        let rendered = String::from_utf8(stdout).expect("utf8 stdout");
        let system_time = SystemTime::UNIX_EPOCH
            + Duration::from_secs(
                u64::try_from(timestamp.unix_seconds()).expect("positive timestamp"),
            )
            + Duration::from_nanos(u64::from(timestamp.nanoseconds()));
        let expected_timestamp = format_list_timestamp(Some(system_time));

        let expected_exec = format!(
            "-rwsrwsrwt {} {expected_timestamp} exec-special",
            format_list_size(4)
        );
        let expected_plain = format!(
            "-rwSrwSrwT {} {expected_timestamp} plain-special",
            format_list_size(5)
        );

        let mut exec_line = None;
        let mut plain_line = None;
        for line in rendered.lines() {
            if line.ends_with("exec-special") {
                exec_line = Some(line.to_string());
            } else if line.ends_with("plain-special") {
                plain_line = Some(line.to_string());
            }
        }

        assert_eq!(exec_line.expect("exec entry"), expected_exec);
        assert_eq!(plain_line.expect("plain entry"), expected_plain);
    }

    #[test]
    fn short_dry_run_flag_skips_destination_mutation() {
        use std::fs;
        use tempfile::tempdir;

        let tmp = tempdir().expect("tempdir");
        let source = tmp.path().join("source.txt");
        fs::write(&source, b"contents").expect("write source");
        let destination = tmp.path().join("dest.txt");

        let (code, stdout, stderr) = run_with_args([
            OsString::from("oc-rsync"),
            OsString::from("-n"),
            source.clone().into_os_string(),
            destination.clone().into_os_string(),
        ]);

        assert_eq!(code, 0);
        assert!(stdout.is_empty());
        assert!(stderr.is_empty());
        assert!(!destination.exists());
    }

    #[cfg(unix)]
    #[test]
    fn verbose_output_includes_symlink_target() {
        use std::fs;
        use std::os::unix::fs::symlink;
        use tempfile::tempdir;

        let tmp = tempdir().expect("tempdir");
        let source_dir = tmp.path().join("src");
        fs::create_dir(&source_dir).expect("create src dir");
        let source_file = source_dir.join("file.txt");
        fs::write(&source_file, b"contents").expect("write source file");
        let link_path = source_dir.join("link.txt");
        symlink("file.txt", &link_path).expect("create symlink");

        let destination_dir = tmp.path().join("dest");
        fs::create_dir(&destination_dir).expect("create dest dir");

        let (code, stdout, stderr) = run_with_args([
            OsString::from("oc-rsync"),
            OsString::from("-av"),
            source_dir.clone().into_os_string(),
            destination_dir.clone().into_os_string(),
        ]);

        assert_eq!(code, 0);
        assert!(stderr.is_empty());
        let rendered = String::from_utf8(stdout).expect("utf8 stdout");
        assert!(rendered.contains("link.txt -> file.txt"));
    }

    #[cfg(unix)]
    #[test]
    fn out_format_renders_symlink_target_placeholder() {
        use std::fs;
        use std::os::unix::fs::symlink;
        use tempfile::tempdir;

        let tmp = tempdir().expect("tempdir");
        let source_dir = tmp.path().join("src");
        fs::create_dir(&source_dir).expect("create src dir");
        let file = source_dir.join("file.txt");
        fs::write(&file, b"data").expect("write file");
        let link_path = source_dir.join("link.txt");
        symlink("file.txt", &link_path).expect("create symlink");

        let dest_dir = tmp.path().join("dst");
        fs::create_dir(&dest_dir).expect("create dst dir");

        let config = ClientConfig::builder()
            .transfer_args([
                source_dir.as_os_str().to_os_string(),
                dest_dir.as_os_str().to_os_string(),
            ])
            .force_event_collection(true)
            .build();

        let outcome =
            run_client_or_fallback::<io::Sink, io::Sink>(config, None, None).expect("run client");
        let summary = match outcome {
            ClientOutcome::Local(summary) => *summary,
            ClientOutcome::Fallback(_) => panic!("unexpected fallback outcome"),
        };
        let event = summary
            .events()
            .iter()
            .find(|event| event.relative_path().to_string_lossy().contains("link.txt"))
            .expect("symlink event present");

        let mut output = Vec::new();
        parse_out_format(OsStr::new("%L"))
            .expect("parse %L")
            .render(event, &mut output)
            .expect("render %L");

        assert_eq!(output, b" -> file.txt\n");
    }

    #[cfg(unix)]
    #[test]
    fn out_format_renders_combined_name_and_target_placeholder() {
        use std::fs;
        use std::os::unix::fs::symlink;
        use tempfile::tempdir;

        let tmp = tempdir().expect("tempdir");
        let source_dir = tmp.path().join("src");
        fs::create_dir(&source_dir).expect("create src dir");
        let file = source_dir.join("file.txt");
        fs::write(&file, b"data").expect("write file");
        let link_path = source_dir.join("link.txt");
        symlink("file.txt", &link_path).expect("create symlink");

        let dest_dir = tmp.path().join("dst");
        fs::create_dir(&dest_dir).expect("create dst dir");

        let config = ClientConfig::builder()
            .transfer_args([
                source_dir.as_os_str().to_os_string(),
                dest_dir.as_os_str().to_os_string(),
            ])
            .force_event_collection(true)
            .build();

        let outcome =
            run_client_or_fallback::<io::Sink, io::Sink>(config, None, None).expect("run client");
        let summary = match outcome {
            ClientOutcome::Local(summary) => *summary,
            ClientOutcome::Fallback(_) => panic!("unexpected fallback outcome"),
        };
        let event = summary
            .events()
            .iter()
            .find(|event| event.relative_path().to_string_lossy().contains("link.txt"))
            .expect("symlink event present");

        let mut output = Vec::new();
        parse_out_format(OsStr::new("%N"))
            .expect("parse %N")
            .render(event, &mut output)
            .expect("render %N");

        assert_eq!(output, b"src/link.txt -> file.txt\n");
    }

    #[test]
    fn operands_after_end_of_options_are_preserved() {
        use std::fs;
        use tempfile::tempdir;

        let tmp = tempdir().expect("tempdir");
        let source = tmp.path().join("-source");
        let destination = tmp.path().join("dest.txt");
        fs::write(&source, b"dash source").expect("write source");

        let (code, stdout, stderr) = run_with_args([
            OsString::from("oc-rsync"),
            OsString::from("--"),
            source.clone().into_os_string(),
            destination.clone().into_os_string(),
        ]);

        assert_eq!(code, 0);
        assert!(stdout.is_empty());
        assert!(stderr.is_empty());
        assert_eq!(
            fs::read(destination).expect("read destination"),
            b"dash source"
        );
    }

    fn spawn_stub_daemon(
        responses: Vec<&'static str>,
    ) -> (std::net::SocketAddr, thread::JoinHandle<()>) {
        spawn_stub_daemon_with_protocol(responses, "32.0")
    }

    fn spawn_stub_daemon_with_protocol(
        responses: Vec<&'static str>,
        expected_protocol: &'static str,
    ) -> (std::net::SocketAddr, thread::JoinHandle<()>) {
        let listener = TcpListener::bind("127.0.0.1:0").expect("bind stub daemon");
        let addr = listener.local_addr().expect("local addr");

        let handle = thread::spawn(move || {
            if let Ok((stream, _)) = listener.accept() {
                handle_connection(stream, responses, expected_protocol);
            }
        });

        (addr, handle)
    }

    fn spawn_auth_stub_daemon(
        challenge: &'static str,
        expected_credentials: String,
        responses: Vec<&'static str>,
    ) -> (std::net::SocketAddr, thread::JoinHandle<()>) {
        let listener = TcpListener::bind("127.0.0.1:0").expect("bind auth daemon");
        let addr = listener.local_addr().expect("local addr");

        let handle = thread::spawn(move || {
            if let Ok((stream, _)) = listener.accept() {
                handle_auth_connection(
                    stream,
                    challenge,
                    &expected_credentials,
                    &responses,
                    "32.0",
                );
            }
        });

        (addr, handle)
    }

    fn handle_connection(
        mut stream: TcpStream,
        responses: Vec<&'static str>,
        expected_protocol: &str,
    ) {
        stream
            .set_read_timeout(Some(Duration::from_secs(5)))
            .expect("set read timeout");
        stream
            .set_write_timeout(Some(Duration::from_secs(5)))
            .expect("set write timeout");

        stream
            .write_all(LEGACY_DAEMON_GREETING.as_bytes())
            .expect("write greeting");
        stream.flush().expect("flush greeting");

        let mut reader = BufReader::new(stream);
        let mut line = String::new();
        reader.read_line(&mut line).expect("read client greeting");
        let trimmed = line.trim_end_matches(['\r', '\n']);
        let expected_prefix = ["@RSYNCD: ", expected_protocol].concat();
        assert!(
            trimmed.starts_with(&expected_prefix),
            "client greeting {trimmed:?} did not begin with {expected_prefix:?}"
        );

        line.clear();
        reader.read_line(&mut line).expect("read request");
        assert_eq!(line, "#list\n");

        for response in responses {
            reader
                .get_mut()
                .write_all(response.as_bytes())
                .expect("write response");
        }
        reader.get_mut().flush().expect("flush response");
    }

    fn handle_auth_connection(
        mut stream: TcpStream,
        challenge: &'static str,
        expected_credentials: &str,
        responses: &[&'static str],
        expected_protocol: &str,
    ) {
        stream
            .set_read_timeout(Some(Duration::from_secs(5)))
            .expect("set read timeout");
        stream
            .set_write_timeout(Some(Duration::from_secs(5)))
            .expect("set write timeout");

        stream
            .write_all(LEGACY_DAEMON_GREETING.as_bytes())
            .expect("write greeting");
        stream.flush().expect("flush greeting");

        let mut reader = BufReader::new(stream);
        let mut line = String::new();
        reader.read_line(&mut line).expect("read client greeting");
        let trimmed = line.trim_end_matches(['\r', '\n']);
        let expected_prefix = ["@RSYNCD: ", expected_protocol].concat();
        assert!(
            trimmed.starts_with(&expected_prefix),
            "client greeting {trimmed:?} did not begin with {expected_prefix:?}"
        );

        line.clear();
        reader.read_line(&mut line).expect("read request");
        assert_eq!(line, "#list\n");

        reader
            .get_mut()
            .write_all(format!("@RSYNCD: AUTHREQD {challenge}\n").as_bytes())
            .expect("write challenge");
        reader.get_mut().flush().expect("flush challenge");

        line.clear();
        reader.read_line(&mut line).expect("read credentials");
        let received = line.trim_end_matches(['\n', '\r']);
        assert_eq!(received, expected_credentials);

        for response in responses {
            reader
                .get_mut()
                .write_all(response.as_bytes())
                .expect("write response");
        }
        reader.get_mut().flush().expect("flush response");
    }

    #[cfg(not(feature = "acl"))]
    #[test]
    fn acls_option_reports_unsupported_when_feature_disabled() {
        use tempfile::tempdir;

        let temp = tempdir().expect("tempdir");
        let source = temp.path().join("source.txt");
        let destination = temp.path().join("dest.txt");
        std::fs::write(&source, b"data").expect("write source");

        let (code, stdout, stderr) = run_with_args([
            OsString::from("oc-rsync"),
            OsString::from("--acls"),
            source.into_os_string(),
            destination.into_os_string(),
        ]);

        assert_eq!(code, 1);
        assert!(stdout.is_empty());
        let rendered = String::from_utf8(stderr).expect("UTF-8 error");
        assert!(rendered.contains("POSIX ACLs are not supported on this client"));
        assert!(rendered.contains("[client=3.4.1-rust]"));
    }

    #[cfg(not(feature = "xattr"))]
    #[test]
    fn xattrs_option_reports_unsupported_when_feature_disabled() {
        use tempfile::tempdir;

        let temp = tempdir().expect("tempdir");
        let source = temp.path().join("source.txt");
        let destination = temp.path().join("dest.txt");
        std::fs::write(&source, b"data").expect("write source");

        let (code, stdout, stderr) = run_with_args([
            OsString::from("oc-rsync"),
            OsString::from("--xattrs"),
            source.into_os_string(),
            destination.into_os_string(),
        ]);

        assert_eq!(code, 1);
        assert!(stdout.is_empty());
        let rendered = String::from_utf8(stderr).expect("UTF-8 error");
        assert!(rendered.contains("extended attributes are not supported on this client"));
        assert!(rendered.contains("[client=3.4.1-rust]"));
    }

    #[cfg(feature = "xattr")]
    #[test]
    fn xattrs_option_preserves_attributes() {
        use tempfile::tempdir;

        let temp = tempdir().expect("tempdir");
        let source = temp.path().join("source.txt");
        let destination = temp.path().join("dest.txt");
        std::fs::write(&source, b"attr data").expect("write source");
        xattr::set(&source, "user.test", b"value").expect("set xattr");

        let (code, stdout, stderr) = run_with_args([
            OsString::from("oc-rsync"),
            OsString::from("--xattrs"),
            source.clone().into_os_string(),
            destination.clone().into_os_string(),
        ]);

        assert_eq!(code, 0);
        assert!(stdout.is_empty());
        assert!(stderr.is_empty());

        let copied = xattr::get(&destination, "user.test")
            .expect("read dest xattr")
            .expect("xattr present");
        assert_eq!(copied, b"value");
    }
}<|MERGE_RESOLUTION|>--- conflicted
+++ resolved
@@ -4248,11 +4248,8 @@
     destination: &mut Vec<FilterRuleSpec>,
     visited: &mut Vec<PathBuf>,
 ) -> Result<(), Message> {
-<<<<<<< HEAD
-=======
     let options = directive.options().clone();
     let original_source_text = os_string_to_pattern(directive.source().to_os_string());
->>>>>>> f1b8ce47
     let is_stdin = directive.source() == OsStr::new("-");
     let (resolved_path, display, canonical_path) = if is_stdin {
         (PathBuf::from("-"), String::from("-"), None)
@@ -4294,11 +4291,6 @@
         )
     };
     let next_base = next_base_storage.as_deref().unwrap_or(base_dir);
-<<<<<<< HEAD
-    let options = directive.options().clone();
-    let original_source_text = os_string_to_pattern(directive.source().to_os_string());
-=======
->>>>>>> f1b8ce47
     let result = (|| -> Result<(), Message> {
         let contents = if is_stdin {
             read_merge_from_standard_input()?
