--- conflicted
+++ resolved
@@ -215,41 +215,6 @@
     Generator,
 }
 
-<<<<<<< HEAD
-    match child.wait() {
-        Ok(status) => exit_code_from_status(status),
-        Err(error) => {
-            write_server_fallback_error(
-                stderr,
-                program_brand,
-                format!("failed to wait for fallback {upstream_program} process: {error}"),
-            );
-            1
-        }
-    }
-}
-
-#[cfg(unix)]
-fn exit_code_from_status(status: std::process::ExitStatus) -> i32 {
-    use std::os::unix::process::ExitStatusExt;
-
-    match (status.code(), status.signal()) {
-        (Some(code), _) => code,
-        (None, Some(signal)) => 128 + signal,
-        _ => 1,
-    }
-}
-
-#[cfg(windows)]
-fn exit_code_from_status(status: std::process::ExitStatus) -> i32 {
-    status.code().unwrap_or(1)
-}
-
-#[derive(Clone, Copy, Debug)]
-enum ServerStreamKind {
-    Stdout,
-    Stderr,
-=======
 impl InvocationRole {
     #[cfg(test)]
     fn as_server_role(self) -> ServerRole {
@@ -265,7 +230,6 @@
     role: InvocationRole,
     raw_flag_string: String,
     args: Vec<OsString>,
->>>>>>> 17e3e32c
 }
 
 impl ServerInvocation {
