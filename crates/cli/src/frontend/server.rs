#![deny(unsafe_code)]

use std::env;
use std::ffi::OsString;
use std::io::Write;
use std::process::Command;

use core::branding::Brand;
<<<<<<< HEAD
use core::fallback::{
    CLIENT_FALLBACK_ENV, FallbackOverride, describe_missing_fallback_binary,
    fallback_binary_is_self, fallback_binary_path, fallback_override,
};
use core::message::Role as MessageRole;
use core::rsync_error;
use core::server::{self, ServerConfig, ServerRole};
=======
use core::fallback::CLIENT_FALLBACK_ENV;
use core::message::Role;
use core::rsync_error;
#[cfg(test)]
use core::server::{ServerConfig, ServerRole};
>>>>>>> 5607841c
use logging::MessageSink;

#[cfg(unix)]
/// Translate a client invocation that requested `--daemon` into a standalone
/// daemon invocation.
///
/// This mirrors upstream rsync's `--daemon` handling: it replaces the program
/// name with the daemon binary name and forwards the remaining arguments,
/// preserving `--` handling.
pub(crate) fn daemon_mode_arguments(args: &[OsString]) -> Option<Vec<OsString>> {
    if args.is_empty() {
        return None;
    }

    let program_name = super::detect_program_name(args.first().map(OsString::as_os_str));
    let daemon_program = match program_name {
        super::ProgramName::Rsync => Brand::Upstream.daemon_program_name(),
        super::ProgramName::OcRsync => Brand::Oc.daemon_program_name(),
    };

    let mut daemon_args = Vec::with_capacity(args.len());
    daemon_args.push(OsString::from(daemon_program));

    let mut found = false;
    let mut reached_double_dash = false;

    for arg in &args[1..] {
        if !reached_double_dash && arg == "--" {
            reached_double_dash = true;
            daemon_args.push(arg.clone());
            continue;
        }

        if !reached_double_dash && arg == "--daemon" {
            found = true;
            continue;
        }

        daemon_args.push(arg.clone());
    }

    if !found {
        return None;
    }

    Some(daemon_args)
}

/// Return `true` if `--server` appears in the argument vector (before `--`).
pub(crate) fn server_mode_requested(args: &[OsString]) -> bool {
    let mut reached_double_dash = false;

    for arg in args.iter().skip(1) {
        if !reached_double_dash && arg == "--" {
            reached_double_dash = true;
            continue;
        }

        if !reached_double_dash && arg == "--server" {
            return true;
        }
    }

    false
}

#[cfg(unix)]
pub(crate) fn run_daemon_mode<Out, Err>(
    args: Vec<OsString>,
    stdout: &mut Out,
    stderr: &mut Err,
) -> i32
where
    Out: Write,
    Err: Write,
{
    daemon::run(args, stdout, stderr)
}

#[cfg(windows)]
pub(crate) fn run_daemon_mode<Out, Err>(
    _args: Vec<OsString>,
    _stdout: &mut Out,
    stderr: &mut Err,
) -> i32
where
    Out: Write,
    Err: Write,
{
    let brand = super::detect_program_name(None).brand();
    write_daemon_unavailable_error(stderr, brand);
    1
}

#[cfg(windows)]
fn write_daemon_unavailable_error<Err: Write>(stderr: &mut Err, brand: Brand) {
    let text = "daemon mode is not available on this platform".to_string();
    let mut sink = MessageSink::with_brand(stderr, brand);
    let mut message = rsync_error!(1, "{}", text);
    message = message.with_role(Role::Daemon);
    if super::write_message(&message, &mut sink).is_err() {
        let _ = writeln!(sink.writer_mut(), "{text}");
    }
}

/// Entry point for `--server` mode.
///
/// This is the public façade that:
/// - Flushes stdio (mirroring upstream).
/// - Consults the client-side fallback hook (CLIENT_FALLBACK_ENV).
/// - Detects the brand.
/// - Delegates to the embedded server dispatcher when no fallback is active.
pub(crate) fn run_server_mode<Out, Err>(
    args: &[OsString],
    stdout: &mut Out,
    stderr: &mut Err,
) -> i32
where
    Out: Write,
    Err: Write,
{
    // Upstream rsync flushes stdio before switching roles; we mirror that.
    let _ = stdout.flush();
    let _ = stderr.flush();

<<<<<<< HEAD
    let program_brand = super::detect_program_name(args.first().map(OsString::as_os_str)).brand();
    let invocation = match ServerInvocation::parse(args) {
        Ok(invocation) => invocation,
        Err(text) => {
            write_server_error_message(stderr, program_brand, text);
            return 1;
        }
    };
    let upstream_program = Brand::Upstream.client_program_name();
    let upstream_program_os = OsStr::new(upstream_program);
    let fallback = match fallback_override(CLIENT_FALLBACK_ENV) {
        Some(FallbackOverride::Disabled) => {
            return run_native_server(invocation, program_brand, stderr);
=======
    let brand = super::detect_program_name(args.first().map(OsString::as_os_str)).brand();

    // If a client-specified fallback implementation is configured, delegate to
    // it. This preserves the ability to plug in an external rsync server (for
    // example, the C implementation or a test script) while the Rust server is
    // incomplete.
    if let Some(fallback_path) = env::var_os(CLIENT_FALLBACK_ENV) {
        if !fallback_path.is_empty() {
            // Avoid trivial recursion if the fallback accidentally points to
            // this very binary: in that case, fall back to the embedded server
            // path rather than looping.
            let current_exe = env::current_exe().ok();
            let fallback_is_self = current_exe
                .as_ref()
                .map(|exe| exe.as_os_str() == fallback_path)
                .unwrap_or(false);

            if !fallback_is_self {
                let mut command = Command::new(&fallback_path);
                if !args.is_empty() {
                    // Preserve argv shape for the fallback: it should see the
                    // same `--server` invocation as the Rust frontend,
                    // including `--sender` and any operands.
                    command.args(&args[1..]);
                }

                match command.status() {
                    Ok(status) => {
                        return status.code().unwrap_or(1);
                    }
                    Err(error) => {
                        let message = format!(
                            "failed to execute fallback server implementation {:?}: {error}",
                            fallback_path
                        );
                        write_server_error_message(stderr, brand, &message);
                        return 1;
                    }
                }
            }
>>>>>>> 5607841c
        }
    }

<<<<<<< HEAD
    let Some(resolved_fallback) = fallback_binary_path(fallback.as_os_str()) else {
        let diagnostic =
            describe_missing_fallback_binary(fallback.as_os_str(), &[CLIENT_FALLBACK_ENV]);
        write_server_error_message(stderr, program_brand, diagnostic);
        return 1;
    };
=======
    run_server_mode_embedded(args, stderr, brand)
}

/// Strategy interface for executing a parsed server invocation.
///
/// This separates parsing from execution and allows battle-tested,
/// role-specific logic to be plugged in later without changing the call site.
trait ServerExecutor {
    fn execute(&self, invocation: &ServerInvocation, stderr: &mut dyn Write, brand: Brand) -> i32;
}
>>>>>>> 5607841c

struct ReceiverExecutor;
struct GeneratorExecutor;

impl ServerExecutor for ReceiverExecutor {
    fn execute(&self, invocation: &ServerInvocation, stderr: &mut dyn Write, brand: Brand) -> i32 {
        let _ = invocation;
        write_server_error_message(
            stderr,
            brand,
            "server mode is not yet implemented for role Receiver",
        );
<<<<<<< HEAD
        write_server_error_message(stderr, program_brand, text);
        return run_native_server(invocation, program_brand, stderr);
=======
        1
>>>>>>> 5607841c
    }
}

impl ServerExecutor for GeneratorExecutor {
    fn execute(&self, invocation: &ServerInvocation, stderr: &mut dyn Write, brand: Brand) -> i32 {
        let _ = invocation;
        write_server_error_message(
            stderr,
            brand,
            "server mode is not yet implemented for role Generator",
        );
        1
    }
}

/// Factory for role-specific server executors.
///
/// This centralises the mapping between protocol role and concrete
/// implementation, so adding new roles or shims is a local change.
fn make_server_executor(role: InvocationRole) -> Box<dyn ServerExecutor> {
    match role {
        InvocationRole::Receiver => Box::new(ReceiverExecutor),
        InvocationRole::Generator => Box::new(GeneratorExecutor),
    }
}

/// Minimal embedded server-mode handler.
///
/// For now this only:
/// - Parses the `--server` invocation into a structured `ServerInvocation`.
/// - Resolves a role-specific executor.
/// - Emits a branded "not yet implemented" error.
///
/// The Strategy + Factory design here is intentionally stable so that the
/// real server engine can be wired in later without touching the CLI
/// entrypoints.
fn run_server_mode_embedded<Err: Write>(args: &[OsString], stderr: &mut Err, brand: Brand) -> i32 {
    let invocation = match ServerInvocation::parse(args) {
        Ok(invocation) => invocation,
        Err(error) => {
<<<<<<< HEAD
            let text = format!(
                "failed to launch fallback {upstream_program} binary '{}': {error}",
                Path::new(&fallback).display()
            );
            write_server_error_message(stderr, program_brand, text);
=======
            write_server_error_message(stderr, brand, &error);
>>>>>>> 5607841c
            return 1;
        }
    };

<<<<<<< HEAD
    let (sender, receiver) = mpsc::channel();
    let mut stdout_thread = child
        .stdout
        .take()
        .map(|handle| spawn_server_reader(handle, ServerStreamKind::Stdout, sender.clone()));
    let mut stderr_thread = child
        .stderr
        .take()
        .map(|handle| spawn_server_reader(handle, ServerStreamKind::Stderr, sender.clone()));
    drop(sender);

    let mut stdout_open = stdout_thread.is_some();
    let mut stderr_open = stderr_thread.is_some();

    while stdout_open || stderr_open {
        match receiver.recv() {
            Ok(ServerStreamMessage::Data(ServerStreamKind::Stdout, data)) => {
                if let Err(error) = stdout.write_all(&data) {
                    terminate_server_process(&mut child, &mut stdout_thread, &mut stderr_thread);
                    write_server_error_message(
                        stderr,
                        program_brand,
                        format!("failed to forward fallback stdout: {error}"),
                    );
                    return 1;
                }
            }
            Ok(ServerStreamMessage::Data(ServerStreamKind::Stderr, data)) => {
                if let Err(error) = stderr.write_all(&data) {
                    terminate_server_process(&mut child, &mut stdout_thread, &mut stderr_thread);
                    write_server_error_message(
                        stderr,
                        program_brand,
                        format!("failed to forward fallback stderr: {error}"),
                    );
                    return 1;
                }
            }
            Ok(ServerStreamMessage::Error(ServerStreamKind::Stdout, error)) => {
                terminate_server_process(&mut child, &mut stdout_thread, &mut stderr_thread);
                write_server_error_message(
                    stderr,
                    program_brand,
                    format!("failed to read stdout from fallback {upstream_program}: {error}"),
                );
                return 1;
            }
            Ok(ServerStreamMessage::Error(ServerStreamKind::Stderr, error)) => {
                terminate_server_process(&mut child, &mut stdout_thread, &mut stderr_thread);
                write_server_error_message(
                    stderr,
                    program_brand,
                    format!("failed to read stderr from fallback {upstream_program}: {error}"),
                );
                return 1;
            }
            Ok(ServerStreamMessage::Finished(kind)) => match kind {
                ServerStreamKind::Stdout => stdout_open = false,
                ServerStreamKind::Stderr => stderr_open = false,
            },
            Err(_) => break,
        }
    }
=======
    let executor = make_server_executor(invocation.role);
    executor.execute(&invocation, stderr, brand)
}
>>>>>>> 5607841c

/// Local representation of a parsed `--server` invocation.
///
/// This acts as a stable value object between the argv world and
/// the internal server engine, mirroring the way upstream rsync
/// distinguishes between receiver and generator roles.
#[derive(Debug, Clone, Copy, Eq, PartialEq)]
pub(crate) enum InvocationRole {
    Receiver,
    Generator,
}

<<<<<<< HEAD
    match child.wait() {
        Ok(status) => status
            .code()
            .map(|code| code.clamp(0, super::MAX_EXIT_CODE))
            .unwrap_or(1),
        Err(error) => {
            write_server_error_message(
                stderr,
                program_brand,
                format!("failed to wait for fallback {upstream_program} process: {error}"),
            );
            1
=======
impl InvocationRole {
    #[cfg(test)]
    pub(crate) fn as_server_role(self) -> ServerRole {
        match self {
            Self::Receiver => ServerRole::Receiver,
            Self::Generator => ServerRole::Generator,
>>>>>>> 5607841c
        }
    }
}

#[derive(Debug)]
pub(crate) struct ServerInvocation {
    pub(crate) role: InvocationRole,
    pub(crate) raw_flag_string: String,
    pub(crate) args: Vec<OsString>,
}

impl ServerInvocation {
    /// Parse the argv vector of a `--server` invocation as generated by the
    /// client side.
    ///
    /// Expected shapes (mirroring upstream):
    /// - `rsync --server <flags> . <args...>`
    /// - `rsync --server --sender <flags> <args...>`
    ///
    /// For receiver mode we additionally support the common split-flag case:
    /// - `rsync --server -l ogDtpre.iLsfxC . <args...>`
    ///   which is normalised to `-logDtpre.iLsfxC`.
    pub(crate) fn parse(args: &[OsString]) -> Result<Self, String> {
        let first = args
            .first()
            .ok_or_else(|| "missing program name".to_string())?;
        if first.is_empty() {
            return Err("missing program name".to_string());
        }

        let second = args
            .get(1)
            .ok_or_else(|| "missing rsync server marker".to_string())?;
        if second != "--server" {
            return Err(format!("expected --server, found {second:?}"));
        }

        let mut index = 2usize;
        let mut role = InvocationRole::Receiver;

        if let Some(flag) = args.get(index) {
            if flag == "--sender" {
                role = InvocationRole::Generator;
                index += 1;
            }
        }

        let (flag_string, mut index) = Self::parse_flag_block(args, index)?;

        // For receiver mode, a "." placeholder is accepted and normalised away,
        // but it is not strictly required. This keeps us tolerant of slightly
        // different remote-shell behaviours.
        if role == InvocationRole::Receiver {
            if let Some(component) = args.get(index) {
                if component == "." {
                    index += 1;
                }
            }
        }

        // Remaining args (which must not be empty) are passed through unchanged.
        let remaining_args: Vec<OsString> = args[index..].to_vec();

        if remaining_args.is_empty() {
            return Err("missing server arguments".to_string());
        }

        let invocation = ServerInvocation {
            role,
            raw_flag_string: flag_string,
            args: remaining_args,
        };

        touch_server_invocation(&invocation);
        Ok(invocation)
    }

    /// Parse the flag block, accepting both contiguous and split forms:
    /// - `-logDtpre.iLsfxC`
    /// - `-l ogDtpre.iLsfxC`  (combined into `-logDtpre.iLsfxC`)
    pub(crate) fn parse_flag_block(
        args: &[OsString],
        start: usize,
    ) -> Result<(String, usize), String> {
        let head = args
            .get(start)
            .ok_or_else(|| "missing rsync flag string".to_string())?;

        // Take ownership up front to avoid `Cow` move pitfalls.
        let head_str: String = head.to_string_lossy().into_owned();

        // Prefer the combined head+tail form when we see a short "-X" head
        // followed by a valid tail fragment. This matches split forms such as:
        //   - `-l ogDtpre.iLsfxC`
        if let Some(split_tail) = args.get(start + 1) {
            let head_bytes = head_str.as_bytes();
            if head_bytes.len() == 2 && head_bytes[0] == b'-' {
                let tail_str: String = split_tail.to_string_lossy().into_owned();
                if is_rsync_flag_tail(&tail_str) {
                    let mut combined = head_str.clone();
                    combined.push_str(&tail_str);
                    if is_rsync_flag_string(&combined) {
                        return Ok((combined, start + 2));
                    }
                }
            }
        }

        // Fall back to treating the head as the complete flag string.
        if is_rsync_flag_string(&head_str) {
            return Ok((head_str, start + 1));
        }

        Err(format!("invalid rsync server flag string: {head_str:?}"))
    }

    /// Helper used by tests to convert a parsed invocation into the core
    /// `ServerConfig` structure.
    #[cfg(test)]
    pub(crate) fn into_server_config(self) -> Result<ServerConfig, String> {
        ServerConfig::from_flag_string_and_args(
            self.role.as_server_role(),
            self.raw_flag_string,
            self.args,
        )
    }
}

/// Validate that the server flag string looks like an rsync `--server`
/// short-option block (e.g. `-logDtpre.iLsfxC`).
///
/// This accepts:
/// - Leading `-`.
/// - Alphanumeric characters.
/// - `.`, `,`, `_`, `+`.
///   while still rejecting obvious path-like arguments (which contain `/`).
pub(crate) fn is_rsync_flag_string(s: &str) -> bool {
    let bytes = s.as_bytes();
    if bytes.len() < 2 || bytes[0] != b'-' {
        return false;
    }

    if s.contains('/') {
        return false;
    }

    bytes[1..].iter().all(|b| {
        matches!(
            *b,
            b'a'..=b'z' | b'A'..=b'Z' | b'0'..=b'9' | b'.' | b',' | b'_' | b'+'
        )
    })
}

<<<<<<< HEAD
fn run_native_server<Err: Write>(
    invocation: ServerInvocation,
    brand: Brand,
    stderr: &mut Err,
) -> i32 {
    let config = match invocation.into_server_config() {
        Ok(config) => config,
        Err(text) => {
            write_server_error_message(stderr, brand, text);
            return 1;
        }
    };

    let mut sink = MessageSink::with_brand(stderr, brand);
    let result = server::run_server_stdio(config, &mut std::io::stdin(), &mut std::io::stdout());
    match result {
        Ok(code) => server::clamp_exit_code(code),
        Err(error) => {
            if super::write_message(error.message(), &mut sink).is_err() {
                let _ = writeln!(sink.writer_mut(), "{}", error.message().text());
            }
            server::clamp_exit_code(error.exit_code())
        }
    }
}

fn terminate_server_process(
    child: &mut Child,
    stdout_thread: &mut Option<thread::JoinHandle<()>>,
    stderr_thread: &mut Option<thread::JoinHandle<()>>,
) {
    let _ = child.kill();
    let _ = child.wait();
    join_server_thread(stdout_thread);
    join_server_thread(stderr_thread);
}

fn write_server_error_message<Err: Write>(stderr: &mut Err, brand: Brand, text: impl fmt::Display) {
    let mut sink = MessageSink::with_brand(stderr, brand);
    let mut message = rsync_error!(1, "{}", text);
    message = message.with_role(MessageRole::Server);
=======
/// Validate a tail fragment of a flag string (no leading '-').
///
/// This allows us to accept split forms like:
/// - `-l ogDtpre.iLsfxC`
///   while still rejecting obvious path-like arguments (which contain `/`).
pub(crate) fn is_rsync_flag_tail(s: &str) -> bool {
    if s.is_empty() || s.contains('/') {
        return false;
    }

    s.bytes().all(|b| {
        matches!(
            b,
            b'a'..=b'z' | b'A'..=b'Z' | b'0'..=b'9' | b'.' | b',' | b'_' | b'+'
        )
    })
}

pub(crate) fn write_server_error_message(stderr: &mut dyn Write, brand: Brand, text: &str) {
    let mut sink = MessageSink::with_brand(stderr, brand);
    let mut message = rsync_error!(1, "{}", text);
    message = message.with_role(Role::Daemon);
>>>>>>> 5607841c
    if super::write_message(&message, &mut sink).is_err() {
        let _ = writeln!(sink.writer_mut(), "{text}");
    }
}

<<<<<<< HEAD
#[derive(Clone, Copy, Debug, Eq, PartialEq)]
enum InvocationRole {
    Receiver,
    Generator,
}

#[derive(Clone, Debug, Eq, PartialEq)]
struct ServerInvocation {
    role: InvocationRole,
    raw_flag_string: String,
    args: Vec<OsString>,
}

impl ServerInvocation {
    fn parse(args: &[OsString]) -> Result<Self, String> {
        let mut iter = args.iter();
        let _program = iter.next();

        match iter.next() {
            Some(flag) if flag == "--server" => {}
            _ => return Err("--server flag is required for server mode".to_string()),
        }

        let mut role = InvocationRole::Receiver;
        let flag_source = match iter.next() {
            Some(arg) if arg == "--sender" => {
                role = InvocationRole::Generator;
                iter.next()
            }
            other => other,
        };

        let flag_string = flag_source
            .ok_or_else(|| "missing rsync server flag string".to_string())?
            .to_string_lossy()
            .into_owned();

        if flag_string.trim().is_empty() {
            return Err("missing rsync server flag string".to_string());
        }

        let mut remaining: Vec<OsString> = iter.cloned().collect();
        if remaining.first().is_some_and(|arg| arg == ".") {
            remaining.remove(0);
        }

        Ok(Self {
            role,
            raw_flag_string: flag_string,
            args: remaining,
        })
    }

    fn into_server_config(self) -> Result<ServerConfig, String> {
        let role = match self.role {
            InvocationRole::Receiver => ServerRole::Receiver,
            InvocationRole::Generator => ServerRole::Generator,
        };

        ServerConfig::from_flag_string_and_args(role, self.raw_flag_string, self.args)
    }
}

#[cfg(windows)]
fn write_daemon_unavailable_error<Err: Write>(stderr: &mut Err, brand: Brand) {
    let mut sink = MessageSink::with_brand(stderr, brand);
    let mut message = rsync_error!(
        1,
        "daemon mode is not supported on this platform; run the oc-rsync daemon on a Unix-like system"
    );
    message = message.with_role(MessageRole::Client);

    if super::write_message(&message, &mut sink).is_err() {
        let _ = writeln!(
            sink.writer_mut(),
            "daemon mode is not supported on this platform; run the oc-rsync daemon on a Unix-like system"
        );
    }
}

#[cfg(test)]
mod tests {
    use super::{InvocationRole, ServerInvocation};
    use std::ffi::OsString;

    #[test]
    fn parses_receiver_invocation() {
        let args = [
            OsString::from("rsync"),
            OsString::from("--server"),
            OsString::from("-logDtpre.iLsfxC"),
            OsString::from("."),
            OsString::from("."),
        ];
        let invocation = ServerInvocation::parse(&args).expect("valid receiver args");
        assert_eq!(invocation.role, InvocationRole::Receiver);
        assert_eq!(invocation.raw_flag_string, "-logDtpre.iLsfxC");
        assert_eq!(invocation.args, vec![OsString::from(".")]);
    }

    #[test]
    fn parses_generator_invocation_with_sender_flag() {
        let args = [
            OsString::from("rsync"),
            OsString::from("--server"),
            OsString::from("--sender"),
            OsString::from("-logDtpre.iLsfxC"),
            OsString::from("."),
            OsString::from("/tmp"),
        ];
        let invocation = ServerInvocation::parse(&args).expect("valid sender args");
        assert_eq!(invocation.role, InvocationRole::Generator);
        assert_eq!(invocation.raw_flag_string, "-logDtpre.iLsfxC");
        assert_eq!(invocation.args, vec![OsString::from("/tmp")]);
    }

    #[test]
    fn rejects_missing_flag_string() {
        let args = [OsString::from("rsync"), OsString::from("--server")];
        let error = ServerInvocation::parse(&args).unwrap_err();
        assert_eq!(error, "missing rsync server flag string");
    }
=======
/// Touch all fields of the `ServerInvocation` so that additions remain
/// Clippy-clean even if unused in some builds.
pub(crate) fn touch_server_invocation(invocation: &ServerInvocation) {
    let _role = invocation.role;
    let _flags = &invocation.raw_flag_string;
    let _args = &invocation.args;
>>>>>>> 5607841c
}<|MERGE_RESOLUTION|>--- conflicted
+++ resolved
@@ -6,21 +6,11 @@
 use std::process::Command;
 
 use core::branding::Brand;
-<<<<<<< HEAD
-use core::fallback::{
-    CLIENT_FALLBACK_ENV, FallbackOverride, describe_missing_fallback_binary,
-    fallback_binary_is_self, fallback_binary_path, fallback_override,
-};
-use core::message::Role as MessageRole;
-use core::rsync_error;
-use core::server::{self, ServerConfig, ServerRole};
-=======
 use core::fallback::CLIENT_FALLBACK_ENV;
 use core::message::Role;
 use core::rsync_error;
 #[cfg(test)]
 use core::server::{ServerConfig, ServerRole};
->>>>>>> 5607841c
 use logging::MessageSink;
 
 #[cfg(unix)]
@@ -146,21 +136,6 @@
     let _ = stdout.flush();
     let _ = stderr.flush();
 
-<<<<<<< HEAD
-    let program_brand = super::detect_program_name(args.first().map(OsString::as_os_str)).brand();
-    let invocation = match ServerInvocation::parse(args) {
-        Ok(invocation) => invocation,
-        Err(text) => {
-            write_server_error_message(stderr, program_brand, text);
-            return 1;
-        }
-    };
-    let upstream_program = Brand::Upstream.client_program_name();
-    let upstream_program_os = OsStr::new(upstream_program);
-    let fallback = match fallback_override(CLIENT_FALLBACK_ENV) {
-        Some(FallbackOverride::Disabled) => {
-            return run_native_server(invocation, program_brand, stderr);
-=======
     let brand = super::detect_program_name(args.first().map(OsString::as_os_str)).brand();
 
     // If a client-specified fallback implementation is configured, delegate to
@@ -201,18 +176,9 @@
                     }
                 }
             }
->>>>>>> 5607841c
-        }
-    }
-
-<<<<<<< HEAD
-    let Some(resolved_fallback) = fallback_binary_path(fallback.as_os_str()) else {
-        let diagnostic =
-            describe_missing_fallback_binary(fallback.as_os_str(), &[CLIENT_FALLBACK_ENV]);
-        write_server_error_message(stderr, program_brand, diagnostic);
-        return 1;
-    };
-=======
+        }
+    }
+
     run_server_mode_embedded(args, stderr, brand)
 }
 
@@ -223,7 +189,6 @@
 trait ServerExecutor {
     fn execute(&self, invocation: &ServerInvocation, stderr: &mut dyn Write, brand: Brand) -> i32;
 }
->>>>>>> 5607841c
 
 struct ReceiverExecutor;
 struct GeneratorExecutor;
@@ -236,12 +201,7 @@
             brand,
             "server mode is not yet implemented for role Receiver",
         );
-<<<<<<< HEAD
-        write_server_error_message(stderr, program_brand, text);
-        return run_native_server(invocation, program_brand, stderr);
-=======
         1
->>>>>>> 5607841c
     }
 }
 
@@ -282,88 +242,14 @@
     let invocation = match ServerInvocation::parse(args) {
         Ok(invocation) => invocation,
         Err(error) => {
-<<<<<<< HEAD
-            let text = format!(
-                "failed to launch fallback {upstream_program} binary '{}': {error}",
-                Path::new(&fallback).display()
-            );
-            write_server_error_message(stderr, program_brand, text);
-=======
             write_server_error_message(stderr, brand, &error);
->>>>>>> 5607841c
             return 1;
         }
     };
 
-<<<<<<< HEAD
-    let (sender, receiver) = mpsc::channel();
-    let mut stdout_thread = child
-        .stdout
-        .take()
-        .map(|handle| spawn_server_reader(handle, ServerStreamKind::Stdout, sender.clone()));
-    let mut stderr_thread = child
-        .stderr
-        .take()
-        .map(|handle| spawn_server_reader(handle, ServerStreamKind::Stderr, sender.clone()));
-    drop(sender);
-
-    let mut stdout_open = stdout_thread.is_some();
-    let mut stderr_open = stderr_thread.is_some();
-
-    while stdout_open || stderr_open {
-        match receiver.recv() {
-            Ok(ServerStreamMessage::Data(ServerStreamKind::Stdout, data)) => {
-                if let Err(error) = stdout.write_all(&data) {
-                    terminate_server_process(&mut child, &mut stdout_thread, &mut stderr_thread);
-                    write_server_error_message(
-                        stderr,
-                        program_brand,
-                        format!("failed to forward fallback stdout: {error}"),
-                    );
-                    return 1;
-                }
-            }
-            Ok(ServerStreamMessage::Data(ServerStreamKind::Stderr, data)) => {
-                if let Err(error) = stderr.write_all(&data) {
-                    terminate_server_process(&mut child, &mut stdout_thread, &mut stderr_thread);
-                    write_server_error_message(
-                        stderr,
-                        program_brand,
-                        format!("failed to forward fallback stderr: {error}"),
-                    );
-                    return 1;
-                }
-            }
-            Ok(ServerStreamMessage::Error(ServerStreamKind::Stdout, error)) => {
-                terminate_server_process(&mut child, &mut stdout_thread, &mut stderr_thread);
-                write_server_error_message(
-                    stderr,
-                    program_brand,
-                    format!("failed to read stdout from fallback {upstream_program}: {error}"),
-                );
-                return 1;
-            }
-            Ok(ServerStreamMessage::Error(ServerStreamKind::Stderr, error)) => {
-                terminate_server_process(&mut child, &mut stdout_thread, &mut stderr_thread);
-                write_server_error_message(
-                    stderr,
-                    program_brand,
-                    format!("failed to read stderr from fallback {upstream_program}: {error}"),
-                );
-                return 1;
-            }
-            Ok(ServerStreamMessage::Finished(kind)) => match kind {
-                ServerStreamKind::Stdout => stdout_open = false,
-                ServerStreamKind::Stderr => stderr_open = false,
-            },
-            Err(_) => break,
-        }
-    }
-=======
     let executor = make_server_executor(invocation.role);
     executor.execute(&invocation, stderr, brand)
 }
->>>>>>> 5607841c
 
 /// Local representation of a parsed `--server` invocation.
 ///
@@ -376,27 +262,12 @@
     Generator,
 }
 
-<<<<<<< HEAD
-    match child.wait() {
-        Ok(status) => status
-            .code()
-            .map(|code| code.clamp(0, super::MAX_EXIT_CODE))
-            .unwrap_or(1),
-        Err(error) => {
-            write_server_error_message(
-                stderr,
-                program_brand,
-                format!("failed to wait for fallback {upstream_program} process: {error}"),
-            );
-            1
-=======
 impl InvocationRole {
     #[cfg(test)]
     pub(crate) fn as_server_role(self) -> ServerRole {
         match self {
             Self::Receiver => ServerRole::Receiver,
             Self::Generator => ServerRole::Generator,
->>>>>>> 5607841c
         }
     }
 }
@@ -551,49 +422,6 @@
     })
 }
 
-<<<<<<< HEAD
-fn run_native_server<Err: Write>(
-    invocation: ServerInvocation,
-    brand: Brand,
-    stderr: &mut Err,
-) -> i32 {
-    let config = match invocation.into_server_config() {
-        Ok(config) => config,
-        Err(text) => {
-            write_server_error_message(stderr, brand, text);
-            return 1;
-        }
-    };
-
-    let mut sink = MessageSink::with_brand(stderr, brand);
-    let result = server::run_server_stdio(config, &mut std::io::stdin(), &mut std::io::stdout());
-    match result {
-        Ok(code) => server::clamp_exit_code(code),
-        Err(error) => {
-            if super::write_message(error.message(), &mut sink).is_err() {
-                let _ = writeln!(sink.writer_mut(), "{}", error.message().text());
-            }
-            server::clamp_exit_code(error.exit_code())
-        }
-    }
-}
-
-fn terminate_server_process(
-    child: &mut Child,
-    stdout_thread: &mut Option<thread::JoinHandle<()>>,
-    stderr_thread: &mut Option<thread::JoinHandle<()>>,
-) {
-    let _ = child.kill();
-    let _ = child.wait();
-    join_server_thread(stdout_thread);
-    join_server_thread(stderr_thread);
-}
-
-fn write_server_error_message<Err: Write>(stderr: &mut Err, brand: Brand, text: impl fmt::Display) {
-    let mut sink = MessageSink::with_brand(stderr, brand);
-    let mut message = rsync_error!(1, "{}", text);
-    message = message.with_role(MessageRole::Server);
-=======
 /// Validate a tail fragment of a flag string (no leading '-').
 ///
 /// This allows us to accept split forms like:
@@ -616,91 +444,17 @@
     let mut sink = MessageSink::with_brand(stderr, brand);
     let mut message = rsync_error!(1, "{}", text);
     message = message.with_role(Role::Daemon);
->>>>>>> 5607841c
     if super::write_message(&message, &mut sink).is_err() {
         let _ = writeln!(sink.writer_mut(), "{text}");
     }
 }
 
-<<<<<<< HEAD
-#[derive(Clone, Copy, Debug, Eq, PartialEq)]
-enum InvocationRole {
-    Receiver,
-    Generator,
-}
-
-#[derive(Clone, Debug, Eq, PartialEq)]
-struct ServerInvocation {
-    role: InvocationRole,
-    raw_flag_string: String,
-    args: Vec<OsString>,
-}
-
-impl ServerInvocation {
-    fn parse(args: &[OsString]) -> Result<Self, String> {
-        let mut iter = args.iter();
-        let _program = iter.next();
-
-        match iter.next() {
-            Some(flag) if flag == "--server" => {}
-            _ => return Err("--server flag is required for server mode".to_string()),
-        }
-
-        let mut role = InvocationRole::Receiver;
-        let flag_source = match iter.next() {
-            Some(arg) if arg == "--sender" => {
-                role = InvocationRole::Generator;
-                iter.next()
-            }
-            other => other,
-        };
-
-        let flag_string = flag_source
-            .ok_or_else(|| "missing rsync server flag string".to_string())?
-            .to_string_lossy()
-            .into_owned();
-
-        if flag_string.trim().is_empty() {
-            return Err("missing rsync server flag string".to_string());
-        }
-
-        let mut remaining: Vec<OsString> = iter.cloned().collect();
-        if remaining.first().is_some_and(|arg| arg == ".") {
-            remaining.remove(0);
-        }
-
-        Ok(Self {
-            role,
-            raw_flag_string: flag_string,
-            args: remaining,
-        })
-    }
-
-    fn into_server_config(self) -> Result<ServerConfig, String> {
-        let role = match self.role {
-            InvocationRole::Receiver => ServerRole::Receiver,
-            InvocationRole::Generator => ServerRole::Generator,
-        };
-
-        ServerConfig::from_flag_string_and_args(role, self.raw_flag_string, self.args)
-    }
-}
-
-#[cfg(windows)]
-fn write_daemon_unavailable_error<Err: Write>(stderr: &mut Err, brand: Brand) {
-    let mut sink = MessageSink::with_brand(stderr, brand);
-    let mut message = rsync_error!(
-        1,
-        "daemon mode is not supported on this platform; run the oc-rsync daemon on a Unix-like system"
-    );
-    message = message.with_role(MessageRole::Client);
-
-    if super::write_message(&message, &mut sink).is_err() {
-        let _ = writeln!(
-            sink.writer_mut(),
-            "daemon mode is not supported on this platform; run the oc-rsync daemon on a Unix-like system"
-        );
-    }
+/// Touch all fields of the `ServerInvocation` so that additions remain
+/// Clippy-clean even if unused in some builds.
+pub(crate) fn touch_server_invocation(invocation: &ServerInvocation) {
+    let _role = invocation.role;
+    let _flags = &invocation.raw_flag_string;
+    let _args = &invocation.args;
 }
 
 #[cfg(test)]
@@ -745,12 +499,4 @@
         let error = ServerInvocation::parse(&args).unwrap_err();
         assert_eq!(error, "missing rsync server flag string");
     }
-=======
-/// Touch all fields of the `ServerInvocation` so that additions remain
-/// Clippy-clean even if unused in some builds.
-pub(crate) fn touch_server_invocation(invocation: &ServerInvocation) {
-    let _role = invocation.role;
-    let _flags = &invocation.raw_flag_string;
-    let _args = &invocation.args;
->>>>>>> 5607841c
 }