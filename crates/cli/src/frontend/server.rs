--- conflicted
+++ resolved
@@ -1,12 +1,6 @@
 #![deny(unsafe_code)]
 //! Server mode entry points and argument parsing for `--server` invocations.
 
-<<<<<<< HEAD
-use std::ffi::OsString;
-use std::io::Write;
-
-use core::branding::Brand;
-=======
 use std::ffi::{OsStr, OsString};
 use std::fmt;
 use std::io::{self, Write};
@@ -16,7 +10,6 @@
     CLIENT_FALLBACK_ENV, FallbackOverride, describe_missing_fallback_binary, fallback_binary_path,
     fallback_override,
 };
->>>>>>> ff55b53b
 use core::message::Role;
 use core::rsync_error;
 #[cfg(test)]
@@ -121,9 +114,6 @@
     1
 }
 
-<<<<<<< HEAD
-/// Handles `--server` invocations without delegating to an external binary.
-=======
 #[cfg(windows)]
 fn write_daemon_unavailable_error<Err: Write>(stderr: &mut Err, brand: Brand) {
     let text = "daemon mode is not available on this platform";
@@ -142,7 +132,6 @@
 /// - Consults the client-side fallback hook (CLIENT_FALLBACK_ENV).
 /// - Detects the brand.
 /// - Delegates to the embedded server dispatcher when no fallback is active.
->>>>>>> ff55b53b
 pub(crate) fn run_server_mode<Out, Err>(
     args: &[OsString],
     stdout: &mut Out,
@@ -164,21 +153,6 @@
     let _ = stderr.flush();
 
     let program_brand = super::detect_program_name(args.first().map(OsString::as_os_str)).brand();
-<<<<<<< HEAD
-
-    let mut sink = MessageSink::with_brand(stderr, program_brand);
-    let mut message = rsync_error!(
-        1,
-        "native --server handling is not yet available; oc-rsync no longer delegates to an external rsync binary"
-    );
-    message = message.with_role(Role::Server);
-
-    if super::write_message(&message, &mut sink).is_err() {
-        let _ = writeln!(sink.writer_mut(), "{message}");
-    }
-
-    1
-=======
     let fallback_override = fallback_override(CLIENT_FALLBACK_ENV);
 
     // Check if we should delegate to fallback
@@ -441,7 +415,6 @@
             b'a'..=b'z' | b'A'..=b'Z' | b'0'..=b'9' | b'.' | b',' | b'_' | b'+'
         )
     })
->>>>>>> ff55b53b
 }
 
 fn write_server_error_message<Err: Write>(stderr: &mut Err, brand: Brand, text: impl fmt::Display) {
