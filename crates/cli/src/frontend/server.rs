#![deny(unsafe_code)]

use std::ffi::OsString;
use std::io::Write;

use core::branding::Brand;
use core::message::Role;
use core::rsync_error;
#[cfg(test)]
use core::server::{ServerConfig, ServerRole};
use logging::MessageSink;

<<<<<<< HEAD
#[cfg(unix)]
use std::os::unix::process::ExitStatusExt;

/// Returns the daemon argument vector when `--daemon` is present.
=======
/// Translate a client invocation that requested `--daemon` into a standalone
/// daemon invocation.
///
/// This mirrors upstream rsync's `--daemon` handling: it replaces the program
/// name with the daemon binary name and forwards the remaining arguments,
/// preserving `--` handling.
>>>>>>> dbd7e1e0
pub(crate) fn daemon_mode_arguments(args: &[OsString]) -> Option<Vec<OsString>> {
    if args.is_empty() {
        return None;
    }

    let program_name = super::detect_program_name(args.first().map(OsString::as_os_str));
    let daemon_program = match program_name {
        super::ProgramName::Rsync => Brand::Upstream.daemon_program_name(),
        super::ProgramName::OcRsync => Brand::Oc.daemon_program_name(),
    };

    let mut daemon_args = Vec::with_capacity(args.len());
    daemon_args.push(OsString::from(daemon_program));

    let mut found = false;
    let mut reached_double_dash = false;

    for arg in &args[1..] {
        if !reached_double_dash && arg == "--" {
            reached_double_dash = true;
            daemon_args.push(arg.clone());
            continue;
        }

        if !reached_double_dash && arg == "--daemon" {
            found = true;
            continue;
        }

        daemon_args.push(arg.clone());
    }

    if !found {
        return None;
    }

    Some(daemon_args)
}

/// Return `true` if `--server` appears in the argument vector (before `--`).
pub(crate) fn server_mode_requested(args: &[OsString]) -> bool {
    let mut reached_double_dash = false;

    for arg in args.iter().skip(1) {
        if !reached_double_dash && arg == "--" {
            reached_double_dash = true;
            continue;
        }

        if !reached_double_dash && arg == "--server" {
            return true;
        }
    }

    false
}

#[cfg(unix)]
pub(crate) fn run_daemon_mode<Out, Err>(
    args: Vec<OsString>,
    stdout: &mut Out,
    stderr: &mut Err,
) -> i32
where
    Out: Write,
    Err: Write,
{
    daemon::run(args, stdout, stderr)
}

#[cfg(windows)]
pub(crate) fn run_daemon_mode<Out, Err>(
    _args: Vec<OsString>,
    _stdout: &mut Out,
    stderr: &mut Err,
) -> i32
where
    Out: Write,
    Err: Write,
{
    let brand = super::detect_program_name(None).brand();
    write_daemon_unavailable_error(stderr, brand);
    1
}

#[cfg(windows)]
fn write_daemon_unavailable_error<Err: Write>(stderr: &mut Err, brand: Brand) {
    let text = "daemon mode is not available on this platform".to_string();
    let mut sink = MessageSink::with_brand(stderr, brand);
    let mut message = rsync_error!(1, "{}", text);
    message = message.with_role(Role::Daemon);
    if super::write_message(&message, &mut sink).is_err() {
        let _ = writeln!(sink.writer_mut(), "{text}");
    }
}

/// Entry point for `--server` mode.
///
/// This is the public façade that:
/// - Flushes stdio (mirroring upstream).
/// - Detects the brand.
/// - Delegates to the embedded server dispatcher.
pub(crate) fn run_server_mode<Out, Err>(
    args: &[OsString],
    stdout: &mut Out,
    stderr: &mut Err,
) -> i32
where
    Out: Write,
    Err: Write,
{
    // Upstream rsync flushes stdio before switching roles; we mirror that.
    let _ = stdout.flush();
    let _ = stderr.flush();

    let brand = super::detect_program_name(args.first().map(OsString::as_os_str)).brand();
    run_server_mode_embedded(args, stderr, brand)
}

/// Strategy interface for executing a parsed server invocation.
///
/// This separates parsing from execution and allows battle-tested,
/// role-specific logic to be plugged in later without changing the call site.
trait ServerExecutor {
    fn execute(&self, invocation: &ServerInvocation, stderr: &mut dyn Write, brand: Brand) -> i32;
}

struct ReceiverExecutor;
struct GeneratorExecutor;

impl ServerExecutor for ReceiverExecutor {
    fn execute(&self, invocation: &ServerInvocation, stderr: &mut dyn Write, brand: Brand) -> i32 {
        let _ = invocation;
        write_server_error_message(
            stderr,
            brand,
            "server mode is not yet implemented for role Receiver",
        );
        1
    }
}

impl ServerExecutor for GeneratorExecutor {
    fn execute(&self, invocation: &ServerInvocation, stderr: &mut dyn Write, brand: Brand) -> i32 {
        let _ = invocation;
        write_server_error_message(
            stderr,
            brand,
            "server mode is not yet implemented for role Generator",
        );
        1
    }
}

/// Factory for role-specific server executors.
///
/// This centralises the mapping between protocol role and concrete
/// implementation, so adding new roles or shims is a local change.
fn make_server_executor(role: InvocationRole) -> Box<dyn ServerExecutor> {
    match role {
        InvocationRole::Receiver => Box::new(ReceiverExecutor),
        InvocationRole::Generator => Box::new(GeneratorExecutor),
    }
}

/// Minimal embedded server-mode handler.
///
/// For now this only:
/// - Parses the `--server` invocation into a structured `ServerInvocation`.
/// - Resolves a role-specific executor.
/// - Emits a branded "not yet implemented" error.
///
/// The Strategy + Factory design here is intentionally stable so that the
/// real server engine can be wired in later without touching the CLI
/// entrypoints.
fn run_server_mode_embedded<Err: Write>(args: &[OsString], stderr: &mut Err, brand: Brand) -> i32 {
    let invocation = match ServerInvocation::parse(args) {
        Ok(invocation) => invocation,
        Err(error) => {
            write_server_error_message(stderr, brand, &error);
            return 1;
        }
    };

    let executor = make_server_executor(invocation.role);
    executor.execute(&invocation, stderr, brand)
}

/// Local representation of a parsed `--server` invocation.
///
/// This acts as a stable value object between the argv world and
/// the internal server engine, mirroring the way upstream rsync
/// distinguishes between receiver and generator roles.
#[derive(Debug, Clone, Copy, Eq, PartialEq)]
enum InvocationRole {
    Receiver,
    Generator,
}

<<<<<<< HEAD
    match child.wait() {
        Ok(status) => map_exit_status(status),
        Err(error) => {
            write_server_fallback_error(
                stderr,
                program_brand,
                format!("failed to wait for fallback {upstream_program} process: {error}"),
            );
            1
=======
impl InvocationRole {
    #[cfg(test)]
    fn as_server_role(self) -> ServerRole {
        match self {
            Self::Receiver => ServerRole::Receiver,
            Self::Generator => ServerRole::Generator,
>>>>>>> dbd7e1e0
        }
    }
}

#[derive(Debug)]
struct ServerInvocation {
    role: InvocationRole,
    raw_flag_string: String,
    args: Vec<OsString>,
}

impl ServerInvocation {
    /// Parse the argv vector of a `--server` invocation as generated by the
    /// client side.
    ///
    /// Expected shapes (mirroring upstream):
    /// - `rsync --server <flags> . <args...>`
    /// - `rsync --server --sender <flags> <args...>`
    ///
    /// For receiver mode we additionally support the common split-flag case:
    /// - `rsync --server -l ogDtpre.iLsfxC . <args...>`
    ///   which is normalised to `-logDtpre.iLsfxC`.
    fn parse(args: &[OsString]) -> Result<Self, String> {
        let first = args
            .first()
            .ok_or_else(|| "missing program name".to_string())?;
        if first.is_empty() {
            return Err("missing program name".to_string());
        }

        let second = args
            .get(1)
            .ok_or_else(|| "missing rsync server marker".to_string())?;
        if second != "--server" {
            return Err(format!("expected --server, found {second:?}"));
        }

        let mut index = 2usize;
        let mut role = InvocationRole::Receiver;

        if let Some(flag) = args.get(index) {
            if flag == "--sender" {
                role = InvocationRole::Generator;
                index += 1;
            }
        }

        let (flag_string, mut index) = Self::parse_flag_block(args, index)?;

        // For receiver mode, a "." placeholder is accepted and normalised away,
        // but it is not strictly required. This keeps us tolerant of slightly
        // different remote-shell behaviours.
        if role == InvocationRole::Receiver {
            if let Some(component) = args.get(index) {
                if component == "." {
                    index += 1;
                }
            }
        }

        // Remaining args (which must not be empty) are passed through unchanged.
        let remaining_args: Vec<OsString> = args[index..].to_vec();

        if remaining_args.is_empty() {
            return Err("missing server arguments".to_string());
        }

        let invocation = ServerInvocation {
            role,
            raw_flag_string: flag_string,
            args: remaining_args,
        };

        touch_server_invocation(&invocation);
        Ok(invocation)
    }

    /// Parse the flag block, accepting both contiguous and split forms:
    /// - `-logDtpre.iLsfxC`
    /// - `-l ogDtpre.iLsfxC`  (combined into `-logDtpre.iLsfxC`)
    fn parse_flag_block(args: &[OsString], start: usize) -> Result<(String, usize), String> {
        let head = args
            .get(start)
            .ok_or_else(|| "missing rsync flag string".to_string())?;

        // Take ownership up front to avoid `Cow` move pitfalls.
        let head_str: String = head.to_string_lossy().into_owned();

        // Prefer the combined head+tail form when we see a short "-X" head
        // followed by a valid tail fragment. This matches split forms such as:
        //   - `-l ogDtpre.iLsfxC`
        if let Some(split_tail) = args.get(start + 1) {
            let head_bytes = head_str.as_bytes();
            if head_bytes.len() == 2 && head_bytes[0] == b'-' {
                let tail_str: String = split_tail.to_string_lossy().into_owned();
                if is_rsync_flag_tail(&tail_str) {
                    let mut combined = head_str.clone();
                    combined.push_str(&tail_str);
                    if is_rsync_flag_string(&combined) {
                        return Ok((combined, start + 2));
                    }
                }
            }
        }

        // Fall back to treating the head as the complete flag string.
        if is_rsync_flag_string(&head_str) {
            return Ok((head_str, start + 1));
        }

        Err(format!("invalid rsync server flag string: {head_str:?}"))
    }

    /// Helper used by tests to convert a parsed invocation into the core
    /// `ServerConfig` structure.
    #[cfg(test)]
    fn into_server_config(self) -> Result<ServerConfig, String> {
        ServerConfig::from_flag_string_and_args(
            self.role.as_server_role(),
            self.raw_flag_string,
            self.args,
        )
    }
}

/// Validate that the server flag string looks like an rsync `--server`
/// short-option block (e.g. `-logDtpre.iLsfxC`).
///
/// This accepts:
/// - Leading `-`.
/// - Alphanumeric characters.
/// - `.`, `,`, `_`, `+`.
///   while still rejecting obvious path-like arguments (which contain `/`).
fn is_rsync_flag_string(s: &str) -> bool {
    let bytes = s.as_bytes();
    if bytes.len() < 2 || bytes[0] != b'-' {
        return false;
    }

    if s.contains('/') {
        return false;
    }

    bytes[1..].iter().all(|b| {
        matches!(
            *b,
            b'a'..=b'z' | b'A'..=b'Z' | b'0'..=b'9' | b'.' | b',' | b'_' | b'+'
        )
    })
}

/// Validate a tail fragment of a flag string (no leading '-').
///
/// This allows us to accept split forms like:
/// - `-l ogDtpre.iLsfxC`
///   while still rejecting obvious path-like arguments (which contain `/`).
fn is_rsync_flag_tail(s: &str) -> bool {
    if s.is_empty() || s.contains('/') {
        return false;
    }

    s.bytes().all(|b| {
        matches!(
            b,
            b'a'..=b'z' | b'A'..=b'Z' | b'0'..=b'9' | b'.' | b',' | b'_' | b'+'
        )
    })
}

fn write_server_error_message(stderr: &mut dyn Write, brand: Brand, text: &str) {
    let mut sink = MessageSink::with_brand(stderr, brand);
    let mut message = rsync_error!(1, "{}", text);
    message = message.with_role(Role::Daemon);
    if super::write_message(&message, &mut sink).is_err() {
        let _ = writeln!(sink.writer_mut(), "{text}");
    }
}

<<<<<<< HEAD
fn map_exit_status(status: std::process::ExitStatus) -> i32 {
    if let Some(code) = status.code() {
        return code.clamp(0, super::MAX_EXIT_CODE);
    }

    #[cfg(unix)]
    if let Some(signal) = status.signal() {
        return (128 + signal).min(super::MAX_EXIT_CODE);
    }

    super::MAX_EXIT_CODE
}

#[cfg(windows)]
fn write_daemon_unavailable_error<Err: Write>(stderr: &mut Err, brand: Brand) {
    let mut sink = MessageSink::with_brand(stderr, brand);
    let mut message = rsync_error!(
        1,
        "daemon mode is not supported on this platform; run the oc-rsync daemon on a Unix-like system"
    );
    message = message.with_role(Role::Client);
=======
/// Touch all fields of the `ServerInvocation` so that additions remain
/// Clippy-clean even if unused in some builds.
fn touch_server_invocation(invocation: &ServerInvocation) {
    let _role = invocation.role;
    let _flags = &invocation.raw_flag_string;
    let _args = &invocation.args;
}
>>>>>>> dbd7e1e0

#[cfg(test)]
mod tests {
    use super::*;

    #[test]
    fn parses_receiver_invocation_and_normalises_dot_placeholder() {
        let args = [
            OsString::from("rsync"),
            OsString::from("--server"),
            OsString::from("-logDtpre.iLsfxC"),
            OsString::from("."),
            OsString::from("dest"),
        ];

        let invocation = ServerInvocation::parse(&args).expect("invocation parses");
        assert_eq!(invocation.role, InvocationRole::Receiver);
        assert_eq!(invocation.raw_flag_string, "-logDtpre.iLsfxC");
        assert_eq!(invocation.args, vec![OsString::from("dest")]);

        let config = invocation.into_server_config().expect("config parses");
        assert_eq!(config.role, ServerRole::Receiver);
        assert_eq!(config.flag_string, "-logDtpre.iLsfxC");
        assert_eq!(config.args, vec![OsString::from("dest")]);
    }

    #[test]
    fn parses_receiver_invocation_with_split_flag_block() {
        // Simulate a shell that split the flag block into "-l" and "ogDtpre.iLsfxC".
        let args = [
            OsString::from("rsync"),
            OsString::from("--server"),
            OsString::from("-l"),
            OsString::from("ogDtpre.iLsfxC"),
            OsString::from("."),
            OsString::from("dest"),
        ];

        let invocation = ServerInvocation::parse(&args).expect("invocation parses");
        assert_eq!(invocation.role, InvocationRole::Receiver);
        assert_eq!(invocation.raw_flag_string, "-logDtpre.iLsfxC");
        assert_eq!(invocation.args, vec![OsString::from("dest")]);

        let config = invocation.into_server_config().expect("config parses");
        assert_eq!(config.role, ServerRole::Receiver);
        assert_eq!(config.flag_string, "-logDtpre.iLsfxC");
        assert_eq!(config.args, vec![OsString::from("dest")]);
    }

    #[test]
    fn parses_sender_invocation_without_placeholder() {
        let args = [
            OsString::from("rsync"),
            OsString::from("--server"),
            OsString::from("--sender"),
            OsString::from("-logDtpre.iLsfxC"),
            OsString::from("relative"),
            OsString::from("dest"),
        ];

        let invocation = ServerInvocation::parse(&args).expect("invocation parses");
        assert_eq!(invocation.role, InvocationRole::Generator);
        assert_eq!(invocation.raw_flag_string, "-logDtpre.iLsfxC");
        assert_eq!(
            invocation.args,
            vec![OsString::from("relative"), OsString::from("dest")]
        );

        let config = invocation.into_server_config().expect("config parses");
        assert_eq!(config.role, ServerRole::Generator);
        assert_eq!(config.flag_string, "-logDtpre.iLsfxC");
        assert_eq!(
            config.args,
            vec![OsString::from("relative"), OsString::from("dest")]
        );
    }

    #[test]
    fn parse_rejects_missing_flag_string() {
        let args = [OsString::from("rsync"), OsString::from("--server")];
        let error = ServerInvocation::parse(&args).expect_err("parse should fail");
        assert!(error.contains("flag string"));
    }
}<|MERGE_RESOLUTION|>--- conflicted
+++ resolved
@@ -10,19 +10,12 @@
 use core::server::{ServerConfig, ServerRole};
 use logging::MessageSink;
 
-<<<<<<< HEAD
-#[cfg(unix)]
-use std::os::unix::process::ExitStatusExt;
-
-/// Returns the daemon argument vector when `--daemon` is present.
-=======
 /// Translate a client invocation that requested `--daemon` into a standalone
 /// daemon invocation.
 ///
 /// This mirrors upstream rsync's `--daemon` handling: it replaces the program
 /// name with the daemon binary name and forwards the remaining arguments,
 /// preserving `--` handling.
->>>>>>> dbd7e1e0
 pub(crate) fn daemon_mode_arguments(args: &[OsString]) -> Option<Vec<OsString>> {
     if args.is_empty() {
         return None;
@@ -222,24 +215,12 @@
     Generator,
 }
 
-<<<<<<< HEAD
-    match child.wait() {
-        Ok(status) => map_exit_status(status),
-        Err(error) => {
-            write_server_fallback_error(
-                stderr,
-                program_brand,
-                format!("failed to wait for fallback {upstream_program} process: {error}"),
-            );
-            1
-=======
 impl InvocationRole {
     #[cfg(test)]
     fn as_server_role(self) -> ServerRole {
         match self {
             Self::Receiver => ServerRole::Receiver,
             Self::Generator => ServerRole::Generator,
->>>>>>> dbd7e1e0
         }
     }
 }
@@ -418,29 +399,6 @@
     }
 }
 
-<<<<<<< HEAD
-fn map_exit_status(status: std::process::ExitStatus) -> i32 {
-    if let Some(code) = status.code() {
-        return code.clamp(0, super::MAX_EXIT_CODE);
-    }
-
-    #[cfg(unix)]
-    if let Some(signal) = status.signal() {
-        return (128 + signal).min(super::MAX_EXIT_CODE);
-    }
-
-    super::MAX_EXIT_CODE
-}
-
-#[cfg(windows)]
-fn write_daemon_unavailable_error<Err: Write>(stderr: &mut Err, brand: Brand) {
-    let mut sink = MessageSink::with_brand(stderr, brand);
-    let mut message = rsync_error!(
-        1,
-        "daemon mode is not supported on this platform; run the oc-rsync daemon on a Unix-like system"
-    );
-    message = message.with_role(Role::Client);
-=======
 /// Touch all fields of the `ServerInvocation` so that additions remain
 /// Clippy-clean even if unused in some builds.
 fn touch_server_invocation(invocation: &ServerInvocation) {
@@ -448,7 +406,6 @@
     let _flags = &invocation.raw_flag_string;
     let _args = &invocation.args;
 }
->>>>>>> dbd7e1e0
 
 #[cfg(test)]
 mod tests {
