#![deny(unsafe_code)]

<<<<<<< HEAD
use std::ffi::{OsStr, OsString};
use std::fmt;
=======
use std::env;
use std::ffi::OsString;
>>>>>>> b8b5abcd
use std::io::Write;

use core::branding::Brand;
use core::message::Role;
use core::rsync_error;
use core::server::{ServerConfig, ServerRole};
use logging::MessageSink;

<<<<<<< HEAD
use core::server::{ServerConfig, ServerRole};

/// Returns the daemon argument vector when `--daemon` is present.
=======
/// Translate a client invocation that requested `--daemon` into a standalone
/// daemon invocation.
///
/// This mirrors upstream rsync's `--daemon` handling: it replaces the program
/// name with the daemon binary name and forwards the remaining arguments,
/// preserving `--` handling.
>>>>>>> b8b5abcd
pub(crate) fn daemon_mode_arguments(args: &[OsString]) -> Option<Vec<OsString>> {
    if args.is_empty() {
        return None;
    }

    let program_name = super::detect_program_name(args.first().map(OsString::as_os_str));
    let daemon_program = match program_name {
        super::ProgramName::Rsync => Brand::Upstream.daemon_program_name(),
        super::ProgramName::OcRsync => Brand::Oc.daemon_program_name(),
    };

    let mut daemon_args = Vec::with_capacity(args.len());
    daemon_args.push(OsString::from(daemon_program));

    let mut found = false;
    let mut reached_double_dash = false;

    for arg in &args[1..] {
        if !reached_double_dash && arg == "--" {
            reached_double_dash = true;
            daemon_args.push(arg.clone());
            continue;
        }

        if !reached_double_dash && arg == "--daemon" {
            found = true;
            continue;
        }

        daemon_args.push(arg.clone());
    }

    if !found {
        return None;
    }

    Some(daemon_args)
}

/// Returns true if the command-line arguments indicate server mode.
///
/// This looks for the `--server` flag in the initial argument vector, before
/// any `--` separator.
pub(crate) fn server_mode_requested(args: &[OsString]) -> bool {
    let mut reached_double_dash = false;

    for arg in args.iter().skip(1) {
        if !reached_double_dash && arg == "--" {
            reached_double_dash = true;
            continue;
        }

        if !reached_double_dash && arg == "--server" {
            return true;
        }
    }

    false
}

#[cfg(unix)]
pub(crate) fn run_daemon_mode<Out, Err>(
    args: Vec<OsString>,
    stdout: &mut Out,
    stderr: &mut Err,
) -> i32
where
    Out: Write,
    Err: Write,
{
    // On Unix we have a real daemon implementation: delegate to the `daemon`
    // crate, which already mirrors upstream behaviour.
    daemon::run(args, stdout, stderr)
}

#[cfg(windows)]
pub(crate) fn run_daemon_mode<Out, Err>(
    _args: Vec<OsString>,
    _stdout: &mut Out,
    stderr: &mut Err,
) -> i32
where
    Out: Write,
    Err: Write,
{
    let brand = super::detect_program_name(None).brand();
    write_daemon_unavailable_error(stderr, brand);
    1
}

<<<<<<< HEAD
/// Runs the embedded server implementation when `--server` is requested.
=======
#[cfg(windows)]
fn write_daemon_unavailable_error<Err: Write>(stderr: &mut Err, brand: Brand) {
    let text = "daemon mode is not available on this platform".to_string();
    let mut sink = MessageSink::with_brand(stderr, brand);
    let mut message = rsync_error!(1, "{}", text);
    message = message.with_role(Role::Daemon);
    if super::write_message(&message, &mut sink).is_err() {
        let _ = writeln!(sink.writer_mut(), "{text}");
    }
}

/// Dispatch server mode to the selected backend.  Defaults to the upstream binary.
>>>>>>> b8b5abcd
pub(crate) fn run_server_mode<Out, Err>(
    args: &[OsString],
    stdout: &mut Out,
    stderr: &mut Err,
) -> i32
where
    Out: Write,
    Err: Write,
{
    // Flush buffers before invoking the server.
    let _ = stdout.flush();
    let _ = stderr.flush();

    // Ignore OC_RSYNC_SERVER_IMPL overrides and always use the embedded handler.
    run_server_mode_embedded(args, stdout, stderr)
}

/// Run server mode using the embedded implementation.
///
/// For now this only validates the invocation and reports an rsync-style error,
/// mirroring upstream's behaviour for invalid `--server` argument vectors.
fn run_server_mode_embedded<Out, Err>(args: &[OsString], _stdout: &mut Out, stderr: &mut Err) -> i32
where
    Out: Write,
    Err: Write,
{
    let _ = _stdout.flush();
    let _ = stderr.flush();

    let program_brand = super::detect_program_name(args.first().map(OsString::as_os_str)).brand();
    let invocation = match ServerInvocation::parse(args) {
<<<<<<< HEAD
        Ok(invocation) => invocation,
=======
        Ok(invocation) => {
            // Keep the parsed structure alive to discourage bitrot in the parser.
            touch_server_invocation(&invocation);
            invocation
        }
>>>>>>> b8b5abcd
        Err(text) => {
            write_server_error_message(stderr, program_brand, &text);
            return 1;
        }
    };
<<<<<<< HEAD

    let config = match invocation.into_server_config() {
        Ok(config) => config,
        Err(text) => {
            write_server_error_message(stderr, program_brand, &text);
            return 1;
=======

    // For now we do not yet implement the actual data transfer; upstream rsync
    // reports usage errors for invalid invocations, which is what the embedding
    // tests rely on. A valid invocation would reach this point.
    let text = format!(
        "server mode is not yet implemented for role {:?}",
        invocation.role
    );
    write_server_error_message(stderr, program_brand, &text);
    1
}

/// Parsed representation of a `--server` invocation.
#[derive(Debug)]
struct ServerInvocation {
    role: Role,
    raw_flag_string: String,
    args: Vec<OsString>,
}

impl ServerInvocation {
    fn parse(args: &[OsString]) -> Result<Self, String> {
        if args.is_empty() {
            return Err("missing program name".to_string());
>>>>>>> b8b5abcd
        }

<<<<<<< HEAD
    match core::server::run_server_stdio(config, &mut std::io::stdin(), &mut std::io::stdout()) {
        Ok(code) => code,
        Err(error) => {
            let text = format!("server I/O error: {error}");
            write_server_error_message(stderr, program_brand, &text);
            1
=======
        // Upstream expects:
        //   rsync --server <flags> . <args...>
        //
        // We keep this strict to make it easier to reason about.
        let mut iter = args.iter();
        let _program = iter.next().unwrap();

        let first = match iter.next() {
            Some(s) => s.to_string_lossy().into_owned(),
            None => return Err("missing --server flag".to_string()),
        };

        if first != "--server" {
            return Err(format!("expected --server, found {first:?}"));
        }

        let mut role = Role::Receiver;
        let mut maybe_next = iter.next();

        if let Some(flag) = maybe_next {
            if flag == "--sender" {
                role = Role::Generator;
                maybe_next = iter.next();
            }
        }

        let flag_string = match maybe_next {
            Some(s) => s.to_string_lossy().into_owned(),
            None => return Err("missing rsync flag string".to_string()),
        };

        if !is_rsync_flag_string(&flag_string) {
            return Err(format!("invalid rsync server flag string: {flag_string:?}"));
>>>>>>> b8b5abcd
        }

<<<<<<< HEAD
fn write_server_error_message<Err: Write>(stderr: &mut Err, brand: Brand, text: impl fmt::Display) {
    let mut sink = MessageSink::with_brand(stderr, brand);
    let mut message = rsync_error!(1, "{}", text);
    message = message.with_role(Role::Server);
    if super::write_message(&message, &mut sink).is_err() {
        let _ = writeln!(sink.writer_mut(), "{text}");
    }
}

#[derive(Clone, Copy, Debug, Eq, PartialEq)]
enum InvocationRole {
    Receiver,
    Generator,
}

#[derive(Clone, Debug, Eq, PartialEq)]
struct ServerInvocation {
    role: InvocationRole,
    raw_flag_string: String,
    args: Vec<OsString>,
}

impl ServerInvocation {
    fn parse(args: &[OsString]) -> Result<Self, String> {
        let mut iter = args.iter();
        let Some(program) = iter.next() else {
            return Err("missing program name".to_string());
        };

        let Some(flag) = iter.next() else {
            let program = program.to_string_lossy();
            return Err(format!("{program}: --server must be supplied"));
        };

        if flag != "--server" {
            let program = program.to_string_lossy();
            return Err(format!(
                "{program}: unexpected argument {:?}; expected --server",
                flag
            ));
        }

        let mut role = InvocationRole::Receiver;
        let current = match iter.next() {
            Some(arg) if arg == "--sender" => {
                role = InvocationRole::Generator;
                iter.next()
            }
            other => other,
        };

        let Some(flag_string) = current else {
            return Err("missing rsync server flag string".to_string());
        };

        let mut remaining: Vec<OsString> = iter.cloned().collect();
        if remaining
            .first()
            .map_or(false, |arg| arg.as_os_str() == OsStr::new("."))
        {
            remaining.remove(0);
        }

        Ok(Self {
            role,
            raw_flag_string: flag_string.to_string_lossy().into_owned(),
            args: remaining,
        })
=======
        // Upstream uses "." as the next argument; we validate but otherwise
        // ignore it here.
        let dot = match iter.next() {
            Some(s) => s,
            None => return Err("missing server path component".to_string()),
        };

        if dot != "." {
            return Err(format!(
                "expected server path placeholder '.', found {dot:?}"
            ));
        }

        let remaining_args: Vec<OsString> = iter.cloned().collect();

        if remaining_args.is_empty() {
            return Err("missing server arguments".to_string());
        }

        let invocation = ServerInvocation {
            role,
            raw_flag_string: flag_string,
            args: remaining_args,
        };

        // Keep this local helper updated when we add fields.
        touch_server_invocation(&invocation);

        Ok(invocation)
>>>>>>> b8b5abcd
    }

<<<<<<< HEAD
    fn into_server_config(self) -> Result<ServerConfig, String> {
        let role = match self.role {
            InvocationRole::Receiver => ServerRole::Receiver,
            InvocationRole::Generator => ServerRole::Generator,
        };

        ServerConfig::from_flag_string_and_args(role, self.raw_flag_string, self.args)
    }
}

#[cfg(test)]
mod tests {
    use super::{InvocationRole, ServerInvocation};
    use std::ffi::OsString;

    #[test]
    fn parses_sender_invocation_with_placeholder() {
        let args = vec![
            OsString::from("rsync"),
            OsString::from("--server"),
            OsString::from("--sender"),
            OsString::from("-logDtpre.iLsfxC"),
            OsString::from("."),
            OsString::from("path"),
        ];

        let parsed = ServerInvocation::parse(&args).expect("parse succeeds");
        assert_eq!(parsed.role, InvocationRole::Generator);
        assert_eq!(parsed.raw_flag_string, "-logDtpre.iLsfxC");
        assert_eq!(parsed.args, vec![OsString::from("path")]);
    }

    #[test]
    fn errors_when_missing_flag_string() {
        let args = vec![OsString::from("rsync"), OsString::from("--server")];
        let err = ServerInvocation::parse(&args).expect_err("parse fails");
        assert!(err.contains("flag string"));
=======
/// Returns true if `s` looks like an rsync server flag string.
///
/// Upstream uses a compact flag-string format consisting of a leading `-`
/// followed by alphanumeric and a small set of punctuation characters.
fn is_rsync_flag_string(s: &str) -> bool {
    let bytes = s.as_bytes();
    if bytes.len() < 2 || bytes[0] != b'-' {
        return false;
    }

    bytes[1..].iter().all(|b| {
        matches!(
            *b,
            b'a'..=b'z' | b'A'..=b'Z' | b'0'..=b'9' | b'.' | b',' | b'_' | b'+'
        )
    })
}

fn write_server_error_message<Err: Write>(stderr: &mut Err, brand: Brand, text: &str) {
    let mut sink = MessageSink::with_brand(stderr, brand);
    let mut message = rsync_error!(1, "{}", text);
    // Treat these diagnostics as daemon/server-side errors for logging purposes.
    message = message.with_role(Role::Daemon);
    if super::write_message(&message, &mut sink).is_err() {
        let _ = writeln!(sink.writer_mut(), "{text}");
>>>>>>> b8b5abcd
    }
}

/// Dummy use of all fields in `ServerInvocation` to prevent it from becoming
/// partially-dead when we extend it.
///
/// This helps keep the parser and the usages in sync.
fn touch_server_invocation(invocation: &ServerInvocation) {
    let _role = invocation.role;
    let _flags = &invocation.raw_flag_string;
    let _args = &invocation.args;
}

#[cfg(test)]
mod tests {
    use super::*;

    #[test]
    fn parses_receiver_invocation_and_normalises_dot_placeholder() {
        let args = [
            OsString::from("rsync"),
            OsString::from("--server"),
            OsString::from("-logDtpre.iLsfxC"),
            OsString::from("."),
            OsString::from("dest"),
        ];

        let invocation = ServerInvocation::parse(&args).expect("invocation parses");
        assert_eq!(invocation.role, InvocationRole::Receiver);
        assert_eq!(invocation.raw_flag_string, "-logDtpre.iLsfxC");
        assert_eq!(invocation.args, vec![OsString::from("dest")]);

        let config = invocation.into_server_config().expect("config parses");
        assert_eq!(config.role, ServerRole::Receiver);
        assert_eq!(config.flag_string, "-logDtpre.iLsfxC");
        assert_eq!(config.args, vec![OsString::from("dest")]);
    }

    #[test]
    fn parses_sender_invocation_without_placeholder() {
        let args = [
            OsString::from("rsync"),
            OsString::from("--server"),
            OsString::from("--sender"),
            OsString::from("-logDtpre.iLsfxC"),
            OsString::from("relative"),
            OsString::from("dest"),
        ];

        let invocation = ServerInvocation::parse(&args).expect("invocation parses");
        assert_eq!(invocation.role, InvocationRole::Generator);
        assert_eq!(invocation.raw_flag_string, "-logDtpre.iLsfxC");
        assert_eq!(
            invocation.args,
            vec![OsString::from("relative"), OsString::from("dest")]
        );

        let config = invocation.into_server_config().expect("config parses");
        assert_eq!(config.role, ServerRole::Generator);
        assert_eq!(config.flag_string, "-logDtpre.iLsfxC");
        assert_eq!(
            config.args,
            vec![OsString::from("relative"), OsString::from("dest")]
        );
    }

    #[test]
    fn parse_rejects_missing_flag_string() {
        let args = [OsString::from("rsync"), OsString::from("--server")];

        let error = ServerInvocation::parse(&args).expect_err("parse should fail");
        assert!(error.contains("flag string"));
    }
}<|MERGE_RESOLUTION|>--- conflicted
+++ resolved
@@ -1,12 +1,7 @@
 #![deny(unsafe_code)]
 
-<<<<<<< HEAD
-use std::ffi::{OsStr, OsString};
-use std::fmt;
-=======
 use std::env;
 use std::ffi::OsString;
->>>>>>> b8b5abcd
 use std::io::Write;
 
 use core::branding::Brand;
@@ -15,18 +10,12 @@
 use core::server::{ServerConfig, ServerRole};
 use logging::MessageSink;
 
-<<<<<<< HEAD
-use core::server::{ServerConfig, ServerRole};
-
-/// Returns the daemon argument vector when `--daemon` is present.
-=======
 /// Translate a client invocation that requested `--daemon` into a standalone
 /// daemon invocation.
 ///
 /// This mirrors upstream rsync's `--daemon` handling: it replaces the program
 /// name with the daemon binary name and forwards the remaining arguments,
 /// preserving `--` handling.
->>>>>>> b8b5abcd
 pub(crate) fn daemon_mode_arguments(args: &[OsString]) -> Option<Vec<OsString>> {
     if args.is_empty() {
         return None;
@@ -117,9 +106,6 @@
     1
 }
 
-<<<<<<< HEAD
-/// Runs the embedded server implementation when `--server` is requested.
-=======
 #[cfg(windows)]
 fn write_daemon_unavailable_error<Err: Write>(stderr: &mut Err, brand: Brand) {
     let text = "daemon mode is not available on this platform".to_string();
@@ -132,7 +118,6 @@
 }
 
 /// Dispatch server mode to the selected backend.  Defaults to the upstream binary.
->>>>>>> b8b5abcd
 pub(crate) fn run_server_mode<Out, Err>(
     args: &[OsString],
     stdout: &mut Out,
@@ -164,28 +149,16 @@
 
     let program_brand = super::detect_program_name(args.first().map(OsString::as_os_str)).brand();
     let invocation = match ServerInvocation::parse(args) {
-<<<<<<< HEAD
-        Ok(invocation) => invocation,
-=======
         Ok(invocation) => {
             // Keep the parsed structure alive to discourage bitrot in the parser.
             touch_server_invocation(&invocation);
             invocation
         }
->>>>>>> b8b5abcd
         Err(text) => {
             write_server_error_message(stderr, program_brand, &text);
             return 1;
         }
     };
-<<<<<<< HEAD
-
-    let config = match invocation.into_server_config() {
-        Ok(config) => config,
-        Err(text) => {
-            write_server_error_message(stderr, program_brand, &text);
-            return 1;
-=======
 
     // For now we do not yet implement the actual data transfer; upstream rsync
     // reports usage errors for invalid invocations, which is what the embedding
@@ -210,17 +183,8 @@
     fn parse(args: &[OsString]) -> Result<Self, String> {
         if args.is_empty() {
             return Err("missing program name".to_string());
->>>>>>> b8b5abcd
-        }
-
-<<<<<<< HEAD
-    match core::server::run_server_stdio(config, &mut std::io::stdin(), &mut std::io::stdout()) {
-        Ok(code) => code,
-        Err(error) => {
-            let text = format!("server I/O error: {error}");
-            write_server_error_message(stderr, program_brand, &text);
-            1
-=======
+        }
+
         // Upstream expects:
         //   rsync --server <flags> . <args...>
         //
@@ -254,79 +218,8 @@
 
         if !is_rsync_flag_string(&flag_string) {
             return Err(format!("invalid rsync server flag string: {flag_string:?}"));
->>>>>>> b8b5abcd
-        }
-
-<<<<<<< HEAD
-fn write_server_error_message<Err: Write>(stderr: &mut Err, brand: Brand, text: impl fmt::Display) {
-    let mut sink = MessageSink::with_brand(stderr, brand);
-    let mut message = rsync_error!(1, "{}", text);
-    message = message.with_role(Role::Server);
-    if super::write_message(&message, &mut sink).is_err() {
-        let _ = writeln!(sink.writer_mut(), "{text}");
-    }
-}
-
-#[derive(Clone, Copy, Debug, Eq, PartialEq)]
-enum InvocationRole {
-    Receiver,
-    Generator,
-}
-
-#[derive(Clone, Debug, Eq, PartialEq)]
-struct ServerInvocation {
-    role: InvocationRole,
-    raw_flag_string: String,
-    args: Vec<OsString>,
-}
-
-impl ServerInvocation {
-    fn parse(args: &[OsString]) -> Result<Self, String> {
-        let mut iter = args.iter();
-        let Some(program) = iter.next() else {
-            return Err("missing program name".to_string());
-        };
-
-        let Some(flag) = iter.next() else {
-            let program = program.to_string_lossy();
-            return Err(format!("{program}: --server must be supplied"));
-        };
-
-        if flag != "--server" {
-            let program = program.to_string_lossy();
-            return Err(format!(
-                "{program}: unexpected argument {:?}; expected --server",
-                flag
-            ));
-        }
-
-        let mut role = InvocationRole::Receiver;
-        let current = match iter.next() {
-            Some(arg) if arg == "--sender" => {
-                role = InvocationRole::Generator;
-                iter.next()
-            }
-            other => other,
-        };
-
-        let Some(flag_string) = current else {
-            return Err("missing rsync server flag string".to_string());
-        };
-
-        let mut remaining: Vec<OsString> = iter.cloned().collect();
-        if remaining
-            .first()
-            .map_or(false, |arg| arg.as_os_str() == OsStr::new("."))
-        {
-            remaining.remove(0);
-        }
-
-        Ok(Self {
-            role,
-            raw_flag_string: flag_string.to_string_lossy().into_owned(),
-            args: remaining,
-        })
-=======
+        }
+
         // Upstream uses "." as the next argument; we validate but otherwise
         // ignore it here.
         let dot = match iter.next() {
@@ -356,48 +249,8 @@
         touch_server_invocation(&invocation);
 
         Ok(invocation)
->>>>>>> b8b5abcd
-    }
-
-<<<<<<< HEAD
-    fn into_server_config(self) -> Result<ServerConfig, String> {
-        let role = match self.role {
-            InvocationRole::Receiver => ServerRole::Receiver,
-            InvocationRole::Generator => ServerRole::Generator,
-        };
-
-        ServerConfig::from_flag_string_and_args(role, self.raw_flag_string, self.args)
-    }
-}
-
-#[cfg(test)]
-mod tests {
-    use super::{InvocationRole, ServerInvocation};
-    use std::ffi::OsString;
-
-    #[test]
-    fn parses_sender_invocation_with_placeholder() {
-        let args = vec![
-            OsString::from("rsync"),
-            OsString::from("--server"),
-            OsString::from("--sender"),
-            OsString::from("-logDtpre.iLsfxC"),
-            OsString::from("."),
-            OsString::from("path"),
-        ];
-
-        let parsed = ServerInvocation::parse(&args).expect("parse succeeds");
-        assert_eq!(parsed.role, InvocationRole::Generator);
-        assert_eq!(parsed.raw_flag_string, "-logDtpre.iLsfxC");
-        assert_eq!(parsed.args, vec![OsString::from("path")]);
-    }
-
-    #[test]
-    fn errors_when_missing_flag_string() {
-        let args = vec![OsString::from("rsync"), OsString::from("--server")];
-        let err = ServerInvocation::parse(&args).expect_err("parse fails");
-        assert!(err.contains("flag string"));
-=======
+    }
+
 /// Returns true if `s` looks like an rsync server flag string.
 ///
 /// Upstream uses a compact flag-string format consisting of a leading `-`
@@ -423,7 +276,6 @@
     message = message.with_role(Role::Daemon);
     if super::write_message(&message, &mut sink).is_err() {
         let _ = writeln!(sink.writer_mut(), "{text}");
->>>>>>> b8b5abcd
     }
 }
 
