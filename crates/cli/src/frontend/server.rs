--- conflicted
+++ resolved
@@ -2,11 +2,6 @@
 //! Server mode entry points and argument parsing for `--server` invocations.
 
 use std::ffi::OsString;
-<<<<<<< HEAD
-use std::io::Write;
-
-use core::branding::Brand;
-=======
 use std::fmt;
 use std::io::{self, Write};
 
@@ -15,7 +10,6 @@
     CLIENT_FALLBACK_ENV, FallbackOverride, describe_missing_fallback_binary, fallback_binary_path,
     fallback_override,
 };
->>>>>>> c6bfb447
 use core::message::Role;
 use core::rsync_error;
 #[cfg(test)]
@@ -159,20 +153,6 @@
     let _ = stderr.flush();
 
     let program_brand = super::detect_program_name(args.first().map(OsString::as_os_str)).brand();
-<<<<<<< HEAD
-
-    write_server_unavailable_error(stderr, program_brand);
-    4
-}
-fn write_server_unavailable_error<Err: Write>(stderr: &mut Err, brand: Brand) {
-    let mut sink = MessageSink::with_brand(stderr, brand);
-    let mut message = rsync_error!(
-        4,
-        "remote server mode is unavailable because native --server handling is not yet implemented; ensure the remote oc-rsync binary includes native server support"
-    );
-    message = message.with_role(Role::Server);
-    let _ = super::write_message(&message, &mut sink);
-=======
     let fallback_override = fallback_override(CLIENT_FALLBACK_ENV);
 
     // Check if we should delegate to fallback
@@ -435,7 +415,6 @@
             b'a'..=b'z' | b'A'..=b'Z' | b'0'..=b'9' | b'.' | b',' | b'_' | b'+'
         )
     })
->>>>>>> c6bfb447
 }
 
 fn write_server_error_message<Err: Write>(stderr: &mut Err, brand: Brand, text: impl fmt::Display) {
