--- conflicted
+++ resolved
@@ -1,12 +1,6 @@
 #![deny(unsafe_code)]
 //! Server mode entry points and argument parsing for `--server` invocations.
 
-<<<<<<< HEAD
-use std::ffi::OsString;
-use std::io::Write;
-
-use core::branding::Brand;
-=======
 use std::ffi::{OsStr, OsString};
 use std::fmt;
 use std::io::{self, Write};
@@ -16,7 +10,6 @@
     CLIENT_FALLBACK_ENV, FallbackOverride, describe_missing_fallback_binary, fallback_binary_path,
     fallback_override,
 };
->>>>>>> 1aee64e6
 use core::message::Role;
 use core::rsync_error;
 #[cfg(test)]
@@ -121,9 +114,6 @@
     1
 }
 
-<<<<<<< HEAD
-/// Handles `--server` invocations without delegating to a system `rsync`.
-=======
 #[cfg(windows)]
 fn write_daemon_unavailable_error<Err: Write>(stderr: &mut Err, brand: Brand) {
     let text = "daemon mode is not available on this platform";
@@ -142,7 +132,6 @@
 /// - Consults the client-side fallback hook (CLIENT_FALLBACK_ENV).
 /// - Detects the brand.
 /// - Delegates to the embedded server dispatcher when no fallback is active.
->>>>>>> 1aee64e6
 pub(crate) fn run_server_mode<Out, Err>(
     args: &[OsString],
     stdout: &mut Out,
@@ -164,22 +153,6 @@
     let _ = stderr.flush();
 
     let program_brand = super::detect_program_name(args.first().map(OsString::as_os_str)).brand();
-<<<<<<< HEAD
-
-    write_server_unavailable_error(stderr, program_brand);
-    1
-}
-
-fn write_server_unavailable_error<Err: Write>(stderr: &mut Err, brand: Brand) {
-    let mut sink = MessageSink::with_brand(stderr, brand);
-    let mut message = rsync_error!(
-        1,
-        "remote server mode is not yet implemented; oc-rsync no longer delegates to a system rsync"
-    );
-    message = message.with_role(Role::Server);
-    if let Err(error) = super::write_message(&message, &mut sink) {
-        let _ = writeln!(sink.writer_mut(), "{message} ({error})");
-=======
     let fallback_override = fallback_override(CLIENT_FALLBACK_ENV);
 
     // Check if we should delegate to fallback
@@ -434,7 +407,6 @@
 pub(crate) fn is_rsync_flag_tail(s: &str) -> bool {
     if s.is_empty() || s.contains('/') {
         return false;
->>>>>>> 1aee64e6
     }
 
     s.bytes().all(|b| {
