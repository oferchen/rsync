#![deny(unsafe_code)]

use std::ffi::OsString;
use std::io::Write;

use core::branding::Brand;
use core::message::Role;
use core::rsync_error;
use logging::MessageSink;

/// Returns the daemon argument vector when `--daemon` is present.
pub(crate) fn daemon_mode_arguments(args: &[OsString]) -> Option<Vec<OsString>> {
    if args.is_empty() {
        return None;
    }

    let program_name = super::detect_program_name(args.first().map(OsString::as_os_str));
    let daemon_program = match program_name {
        super::ProgramName::Rsync => Brand::Upstream.daemon_program_name(),
        super::ProgramName::OcRsync => Brand::Oc.daemon_program_name(),
    };

    let mut daemon_args = Vec::with_capacity(args.len());
    daemon_args.push(OsString::from(daemon_program));

    let mut found = false;
    let mut reached_double_dash = false;

    for arg in args.iter().skip(1) {
        if !reached_double_dash && arg == "--" {
            reached_double_dash = true;
            daemon_args.push(arg.clone());
            continue;
        }

        if !reached_double_dash && arg == "--daemon" {
            found = true;
            continue;
        }

        daemon_args.push(arg.clone());
    }

    if found { Some(daemon_args) } else { None }
}

/// Returns `true` when the invocation requests server mode.
pub(crate) fn server_mode_requested(args: &[OsString]) -> bool {
    args.iter().skip(1).any(|arg| arg == "--server")
}

/// Delegates execution to the daemon front-end (Unix) or reports that daemon
/// mode is unavailable (Windows).
#[cfg(unix)]
pub(crate) fn run_daemon_mode<Out, Err>(
    args: Vec<OsString>,
    stdout: &mut Out,
    stderr: &mut Err,
) -> i32
where
    Out: Write,
    Err: Write,
{
    // On Unix, delegate to the actual daemon front-end.
    daemon::run(args, stdout, stderr)
}

#[cfg(windows)]
pub(crate) fn run_daemon_mode<Out, Err>(
    args: Vec<OsString>,
    stdout: &mut Out,
    stderr: &mut Err,
) -> i32
where
    Out: Write,
    Err: Write,
{
    let _ = stdout.flush();
    let _ = stderr.flush();

    let program_brand = super::detect_program_name(args.first().map(OsString::as_os_str)).brand();

    write_daemon_unavailable_error(stderr, program_brand);
    1
}

/// Delegates execution to the system rsync binary when `--server` is requested.
pub(crate) fn run_server_mode<Out, Err>(
    args: &[OsString],
    stdout: &mut Out,
    stderr: &mut Err,
) -> i32
where
    Out: Write,
    Err: Write,
{
    let _ = stdout.flush();
    let _ = stderr.flush();

<<<<<<< HEAD
    let program_brand = super::detect_program_name(args.first().map(OsString::as_os_str)).brand();
    let upstream_program = Brand::Upstream.client_program_name();
    let upstream_program_os = OsStr::new(upstream_program);
    let fallback = match fallback_override(CLIENT_FALLBACK_ENV) {
        Some(FallbackOverride::Disabled) => {
            let text = format!(
                "remote server mode is unavailable because OC_RSYNC_FALLBACK is disabled; set OC_RSYNC_FALLBACK to point to an upstream {upstream_program} binary"
            );
            write_server_fallback_error(stderr, program_brand, text);
            return 1;
        }
        Some(other) => other
            .resolve_or_default(upstream_program_os)
            .unwrap_or_else(|| OsString::from(upstream_program)),
        None => OsString::from(upstream_program),
    };

    let Some(resolved_fallback) = fallback_binary_path(fallback.as_os_str()) else {
        let diagnostic =
            describe_missing_fallback_binary(fallback.as_os_str(), &[CLIENT_FALLBACK_ENV]);
        write_server_fallback_error(stderr, program_brand, diagnostic);
        return 1;
    };

    if fallback_binary_is_self(&resolved_fallback) {
        let text = format!(
            "remote server mode is unavailable because the fallback binary '{}' resolves to this oc-rsync executable; install upstream {upstream_program} or set {CLIENT_FALLBACK_ENV} to a different path",
            resolved_fallback.display()
        );
        write_server_fallback_error(stderr, program_brand, text);
        return 1;
    }

    #[cfg(all(unix, not(test)))]
    {
        use std::os::unix::process::CommandExt;

        let mut command = Command::new(&resolved_fallback);
        command.args(args.iter().skip(1));
        command.stdin(Stdio::inherit());
        command.stdout(Stdio::inherit());
        command.stderr(Stdio::inherit());

        match command.exec() {
            Ok(_) => unreachable!("exec only returns on error"),
            Err(error) => {
                let text = format!(
                    "failed to launch fallback {upstream_program} binary '{}': {error}",
                    Path::new(&fallback).display()
                );
                write_server_fallback_error(stderr, program_brand, text);
                return 1;
            }
        }
    }

    let mut command = Command::new(&resolved_fallback);
    command.args(args.iter().skip(1));
    command.stdin(Stdio::inherit());
    command.stdout(Stdio::piped());
    command.stderr(Stdio::piped());

    let mut child = match command.spawn() {
        Ok(child) => child,
        Err(error) => {
            let text = format!(
                "failed to launch fallback {upstream_program} binary '{}': {error}",
                Path::new(&fallback).display()
            );
            write_server_fallback_error(stderr, program_brand, text);
            return 1;
        }
    };

    let (sender, receiver) = mpsc::channel();
    let mut stdout_thread = child
        .stdout
        .take()
        .map(|handle| spawn_server_reader(handle, ServerStreamKind::Stdout, sender.clone()));
    let mut stderr_thread = child
        .stderr
        .take()
        .map(|handle| spawn_server_reader(handle, ServerStreamKind::Stderr, sender.clone()));
    drop(sender);

    let mut stdout_open = stdout_thread.is_some();
    let mut stderr_open = stderr_thread.is_some();

    while stdout_open || stderr_open {
        match receiver.recv() {
            Ok(ServerStreamMessage::Data(ServerStreamKind::Stdout, data)) => {
                if let Err(error) = stdout.write_all(&data) {
                    terminate_server_process(&mut child, &mut stdout_thread, &mut stderr_thread);
                    write_server_fallback_error(
                        stderr,
                        program_brand,
                        format!("failed to forward fallback stdout: {error}"),
                    );
                    return 1;
                }
            }
            Ok(ServerStreamMessage::Data(ServerStreamKind::Stderr, data)) => {
                if let Err(error) = stderr.write_all(&data) {
                    terminate_server_process(&mut child, &mut stdout_thread, &mut stderr_thread);
                    write_server_fallback_error(
                        stderr,
                        program_brand,
                        format!("failed to forward fallback stderr: {error}"),
                    );
                    return 1;
                }
            }
            Ok(ServerStreamMessage::Error(ServerStreamKind::Stdout, error)) => {
                terminate_server_process(&mut child, &mut stdout_thread, &mut stderr_thread);
                write_server_fallback_error(
                    stderr,
                    program_brand,
                    format!("failed to read stdout from fallback {upstream_program}: {error}"),
                );
                return 1;
            }
            Ok(ServerStreamMessage::Error(ServerStreamKind::Stderr, error)) => {
                terminate_server_process(&mut child, &mut stdout_thread, &mut stderr_thread);
                write_server_fallback_error(
                    stderr,
                    program_brand,
                    format!("failed to read stderr from fallback {upstream_program}: {error}"),
                );
                return 1;
            }
            Ok(ServerStreamMessage::Finished(kind)) => match kind {
                ServerStreamKind::Stdout => stdout_open = false,
                ServerStreamKind::Stderr => stderr_open = false,
            },
            Err(_) => break,
        }
    }

    join_server_thread(&mut stdout_thread);
    join_server_thread(&mut stderr_thread);

    match child.wait() {
        Ok(status) => status
            .code()
            .map(|code| code.clamp(0, super::MAX_EXIT_CODE))
            .unwrap_or(1),
        Err(error) => {
            write_server_fallback_error(
                stderr,
                program_brand,
                format!("failed to wait for fallback {upstream_program} process: {error}"),
            );
            1
        }
    }
}

#[derive(Clone, Copy, Debug)]
enum ServerStreamKind {
    Stdout,
    Stderr,
}

enum ServerStreamMessage {
    Data(ServerStreamKind, Vec<u8>),
    Error(ServerStreamKind, io::Error),
    Finished(ServerStreamKind),
}

fn spawn_server_reader<R>(
    mut reader: R,
    kind: ServerStreamKind,
    sender: mpsc::Sender<ServerStreamMessage>,
) -> thread::JoinHandle<()>
where
    R: Read + Send + 'static,
{
    thread::spawn(move || {
        let mut buffer = vec![0u8; 8192];
        loop {
            match reader.read(&mut buffer) {
                Ok(0) => {
                    let _ = sender.send(ServerStreamMessage::Finished(kind));
                    break;
                }
                Ok(n) => {
                    if sender
                        .send(ServerStreamMessage::Data(kind, buffer[..n].to_vec()))
                        .is_err()
                    {
                        break;
                    }
                }
                Err(error) if error.kind() == io::ErrorKind::Interrupted => continue,
                Err(error) => {
                    let _ = sender.send(ServerStreamMessage::Error(kind, error));
                    break;
                }
            }
        }
    })
}

fn join_server_thread(handle: &mut Option<thread::JoinHandle<()>>) {
    if let Some(join) = handle.take() {
        let _ = join.join();
    }
}
=======
    let program_name = super::detect_program_name(args.first().map(OsString::as_os_str));
    let help = super::render_help(program_name);
>>>>>>> b15f18da

    // Upstream prints the standard help text when `--server` is invoked directly.
    let _ = stdout.write_all(help.as_bytes());

    let mut sink = MessageSink::with_brand(stderr, program_name.brand());
    let mut message = rsync_error!(1, "syntax or usage error");
    message = message.with_role(Role::Server);

    if super::write_message(&message, &mut sink).is_err() {
        let _ = writeln!(sink.writer_mut(), "{message}");
    }

    1
}

#[cfg(windows)]
fn write_daemon_unavailable_error<Err: Write>(stderr: &mut Err, brand: Brand) {
    let mut sink = MessageSink::with_brand(stderr, brand);
    let mut message = rsync_error!(
        1,
        "daemon mode is not supported on this platform; run the oc-rsync daemon on a Unix-like system"
    );
    message = message.with_role(Role::Client);

    if super::write_message(&message, &mut sink).is_err() {
        let _ = writeln!(
            sink.writer_mut(),
            "daemon mode is not supported on this platform; run the oc-rsync daemon on a Unix-like system"
        );
    }
}<|MERGE_RESOLUTION|>--- conflicted
+++ resolved
@@ -97,219 +97,8 @@
     let _ = stdout.flush();
     let _ = stderr.flush();
 
-<<<<<<< HEAD
-    let program_brand = super::detect_program_name(args.first().map(OsString::as_os_str)).brand();
-    let upstream_program = Brand::Upstream.client_program_name();
-    let upstream_program_os = OsStr::new(upstream_program);
-    let fallback = match fallback_override(CLIENT_FALLBACK_ENV) {
-        Some(FallbackOverride::Disabled) => {
-            let text = format!(
-                "remote server mode is unavailable because OC_RSYNC_FALLBACK is disabled; set OC_RSYNC_FALLBACK to point to an upstream {upstream_program} binary"
-            );
-            write_server_fallback_error(stderr, program_brand, text);
-            return 1;
-        }
-        Some(other) => other
-            .resolve_or_default(upstream_program_os)
-            .unwrap_or_else(|| OsString::from(upstream_program)),
-        None => OsString::from(upstream_program),
-    };
-
-    let Some(resolved_fallback) = fallback_binary_path(fallback.as_os_str()) else {
-        let diagnostic =
-            describe_missing_fallback_binary(fallback.as_os_str(), &[CLIENT_FALLBACK_ENV]);
-        write_server_fallback_error(stderr, program_brand, diagnostic);
-        return 1;
-    };
-
-    if fallback_binary_is_self(&resolved_fallback) {
-        let text = format!(
-            "remote server mode is unavailable because the fallback binary '{}' resolves to this oc-rsync executable; install upstream {upstream_program} or set {CLIENT_FALLBACK_ENV} to a different path",
-            resolved_fallback.display()
-        );
-        write_server_fallback_error(stderr, program_brand, text);
-        return 1;
-    }
-
-    #[cfg(all(unix, not(test)))]
-    {
-        use std::os::unix::process::CommandExt;
-
-        let mut command = Command::new(&resolved_fallback);
-        command.args(args.iter().skip(1));
-        command.stdin(Stdio::inherit());
-        command.stdout(Stdio::inherit());
-        command.stderr(Stdio::inherit());
-
-        match command.exec() {
-            Ok(_) => unreachable!("exec only returns on error"),
-            Err(error) => {
-                let text = format!(
-                    "failed to launch fallback {upstream_program} binary '{}': {error}",
-                    Path::new(&fallback).display()
-                );
-                write_server_fallback_error(stderr, program_brand, text);
-                return 1;
-            }
-        }
-    }
-
-    let mut command = Command::new(&resolved_fallback);
-    command.args(args.iter().skip(1));
-    command.stdin(Stdio::inherit());
-    command.stdout(Stdio::piped());
-    command.stderr(Stdio::piped());
-
-    let mut child = match command.spawn() {
-        Ok(child) => child,
-        Err(error) => {
-            let text = format!(
-                "failed to launch fallback {upstream_program} binary '{}': {error}",
-                Path::new(&fallback).display()
-            );
-            write_server_fallback_error(stderr, program_brand, text);
-            return 1;
-        }
-    };
-
-    let (sender, receiver) = mpsc::channel();
-    let mut stdout_thread = child
-        .stdout
-        .take()
-        .map(|handle| spawn_server_reader(handle, ServerStreamKind::Stdout, sender.clone()));
-    let mut stderr_thread = child
-        .stderr
-        .take()
-        .map(|handle| spawn_server_reader(handle, ServerStreamKind::Stderr, sender.clone()));
-    drop(sender);
-
-    let mut stdout_open = stdout_thread.is_some();
-    let mut stderr_open = stderr_thread.is_some();
-
-    while stdout_open || stderr_open {
-        match receiver.recv() {
-            Ok(ServerStreamMessage::Data(ServerStreamKind::Stdout, data)) => {
-                if let Err(error) = stdout.write_all(&data) {
-                    terminate_server_process(&mut child, &mut stdout_thread, &mut stderr_thread);
-                    write_server_fallback_error(
-                        stderr,
-                        program_brand,
-                        format!("failed to forward fallback stdout: {error}"),
-                    );
-                    return 1;
-                }
-            }
-            Ok(ServerStreamMessage::Data(ServerStreamKind::Stderr, data)) => {
-                if let Err(error) = stderr.write_all(&data) {
-                    terminate_server_process(&mut child, &mut stdout_thread, &mut stderr_thread);
-                    write_server_fallback_error(
-                        stderr,
-                        program_brand,
-                        format!("failed to forward fallback stderr: {error}"),
-                    );
-                    return 1;
-                }
-            }
-            Ok(ServerStreamMessage::Error(ServerStreamKind::Stdout, error)) => {
-                terminate_server_process(&mut child, &mut stdout_thread, &mut stderr_thread);
-                write_server_fallback_error(
-                    stderr,
-                    program_brand,
-                    format!("failed to read stdout from fallback {upstream_program}: {error}"),
-                );
-                return 1;
-            }
-            Ok(ServerStreamMessage::Error(ServerStreamKind::Stderr, error)) => {
-                terminate_server_process(&mut child, &mut stdout_thread, &mut stderr_thread);
-                write_server_fallback_error(
-                    stderr,
-                    program_brand,
-                    format!("failed to read stderr from fallback {upstream_program}: {error}"),
-                );
-                return 1;
-            }
-            Ok(ServerStreamMessage::Finished(kind)) => match kind {
-                ServerStreamKind::Stdout => stdout_open = false,
-                ServerStreamKind::Stderr => stderr_open = false,
-            },
-            Err(_) => break,
-        }
-    }
-
-    join_server_thread(&mut stdout_thread);
-    join_server_thread(&mut stderr_thread);
-
-    match child.wait() {
-        Ok(status) => status
-            .code()
-            .map(|code| code.clamp(0, super::MAX_EXIT_CODE))
-            .unwrap_or(1),
-        Err(error) => {
-            write_server_fallback_error(
-                stderr,
-                program_brand,
-                format!("failed to wait for fallback {upstream_program} process: {error}"),
-            );
-            1
-        }
-    }
-}
-
-#[derive(Clone, Copy, Debug)]
-enum ServerStreamKind {
-    Stdout,
-    Stderr,
-}
-
-enum ServerStreamMessage {
-    Data(ServerStreamKind, Vec<u8>),
-    Error(ServerStreamKind, io::Error),
-    Finished(ServerStreamKind),
-}
-
-fn spawn_server_reader<R>(
-    mut reader: R,
-    kind: ServerStreamKind,
-    sender: mpsc::Sender<ServerStreamMessage>,
-) -> thread::JoinHandle<()>
-where
-    R: Read + Send + 'static,
-{
-    thread::spawn(move || {
-        let mut buffer = vec![0u8; 8192];
-        loop {
-            match reader.read(&mut buffer) {
-                Ok(0) => {
-                    let _ = sender.send(ServerStreamMessage::Finished(kind));
-                    break;
-                }
-                Ok(n) => {
-                    if sender
-                        .send(ServerStreamMessage::Data(kind, buffer[..n].to_vec()))
-                        .is_err()
-                    {
-                        break;
-                    }
-                }
-                Err(error) if error.kind() == io::ErrorKind::Interrupted => continue,
-                Err(error) => {
-                    let _ = sender.send(ServerStreamMessage::Error(kind, error));
-                    break;
-                }
-            }
-        }
-    })
-}
-
-fn join_server_thread(handle: &mut Option<thread::JoinHandle<()>>) {
-    if let Some(join) = handle.take() {
-        let _ = join.join();
-    }
-}
-=======
     let program_name = super::detect_program_name(args.first().map(OsString::as_os_str));
     let help = super::render_help(program_name);
->>>>>>> b15f18da
 
     // Upstream prints the standard help text when `--server` is invoked directly.
     let _ = stdout.write_all(help.as_bytes());
