--- conflicted
+++ resolved
@@ -1,33 +1,23 @@
 #![deny(unsafe_code)]
-//! Server mode entry points and argument parsing for `--server` invocations.
-
-use std::ffi::OsString;
+
+use std::ffi::{OsStr, OsString};
 use std::fmt;
-use std::io::{self, Write};
+use std::io::{self, Read, Write};
+use std::path::Path;
+use std::process::{Child, Command, Stdio};
+use std::sync::mpsc;
+use std::thread;
 
 use core::branding::Brand;
 use core::fallback::{
-<<<<<<< HEAD
-    CLIENT_FALLBACK_ENV, FallbackOverride, describe_missing_fallback_binary, fallback_binary_path,
-    fallback_override,
-=======
     CLIENT_FALLBACK_ENV, FallbackOverride, describe_missing_fallback_binary,
     fallback_binary_is_self, fallback_binary_path, fallback_disabled_reason, fallback_override,
->>>>>>> 01631d49
 };
 use core::message::Role;
 use core::rsync_error;
-#[cfg(test)]
-use core::server::{ServerConfig, ServerRole};
 use logging::MessageSink;
 
-/// Translate a client invocation that requested `--daemon` into a standalone
-/// daemon invocation.
-///
-/// This mirrors upstream rsync's `--daemon` handling: it replaces the program
-/// name with the daemon binary name and forwards the remaining arguments,
-/// preserving `--` handling.
-#[cfg(unix)]
+/// Returns the daemon argument vector when `--daemon` is present.
 pub(crate) fn daemon_mode_arguments(args: &[OsString]) -> Option<Vec<OsString>> {
     if args.is_empty() {
         return None;
@@ -45,7 +35,7 @@
     let mut found = false;
     let mut reached_double_dash = false;
 
-    for arg in &args[1..] {
+    for arg in args.iter().skip(1) {
         if !reached_double_dash && arg == "--" {
             reached_double_dash = true;
             daemon_args.push(arg.clone());
@@ -60,37 +50,16 @@
         daemon_args.push(arg.clone());
     }
 
-    if !found {
-        return None;
-    }
-
-    Some(daemon_args)
-}
-
-/// Daemon mode is not supported on Windows.
-#[cfg(not(unix))]
-pub(crate) fn daemon_mode_arguments(_args: &[OsString]) -> Option<Vec<OsString>> {
-    None
-}
-
-/// Return `true` if `--server` appears in the argument vector (before `--`).
+    if found { Some(daemon_args) } else { None }
+}
+
+/// Returns `true` when the invocation requests server mode.
 pub(crate) fn server_mode_requested(args: &[OsString]) -> bool {
-    let mut reached_double_dash = false;
-
-    for arg in args.iter().skip(1) {
-        if !reached_double_dash && arg == "--" {
-            reached_double_dash = true;
-            continue;
-        }
-
-        if !reached_double_dash && arg == "--server" {
-            return true;
-        }
-    }
-
-    false
-}
-
+    args.iter().skip(1).any(|arg| arg == "--server")
+}
+
+/// Delegates execution to the daemon front-end (Unix) or reports that daemon
+/// mode is unavailable (Windows).
 #[cfg(unix)]
 pub(crate) fn run_daemon_mode<Out, Err>(
     args: Vec<OsString>,
@@ -101,42 +70,30 @@
     Out: Write,
     Err: Write,
 {
+    // On Unix, delegate to the actual daemon front-end.
     daemon::run(args, stdout, stderr)
 }
 
 #[cfg(windows)]
 pub(crate) fn run_daemon_mode<Out, Err>(
-    _args: Vec<OsString>,
-    _stdout: &mut Out,
+    args: Vec<OsString>,
+    stdout: &mut Out,
     stderr: &mut Err,
 ) -> i32
 where
     Out: Write,
     Err: Write,
 {
-    let brand = super::detect_program_name(None).brand();
-    write_daemon_unavailable_error(stderr, brand);
+    let _ = stdout.flush();
+    let _ = stderr.flush();
+
+    let program_brand = super::detect_program_name(args.first().map(OsString::as_os_str)).brand();
+
+    write_daemon_unavailable_error(stderr, program_brand);
     1
 }
 
-#[cfg(windows)]
-fn write_daemon_unavailable_error<Err: Write>(stderr: &mut Err, brand: Brand) {
-    let text = "daemon mode is not available on this platform";
-    let mut sink = MessageSink::with_brand(stderr, brand);
-    let mut message = rsync_error!(1, "{}", text);
-    message = message.with_role(Role::Daemon);
-    if super::write_message(&message, &mut sink).is_err() {
-        let _ = writeln!(sink.writer_mut(), "{text}");
-    }
-}
-
-/// Entry point for `--server` mode.
-///
-/// This is the public facade that:
-/// - Flushes stdio (mirroring upstream).
-/// - Consults the client-side fallback hook (CLIENT_FALLBACK_ENV).
-/// - Detects the brand.
-/// - Delegates to the embedded server dispatcher when no fallback is active.
+/// Delegates execution to the system rsync binary when `--server` is requested.
 pub(crate) fn run_server_mode<Out, Err>(
     args: &[OsString],
     stdout: &mut Out,
@@ -146,21 +103,10 @@
     Out: Write,
     Err: Write,
 {
-    run_server_mode_embedded(args, stdout, stderr)
-}
-
-fn run_server_mode_embedded<Out, Err>(args: &[OsString], stdout: &mut Out, stderr: &mut Err) -> i32
-where
-    Out: Write,
-    Err: Write,
-{
     let _ = stdout.flush();
     let _ = stderr.flush();
 
     let program_brand = super::detect_program_name(args.first().map(OsString::as_os_str)).brand();
-<<<<<<< HEAD
-    let fallback_override = fallback_override(CLIENT_FALLBACK_ENV);
-=======
     let upstream_program = Brand::Upstream.client_program_name();
     let upstream_program_os = OsStr::new(upstream_program);
     if let Some(reason) = fallback_disabled_reason() {
@@ -183,464 +129,213 @@
             .unwrap_or_else(|| OsString::from(upstream_program)),
         None => OsString::from(upstream_program),
     };
->>>>>>> 01631d49
-
-    // Check if we should delegate to fallback
-    let should_fallback = matches!(
-        fallback_override,
-        Some(FallbackOverride::Default | FallbackOverride::Explicit(_))
-    );
-
-    let invocation = match ServerInvocation::parse(args) {
-        Ok(invocation) => invocation,
-        Err(text) => {
-            // If fallback is configured, delegate to it even if we can't parse the args
-            if should_fallback {
-                return run_server_fallback(
-                    args,
+
+    let Some(resolved_fallback) = fallback_binary_path(fallback.as_os_str()) else {
+        let diagnostic =
+            describe_missing_fallback_binary(fallback.as_os_str(), &[CLIENT_FALLBACK_ENV]);
+        write_server_fallback_error(stderr, program_brand, diagnostic);
+        return 1;
+    };
+
+    if fallback_binary_is_self(&resolved_fallback) {
+        let text = format!(
+            "remote server mode is unavailable because the fallback binary '{}' resolves to this oc-rsync executable; install upstream {upstream_program} or set {CLIENT_FALLBACK_ENV} to a different path",
+            resolved_fallback.display()
+        );
+        write_server_fallback_error(stderr, program_brand, text);
+        return 1;
+    }
+
+    let mut command = Command::new(&resolved_fallback);
+    command.args(args.iter().skip(1));
+    command.stdin(Stdio::inherit());
+    command.stdout(Stdio::piped());
+    command.stderr(Stdio::piped());
+
+    let mut child = match command.spawn() {
+        Ok(child) => child,
+        Err(error) => {
+            let text = format!(
+                "failed to launch fallback {upstream_program} binary '{}': {error}",
+                Path::new(&fallback).display()
+            );
+            write_server_fallback_error(stderr, program_brand, text);
+            return 1;
+        }
+    };
+
+    let (sender, receiver) = mpsc::channel();
+    let mut stdout_thread = child
+        .stdout
+        .take()
+        .map(|handle| spawn_server_reader(handle, ServerStreamKind::Stdout, sender.clone()));
+    let mut stderr_thread = child
+        .stderr
+        .take()
+        .map(|handle| spawn_server_reader(handle, ServerStreamKind::Stderr, sender.clone()));
+    drop(sender);
+
+    let mut stdout_open = stdout_thread.is_some();
+    let mut stderr_open = stderr_thread.is_some();
+
+    while stdout_open || stderr_open {
+        match receiver.recv() {
+            Ok(ServerStreamMessage::Data(ServerStreamKind::Stdout, data)) => {
+                if let Err(error) = stdout.write_all(&data) {
+                    terminate_server_process(&mut child, &mut stdout_thread, &mut stderr_thread);
+                    write_server_fallback_error(
+                        stderr,
+                        program_brand,
+                        format!("failed to forward fallback stdout: {error}"),
+                    );
+                    return 1;
+                }
+            }
+            Ok(ServerStreamMessage::Data(ServerStreamKind::Stderr, data)) => {
+                if let Err(error) = stderr.write_all(&data) {
+                    terminate_server_process(&mut child, &mut stdout_thread, &mut stderr_thread);
+                    write_server_fallback_error(
+                        stderr,
+                        program_brand,
+                        format!("failed to forward fallback stderr: {error}"),
+                    );
+                    return 1;
+                }
+            }
+            Ok(ServerStreamMessage::Error(ServerStreamKind::Stdout, error)) => {
+                terminate_server_process(&mut child, &mut stdout_thread, &mut stderr_thread);
+                write_server_fallback_error(
+                    stderr,
                     program_brand,
-                    stdout,
+                    format!("failed to read stdout from fallback {upstream_program}: {error}"),
+                );
+                return 1;
+            }
+            Ok(ServerStreamMessage::Error(ServerStreamKind::Stderr, error)) => {
+                terminate_server_process(&mut child, &mut stdout_thread, &mut stderr_thread);
+                write_server_fallback_error(
                     stderr,
-                    fallback_override.unwrap(),
+                    program_brand,
+                    format!("failed to read stderr from fallback {upstream_program}: {error}"),
                 );
-            }
-            write_server_error_message(stderr, program_brand, &text);
-            return 1;
-        }
-    };
-
-    let config = match invocation.into_server_config() {
-        Ok(config) => config,
-        Err(text) => {
-            // If fallback is configured, delegate to it
-            if should_fallback {
-                return run_server_fallback(
-                    args,
-                    program_brand,
-                    stdout,
-                    stderr,
-                    fallback_override.unwrap(),
-                );
-            }
-            write_server_error_message(stderr, program_brand, &text);
-            return 1;
-        }
-    };
-
-    match core::server::run_server_stdio(config, &mut io::stdin(), &mut io::stdout()) {
-        Ok(code) => code,
-        Err(error) if error.kind() == io::ErrorKind::Unsupported => match fallback_override {
-            Some(FallbackOverride::Disabled) => {
-                let text = format!(
-                    "native server mode is unavailable and fallback delegation is disabled; \
-                     set {CLIENT_FALLBACK_ENV} to point to an upstream rsync binary"
-                );
-                write_server_error_message(stderr, program_brand, text);
-                1
-            }
-            Some(choice) => run_server_fallback(args, program_brand, stdout, stderr, choice),
-            None => {
-                write_server_error_message(stderr, program_brand, error);
-                1
-            }
-        },
+                return 1;
+            }
+            Ok(ServerStreamMessage::Finished(kind)) => match kind {
+                ServerStreamKind::Stdout => stdout_open = false,
+                ServerStreamKind::Stderr => stderr_open = false,
+            },
+            Err(_) => break,
+        }
+    }
+
+    join_server_thread(&mut stdout_thread);
+    join_server_thread(&mut stderr_thread);
+
+    match child.wait() {
+        Ok(status) => status
+            .code()
+            .map(|code| code.clamp(0, super::MAX_EXIT_CODE))
+            .unwrap_or(1),
         Err(error) => {
-            let text = format!("server execution failed: {error}");
-            write_server_error_message(stderr, program_brand, &text);
+            write_server_fallback_error(
+                stderr,
+                program_brand,
+                format!("failed to wait for fallback {upstream_program} process: {error}"),
+            );
             1
         }
     }
 }
 
-/// Local representation of the server-side role.
-#[derive(Clone, Copy, Debug, Eq, PartialEq)]
-pub(crate) enum InvocationRole {
-    Receiver,
-    Generator,
-}
-
-impl InvocationRole {
-    #[cfg(test)]
-    pub(crate) fn as_server_role(self) -> ServerRole {
-        match self {
-            Self::Receiver => ServerRole::Receiver,
-            Self::Generator => ServerRole::Generator,
-        }
-    }
-}
-
-/// Parsed `--server` invocation ready for dispatch.
-#[derive(Debug)]
-pub(crate) struct ServerInvocation {
-    pub(crate) role: InvocationRole,
-    pub(crate) raw_flag_string: String,
-    pub(crate) args: Vec<OsString>,
-}
-
-impl ServerInvocation {
-    /// Parse the argv vector of a `--server` invocation as generated by the client side.
-    ///
-    /// Expected shapes (mirroring upstream):
-    /// - `rsync --server <flags> . <args...>`
-    /// - `rsync --server --sender <flags> <args...>`
-    ///
-    /// For receiver mode we additionally support the common split-flag case:
-    /// - `rsync --server -l ogDtpre.iLsfxC . <args...>`
-    ///   which is normalised to `-logDtpre.iLsfxC`.
-    pub(crate) fn parse(args: &[OsString]) -> Result<Self, String> {
-        let first = args
-            .first()
-            .ok_or_else(|| "missing program name".to_string())?;
-        if first.is_empty() {
-            return Err("missing program name".to_string());
-        }
-
-        let second = args
-            .get(1)
-            .ok_or_else(|| "missing rsync server marker".to_string())?;
-        if second != "--server" {
-            return Err(format!("expected --server, found {second:?}"));
-        }
-
-        let mut index = 2usize;
-        let mut role = InvocationRole::Receiver;
-
-        if let Some(flag) = args.get(index) {
-            if flag == "--sender" {
-                role = InvocationRole::Generator;
-                index += 1;
-            }
-        }
-
-        let (flag_string, mut index) = Self::parse_flag_block(args, index)?;
-
-        // For receiver mode, a "." placeholder is accepted and normalised away,
-        // but it is not strictly required. This keeps us tolerant of slightly
-        // different remote-shell behaviours.
-        if role == InvocationRole::Receiver {
-            if let Some(component) = args.get(index) {
-                if component == "." {
-                    index += 1;
-                }
-            }
-        }
-
-        // Remaining args (which must not be empty) are passed through unchanged.
-        let remaining_args: Vec<OsString> = args[index..].to_vec();
-
-        if remaining_args.is_empty() {
-            return Err("missing server arguments".to_string());
-        }
-
-        let invocation = ServerInvocation {
-            role,
-            raw_flag_string: flag_string,
-            args: remaining_args,
-        };
-
-        touch_server_invocation(&invocation);
-        Ok(invocation)
-    }
-
-    /// Parse the flag block, accepting both contiguous and split forms:
-    /// - `-logDtpre.iLsfxC`
-    /// - `-l ogDtpre.iLsfxC`  (combined into `-logDtpre.iLsfxC`)
-    pub(crate) fn parse_flag_block(
-        args: &[OsString],
-        start: usize,
-    ) -> Result<(String, usize), String> {
-        let head = args
-            .get(start)
-            .ok_or_else(|| "missing rsync flag string".to_string())?;
-
-        // Take ownership up front to avoid `Cow` move pitfalls.
-        let head_str: String = head.to_string_lossy().into_owned();
-
-        // Prefer the combined head+tail form when we see a short "-X" head
-        // followed by a valid tail fragment. This matches split forms such as:
-        //   - `-l ogDtpre.iLsfxC`
-        if let Some(split_tail) = args.get(start + 1) {
-            let head_bytes = head_str.as_bytes();
-            if head_bytes.len() == 2 && head_bytes[0] == b'-' {
-                let tail_str: String = split_tail.to_string_lossy().into_owned();
-                if is_rsync_flag_tail(&tail_str) {
-                    let mut combined = head_str.clone();
-                    combined.push_str(&tail_str);
-                    if is_rsync_flag_string(&combined) {
-                        return Ok((combined, start + 2));
+#[derive(Clone, Copy, Debug)]
+enum ServerStreamKind {
+    Stdout,
+    Stderr,
+}
+
+enum ServerStreamMessage {
+    Data(ServerStreamKind, Vec<u8>),
+    Error(ServerStreamKind, io::Error),
+    Finished(ServerStreamKind),
+}
+
+fn spawn_server_reader<R>(
+    mut reader: R,
+    kind: ServerStreamKind,
+    sender: mpsc::Sender<ServerStreamMessage>,
+) -> thread::JoinHandle<()>
+where
+    R: Read + Send + 'static,
+{
+    thread::spawn(move || {
+        let mut buffer = vec![0u8; 8192];
+        loop {
+            match reader.read(&mut buffer) {
+                Ok(0) => {
+                    let _ = sender.send(ServerStreamMessage::Finished(kind));
+                    break;
+                }
+                Ok(n) => {
+                    if sender
+                        .send(ServerStreamMessage::Data(kind, buffer[..n].to_vec()))
+                        .is_err()
+                    {
+                        break;
                     }
                 }
-            }
-        }
-
-        // Fall back to treating the head as the complete flag string.
-        if is_rsync_flag_string(&head_str) {
-            return Ok((head_str, start + 1));
-        }
-
-        Err(format!("invalid rsync server flag string: {head_str:?}"))
-    }
-
-    /// Helper used by tests to convert a parsed invocation into the core
-    /// `ServerConfig` structure.
-    #[cfg(test)]
-    pub(crate) fn into_server_config(self) -> Result<ServerConfig, String> {
-        ServerConfig::from_flag_string_and_args(
-            self.role.as_server_role(),
-            self.raw_flag_string,
-            self.args,
-        )
-    }
-
-    /// Non-test version that uses core types directly.
-    #[cfg(not(test))]
-    fn into_server_config(self) -> Result<core::server::ServerConfig, String> {
-        let role = match self.role {
-            InvocationRole::Receiver => core::server::ServerRole::Receiver,
-            InvocationRole::Generator => core::server::ServerRole::Generator,
-        };
-        core::server::ServerConfig::from_flag_string_and_args(role, self.raw_flag_string, self.args)
-    }
-}
-
-/// Validate that the server flag string looks like an rsync `--server`
-/// short-option block (e.g. `-logDtpre.iLsfxC`).
-///
-/// This accepts:
-/// - Leading `-`.
-/// - Alphanumeric characters.
-/// - `.`, `,`, `_`, `+`.
-///   while still rejecting obvious path-like arguments (which contain `/`).
-pub(crate) fn is_rsync_flag_string(s: &str) -> bool {
-    let bytes = s.as_bytes();
-    if bytes.len() < 2 || bytes[0] != b'-' {
-        return false;
-    }
-
-    if s.contains('/') {
-        return false;
-    }
-
-    bytes[1..].iter().all(|b| {
-        matches!(
-            *b,
-            b'a'..=b'z' | b'A'..=b'Z' | b'0'..=b'9' | b'.' | b',' | b'_' | b'+'
-        )
+                Err(error) if error.kind() == io::ErrorKind::Interrupted => continue,
+                Err(error) => {
+                    let _ = sender.send(ServerStreamMessage::Error(kind, error));
+                    break;
+                }
+            }
+        }
     })
 }
 
-/// Validate a tail fragment of a flag string (no leading '-').
-///
-/// This allows us to accept split forms like:
-/// - `-l ogDtpre.iLsfxC`
-///   while still rejecting obvious path-like arguments (which contain `/`).
-pub(crate) fn is_rsync_flag_tail(s: &str) -> bool {
-    if s.is_empty() || s.contains('/') {
-        return false;
-    }
-
-    s.bytes().all(|b| {
-        matches!(
-            b,
-            b'a'..=b'z' | b'A'..=b'Z' | b'0'..=b'9' | b'.' | b',' | b'_' | b'+'
-        )
-    })
-}
-
-fn write_server_error_message<Err: Write>(stderr: &mut Err, brand: Brand, text: impl fmt::Display) {
+fn join_server_thread(handle: &mut Option<thread::JoinHandle<()>>) {
+    if let Some(join) = handle.take() {
+        let _ = join.join();
+    }
+}
+
+fn terminate_server_process(
+    child: &mut Child,
+    stdout_thread: &mut Option<thread::JoinHandle<()>>,
+    stderr_thread: &mut Option<thread::JoinHandle<()>>,
+) {
+    let _ = child.kill();
+    let _ = child.wait();
+    join_server_thread(stdout_thread);
+    join_server_thread(stderr_thread);
+}
+
+fn write_server_fallback_error<Err: Write>(
+    stderr: &mut Err,
+    brand: Brand,
+    text: impl fmt::Display,
+) {
+    let mut sink = MessageSink::with_brand(stderr, brand);
+    let mut message = rsync_error!(1, "{}", text);
+    message = message.with_role(Role::Server);
+    if super::write_message(&message, &mut sink).is_err() {
+        let _ = writeln!(sink.writer_mut(), "{text}");
+    }
+}
+
+#[cfg(windows)]
+fn write_daemon_unavailable_error<Err: Write>(stderr: &mut Err, brand: Brand) {
     let mut sink = MessageSink::with_brand(stderr, brand);
     let mut message = rsync_error!(
         1,
-        "native server mode is not yet implemented; oc-rsync no longer delegates to upstream rsync binaries"
+        "daemon mode is not supported on this platform; run the oc-rsync daemon on a Unix-like system"
     );
-    message = message.with_role(Role::Server);
+    message = message.with_role(Role::Client);
+
     if super::write_message(&message, &mut sink).is_err() {
         let _ = writeln!(
             sink.writer_mut(),
-            "native server mode is not yet implemented; oc-rsync no longer delegates to upstream rsync binaries",
+            "daemon mode is not supported on this platform; run the oc-rsync daemon on a Unix-like system"
         );
     }
-}
-
-fn run_server_fallback<Out, Err>(
-    args: &[OsString],
-    brand: Brand,
-    stdout: &mut Out,
-    stderr: &mut Err,
-    override_choice: FallbackOverride,
-) -> i32
-where
-    Out: Write,
-    Err: Write,
-{
-    use std::process::Command;
-
-    let upstream_program = Brand::Upstream.client_program_name();
-    let upstream_program_os = OsStr::new(upstream_program);
-    let fallback = override_choice
-        .resolve_or_default(upstream_program_os)
-        .unwrap_or_else(|| OsString::from(upstream_program));
-
-    let Some(resolved_fallback) = fallback_binary_path(fallback.as_os_str()) else {
-        let diagnostic =
-            describe_missing_fallback_binary(fallback.as_os_str(), &[CLIENT_FALLBACK_ENV]);
-        write_server_error_message(stderr, brand, diagnostic);
-        return 1;
-    };
-
-    // Upstream rsync flushes stdio before switching roles; we mirror that.
-    let _ = stdout.flush();
-    let _ = stderr.flush();
-
-    // Build the fallback command preserving the original argv shape.
-    let mut command = Command::new(&resolved_fallback);
-    if args.len() > 1 {
-        command.args(&args[1..]);
-    }
-
-    match command.status() {
-        Ok(status) => status
-            .code()
-            .map(|c| c.clamp(0, super::MAX_EXIT_CODE))
-            .unwrap_or(1),
-        Err(error) => {
-            let text = format!(
-                "failed to execute fallback server '{}': {error}",
-                resolved_fallback.display()
-            );
-            write_server_error_message(stderr, brand, text);
-            1
-        }
-    }
-}
-
-/// Touch all fields of the `ServerInvocation` so that additions remain
-/// Clippy-clean even if unused in some builds.
-pub(crate) fn touch_server_invocation(invocation: &ServerInvocation) {
-    let _role = invocation.role;
-    let _flags = &invocation.raw_flag_string;
-    let _args = &invocation.args;
-}
-
-#[cfg(test)]
-mod tests {
-    use super::{InvocationRole, ServerInvocation, is_rsync_flag_string, is_rsync_flag_tail};
-    use std::ffi::OsString;
-
-    #[test]
-    fn parses_receiver_invocation() {
-        let args = [
-            OsString::from("rsync"),
-            OsString::from("--server"),
-            OsString::from("-logDtpre.iLsfxC"),
-            OsString::from("."),
-            OsString::from("."),
-        ];
-        let invocation = ServerInvocation::parse(&args).expect("valid receiver args");
-        assert_eq!(invocation.role, InvocationRole::Receiver);
-        assert_eq!(invocation.raw_flag_string, "-logDtpre.iLsfxC");
-        assert_eq!(invocation.args, vec![OsString::from(".")]);
-    }
-
-    #[test]
-    fn parses_generator_invocation_with_sender_flag() {
-        let args = [
-            OsString::from("rsync"),
-            OsString::from("--server"),
-            OsString::from("--sender"),
-            OsString::from("-logDtpre.iLsfxC"),
-            OsString::from("/tmp"),
-        ];
-        let invocation = ServerInvocation::parse(&args).expect("valid sender args");
-        assert_eq!(invocation.role, InvocationRole::Generator);
-        assert_eq!(invocation.raw_flag_string, "-logDtpre.iLsfxC");
-        assert_eq!(invocation.args, vec![OsString::from("/tmp")]);
-    }
-
-    #[test]
-    fn parses_split_flag_form() {
-        let args = [
-            OsString::from("rsync"),
-            OsString::from("--server"),
-            OsString::from("-l"),
-            OsString::from("ogDtpre.iLsfxC"),
-            OsString::from("."),
-            OsString::from("dest"),
-        ];
-        let invocation = ServerInvocation::parse(&args).expect("valid split flag args");
-        assert_eq!(invocation.role, InvocationRole::Receiver);
-        assert_eq!(invocation.raw_flag_string, "-logDtpre.iLsfxC");
-        assert_eq!(invocation.args, vec![OsString::from("dest")]);
-    }
-
-    #[test]
-    fn rejects_missing_flag_string() {
-        let args = [OsString::from("rsync"), OsString::from("--server")];
-        let error = ServerInvocation::parse(&args).unwrap_err();
-        assert_eq!(error, "missing rsync flag string");
-    }
-
-    #[test]
-    fn rejects_missing_server_marker() {
-        let args = [OsString::from("rsync"), OsString::from("--sender")];
-        let error = ServerInvocation::parse(&args).unwrap_err();
-        assert!(error.contains("expected --server"));
-    }
-
-    #[test]
-    fn rejects_missing_arguments() {
-        let args = [
-            OsString::from("rsync"),
-            OsString::from("--server"),
-            OsString::from("-logDtpre.iLsfxC"),
-            OsString::from("."),
-        ];
-        let error = ServerInvocation::parse(&args).unwrap_err();
-        assert_eq!(error, "missing server arguments");
-    }
-
-    #[test]
-    fn flag_string_validation() {
-        assert!(is_rsync_flag_string("-logDtpre.iLsfxC"));
-        assert!(is_rsync_flag_string("-av"));
-        assert!(is_rsync_flag_string("-e.iLsfxC"));
-        assert!(!is_rsync_flag_string("logDtpre")); // missing leading -
-        assert!(!is_rsync_flag_string("-")); // too short
-        assert!(!is_rsync_flag_string("-/path")); // contains /
-    }
-
-    #[test]
-    fn flag_tail_validation() {
-        assert!(is_rsync_flag_tail("ogDtpre.iLsfxC"));
-        assert!(is_rsync_flag_tail("av"));
-        assert!(!is_rsync_flag_tail("")); // empty
-        assert!(!is_rsync_flag_tail("/path")); // contains /
-    }
-
-    #[test]
-    fn server_mode_requested_detection() {
-        use super::server_mode_requested;
-
-        let with_server = [
-            OsString::from("rsync"),
-            OsString::from("--server"),
-            OsString::from("-av"),
-        ];
-        assert!(server_mode_requested(&with_server));
-
-        let without_server = [
-            OsString::from("rsync"),
-            OsString::from("-av"),
-            OsString::from("src"),
-            OsString::from("dst"),
-        ];
-        assert!(!server_mode_requested(&without_server));
-
-        let server_after_double_dash = [
-            OsString::from("rsync"),
-            OsString::from("--"),
-            OsString::from("--server"),
-        ];
-        assert!(!server_mode_requested(&server_after_double_dash));
-    }
 }