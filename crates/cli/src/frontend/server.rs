--- conflicted
+++ resolved
@@ -1,20 +1,10 @@
 #![deny(unsafe_code)]
 
-<<<<<<< HEAD
-use std::ffi::{OsStr, OsString};
-use std::fmt;
-use std::io::{self, Read, Write};
-use std::path::{Path, PathBuf};
-use std::process::{Child, Command, Stdio};
-use std::sync::mpsc;
-use std::thread;
-=======
 use std::ffi::OsString;
 use std::io::Write;
 
 #[cfg(unix)]
 use std::os::unix::process::ExitStatusExt;
->>>>>>> d18ffbaa
 
 use core::branding::Brand;
 use core::message::Role;
@@ -23,19 +13,12 @@
 use core::server::{ServerConfig, ServerRole};
 use logging::MessageSink;
 
-<<<<<<< HEAD
-/// Forces server mode to proxy the fallback binary rather than performing an `exec`.
-pub(crate) const SERVER_PROXY_ENV: &str = "OC_RSYNC_SERVER_PROXY";
-
-/// Returns the daemon argument vector when `--daemon` is present.
-=======
 /// Translate a client invocation that requested `--daemon` into a standalone
 /// daemon invocation.
 ///
 /// This mirrors upstream rsync's `--daemon` handling: it replaces the program
 /// name with the daemon binary name and forwards the remaining arguments,
 /// preserving `--` handling.
->>>>>>> d18ffbaa
 pub(crate) fn daemon_mode_arguments(args: &[OsString]) -> Option<Vec<OsString>> {
     if args.is_empty() {
         return None;
@@ -178,56 +161,6 @@
     }
 }
 
-<<<<<<< HEAD
-    #[cfg(unix)]
-    if std::env::var_os(SERVER_PROXY_ENV).is_none() {
-        use std::os::unix::process::CommandExt;
-
-        let mut command = Command::new(&resolved_fallback);
-        command.args(args.iter().skip(1));
-        command.stdin(Stdio::inherit());
-        command.stdout(Stdio::inherit());
-        command.stderr(Stdio::inherit());
-
-        let error = command.exec();
-        let text = format!(
-            "failed to launch fallback {upstream_program} binary '{}': {error}",
-            Path::new(&fallback).display()
-        );
-        write_server_fallback_error(stderr, program_brand, text);
-        return 1;
-    }
-
-    run_server_fallback_proxy(
-        args,
-        stdout,
-        stderr,
-        program_brand,
-        fallback,
-        resolved_fallback,
-        upstream_program,
-    )
-}
-
-fn run_server_fallback_proxy<Out, Err>(
-    args: &[OsString],
-    stdout: &mut Out,
-    stderr: &mut Err,
-    program_brand: Brand,
-    fallback: OsString,
-    resolved_fallback: PathBuf,
-    upstream_program: &str,
-) -> i32
-where
-    Out: Write,
-    Err: Write,
-{
-    let mut command = Command::new(&resolved_fallback);
-    command.args(args.iter().skip(1));
-    command.stdin(Stdio::inherit());
-    command.stdout(Stdio::piped());
-    command.stderr(Stdio::piped());
-=======
 impl ServerExecutor for GeneratorExecutor {
     fn execute(&self, invocation: &ServerInvocation, stderr: &mut dyn Write, brand: Brand) -> i32 {
         let _ = invocation;
@@ -239,7 +172,6 @@
         1
     }
 }
->>>>>>> d18ffbaa
 
 /// Factory for role-specific server executors.
 ///
