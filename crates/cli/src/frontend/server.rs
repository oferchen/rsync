--- conflicted
+++ resolved
@@ -57,9 +57,6 @@
 
 /// Return `true` if `--server` appears in the argument vector (before `--`).
 pub(crate) fn server_mode_requested(args: &[OsString]) -> bool {
-<<<<<<< HEAD
-    matches!(args.get(1), Some(arg) if arg == "--server")
-=======
     let mut reached_double_dash = false;
 
     for arg in args.iter().skip(1) {
@@ -74,7 +71,6 @@
     }
 
     false
->>>>>>> d64b6531
 }
 
 #[cfg(unix)]
