--- conflicted
+++ resolved
@@ -1,20 +1,10 @@
 #![deny(unsafe_code)]
 
-<<<<<<< HEAD
-use std::ffi::{OsStr, OsString};
-use std::fmt;
-use std::io::{self, Read, Write};
-use std::path::Path;
-use std::process::{Child, Command, ExitStatus, Stdio};
-use std::sync::mpsc;
-use std::thread;
-=======
 use std::ffi::OsString;
 use std::io::Write;
 
 #[cfg(unix)]
 use std::os::unix::process::ExitStatusExt;
->>>>>>> 799a2eaa
 
 use core::branding::Brand;
 use core::message::Role;
@@ -228,42 +218,6 @@
     Generator,
 }
 
-<<<<<<< HEAD
-    match child.wait() {
-        Ok(status) => exit_code_from_status(status),
-        Err(error) => {
-            write_server_fallback_error(
-                stderr,
-                program_brand,
-                format!("failed to wait for fallback {upstream_program} process: {error}"),
-            );
-            1
-        }
-    }
-}
-
-fn exit_code_from_status(status: ExitStatus) -> i32 {
-    if let Some(code) = status.code() {
-        return code.clamp(0, super::MAX_EXIT_CODE);
-    }
-
-    #[cfg(unix)]
-    {
-        use std::os::unix::process::ExitStatusExt;
-
-        if let Some(signal) = status.signal() {
-            return (128 + signal).min(super::MAX_EXIT_CODE);
-        }
-    }
-
-    super::MAX_EXIT_CODE
-}
-
-#[derive(Clone, Copy, Debug)]
-enum ServerStreamKind {
-    Stdout,
-    Stderr,
-=======
 impl InvocationRole {
     #[cfg(test)]
     fn as_server_role(self) -> ServerRole {
@@ -279,7 +233,6 @@
     role: InvocationRole,
     raw_flag_string: String,
     args: Vec<OsString>,
->>>>>>> 799a2eaa
 }
 
 impl ServerInvocation {
