--- conflicted
+++ resolved
@@ -10,86 +10,12 @@
 use core::server::{ServerConfig, ServerRole};
 use logging::MessageSink;
 
-<<<<<<< HEAD
-#[derive(Clone, Copy, Debug, Eq, PartialEq)]
-enum InvocationRole {
-    Receiver,
-    Generator,
-}
-
-#[derive(Clone, Debug, Eq, PartialEq)]
-struct ServerInvocation {
-    role: InvocationRole,
-    raw_flag_string: String,
-    args: Vec<OsString>,
-}
-
-impl ServerInvocation {
-    fn parse(args: &[OsString]) -> Result<Self, String> {
-        if args.len() < 2 {
-            return Err("server invocation is missing the --server marker".to_string());
-        }
-
-        if args
-            .get(1)
-            .map_or(true, |arg| arg != OsStr::new("--server"))
-        {
-            return Err("server invocation must include --server".to_string());
-        }
-
-        let mut index = 2;
-        let mut role = InvocationRole::Receiver;
-        if args
-            .get(index)
-            .is_some_and(|arg| arg == OsStr::new("--sender"))
-        {
-            role = InvocationRole::Generator;
-            index += 1;
-        }
-
-        let flag_arg = args
-            .get(index)
-            .ok_or_else(|| "missing rsync server flag string".to_string())?;
-        let raw_flag_string = flag_arg
-            .to_str()
-            .ok_or_else(|| "rsync server flag string must be valid UTF-8".to_string())?
-            .to_owned();
-        index += 1;
-
-        if args.get(index).is_some_and(|arg| arg == OsStr::new(".")) {
-            index += 1;
-        }
-
-        let trailing_args = args
-            .get(index..)
-            .map_or_else(Vec::new, |slice| slice.to_vec());
-
-        Ok(Self {
-            role,
-            raw_flag_string,
-            args: trailing_args,
-        })
-    }
-
-    fn into_server_config(self) -> Result<ServerConfig, String> {
-        let role = match self.role {
-            InvocationRole::Receiver => ServerRole::Receiver,
-            InvocationRole::Generator => ServerRole::Generator,
-        };
-
-        ServerConfig::from_flag_string_and_args(role, self.raw_flag_string, self.args)
-    }
-}
-
-/// Returns the daemon argument vector when `--daemon` is present.
-=======
 /// Translate a client invocation that requested `--daemon` into a standalone
 /// daemon invocation.
 ///
 /// This mirrors upstream rsync's `--daemon` handling: it replaces the program
 /// name with the daemon binary name and forwards the remaining arguments,
 /// preserving `--` handling.
->>>>>>> 717cad40
 pub(crate) fn daemon_mode_arguments(args: &[OsString]) -> Option<Vec<OsString>> {
     if args.is_empty() {
         return None;
@@ -223,30 +149,6 @@
 
     let program_brand = super::detect_program_name(args.first().map(OsString::as_os_str)).brand();
     let invocation = match ServerInvocation::parse(args) {
-<<<<<<< HEAD
-        Ok(invocation) => invocation,
-        Err(text) => {
-            write_server_error_message(stderr, program_brand, &text);
-            return 1;
-        }
-    };
-
-    let _server_config = match invocation.into_server_config() {
-        Ok(config) => config,
-        Err(text) => {
-            write_server_error_message(stderr, program_brand, &text);
-            return 1;
-        }
-    };
-    let upstream_program = Brand::Upstream.client_program_name();
-    let upstream_program_os = OsStr::new(upstream_program);
-    let fallback = match fallback_override(CLIENT_FALLBACK_ENV) {
-        Some(FallbackOverride::Disabled) => {
-            let text = format!(
-                "remote server mode is unavailable because OC_RSYNC_FALLBACK is disabled; set OC_RSYNC_FALLBACK to point to an upstream {upstream_program} binary"
-            );
-            write_server_fallback_error(stderr, program_brand, text);
-=======
         Ok(invocation) => {
             // Keep the parsed structure alive to discourage bitrot in the parser.
             touch_server_invocation(&invocation);
@@ -254,7 +156,6 @@
         }
         Err(text) => {
             write_server_error_message(stderr, program_brand, &text);
->>>>>>> 717cad40
             return 1;
         }
     };
@@ -379,32 +280,14 @@
     }
 }
 
-<<<<<<< HEAD
-fn write_server_error_message<Err: Write>(stderr: &mut Err, brand: Brand, text: impl fmt::Display) {
-    let mut sink = MessageSink::with_brand(stderr, brand);
-    let mut message = rsync_error!(1, "{}", text);
-    message = message.with_role(Role::Server);
-
-    if super::write_message(&message, &mut sink).is_err() {
-        let _ = writeln!(sink.writer_mut(), "{text}");
-    }
-}
-
-#[cfg(windows)]
-fn write_daemon_unavailable_error<Err: Write>(stderr: &mut Err, brand: Brand) {
-    let mut sink = MessageSink::with_brand(stderr, brand);
-    let mut message = rsync_error!(
-        1,
-        "daemon mode is not supported on this platform; run the oc-rsync daemon on a Unix-like system"
-    );
-    message = message.with_role(Role::Client);
-
-    if super::write_message(&message, &mut sink).is_err() {
-        let _ = writeln!(
-            sink.writer_mut(),
-            "daemon mode is not supported on this platform; run the oc-rsync daemon on a Unix-like system"
-        );
-    }
+/// Dummy use of all fields in `ServerInvocation` to prevent it from becoming
+/// partially-dead when we extend it.
+///
+/// This helps keep the parser and the usages in sync.
+fn touch_server_invocation(invocation: &ServerInvocation) {
+    let _role = invocation.role;
+    let _flags = &invocation.raw_flag_string;
+    let _args = &invocation.args;
 }
 
 #[cfg(test)]
@@ -467,14 +350,4 @@
         let error = ServerInvocation::parse(&args).expect_err("parse should fail");
         assert!(error.contains("flag string"));
     }
-=======
-/// Dummy use of all fields in `ServerInvocation` to prevent it from becoming
-/// partially-dead when we extend it.
-///
-/// This helps keep the parser and the usages in sync.
-fn touch_server_invocation(invocation: &ServerInvocation) {
-    let _role = invocation.role;
-    let _flags = &invocation.raw_flag_string;
-    let _args = &invocation.args;
->>>>>>> 717cad40
 }