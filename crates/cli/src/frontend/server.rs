#![deny(unsafe_code)]

use std::ffi::OsString;
use std::io::Write;

#[cfg(unix)]
use std::os::unix::process::ExitStatusExt;

use core::branding::Brand;
use core::message::Role;
use core::rsync_error;
#[cfg(test)]
use core::server::{ServerConfig, ServerRole};
use logging::MessageSink;

/// Translate a client invocation that requested `--daemon` into a standalone
/// daemon invocation.
///
/// This mirrors upstream rsync's `--daemon` handling: it replaces the program
/// name with the daemon binary name and forwards the remaining arguments,
/// preserving `--` handling.
pub(crate) fn daemon_mode_arguments(args: &[OsString]) -> Option<Vec<OsString>> {
    if args.is_empty() {
        return None;
    }

    let program_name = super::detect_program_name(args.first().map(OsString::as_os_str));
    let daemon_program = match program_name {
        super::ProgramName::Rsync => Brand::Upstream.daemon_program_name(),
        super::ProgramName::OcRsync => Brand::Oc.daemon_program_name(),
    };

    let mut daemon_args = Vec::with_capacity(args.len());
    daemon_args.push(OsString::from(daemon_program));

    let mut found = false;
    let mut reached_double_dash = false;

    for arg in &args[1..] {
        if !reached_double_dash && arg == "--" {
            reached_double_dash = true;
            daemon_args.push(arg.clone());
            continue;
        }

        if !reached_double_dash && arg == "--daemon" {
            found = true;
            continue;
        }

        daemon_args.push(arg.clone());
    }

    if !found {
        return None;
    }

    Some(daemon_args)
}

/// Return `true` if `--server` appears in the argument vector (before `--`).
pub(crate) fn server_mode_requested(args: &[OsString]) -> bool {
<<<<<<< HEAD
    for arg in args.iter().skip(1) {
        if arg == "--" {
            break;
        }

        if arg == "--server" {
=======
    let mut reached_double_dash = false;

    for arg in args.iter().skip(1) {
        if !reached_double_dash && arg == "--" {
            reached_double_dash = true;
            continue;
        }

        if !reached_double_dash && arg == "--server" {
>>>>>>> 51a367f7
            return true;
        }
    }

    false
}

#[cfg(unix)]
pub(crate) fn run_daemon_mode<Out, Err>(
    args: Vec<OsString>,
    stdout: &mut Out,
    stderr: &mut Err,
) -> i32
where
    Out: Write,
    Err: Write,
{
    daemon::run(args, stdout, stderr)
}

#[cfg(windows)]
pub(crate) fn run_daemon_mode<Out, Err>(
    _args: Vec<OsString>,
    _stdout: &mut Out,
    stderr: &mut Err,
) -> i32
where
    Out: Write,
    Err: Write,
{
    let brand = super::detect_program_name(None).brand();
    write_daemon_unavailable_error(stderr, brand);
    1
}

#[cfg(windows)]
fn write_daemon_unavailable_error<Err: Write>(stderr: &mut Err, brand: Brand) {
    let text = "daemon mode is not available on this platform".to_string();
    let mut sink = MessageSink::with_brand(stderr, brand);
    let mut message = rsync_error!(1, "{}", text);
    message = message.with_role(Role::Daemon);
    if super::write_message(&message, &mut sink).is_err() {
        let _ = writeln!(sink.writer_mut(), "{text}");
    }
}

/// Entry point for `--server` mode.
///
/// This is the public façade that:
/// - Flushes stdio (mirroring upstream).
/// - Detects the brand.
/// - Delegates to the embedded server dispatcher.
pub(crate) fn run_server_mode<Out, Err>(
    args: &[OsString],
    stdout: &mut Out,
    stderr: &mut Err,
) -> i32
where
    Out: Write,
    Err: Write,
{
    // Upstream rsync flushes stdio before switching roles; we mirror that.
    let _ = stdout.flush();
    let _ = stderr.flush();

    let brand = super::detect_program_name(args.first().map(OsString::as_os_str)).brand();
    run_server_mode_embedded(args, stderr, brand)
}

/// Strategy interface for executing a parsed server invocation.
///
/// This separates parsing from execution and allows battle-tested,
/// role-specific logic to be plugged in later without changing the call site.
trait ServerExecutor {
    fn execute(&self, invocation: &ServerInvocation, stderr: &mut dyn Write, brand: Brand) -> i32;
}

struct ReceiverExecutor;
struct GeneratorExecutor;

impl ServerExecutor for ReceiverExecutor {
    fn execute(&self, invocation: &ServerInvocation, stderr: &mut dyn Write, brand: Brand) -> i32 {
        let _ = invocation;
        write_server_error_message(
            stderr,
            brand,
            "server mode is not yet implemented for role Receiver",
        );
        1
    }
}

impl ServerExecutor for GeneratorExecutor {
    fn execute(&self, invocation: &ServerInvocation, stderr: &mut dyn Write, brand: Brand) -> i32 {
        let _ = invocation;
        write_server_error_message(
            stderr,
            brand,
            "server mode is not yet implemented for role Generator",
        );
        1
    }
}

/// Factory for role-specific server executors.
///
/// This centralises the mapping between protocol role and concrete
/// implementation, so adding new roles or shims is a local change.
fn make_server_executor(role: InvocationRole) -> Box<dyn ServerExecutor> {
    match role {
        InvocationRole::Receiver => Box::new(ReceiverExecutor),
        InvocationRole::Generator => Box::new(GeneratorExecutor),
    }
}

/// Minimal embedded server-mode handler.
///
/// For now this only:
/// - Parses the `--server` invocation into a structured `ServerInvocation`.
/// - Resolves a role-specific executor.
/// - Emits a branded "not yet implemented" error.
///
/// The Strategy + Factory design here is intentionally stable so that the
/// real server engine can be wired in later without touching the CLI
/// entrypoints.
fn run_server_mode_embedded<Err: Write>(args: &[OsString], stderr: &mut Err, brand: Brand) -> i32 {
    let invocation = match ServerInvocation::parse(args) {
        Ok(invocation) => invocation,
        Err(error) => {
            write_server_error_message(stderr, brand, &error);
            return 1;
        }
    };

    let executor = make_server_executor(invocation.role);
    executor.execute(&invocation, stderr, brand)
}

/// Local representation of a parsed `--server` invocation.
///
/// This acts as a stable value object between the argv world and
/// the internal server engine, mirroring the way upstream rsync
/// distinguishes between receiver and generator roles.
#[derive(Debug, Clone, Copy, Eq, PartialEq)]
enum InvocationRole {
    Receiver,
    Generator,
}

impl InvocationRole {
    #[cfg(test)]
    fn as_server_role(self) -> ServerRole {
        match self {
            Self::Receiver => ServerRole::Receiver,
            Self::Generator => ServerRole::Generator,
        }
    }
}

#[derive(Debug)]
struct ServerInvocation {
    role: InvocationRole,
    raw_flag_string: String,
    args: Vec<OsString>,
}

impl ServerInvocation {
    /// Parse the argv vector of a `--server` invocation as generated by the
    /// client side.
    ///
    /// Expected shapes (mirroring upstream):
    /// - `rsync --server <flags> . <args...>`
    /// - `rsync --server --sender <flags> <args...>`
    ///
    /// For receiver mode we additionally support the common split-flag case:
    /// - `rsync --server -l ogDtpre.iLsfxC . <args...>`
    ///   which is normalised to `-logDtpre.iLsfxC`.
    fn parse(args: &[OsString]) -> Result<Self, String> {
        let first = args
            .first()
            .ok_or_else(|| "missing program name".to_string())?;
        if first.is_empty() {
            return Err("missing program name".to_string());
        }

        let second = args
            .get(1)
            .ok_or_else(|| "missing rsync server marker".to_string())?;
        if second != "--server" {
            return Err(format!("expected --server, found {second:?}"));
        }

        let mut index = 2usize;
        let mut role = InvocationRole::Receiver;

        if let Some(flag) = args.get(index) {
            if flag == "--sender" {
                role = InvocationRole::Generator;
                index += 1;
            }
        }

        let (flag_string, mut index) = Self::parse_flag_block(args, index)?;

        // For receiver mode, a "." placeholder is accepted and normalised away,
        // but it is not strictly required. This keeps us tolerant of slightly
        // different remote-shell behaviours.
        if role == InvocationRole::Receiver {
            if let Some(component) = args.get(index) {
                if component == "." {
                    index += 1;
                }
            }
        }

        // Remaining args (which must not be empty) are passed through unchanged.
        let remaining_args: Vec<OsString> = args[index..].to_vec();

        if remaining_args.is_empty() {
            return Err("missing server arguments".to_string());
        }

        let invocation = ServerInvocation {
            role,
            raw_flag_string: flag_string,
            args: remaining_args,
        };

        touch_server_invocation(&invocation);
        Ok(invocation)
    }

    /// Parse the flag block, accepting both contiguous and split forms:
    /// - `-logDtpre.iLsfxC`
    /// - `-l ogDtpre.iLsfxC`  (combined into `-logDtpre.iLsfxC`)
    fn parse_flag_block(args: &[OsString], start: usize) -> Result<(String, usize), String> {
        let head = args
            .get(start)
            .ok_or_else(|| "missing rsync flag string".to_string())?;

        // Take ownership up front to avoid `Cow` move pitfalls.
        let head_str: String = head.to_string_lossy().into_owned();

        // Prefer the combined head+tail form when we see a short "-X" head
        // followed by a valid tail fragment. This matches split forms such as:
        //   - `-l ogDtpre.iLsfxC`
        if let Some(split_tail) = args.get(start + 1) {
            let head_bytes = head_str.as_bytes();
            if head_bytes.len() == 2 && head_bytes[0] == b'-' {
                let tail_str: String = split_tail.to_string_lossy().into_owned();
                if is_rsync_flag_tail(&tail_str) {
                    let mut combined = head_str.clone();
                    combined.push_str(&tail_str);
                    if is_rsync_flag_string(&combined) {
                        return Ok((combined, start + 2));
                    }
                }
            }
        }

        // Fall back to treating the head as the complete flag string.
        if is_rsync_flag_string(&head_str) {
            return Ok((head_str, start + 1));
        }

        Err(format!("invalid rsync server flag string: {head_str:?}"))
    }

    /// Helper used by tests to convert a parsed invocation into the core
    /// `ServerConfig` structure.
    #[cfg(test)]
    fn into_server_config(self) -> Result<ServerConfig, String> {
        ServerConfig::from_flag_string_and_args(
            self.role.as_server_role(),
            self.raw_flag_string,
            self.args,
        )
    }
}

/// Validate that the server flag string looks like an rsync `--server`
/// short-option block (e.g. `-logDtpre.iLsfxC`).
///
/// This accepts:
/// - Leading `-`.
/// - Alphanumeric characters.
/// - `.`, `,`, `_`, `+`.
///   while still rejecting obvious path-like arguments (which contain `/`).
fn is_rsync_flag_string(s: &str) -> bool {
    let bytes = s.as_bytes();
    if bytes.len() < 2 || bytes[0] != b'-' {
        return false;
    }

    if s.contains('/') {
        return false;
    }

    bytes[1..].iter().all(|b| {
        matches!(
            *b,
            b'a'..=b'z' | b'A'..=b'Z' | b'0'..=b'9' | b'.' | b',' | b'_' | b'+'
        )
    })
}

/// Validate a tail fragment of a flag string (no leading '-').
///
/// This allows us to accept split forms like:
/// - `-l ogDtpre.iLsfxC`
///   while still rejecting obvious path-like arguments (which contain `/`).
fn is_rsync_flag_tail(s: &str) -> bool {
    if s.is_empty() || s.contains('/') {
        return false;
    }

    s.bytes().all(|b| {
        matches!(
            b,
            b'a'..=b'z' | b'A'..=b'Z' | b'0'..=b'9' | b'.' | b',' | b'_' | b'+'
        )
    })
}

fn write_server_error_message(stderr: &mut dyn Write, brand: Brand, text: &str) {
    let mut sink = MessageSink::with_brand(stderr, brand);
    let mut message = rsync_error!(1, "{}", text);
    message = message.with_role(Role::Daemon);
    if super::write_message(&message, &mut sink).is_err() {
        let _ = writeln!(sink.writer_mut(), "{text}");
    }
}

/// Touch all fields of the `ServerInvocation` so that additions remain
/// Clippy-clean even if unused in some builds.
fn touch_server_invocation(invocation: &ServerInvocation) {
    let _role = invocation.role;
    let _flags = &invocation.raw_flag_string;
    let _args = &invocation.args;
}

#[cfg(test)]
mod tests {
    use super::*;

    #[test]
    fn parses_receiver_invocation_and_normalises_dot_placeholder() {
        let args = [
            OsString::from("rsync"),
            OsString::from("--server"),
            OsString::from("-logDtpre.iLsfxC"),
            OsString::from("."),
            OsString::from("dest"),
        ];

        let invocation = ServerInvocation::parse(&args).expect("invocation parses");
        assert_eq!(invocation.role, InvocationRole::Receiver);
        assert_eq!(invocation.raw_flag_string, "-logDtpre.iLsfxC");
        assert_eq!(invocation.args, vec![OsString::from("dest")]);

        let config = invocation.into_server_config().expect("config parses");
        assert_eq!(config.role, ServerRole::Receiver);
        assert_eq!(config.flag_string, "-logDtpre.iLsfxC");
        assert_eq!(config.args, vec![OsString::from("dest")]);
    }

    #[test]
    fn parses_receiver_invocation_with_split_flag_block() {
        // Simulate a shell that split the flag block into "-l" and "ogDtpre.iLsfxC".
        let args = [
            OsString::from("rsync"),
            OsString::from("--server"),
            OsString::from("-l"),
            OsString::from("ogDtpre.iLsfxC"),
            OsString::from("."),
            OsString::from("dest"),
        ];

        let invocation = ServerInvocation::parse(&args).expect("invocation parses");
        assert_eq!(invocation.role, InvocationRole::Receiver);
        assert_eq!(invocation.raw_flag_string, "-logDtpre.iLsfxC");
        assert_eq!(invocation.args, vec![OsString::from("dest")]);

        let config = invocation.into_server_config().expect("config parses");
        assert_eq!(config.role, ServerRole::Receiver);
        assert_eq!(config.flag_string, "-logDtpre.iLsfxC");
        assert_eq!(config.args, vec![OsString::from("dest")]);
    }

    #[test]
    fn parses_sender_invocation_without_placeholder() {
        let args = [
            OsString::from("rsync"),
            OsString::from("--server"),
            OsString::from("--sender"),
            OsString::from("-logDtpre.iLsfxC"),
            OsString::from("relative"),
            OsString::from("dest"),
        ];

        let invocation = ServerInvocation::parse(&args).expect("invocation parses");
        assert_eq!(invocation.role, InvocationRole::Generator);
        assert_eq!(invocation.raw_flag_string, "-logDtpre.iLsfxC");
        assert_eq!(
            invocation.args,
            vec![OsString::from("relative"), OsString::from("dest")]
        );

        let config = invocation.into_server_config().expect("config parses");
        assert_eq!(config.role, ServerRole::Generator);
        assert_eq!(config.flag_string, "-logDtpre.iLsfxC");
        assert_eq!(
            config.args,
            vec![OsString::from("relative"), OsString::from("dest")]
        );
    }

    #[test]
    fn parse_rejects_missing_flag_string() {
        let args = [OsString::from("rsync"), OsString::from("--server")];
        let error = ServerInvocation::parse(&args).expect_err("parse should fail");
        assert!(error.contains("flag string"));
    }
}<|MERGE_RESOLUTION|>--- conflicted
+++ resolved
@@ -60,14 +60,6 @@
 
 /// Return `true` if `--server` appears in the argument vector (before `--`).
 pub(crate) fn server_mode_requested(args: &[OsString]) -> bool {
-<<<<<<< HEAD
-    for arg in args.iter().skip(1) {
-        if arg == "--" {
-            break;
-        }
-
-        if arg == "--server" {
-=======
     let mut reached_double_dash = false;
 
     for arg in args.iter().skip(1) {
@@ -77,7 +69,6 @@
         }
 
         if !reached_double_dash && arg == "--server" {
->>>>>>> 51a367f7
             return true;
         }
     }
