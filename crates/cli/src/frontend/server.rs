#![deny(unsafe_code)]
//! Server mode entry points and argument parsing for `--server` invocations.

<<<<<<< HEAD
use std::ffi::OsString;
use std::io::Write;

use core::branding::Brand;
=======
use std::ffi::{OsStr, OsString};
use std::fmt;
use std::io::{self, Write};

use core::branding::Brand;
use core::fallback::{
    CLIENT_FALLBACK_ENV, FallbackOverride, describe_missing_fallback_binary, fallback_binary_path,
    fallback_override,
};
>>>>>>> f412ff18
use core::message::Role;
use core::rsync_error;
#[cfg(test)]
use core::server::{ServerConfig, ServerRole};
use logging::MessageSink;

/// Translate a client invocation that requested `--daemon` into a standalone
/// daemon invocation.
///
/// This mirrors upstream rsync's `--daemon` handling: it replaces the program
/// name with the daemon binary name and forwards the remaining arguments,
/// preserving `--` handling.
#[cfg(unix)]
pub(crate) fn daemon_mode_arguments(args: &[OsString]) -> Option<Vec<OsString>> {
    if args.is_empty() {
        return None;
    }

    let program_name = super::detect_program_name(args.first().map(OsString::as_os_str));
    let daemon_program = match program_name {
        super::ProgramName::Rsync => Brand::Upstream.daemon_program_name(),
        super::ProgramName::OcRsync => Brand::Oc.daemon_program_name(),
    };

    let mut daemon_args = Vec::with_capacity(args.len());
    daemon_args.push(OsString::from(daemon_program));

    let mut found = false;
    let mut reached_double_dash = false;

    for arg in &args[1..] {
        if !reached_double_dash && arg == "--" {
            reached_double_dash = true;
            daemon_args.push(arg.clone());
            continue;
        }

        if !reached_double_dash && arg == "--daemon" {
            found = true;
            continue;
        }

        daemon_args.push(arg.clone());
    }

    if !found {
        return None;
    }

    Some(daemon_args)
}

/// Daemon mode is not supported on Windows.
#[cfg(not(unix))]
pub(crate) fn daemon_mode_arguments(_args: &[OsString]) -> Option<Vec<OsString>> {
    None
}

/// Return `true` if `--server` appears in the argument vector (before `--`).
pub(crate) fn server_mode_requested(args: &[OsString]) -> bool {
    let mut reached_double_dash = false;

    for arg in args.iter().skip(1) {
        if !reached_double_dash && arg == "--" {
            reached_double_dash = true;
            continue;
        }

        if !reached_double_dash && arg == "--server" {
            return true;
        }
    }

    false
}

#[cfg(unix)]
pub(crate) fn run_daemon_mode<Out, Err>(
    args: Vec<OsString>,
    stdout: &mut Out,
    stderr: &mut Err,
) -> i32
where
    Out: Write,
    Err: Write,
{
    daemon::run(args, stdout, stderr)
}

#[cfg(windows)]
pub(crate) fn run_daemon_mode<Out, Err>(
    _args: Vec<OsString>,
    _stdout: &mut Out,
    stderr: &mut Err,
) -> i32
where
    Out: Write,
    Err: Write,
{
    let brand = super::detect_program_name(None).brand();
    write_daemon_unavailable_error(stderr, brand);
    1
}

<<<<<<< HEAD
/// Handles `--server` invocations without delegating to an upstream binary.
=======
#[cfg(windows)]
fn write_daemon_unavailable_error<Err: Write>(stderr: &mut Err, brand: Brand) {
    let text = "daemon mode is not available on this platform";
    let mut sink = MessageSink::with_brand(stderr, brand);
    let mut message = rsync_error!(1, "{}", text);
    message = message.with_role(Role::Daemon);
    if super::write_message(&message, &mut sink).is_err() {
        let _ = writeln!(sink.writer_mut(), "{text}");
    }
}

/// Entry point for `--server` mode.
///
/// This is the public facade that:
/// - Flushes stdio (mirroring upstream).
/// - Consults the client-side fallback hook (CLIENT_FALLBACK_ENV).
/// - Detects the brand.
/// - Delegates to the embedded server dispatcher when no fallback is active.
>>>>>>> f412ff18
pub(crate) fn run_server_mode<Out, Err>(
    args: &[OsString],
    stdout: &mut Out,
    stderr: &mut Err,
) -> i32
where
    Out: Write,
    Err: Write,
{
    run_server_mode_embedded(args, stdout, stderr)
}

fn run_server_mode_embedded<Out, Err>(args: &[OsString], stdout: &mut Out, stderr: &mut Err) -> i32
where
    Out: Write,
    Err: Write,
{
    let _ = stdout.flush();
    let _ = stderr.flush();

    let program_brand = super::detect_program_name(args.first().map(OsString::as_os_str)).brand();
<<<<<<< HEAD

    write_server_unavailable_error(stderr, program_brand);
    1
}

fn write_server_unavailable_error<Err: Write>(stderr: &mut Err, brand: Brand) {
=======
    let fallback_override = fallback_override(CLIENT_FALLBACK_ENV);

    // Check if we should delegate to fallback
    let should_fallback = matches!(
        fallback_override,
        Some(FallbackOverride::Default | FallbackOverride::Explicit(_))
    );

    let invocation = match ServerInvocation::parse(args) {
        Ok(invocation) => invocation,
        Err(text) => {
            // If fallback is configured, delegate to it even if we can't parse the args
            if should_fallback {
                return run_server_fallback(
                    args,
                    program_brand,
                    stdout,
                    stderr,
                    fallback_override.unwrap(),
                );
            }
            write_server_error_message(stderr, program_brand, &text);
            return 1;
        }
    };

    let config = match invocation.into_server_config() {
        Ok(config) => config,
        Err(text) => {
            // If fallback is configured, delegate to it
            if should_fallback {
                return run_server_fallback(
                    args,
                    program_brand,
                    stdout,
                    stderr,
                    fallback_override.unwrap(),
                );
            }
            write_server_error_message(stderr, program_brand, &text);
            return 1;
        }
    };

    match core::server::run_server_stdio(config, &mut io::stdin(), &mut io::stdout()) {
        Ok(code) => code,
        Err(error) if error.kind() == io::ErrorKind::Unsupported => match fallback_override {
            Some(FallbackOverride::Disabled) => {
                let text = format!(
                    "native server mode is unavailable and fallback delegation is disabled; \
                     set {CLIENT_FALLBACK_ENV} to point to an upstream rsync binary"
                );
                write_server_error_message(stderr, program_brand, text);
                1
            }
            Some(choice) => run_server_fallback(args, program_brand, stdout, stderr, choice),
            None => {
                write_server_error_message(stderr, program_brand, error);
                1
            }
        },
        Err(error) => {
            let text = format!("server execution failed: {error}");
            write_server_error_message(stderr, program_brand, &text);
            1
        }
    }
}

/// Local representation of the server-side role.
#[derive(Clone, Copy, Debug, Eq, PartialEq)]
pub(crate) enum InvocationRole {
    Receiver,
    Generator,
}

impl InvocationRole {
    #[cfg(test)]
    pub(crate) fn as_server_role(self) -> ServerRole {
        match self {
            Self::Receiver => ServerRole::Receiver,
            Self::Generator => ServerRole::Generator,
        }
    }
}

/// Parsed `--server` invocation ready for dispatch.
#[derive(Debug)]
pub(crate) struct ServerInvocation {
    pub(crate) role: InvocationRole,
    pub(crate) raw_flag_string: String,
    pub(crate) args: Vec<OsString>,
}

impl ServerInvocation {
    /// Parse the argv vector of a `--server` invocation as generated by the client side.
    ///
    /// Expected shapes (mirroring upstream):
    /// - `rsync --server <flags> . <args...>`
    /// - `rsync --server --sender <flags> <args...>`
    ///
    /// For receiver mode we additionally support the common split-flag case:
    /// - `rsync --server -l ogDtpre.iLsfxC . <args...>`
    ///   which is normalised to `-logDtpre.iLsfxC`.
    pub(crate) fn parse(args: &[OsString]) -> Result<Self, String> {
        let first = args
            .first()
            .ok_or_else(|| "missing program name".to_string())?;
        if first.is_empty() {
            return Err("missing program name".to_string());
        }

        let second = args
            .get(1)
            .ok_or_else(|| "missing rsync server marker".to_string())?;
        if second != "--server" {
            return Err(format!("expected --server, found {second:?}"));
        }

        let mut index = 2usize;
        let mut role = InvocationRole::Receiver;

        if let Some(flag) = args.get(index) {
            if flag == "--sender" {
                role = InvocationRole::Generator;
                index += 1;
            }
        }

        let (flag_string, mut index) = Self::parse_flag_block(args, index)?;

        // For receiver mode, a "." placeholder is accepted and normalised away,
        // but it is not strictly required. This keeps us tolerant of slightly
        // different remote-shell behaviours.
        if role == InvocationRole::Receiver {
            if let Some(component) = args.get(index) {
                if component == "." {
                    index += 1;
                }
            }
        }

        // Remaining args (which must not be empty) are passed through unchanged.
        let remaining_args: Vec<OsString> = args[index..].to_vec();

        if remaining_args.is_empty() {
            return Err("missing server arguments".to_string());
        }

        let invocation = ServerInvocation {
            role,
            raw_flag_string: flag_string,
            args: remaining_args,
        };

        touch_server_invocation(&invocation);
        Ok(invocation)
    }

    /// Parse the flag block, accepting both contiguous and split forms:
    /// - `-logDtpre.iLsfxC`
    /// - `-l ogDtpre.iLsfxC`  (combined into `-logDtpre.iLsfxC`)
    pub(crate) fn parse_flag_block(
        args: &[OsString],
        start: usize,
    ) -> Result<(String, usize), String> {
        let head = args
            .get(start)
            .ok_or_else(|| "missing rsync flag string".to_string())?;

        // Take ownership up front to avoid `Cow` move pitfalls.
        let head_str: String = head.to_string_lossy().into_owned();

        // Prefer the combined head+tail form when we see a short "-X" head
        // followed by a valid tail fragment. This matches split forms such as:
        //   - `-l ogDtpre.iLsfxC`
        if let Some(split_tail) = args.get(start + 1) {
            let head_bytes = head_str.as_bytes();
            if head_bytes.len() == 2 && head_bytes[0] == b'-' {
                let tail_str: String = split_tail.to_string_lossy().into_owned();
                if is_rsync_flag_tail(&tail_str) {
                    let mut combined = head_str.clone();
                    combined.push_str(&tail_str);
                    if is_rsync_flag_string(&combined) {
                        return Ok((combined, start + 2));
                    }
                }
            }
        }

        // Fall back to treating the head as the complete flag string.
        if is_rsync_flag_string(&head_str) {
            return Ok((head_str, start + 1));
        }

        Err(format!("invalid rsync server flag string: {head_str:?}"))
    }

    /// Helper used by tests to convert a parsed invocation into the core
    /// `ServerConfig` structure.
    #[cfg(test)]
    pub(crate) fn into_server_config(self) -> Result<ServerConfig, String> {
        ServerConfig::from_flag_string_and_args(
            self.role.as_server_role(),
            self.raw_flag_string,
            self.args,
        )
    }

    /// Non-test version that uses core types directly.
    #[cfg(not(test))]
    fn into_server_config(self) -> Result<core::server::ServerConfig, String> {
        let role = match self.role {
            InvocationRole::Receiver => core::server::ServerRole::Receiver,
            InvocationRole::Generator => core::server::ServerRole::Generator,
        };
        core::server::ServerConfig::from_flag_string_and_args(role, self.raw_flag_string, self.args)
    }
}

/// Validate that the server flag string looks like an rsync `--server`
/// short-option block (e.g. `-logDtpre.iLsfxC`).
///
/// This accepts:
/// - Leading `-`.
/// - Alphanumeric characters.
/// - `.`, `,`, `_`, `+`.
///   while still rejecting obvious path-like arguments (which contain `/`).
pub(crate) fn is_rsync_flag_string(s: &str) -> bool {
    let bytes = s.as_bytes();
    if bytes.len() < 2 || bytes[0] != b'-' {
        return false;
    }

    if s.contains('/') {
        return false;
    }

    bytes[1..].iter().all(|b| {
        matches!(
            *b,
            b'a'..=b'z' | b'A'..=b'Z' | b'0'..=b'9' | b'.' | b',' | b'_' | b'+'
        )
    })
}

/// Validate a tail fragment of a flag string (no leading '-').
///
/// This allows us to accept split forms like:
/// - `-l ogDtpre.iLsfxC`
///   while still rejecting obvious path-like arguments (which contain `/`).
pub(crate) fn is_rsync_flag_tail(s: &str) -> bool {
    if s.is_empty() || s.contains('/') {
        return false;
    }

    s.bytes().all(|b| {
        matches!(
            b,
            b'a'..=b'z' | b'A'..=b'Z' | b'0'..=b'9' | b'.' | b',' | b'_' | b'+'
        )
    })
}

fn write_server_error_message<Err: Write>(stderr: &mut Err, brand: Brand, text: impl fmt::Display) {
>>>>>>> f412ff18
    let mut sink = MessageSink::with_brand(stderr, brand);
    let mut message = rsync_error!(
        1,
        "native server mode is not yet implemented; oc-rsync no longer delegates to upstream rsync binaries"
    );
    message = message.with_role(Role::Server);
    if super::write_message(&message, &mut sink).is_err() {
        let _ = writeln!(
            sink.writer_mut(),
            "native server mode is not yet implemented; oc-rsync no longer delegates to upstream rsync binaries",
        );
    }
}

fn run_server_fallback<Out, Err>(
    args: &[OsString],
    brand: Brand,
    stdout: &mut Out,
    stderr: &mut Err,
    override_choice: FallbackOverride,
) -> i32
where
    Out: Write,
    Err: Write,
{
    use std::process::Command;

    let upstream_program = Brand::Upstream.client_program_name();
    let upstream_program_os = OsStr::new(upstream_program);
    let fallback = override_choice
        .resolve_or_default(upstream_program_os)
        .unwrap_or_else(|| OsString::from(upstream_program));

    let Some(resolved_fallback) = fallback_binary_path(fallback.as_os_str()) else {
        let diagnostic =
            describe_missing_fallback_binary(fallback.as_os_str(), &[CLIENT_FALLBACK_ENV]);
        write_server_error_message(stderr, brand, diagnostic);
        return 1;
    };

    // Upstream rsync flushes stdio before switching roles; we mirror that.
    let _ = stdout.flush();
    let _ = stderr.flush();

    // Build the fallback command preserving the original argv shape.
    let mut command = Command::new(&resolved_fallback);
    if args.len() > 1 {
        command.args(&args[1..]);
    }

    match command.status() {
        Ok(status) => status
            .code()
            .map(|c| c.clamp(0, super::MAX_EXIT_CODE))
            .unwrap_or(1),
        Err(error) => {
            let text = format!(
                "failed to execute fallback server '{}': {error}",
                resolved_fallback.display()
            );
            write_server_error_message(stderr, brand, text);
            1
        }
    }
}

/// Touch all fields of the `ServerInvocation` so that additions remain
/// Clippy-clean even if unused in some builds.
pub(crate) fn touch_server_invocation(invocation: &ServerInvocation) {
    let _role = invocation.role;
    let _flags = &invocation.raw_flag_string;
    let _args = &invocation.args;
}

#[cfg(test)]
mod tests {
    use super::{InvocationRole, ServerInvocation, is_rsync_flag_string, is_rsync_flag_tail};
    use std::ffi::OsString;

    #[test]
    fn parses_receiver_invocation() {
        let args = [
            OsString::from("rsync"),
            OsString::from("--server"),
            OsString::from("-logDtpre.iLsfxC"),
            OsString::from("."),
            OsString::from("."),
        ];
        let invocation = ServerInvocation::parse(&args).expect("valid receiver args");
        assert_eq!(invocation.role, InvocationRole::Receiver);
        assert_eq!(invocation.raw_flag_string, "-logDtpre.iLsfxC");
        assert_eq!(invocation.args, vec![OsString::from(".")]);
    }

    #[test]
    fn parses_generator_invocation_with_sender_flag() {
        let args = [
            OsString::from("rsync"),
            OsString::from("--server"),
            OsString::from("--sender"),
            OsString::from("-logDtpre.iLsfxC"),
            OsString::from("/tmp"),
        ];
        let invocation = ServerInvocation::parse(&args).expect("valid sender args");
        assert_eq!(invocation.role, InvocationRole::Generator);
        assert_eq!(invocation.raw_flag_string, "-logDtpre.iLsfxC");
        assert_eq!(invocation.args, vec![OsString::from("/tmp")]);
    }

    #[test]
    fn parses_split_flag_form() {
        let args = [
            OsString::from("rsync"),
            OsString::from("--server"),
            OsString::from("-l"),
            OsString::from("ogDtpre.iLsfxC"),
            OsString::from("."),
            OsString::from("dest"),
        ];
        let invocation = ServerInvocation::parse(&args).expect("valid split flag args");
        assert_eq!(invocation.role, InvocationRole::Receiver);
        assert_eq!(invocation.raw_flag_string, "-logDtpre.iLsfxC");
        assert_eq!(invocation.args, vec![OsString::from("dest")]);
    }

    #[test]
    fn rejects_missing_flag_string() {
        let args = [OsString::from("rsync"), OsString::from("--server")];
        let error = ServerInvocation::parse(&args).unwrap_err();
        assert_eq!(error, "missing rsync flag string");
    }

    #[test]
    fn rejects_missing_server_marker() {
        let args = [OsString::from("rsync"), OsString::from("--sender")];
        let error = ServerInvocation::parse(&args).unwrap_err();
        assert!(error.contains("expected --server"));
    }

    #[test]
    fn rejects_missing_arguments() {
        let args = [
            OsString::from("rsync"),
            OsString::from("--server"),
            OsString::from("-logDtpre.iLsfxC"),
            OsString::from("."),
        ];
        let error = ServerInvocation::parse(&args).unwrap_err();
        assert_eq!(error, "missing server arguments");
    }

    #[test]
    fn flag_string_validation() {
        assert!(is_rsync_flag_string("-logDtpre.iLsfxC"));
        assert!(is_rsync_flag_string("-av"));
        assert!(is_rsync_flag_string("-e.iLsfxC"));
        assert!(!is_rsync_flag_string("logDtpre")); // missing leading -
        assert!(!is_rsync_flag_string("-")); // too short
        assert!(!is_rsync_flag_string("-/path")); // contains /
    }

    #[test]
    fn flag_tail_validation() {
        assert!(is_rsync_flag_tail("ogDtpre.iLsfxC"));
        assert!(is_rsync_flag_tail("av"));
        assert!(!is_rsync_flag_tail("")); // empty
        assert!(!is_rsync_flag_tail("/path")); // contains /
    }

    #[test]
    fn server_mode_requested_detection() {
        use super::server_mode_requested;

        let with_server = [
            OsString::from("rsync"),
            OsString::from("--server"),
            OsString::from("-av"),
        ];
        assert!(server_mode_requested(&with_server));

        let without_server = [
            OsString::from("rsync"),
            OsString::from("-av"),
            OsString::from("src"),
            OsString::from("dst"),
        ];
        assert!(!server_mode_requested(&without_server));

        let server_after_double_dash = [
            OsString::from("rsync"),
            OsString::from("--"),
            OsString::from("--server"),
        ];
        assert!(!server_mode_requested(&server_after_double_dash));
    }
}<|MERGE_RESOLUTION|>--- conflicted
+++ resolved
@@ -1,12 +1,6 @@
 #![deny(unsafe_code)]
 //! Server mode entry points and argument parsing for `--server` invocations.
 
-<<<<<<< HEAD
-use std::ffi::OsString;
-use std::io::Write;
-
-use core::branding::Brand;
-=======
 use std::ffi::{OsStr, OsString};
 use std::fmt;
 use std::io::{self, Write};
@@ -16,7 +10,6 @@
     CLIENT_FALLBACK_ENV, FallbackOverride, describe_missing_fallback_binary, fallback_binary_path,
     fallback_override,
 };
->>>>>>> f412ff18
 use core::message::Role;
 use core::rsync_error;
 #[cfg(test)]
@@ -121,9 +114,6 @@
     1
 }
 
-<<<<<<< HEAD
-/// Handles `--server` invocations without delegating to an upstream binary.
-=======
 #[cfg(windows)]
 fn write_daemon_unavailable_error<Err: Write>(stderr: &mut Err, brand: Brand) {
     let text = "daemon mode is not available on this platform";
@@ -142,7 +132,6 @@
 /// - Consults the client-side fallback hook (CLIENT_FALLBACK_ENV).
 /// - Detects the brand.
 /// - Delegates to the embedded server dispatcher when no fallback is active.
->>>>>>> f412ff18
 pub(crate) fn run_server_mode<Out, Err>(
     args: &[OsString],
     stdout: &mut Out,
@@ -164,14 +153,6 @@
     let _ = stderr.flush();
 
     let program_brand = super::detect_program_name(args.first().map(OsString::as_os_str)).brand();
-<<<<<<< HEAD
-
-    write_server_unavailable_error(stderr, program_brand);
-    1
-}
-
-fn write_server_unavailable_error<Err: Write>(stderr: &mut Err, brand: Brand) {
-=======
     let fallback_override = fallback_override(CLIENT_FALLBACK_ENV);
 
     // Check if we should delegate to fallback
@@ -437,7 +418,6 @@
 }
 
 fn write_server_error_message<Err: Write>(stderr: &mut Err, brand: Brand, text: impl fmt::Display) {
->>>>>>> f412ff18
     let mut sink = MessageSink::with_brand(stderr, brand);
     let mut message = rsync_error!(
         1,
