use std::ffi::OsString;
use std::io::Write;
use std::path::PathBuf;

use core::{message::Role, rsync_error};
use logging::MessageSink;
use protocol::ProtocolVersion;

use super::messages::fail_with_message;

pub(crate) const RSYNC_PATH_REMOTE_ONLY_MESSAGE: &str =
    "the --rsync-path option may only be used with remote connections";
pub(crate) const REMOTE_OPTION_REMOTE_ONLY_MESSAGE: &str =
    "the --remote-option option may only be used with remote connections";
pub(crate) const PROTOCOL_DAEMON_ONLY_MESSAGE: &str =
    "the --protocol option may only be used when accessing an rsync daemon";
pub(crate) const PASSWORD_FILE_DAEMON_ONLY_MESSAGE: &str =
    "the --password-file option may only be used when accessing an rsync daemon";
pub(crate) const CONNECT_PROGRAM_DAEMON_ONLY_MESSAGE: &str =
    "the --connect-program option may only be used when accessing an rsync daemon";

pub(super) fn validate_local_only_options<Err>(
<<<<<<< HEAD
    has_remote_operands: bool,
=======
>>>>>>> 4a8c26ff
    desired_protocol: Option<ProtocolVersion>,
    password_file: Option<&PathBuf>,
    connect_program: Option<&OsString>,
    rsync_path: Option<&OsString>,
    remote_options: &[OsString],
    stderr: &mut MessageSink<Err>,
) -> Option<i32>
where
    Err: Write,
{
<<<<<<< HEAD
    if has_remote_operands {
        return None;
    }

=======
>>>>>>> 4a8c26ff
    if rsync_path.is_some() {
        return Some(reject_local_only_option(
            stderr,
            RSYNC_PATH_REMOTE_ONLY_MESSAGE,
        ));
    }

    if !remote_options.is_empty() {
        return Some(reject_local_only_option(
            stderr,
            REMOTE_OPTION_REMOTE_ONLY_MESSAGE,
        ));
    }

    if desired_protocol.is_some() {
        return Some(reject_local_only_option(
            stderr,
            PROTOCOL_DAEMON_ONLY_MESSAGE,
        ));
    }

    if password_file.is_some() {
        return Some(reject_local_only_option(
            stderr,
            PASSWORD_FILE_DAEMON_ONLY_MESSAGE,
        ));
    }

    if connect_program.is_some() {
        return Some(reject_local_only_option(
            stderr,
            CONNECT_PROGRAM_DAEMON_ONLY_MESSAGE,
        ));
    }

    None
}

fn reject_local_only_option<Err>(stderr: &mut MessageSink<Err>, text: &'static str) -> i32
where
    Err: Write,
{
    let message = rsync_error!(1, "{}", text).with_role(Role::Client);
    fail_with_message(message, stderr)
}<|MERGE_RESOLUTION|>--- conflicted
+++ resolved
@@ -20,10 +20,6 @@
     "the --connect-program option may only be used when accessing an rsync daemon";
 
 pub(super) fn validate_local_only_options<Err>(
-<<<<<<< HEAD
-    has_remote_operands: bool,
-=======
->>>>>>> 4a8c26ff
     desired_protocol: Option<ProtocolVersion>,
     password_file: Option<&PathBuf>,
     connect_program: Option<&OsString>,
@@ -34,13 +30,6 @@
 where
     Err: Write,
 {
-<<<<<<< HEAD
-    if has_remote_operands {
-        return None;
-    }
-
-=======
->>>>>>> 4a8c26ff
     if rsync_path.is_some() {
         return Some(reject_local_only_option(
             stderr,
