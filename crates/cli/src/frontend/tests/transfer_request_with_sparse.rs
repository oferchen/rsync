--- conflicted
+++ resolved
@@ -58,20 +58,6 @@
 
 #[cfg(unix)]
 #[test]
-<<<<<<< HEAD
-fn transfer_request_with_sparse_preserves_length_for_zero_files() {
-    use std::os::unix::fs::MetadataExt;
-    use tempfile::tempdir;
-
-    const ZERO_FILE_LEN: usize = 2 * 1024 * 1024;
-
-    let tmp = tempdir().expect("tempdir");
-    let source = tmp.path().join("all-zero.bin");
-    let mut source_file = std::fs::File::create(&source).expect("create source");
-    source_file
-        .write_all(&vec![0u8; ZERO_FILE_LEN])
-        .expect("write zero payload");
-=======
 fn transfer_request_with_sparse_copies_all_zero_source_without_extra_blocks() {
     use std::os::unix::fs::MetadataExt;
     use tempfile::tempdir;
@@ -81,7 +67,6 @@
     let mut source_file = std::fs::File::create(&source).expect("create source");
     let payload = vec![0u8; 2 * 1024 * 1024];
     source_file.write_all(&payload).expect("write zero payload");
->>>>>>> e30855c0
 
     let dense_dest = tmp.path().join("dense.bin");
     let sparse_dest = tmp.path().join("sparse.bin");
@@ -108,16 +93,6 @@
     let dense_meta = std::fs::metadata(&dense_dest).expect("dense metadata");
     let sparse_meta = std::fs::metadata(&sparse_dest).expect("sparse metadata");
 
-<<<<<<< HEAD
-    assert_eq!(dense_meta.len(), ZERO_FILE_LEN as u64);
-    assert_eq!(sparse_meta.len(), dense_meta.len());
-
-    assert!(
-        sparse_meta.blocks() <= dense_meta.blocks(),
-        "sparse copy must not use more blocks than dense copy (sparse={}, dense={})",
-        sparse_meta.blocks(),
-        dense_meta.blocks()
-=======
     assert_eq!(dense_meta.len(), sparse_meta.len());
 
     let dense_blocks = dense_meta.blocks();
@@ -126,7 +101,6 @@
     assert!(
         sparse_blocks <= dense_blocks,
         "sparse copy must not use more blocks than dense copy (sparse={sparse_blocks}, dense={dense_blocks})",
->>>>>>> e30855c0
     );
 }
 
