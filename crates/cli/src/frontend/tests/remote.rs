--- conflicted
+++ resolved
@@ -19,12 +19,6 @@
     assert!(stdout.is_empty());
 
     let rendered = String::from_utf8(stderr).expect("diagnostic is valid UTF-8");
-<<<<<<< HEAD
-    let expected = describe_missing_fallback_binary(missing.as_os_str(), &[CLIENT_FALLBACK_ENV]);
-    assert!(
-        rendered.contains(&expected),
-        "missing fallback diagnostic should mention {expected:?}, got {rendered:?}"
-=======
     assert!(
         rendered.contains(
             "fallback rsync binary 'rsync-missing-binary' is not available on PATH"
@@ -34,7 +28,6 @@
     assert!(
         rendered.contains("set OC_RSYNC_FALLBACK to an explicit path"),
         "expected fallback guidance in diagnostic, got {rendered:?}"
->>>>>>> 2bda491c
     );
     assert_contains_client_trailer(&rendered);
 }
