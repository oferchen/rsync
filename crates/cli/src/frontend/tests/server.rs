--- conflicted
+++ resolved
@@ -1,18 +1,3 @@
-<<<<<<< HEAD
-use super::common::*;
-use super::*;
-use crate::frontend::server::server_mode_requested;
-
-#[test]
-fn server_flag_after_double_dash_is_treated_as_operand() {
-    let args = vec![
-        OsString::from(RSYNC),
-        OsString::from("--"),
-        OsString::from("--server"),
-    ];
-
-    assert!(!server_mode_requested(&args));
-=======
 use assert_cmd::prelude::*;
 use predicates::prelude::*;
 use std::ffi::OsString;
@@ -159,7 +144,6 @@
         "unexpected exit code for signal {signal}: got {exit_code}, \
          expected {expected_classic} or 255"
     );
->>>>>>> 51a367f7
 }
 
 #[cfg(unix)]
