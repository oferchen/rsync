--- conflicted
+++ resolved
@@ -127,33 +127,17 @@
 /// * `RSYNC_CONNECTION=... oc-rsync --server . /tmp`
 /// * `RSYNC_CONNECTION=... oc-rsync --server --daemon`
 #[test]
-<<<<<<< HEAD
-fn server_mode_rejects_recursive_fallback() {
-    use std::env;
-    use std::io;
+fn server_mode_misuse_with_rsync_connection_env_covers_argument_shapes() {
+    let cases: &[&[&str]] = &[
+        &[],            // bare `--server`
+        &["."],         // single junk arg
+        &[".", "/tmp"], // multiple junk args
+        &["--daemon"],  // junk flag in server position
+    ];
 
-    let _env_lock = ENV_LOCK.lock().expect("env lock");
-    let current = env::current_exe().expect("current exe");
-    let _fallback_guard = EnvGuard::set(CLIENT_FALLBACK_ENV, current.as_os_str());
-
-    let mut stdout = io::sink();
-    let mut stderr = Vec::new();
-    let exit_code = run(
-        [
-            OsString::from(RSYNC),
-            OsString::from("--server"),
-            OsString::from("--sender"),
-            OsString::from("."),
-            OsString::from("dest"),
-        ],
-        &mut stdout,
-        &mut stderr,
-    );
-
-    assert_eq!(exit_code, 1);
-    let stderr_text = String::from_utf8(stderr).expect("stderr utf8");
-    assert!(stderr_text.contains("resolves to this oc-rsync executable"));
-    assert_contains_server_trailer(&stderr_text);
+    for args in cases {
+        assert_server_misuse_case(args, true);
+    }
 }
 
 #[cfg(unix)]
@@ -193,17 +177,4 @@
     );
 
     assert_eq!(exit_code, 128 + 15);
-=======
-fn server_mode_misuse_with_rsync_connection_env_covers_argument_shapes() {
-    let cases: &[&[&str]] = &[
-        &[],            // bare `--server`
-        &["."],         // single junk arg
-        &[".", "/tmp"], // multiple junk args
-        &["--daemon"],  // junk flag in server position
-    ];
-
-    for args in cases {
-        assert_server_misuse_case(args, true);
-    }
->>>>>>> db53b179
 }