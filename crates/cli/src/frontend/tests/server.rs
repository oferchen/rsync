#![cfg(unix)]

use super::common::*;
use super::*;
use std::os::unix::ffi::OsStringExt;

#[test]
fn server_mode_rejects_missing_flag_string() {
    let _env_lock = ENV_LOCK.lock().expect("env lock");

    let (code, _stdout, stderr) = run_with_args([
        OsString::from(RSYNC),
        OsString::from("--server"),
        OsString::from("--sender"),
    ]);
<<<<<<< HEAD

    assert_eq!(code, 1);
    let stderr_text = String::from_utf8(stderr).expect("utf8 stderr");
    assert!(stderr_text.contains("missing rsync server flag string"));
    assert_contains_server_trailer(&stderr_text);
}

#[test]
fn server_mode_reports_unimplemented_roles() {
    let _env_lock = ENV_LOCK.lock().expect("env lock");

    let (code, _stdout, stderr) = run_with_args([
        OsString::from(RSYNC),
        OsString::from("--server"),
        OsString::from("-logDtpre.iLsfxC"),
        OsString::from("."),
        OsString::from("."),
    ]);

    assert_eq!(code, 1);
    let stderr_text = String::from_utf8(stderr).expect("utf8 stderr");
    assert!(stderr_text.contains("native receiver role is not yet implemented"));
    assert_contains_server_trailer(&stderr_text);
}

#[test]
fn server_mode_requires_utf8_flag_string() {
    let _env_lock = ENV_LOCK.lock().expect("env lock");

    let invalid = OsString::from_vec(vec![0xff]);
    let (code, _stdout, stderr) = run_with_args([
        OsString::from(RSYNC),
        OsString::from("--server"),
        invalid,
        OsString::from("."),
    ]);

    assert_eq!(code, 1);
    let stderr_text = String::from_utf8(stderr).expect("utf8 stderr");
    assert!(stderr_text.contains("flag string must be valid UTF-8"));
    assert_contains_server_trailer(&stderr_text);
=======

    assert_eq!(code, 1);
    let stderr_text = String::from_utf8(stderr).expect("utf8 stderr");
    assert!(stderr_text.contains("missing rsync server flag string"));
    assert_contains_server_trailer(&stderr_text);
}

#[test]
fn server_mode_reports_unimplemented_roles() {
    let _env_lock = ENV_LOCK.lock().expect("env lock");

    let (code, _stdout, stderr) = run_with_args([
        OsString::from(RSYNC),
        OsString::from("--server"),
        OsString::from("-logDtpre.iLsfxC"),
        OsString::from("."),
        OsString::from("."),
    ]);

    assert_eq!(code, 1);
    let stderr_text = String::from_utf8(stderr).expect("utf8 stderr");
    assert!(stderr_text.contains("native receiver role is not yet implemented"));
    assert_contains_server_trailer(&stderr_text);
}

#[test]
fn server_mode_requires_utf8_flag_string() {
    let _env_lock = ENV_LOCK.lock().expect("env lock");

    let invalid = OsString::from_vec(vec![0xff]);
    let (code, _stdout, stderr) = run_with_args([
        OsString::from(RSYNC),
        OsString::from("--server"),
        invalid,
        OsString::from("."),
    ]);

    assert_eq!(code, 1);
    let stderr_text = String::from_utf8(stderr).expect("utf8 stderr");
    assert!(stderr_text.contains("flag string must be valid UTF-8"));
    assert_contains_server_trailer(&stderr_text);
use std::env;
use std::ffi::OsString;
use std::io::Write;

use core::branding::Brand;
use core::fallback::CLIENT_FALLBACK_ENV;
use core::server::{ServerConfig, ServerRole};

use crate::frontend::server::{
    InvocationRole, ServerInvocation, daemon_mode_arguments, is_rsync_flag_string,
    is_rsync_flag_tail, run_server_mode, server_mode_requested, touch_server_invocation,
    write_server_error_message,
};

/// Simple in-memory writer that tracks written bytes and flush calls.
#[derive(Default)]
struct Buffer {
    bytes: Vec<u8>,
    flushes: usize,
}

impl Buffer {
    fn new() -> Self {
        Self {
            bytes: Vec::new(),
            flushes: 0,
        }
    }

    fn as_str(&self) -> &str {
        std::str::from_utf8(&self.bytes).unwrap_or("")
    }

    fn flushes(&self) -> usize {
        self.flushes
    }
}

impl Write for Buffer {
    fn write(&mut self, buf: &[u8]) -> std::io::Result<usize> {
        self.bytes.extend_from_slice(buf);
        Ok(buf.len())
    }

    fn flush(&mut self) -> std::io::Result<()> {
        self.flushes += 1;
        Ok(())
    }
}

// -----------------------------------------------------------------------------
// daemon_mode_arguments
// -----------------------------------------------------------------------------

#[test]
fn daemon_mode_arguments_empty_args_returns_none() {
    let args: Vec<OsString> = Vec::new();
    assert!(daemon_mode_arguments(&args).is_none());
}

#[test]
fn daemon_mode_arguments_without_daemon_flag_returns_none() {
    let args = [
        OsString::from("rsync"),
        OsString::from("-av"),
        OsString::from("src"),
        OsString::from("dest"),
    ];
    assert!(daemon_mode_arguments(&args).is_none());
}

#[test]
fn daemon_mode_arguments_rewrites_program_name_for_upstream_rsync() {
    let args = [
        OsString::from("rsync"),
        OsString::from("--daemon"),
        OsString::from("--no-detach"),
        OsString::from("--config=/etc/rsyncd.conf"),
    ];

    let rewritten =
        daemon_mode_arguments(&args).expect("daemon_mode_arguments should detect --daemon");
    let expected_daemon = Brand::Upstream.daemon_program_name();

    assert_eq!(rewritten[0], OsString::from(expected_daemon));
    assert_eq!(
        &rewritten[1..],
        &args[2..],
        "arguments after --daemon should be forwarded unchanged"
    );
}

#[test]
fn daemon_mode_arguments_rewrites_program_name_for_oc_brand() {
    let args = [
        OsString::from("oc-rsync"),
        OsString::from("--daemon"),
        OsString::from("--no-detach"),
        OsString::from("--config=/etc/oc-rsyncd/oc-rsyncd.conf"),
    ];

    let rewritten =
        daemon_mode_arguments(&args).expect("daemon_mode_arguments should detect --daemon");
    let expected_daemon = Brand::Oc.daemon_program_name();

    assert_eq!(rewritten[0], OsString::from(expected_daemon));
    assert_eq!(&rewritten[1..], &args[2..]);
}

#[test]
fn daemon_mode_arguments_preserves_double_dash_and_subsequent_args() {
    let args = [
        OsString::from("rsync"),
        OsString::from("--daemon"),
        OsString::from("--no-detach"),
        OsString::from("--"),
        OsString::from("--not-a-daemon-flag"),
    ];

    let rewritten =
        daemon_mode_arguments(&args).expect("daemon_mode_arguments should detect --daemon");

    assert_eq!(
        rewritten.len(),
        4,
        "should contain daemon bin, --no-detach, --, and trailing arg"
    );
    assert_eq!(rewritten[1], OsString::from("--no-detach"));
    assert_eq!(rewritten[2], OsString::from("--"));
    assert_eq!(rewritten[3], OsString::from("--not-a-daemon-flag"));
}

#[test]
fn daemon_mode_arguments_ignores_daemon_flag_after_double_dash() {
    let args = [
        OsString::from("rsync"),
        OsString::from("--no-detach"),
        OsString::from("--"),
        OsString::from("--daemon"),
    ];

    assert!(daemon_mode_arguments(&args).is_none());
}

// -----------------------------------------------------------------------------
// server_mode_requested
// -----------------------------------------------------------------------------

#[test]
fn server_mode_requested_detects_flag_before_double_dash() {
    let args = [
        OsString::from("rsync"),
        OsString::from("--server"),
        OsString::from("-logDtpre.iLsfxC"),
    ];

    assert!(server_mode_requested(&args));
}

#[test]
fn server_mode_requested_ignores_flag_after_double_dash() {
    let args = [
        OsString::from("rsync"),
        OsString::from("--"),
        OsString::from("--server"),
        OsString::from("-logDtpre.iLsfxC"),
    ];

    assert!(!server_mode_requested(&args));
}

#[test]
fn server_mode_requested_is_false_when_flag_absent() {
    let args = [
        OsString::from("rsync"),
        OsString::from("-av"),
        OsString::from("src"),
        OsString::from("dest"),
    ];
    assert!(!server_mode_requested(&args));
}

// -----------------------------------------------------------------------------
// ServerInvocation::parse and related helper methods
// -----------------------------------------------------------------------------

#[test]
fn parses_receiver_invocation_and_normalises_dot_placeholder() {
    let args = [
        OsString::from("rsync"),
        OsString::from("--server"),
        OsString::from("-logDtpre.iLsfxC"),
        OsString::from("."),
        OsString::from("dest"),
    ];

    let invocation = ServerInvocation::parse(&args).expect("invocation parses");
    assert_eq!(invocation.role, InvocationRole::Receiver);
    assert_eq!(invocation.raw_flag_string, "-logDtpre.iLsfxC");
    assert_eq!(invocation.args, vec![OsString::from("dest")]);

    let config: ServerConfig = invocation.into_server_config().expect("config parses");
    assert_eq!(config.role, ServerRole::Receiver);
    assert_eq!(config.flag_string, "-logDtpre.iLsfxC");
    assert_eq!(config.args, vec![OsString::from("dest")]);
}

#[test]
fn parses_receiver_invocation_without_dot_placeholder() {
    let args = [
        OsString::from("rsync"),
        OsString::from("--server"),
        OsString::from("-logDtpre.iLsfxC"),
        OsString::from("dest"),
    ];

    let invocation = ServerInvocation::parse(&args).expect("invocation parses");
    assert_eq!(invocation.role, InvocationRole::Receiver);
    assert_eq!(invocation.raw_flag_string, "-logDtpre.iLsfxC");
    assert_eq!(invocation.args, vec![OsString::from("dest")]);

    let config: ServerConfig = invocation.into_server_config().expect("config parses");
    assert_eq!(config.role, ServerRole::Receiver);
    assert_eq!(config.flag_string, "-logDtpre.iLsfxC");
    assert_eq!(config.args, vec![OsString::from("dest")]);
}

#[test]
fn parses_receiver_invocation_with_split_flag_block() {
    let args = [
        OsString::from("rsync"),
        OsString::from("--server"),
        OsString::from("-l"),
        OsString::from("ogDtpre.iLsfxC"),
        OsString::from("."),
        OsString::from("dest"),
    ];

    let invocation = ServerInvocation::parse(&args).expect("invocation parses");
    assert_eq!(invocation.role, InvocationRole::Receiver);
    assert_eq!(invocation.raw_flag_string, "-logDtpre.iLsfxC");
    assert_eq!(invocation.args, vec![OsString::from("dest")]);

    let config: ServerConfig = invocation.into_server_config().expect("config parses");
    assert_eq!(config.role, ServerRole::Receiver);
    assert_eq!(config.flag_string, "-logDtpre.iLsfxC");
    assert_eq!(config.args, vec![OsString::from("dest")]);
}

#[test]
fn parses_sender_invocation_without_placeholder() {
    let args = [
        OsString::from("rsync"),
        OsString::from("--server"),
        OsString::from("--sender"),
        OsString::from("-logDtpre.iLsfxC"),
        OsString::from("relative"),
        OsString::from("dest"),
    ];

    let invocation = ServerInvocation::parse(&args).expect("invocation parses");
    assert_eq!(invocation.role, InvocationRole::Generator);
    assert_eq!(invocation.raw_flag_string, "-logDtpre.iLsfxC");
    assert_eq!(
        invocation.args,
        vec![OsString::from("relative"), OsString::from("dest")]
    );

    let config: ServerConfig = invocation.into_server_config().expect("config parses");
    assert_eq!(config.role, ServerRole::Generator);
    assert_eq!(config.flag_string, "-logDtpre.iLsfxC");
    assert_eq!(
        config.args,
        vec![OsString::from("relative"), OsString::from("dest")]
    );
}

#[test]
fn parse_rejects_missing_program_name() {
    let args: [OsString; 0] = [];
    let error = ServerInvocation::parse(&args).expect_err("parse should fail");
    assert!(
        error.contains("missing program name"),
        "unexpected error: {error}"
    );
}

#[test]
fn parse_rejects_missing_server_marker() {
    let args = [
        OsString::from("rsync"),
        OsString::from("-logDtpre.iLsfxC"),
        OsString::from("dest"),
    ];
    let error = ServerInvocation::parse(&args).expect_err("parse should fail");
    assert!(
        error.contains("expected --server"),
        "unexpected error: {error}"
    );
}

#[test]
fn parse_rejects_missing_flag_string() {
    let args = [OsString::from("rsync"), OsString::from("--server")];
    let error = ServerInvocation::parse(&args).expect_err("parse should fail");
    assert!(error.contains("flag string"), "unexpected error: {error}");
}

#[test]
fn parse_rejects_invalid_flag_block() {
    let args = [
        OsString::from("rsync"),
        OsString::from("--server"),
        OsString::from("-/notflags"),
        OsString::from("dest"),
    ];
    let error = ServerInvocation::parse(&args).expect_err("parse should fail");
    assert!(
        error.contains("invalid rsync server flag string"),
        "unexpected error: {error}"
    );
}

#[test]
fn parse_rejects_missing_server_arguments() {
    let args = [
        OsString::from("rsync"),
        OsString::from("--server"),
        OsString::from("-logDtpre.iLsfxC"),
    ];
    let error = ServerInvocation::parse(&args).expect_err("parse should fail");
    assert!(
        error.contains("missing server arguments"),
        "unexpected error: {error}"
    );
}

#[test]
fn parse_flag_block_accepts_combined_and_split_forms() {
    let (combined, next) =
        ServerInvocation::parse_flag_block(&[OsString::from("-logDtpre.iLsfxC")], 0)
            .expect("combined form is valid");
    assert_eq!(combined, "-logDtpre.iLsfxC");
    assert_eq!(next, 1);

    let args = [
        OsString::from("-l"),
        OsString::from("ogDtpre.iLsfxC"),
        OsString::from("ignored"),
    ];
    let (split, next) = ServerInvocation::parse_flag_block(&args, 0).expect("split form is valid");
    assert_eq!(split, "-logDtpre.iLsfxC");
    assert_eq!(next, 2);
}

#[test]
fn parse_flag_block_rejects_invalid_tail() {
    let args = [OsString::from("-l"), OsString::from("invalid/tail")];
    let err = ServerInvocation::parse_flag_block(&args, 0).expect_err("parse_flag_block must fail");
    assert!(
        err.contains("invalid rsync server flag string"),
        "unexpected error: {err}"
    );
}

// -----------------------------------------------------------------------------
// Flag validation helpers
// -----------------------------------------------------------------------------

#[test]
fn is_rsync_flag_string_accepts_valid_block() {
    assert!(is_rsync_flag_string("-logDtpre.iLsfxC"));
    assert!(is_rsync_flag_string("-a"));
    assert!(is_rsync_flag_string("-Z123._+,"));
}

#[test]
fn is_rsync_flag_string_rejects_invalid_block() {
    assert!(!is_rsync_flag_string("logDtpre.iLsfxC"));
    assert!(!is_rsync_flag_string("-"));
    assert!(!is_rsync_flag_string("-logD/tre"));
}

#[test]
fn is_rsync_flag_tail_accepts_valid_tail() {
    assert!(is_rsync_flag_tail("ogDtpre.iLsfxC"));
    assert!(is_rsync_flag_tail("a"));
    assert!(is_rsync_flag_tail("Z123._+,"));
}

#[test]
fn is_rsync_flag_tail_rejects_invalid_tail() {
    assert!(!is_rsync_flag_tail(""));
    assert!(!is_rsync_flag_tail("with/slash"));
}

// -----------------------------------------------------------------------------
// Error reporting and façade behaviour
// -----------------------------------------------------------------------------

#[test]
fn write_server_error_message_writes_rsync_style_error() {
    let mut stderr = Buffer::new();
    write_server_error_message(
        &mut stderr,
        Brand::Oc,
        "server mode is not yet implemented for role Receiver",
    );

    let text = stderr.as_str();
    assert!(
        text.contains("server mode is not yet implemented for role Receiver"),
        "stderr did not contain expected error, got: {text}"
    );
    assert!(
        text.to_ascii_lowercase().contains("daemon"),
        "error message should indicate daemon / server role: {text}"
    );
}

#[test]
fn run_server_mode_reports_unimplemented_receiver_role_and_flushes_streams() {
    let args = [
        OsString::from("oc-rsync"),
        OsString::from("--server"),
        OsString::from("-logDtpre.iLsfxC"),
        OsString::from("."),
        OsString::from("dest"),
    ];

    let mut stdout = Buffer::new();
    let mut stderr = Buffer::new();

    env::remove_var(CLIENT_FALLBACK_ENV);

    let code = run_server_mode(&args, &mut stdout, &mut stderr);
    assert_eq!(code, 1);

    assert!(
        stdout.flushes() >= 1,
        "stdout should have been flushed at least once"
    );
    assert!(
        stderr.flushes() >= 1,
        "stderr should have been flushed at least once"
    );

    let text = stderr.as_str();
    assert!(
        text.contains("server mode is not yet implemented for role Receiver"),
        "stderr should mention receiver role being unimplemented; got: {text}"
    );
}

#[test]
fn run_server_mode_reports_unimplemented_generator_role() {
    let args = [
        OsString::from("oc-rsync"),
        OsString::from("--server"),
        OsString::from("--sender"),
        OsString::from("-logDtpre.iLsfxC"),
        OsString::from("relative"),
        OsString::from("dest"),
    ];

    let mut stdout = Buffer::new();
    let mut stderr = Buffer::new();

    env::remove_var(CLIENT_FALLBACK_ENV);

    let code = run_server_mode(&args, &mut stdout, &mut stderr);
    assert_eq!(code, 1);

    let text = stderr.as_str();
    assert!(
        text.contains("server mode is not yet implemented for role Generator"),
        "stderr should mention generator role being unimplemented; got: {text}"
    );
}

#[test]
fn run_server_mode_reports_parse_error_for_invalid_invocation() {
    let args = [OsString::from("oc-rsync"), OsString::from("--server")];

    let mut stdout = Buffer::new();
    let mut stderr = Buffer::new();

    env::remove_var(CLIENT_FALLBACK_ENV);

    let code = run_server_mode(&args, &mut stdout, &mut stderr);
    assert_eq!(code, 1);

    let text = stderr.as_str();
    assert!(
        text.contains("flag string"),
        "stderr should mention flag string parse error; got: {text}"
    );
}

// -----------------------------------------------------------------------------
// Sanity: touch_server_invocation helper
// -----------------------------------------------------------------------------

#[test]
fn touch_server_invocation_is_noop_but_compiles() {
    let invocation = ServerInvocation {
        role: InvocationRole::Receiver,
        raw_flag_string: "-logDtpre.iLsfxC".to_string(),
        args: vec![OsString::from("dest")],
    };

    touch_server_invocation(&invocation);
>>>>>>> 002efc68
}<|MERGE_RESOLUTION|>--- conflicted
+++ resolved
@@ -13,7 +13,6 @@
         OsString::from("--server"),
         OsString::from("--sender"),
     ]);
-<<<<<<< HEAD
 
     assert_eq!(code, 1);
     let stderr_text = String::from_utf8(stderr).expect("utf8 stderr");
@@ -55,7 +54,6 @@
     let stderr_text = String::from_utf8(stderr).expect("utf8 stderr");
     assert!(stderr_text.contains("flag string must be valid UTF-8"));
     assert_contains_server_trailer(&stderr_text);
-=======
 
     assert_eq!(code, 1);
     let stderr_text = String::from_utf8(stderr).expect("utf8 stderr");
@@ -609,5 +607,4 @@
     };
 
     touch_server_invocation(&invocation);
->>>>>>> 002efc68
 }