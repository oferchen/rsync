--- conflicted
+++ resolved
@@ -1,29 +1,3 @@
-<<<<<<< HEAD
-use super::common::*;
-use super::*;
-
-use core::fallback::CLIENT_FALLBACK_ENV;
-use std::fs;
-use tempfile::tempdir;
-
-#[test]
-fn server_mode_reports_unavailability_with_trailer() {
-    let _env_lock = ENV_LOCK.lock().expect("env lock");
-
-    let mut stdout = Vec::new();
-    let mut stderr = Vec::new();
-
-    let exit_code = run(
-        [
-            OsString::from(RSYNC),
-            OsString::from("--server"),
-            OsString::from("--sender"),
-            OsString::from("."),
-            OsString::from("dest"),
-        ],
-        &mut stdout,
-        &mut stderr,
-=======
 #![cfg(unix)]
 //! Tests for server mode argument parsing and dispatch.
 
@@ -153,63 +127,12 @@
         rewritten.len(),
         4,
         "should contain daemon bin, --no-detach, --, and trailing arg"
->>>>>>> 7b123281
     );
     assert_eq!(rewritten[1], OsString::from("--no-detach"));
     assert_eq!(rewritten[2], OsString::from("--"));
     assert_eq!(rewritten[3], OsString::from("--not-a-daemon-flag"));
 }
 
-<<<<<<< HEAD
-    assert_eq!(exit_code, 1);
-    assert!(stdout.is_empty(), "server mode should not write stdout");
-
-    let stderr_text = String::from_utf8(stderr).expect("stderr utf8");
-    assert!(
-        stderr_text.contains("native server mode is not yet available"),
-        "diagnostic should describe unimplemented native server"
-    );
-    assert_contains_server_trailer(&stderr_text);
-}
-
-#[test]
-fn server_mode_does_not_delegate_to_fallback_binary() {
-    let _env_lock = ENV_LOCK.lock().expect("env lock");
-
-    let temp = tempdir().expect("tempdir");
-    let script_path = temp.path().join("server.sh");
-    let marker_path = temp.path().join("marker.txt");
-
-    fs::write(
-        &script_path,
-        b"#!/bin/sh\nset -eu\nprintf 'should not run' > \"$SERVER_MARKER\"\n",
-    )
-    .expect("write script");
-    let mut perms = fs::metadata(&script_path).expect("metadata").permissions();
-    #[cfg(unix)]
-    {
-        use std::os::unix::fs::PermissionsExt;
-        perms.set_mode(0o755);
-    }
-    fs::set_permissions(&script_path, perms).expect("set perms");
-
-    let _fallback_guard = EnvGuard::set(CLIENT_FALLBACK_ENV, script_path.as_os_str());
-    let _marker_guard = EnvGuard::set("SERVER_MARKER", marker_path.as_os_str());
-
-    let mut stdout = Vec::new();
-    let mut stderr = Vec::new();
-
-    let exit_code = run(
-        [
-            OsString::from(RSYNC),
-            OsString::from("--server"),
-            OsString::from("--sender"),
-            OsString::from("."),
-            OsString::from("dest"),
-        ],
-        &mut stdout,
-        &mut stderr,
-=======
 #[test]
 fn daemon_mode_arguments_ignores_daemon_flag_after_double_dash() {
     let args = [
@@ -398,25 +321,9 @@
     assert!(
         error.contains("invalid rsync server flag string"),
         "unexpected error: {error}"
->>>>>>> 7b123281
-    );
-}
-
-<<<<<<< HEAD
-    assert_eq!(exit_code, 1);
-    assert!(
-        fs::read(&marker_path).is_err(),
-        "fallback binary should never be executed"
-    );
-    assert!(stdout.is_empty());
-
-    let stderr_text = String::from_utf8(stderr).expect("stderr utf8");
-    assert!(
-        stderr_text.contains("native server mode is not yet available"),
-        "diagnostic should explain native-only behaviour"
-    );
-    assert_contains_server_trailer(&stderr_text);
-=======
+    );
+}
+
 #[test]
 fn parse_rejects_missing_server_arguments() {
     let args = [
@@ -622,5 +529,4 @@
     };
 
     touch_server_invocation(&invocation);
->>>>>>> 7b123281
 }