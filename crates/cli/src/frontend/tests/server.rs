use assert_cmd::prelude::*;
use predicates::prelude::*;
use std::ffi::OsString;
use std::path::PathBuf;
use std::process::Command;

use crate::frontend::tests::daemon_cli::run;
use crate::frontend::tests::out_tests::{ENV_LOCK, EnvGuard, RSYNC, write_executable_script};
use core::fallback::CLIENT_FALLBACK_ENV;

/// Resolve the `oc-rsync` binary path for tests.
///
/// Precedence:
/// 1. `OC_RSYNC_BIN` — explicit override for tests.
/// 2. `CARGO_BIN_EXE_oc-rsync` — set by Cargo when available.
/// 3. Workspace-relative fallback: `../../target/debug/oc-rsync`
///    (or `.exe` on Windows), assuming a standard layout where this
///    crate lives under `crates/cli`.
fn oc_rsync_binary() -> PathBuf {
    if let Ok(path) = std::env::var("OC_RSYNC_BIN") {
        return PathBuf::from(path);
    }

    if let Ok(path) = std::env::var("CARGO_BIN_EXE_oc-rsync") {
        return PathBuf::from(path);
    }

    let manifest_dir = env!("CARGO_MANIFEST_DIR");

    let binary_name = if cfg!(windows) {
        "oc-rsync.exe"
    } else {
        "oc-rsync"
    };

    PathBuf::from(manifest_dir)
        .join("..")
        .join("..")
        .join("target")
        .join("debug")
        .join(binary_name)
}

/// Build a `Command` that runs `oc-rsync --server <args...>`, optionally
/// setting a synthetic `RSYNC_CONNECTION`-style environment variable.
fn new_server_command(args: &[&str], with_rsync_connection_env: bool) -> Command {
    let bin = oc_rsync_binary();
    let mut cmd = Command::new(bin);

    cmd.arg("--server");
    cmd.args(args);

    if with_rsync_connection_env {
        // Approximate how a remote-shell launcher might set connection
        // metadata. Even with this env set, direct CLI invocation should
        // still be treated as misuse.
        cmd.env("RSYNC_CONNECTION", "rsync://dummy-host/dummy-module");
    }

    cmd
}

/// Helper that runs `oc-rsync --server <args...>` and asserts the common
/// invariants for all misuse variants:
///
/// * exit code is non-zero,
/// * stdout is completely empty,
/// * stderr contains some rsync/server/usage-related diagnostic text.
///
/// The boolean flag lets us exercise both with and without an
/// `RSYNC_CONNECTION`-style environment variable, to approximate the
/// different ways `--server` might be mis-invoked from a shell.
fn assert_server_misuse_case(args: &[&str], with_rsync_connection_env: bool) {
    let mut cmd = new_server_command(args, with_rsync_connection_env);

    let assert = cmd.assert();

    assert
        .failure()
        .stdout(predicate::str::is_empty())
        // We keep this deliberately loose: we only require that some
        // server/usage-related diagnostic is printed, not the full
        // user-facing `--help` banner.
        .stderr(predicate::str::is_match("rsync|server|usage").unwrap());
}

/// Covers the basic argument-shape variants for direct `--server` misuse
/// *without* any connection-related environment:
///
/// * `oc-rsync --server`
/// * `oc-rsync --server .`
/// * `oc-rsync --server . /tmp`
/// * `oc-rsync --server --daemon` (junk flag in server position)
#[test]
fn server_mode_misuse_without_rsync_connection_env_covers_argument_shapes() {
    let cases: &[&[&str]] = &[
        &[],            // bare `--server`
        &["."],         // single junk arg
        &[".", "/tmp"], // multiple junk args
        &["--daemon"],  // junk flag in server position
    ];

    for args in cases {
        assert_server_misuse_case(args, false);
    }
}

/// Covers the same argument-shape variants, but with a synthetic
/// `RSYNC_CONNECTION`-style environment variable present. Even with this
/// environment set, a user-invoked `--server` should still be treated as
/// misuse with the same invariants.
///
/// * `RSYNC_CONNECTION=... oc-rsync --server`
/// * `RSYNC_CONNECTION=... oc-rsync --server .`
/// * `RSYNC_CONNECTION=... oc-rsync --server . /tmp`
/// * `RSYNC_CONNECTION=... oc-rsync --server --daemon`
#[test]
fn server_mode_misuse_with_rsync_connection_env_covers_argument_shapes() {
    let cases: &[&[&str]] = &[
        &[],            // bare `--server`
        &["."],         // single junk arg
        &[".", "/tmp"], // multiple junk args
        &["--daemon"],  // junk flag in server position
    ];

    for args in cases {
        assert_server_misuse_case(args, true);
    }
}

#[cfg(unix)]
fn assert_signal_exit_status(exit_code: i32, signal: i32) {
    // On Unix, two conventions are relevant in practice:
    //
    // * "Classic" rsync-style: 128 + signal number.
    // * Generic "unknown / signal" mapping: 255 when no explicit code
    //   is available from the child process.
    //
    // To avoid over-constraining implementation details while still
    // catching regressions, we accept both non-zero conventions here.
    let expected_classic = 128 + signal;
    assert!(
        exit_code == expected_classic || exit_code == 255,
        "unexpected exit code for signal {signal}: got {exit_code}, \
         expected {expected_classic} or 255"
    );
}

#[cfg(unix)]
#[test]
fn server_mode_maps_signal_exit_status() {
    use std::fs;
    use std::io;
    use std::os::unix::fs::PermissionsExt;
    use tempfile::tempdir;

    let _env_lock = ENV_LOCK.lock().expect("env lock");

    let temp = tempdir().expect("tempdir");
    let script_path = temp.path().join("server_signal.sh");

    fs::write(&script_path, "#!/bin/sh\nkill -TERM $$\n").expect("write script");
    let mut perms = fs::metadata(&script_path)
        .expect("script metadata")
        .permissions();
    perms.set_mode(0o755);
    fs::set_permissions(&script_path, perms).expect("set permissions");

    let _fallback_guard = EnvGuard::set(CLIENT_FALLBACK_ENV, script_path.as_os_str());

    let mut stdout = io::sink();
    let mut stderr = io::sink();
    let exit_code = run(
        [
            OsString::from(RSYNC),
            OsString::from("--server"),
            OsString::from("--sender"),
            OsString::from("."),
            OsString::from("dest"),
        ],
        &mut stdout,
        &mut stderr,
    );

    // TERM == 15
    assert_signal_exit_status(exit_code, 15);
}

/// Ensure that `--` stops option parsing for the frontend and that a
/// `--server` flag **after** `--` is treated as a normal positional
/// argument. In particular, even if a fallback server implementation is
/// configured, the direct CLI invocation:
///
///     oc-rsync -- --server source dest
///
/// must **not** trigger the fallback server binary, and must therefore
/// not create the marker file or propagate the fallback script's exit
/// status.
#[test]
fn server_mode_ignores_flag_after_double_dash() {
    use std::fs;
    use tempfile::tempdir;

    let _env_lock = ENV_LOCK.lock().expect("env lock");

    let temp = tempdir().expect("tempdir");
    let script_path = temp.path().join("server_marker.sh");
    let marker_path = temp.path().join("marker.txt");

    let script = r#"#!/bin/sh
set -eu
printf 'invoked' > "$SERVER_MARKER"
exit 5
"#;

    write_executable_script(&script_path, script);

    let _fallback_guard = EnvGuard::set(CLIENT_FALLBACK_ENV, script_path.as_os_str());
    let _marker_guard = EnvGuard::set("SERVER_MARKER", marker_path.as_os_str());

    let mut cmd = Command::new(oc_rsync_binary());
    cmd.arg("--");
    cmd.arg("--server");
    cmd.arg("source");
    cmd.arg("dest");

    let output = cmd.output().expect("run oc-rsync");

    assert!(
        !marker_path.exists(),
        "fallback script should not be invoked for `-- --server`"
    );

<<<<<<< HEAD
    assert_eq!(exit_code, 1);
    let stderr_text = String::from_utf8(stderr).expect("stderr utf8");
    assert!(stderr_text.contains("resolves to this oc-rsync executable"));
    assert_contains_server_trailer(&stderr_text);
}

#[cfg(unix)]
#[test]
fn server_mode_propagates_signal_exit_status() {
    use std::io;
    use tempfile::tempdir;

    let _env_lock = ENV_LOCK.lock().expect("env lock");

    let temp = tempdir().expect("tempdir");
    let script_path = temp.path().join("server_signal.sh");
    let script = r#"#!/bin/sh
set -eu
kill -TERM $$
"#;
    write_executable_script(&script_path, script);

    let _fallback_guard = EnvGuard::set(CLIENT_FALLBACK_ENV, script_path.as_os_str());

    let mut stdout = io::sink();
    let mut stderr = io::sink();
    let exit_code = run(
        [
            OsString::from(RSYNC),
            OsString::from("--server"),
            OsString::from("--sender"),
            OsString::from("."),
            OsString::from("dest"),
        ],
        &mut stdout,
        &mut stderr,
    );

    assert_eq!(exit_code, 143);
=======
    if let Some(code) = output.status.code() {
        assert_ne!(
            code, 5,
            "exit code must not come from the fallback script for `-- --server`"
        );
    }
>>>>>>> dbd7e1e0
}<|MERGE_RESOLUTION|>--- conflicted
+++ resolved
@@ -231,11 +231,12 @@
         "fallback script should not be invoked for `-- --server`"
     );
 
-<<<<<<< HEAD
-    assert_eq!(exit_code, 1);
-    let stderr_text = String::from_utf8(stderr).expect("stderr utf8");
-    assert!(stderr_text.contains("resolves to this oc-rsync executable"));
-    assert_contains_server_trailer(&stderr_text);
+    if let Some(code) = output.status.code() {
+        assert_ne!(
+            code, 5,
+            "exit code must not come from the fallback script for `-- --server`"
+        );
+    }
 }
 
 #[cfg(unix)]
@@ -271,12 +272,4 @@
     );
 
     assert_eq!(exit_code, 143);
-=======
-    if let Some(code) = output.status.code() {
-        assert_ne!(
-            code, 5,
-            "exit code must not come from the fallback script for `-- --server`"
-        );
-    }
->>>>>>> dbd7e1e0
 }