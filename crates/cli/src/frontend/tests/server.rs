use assert_cmd::prelude::*;
use predicates::prelude::*;
use std::ffi::OsString;
use std::path::PathBuf;
use std::process::Command;

use crate::frontend::tests::daemon_cli::run;
use crate::frontend::tests::out_tests::{ENV_LOCK, EnvGuard, RSYNC, write_executable_script};
use core::fallback::CLIENT_FALLBACK_ENV;

/// Resolve the `oc-rsync` binary path for tests.
///
/// Precedence:
/// 1. `OC_RSYNC_BIN` — explicit override for tests.
/// 2. `CARGO_BIN_EXE_oc-rsync` — set by Cargo when available.
/// 3. Workspace-relative fallback: `../../target/debug/oc-rsync`
///    (or `.exe` on Windows), assuming a standard layout where this
///    crate lives under `crates/cli`.
fn oc_rsync_binary() -> PathBuf {
    if let Ok(path) = std::env::var("OC_RSYNC_BIN") {
        return PathBuf::from(path);
    }

    if let Ok(path) = std::env::var("CARGO_BIN_EXE_oc-rsync") {
        return PathBuf::from(path);
    }

    let manifest_dir = env!("CARGO_MANIFEST_DIR");

    let binary_name = if cfg!(windows) {
        "oc-rsync.exe"
    } else {
        "oc-rsync"
    };

    PathBuf::from(manifest_dir)
        .join("..")
        .join("..")
        .join("target")
        .join("debug")
        .join(binary_name)
}

/// Build a `Command` that runs `oc-rsync --server <args...>`, optionally
/// setting a synthetic `RSYNC_CONNECTION`-style environment variable.
fn new_server_command(args: &[&str], with_rsync_connection_env: bool) -> Command {
    let bin = oc_rsync_binary();
    let mut cmd = Command::new(bin);

    cmd.arg("--server");
    cmd.args(args);

    if with_rsync_connection_env {
        // Approximate how a remote-shell launcher might set connection
        // metadata. Even with this env set, direct CLI invocation should
        // still be treated as misuse.
        cmd.env("RSYNC_CONNECTION", "rsync://dummy-host/dummy-module");
    }

    cmd
}

/// Helper that runs `oc-rsync --server <args...>` and asserts the common
/// invariants for all misuse variants:
///
/// * exit code is non-zero,
/// * stdout is completely empty,
/// * stderr contains some rsync/server/usage-related diagnostic text.
///
/// The boolean flag lets us exercise both with and without an
/// `RSYNC_CONNECTION`-style environment variable, to approximate the
/// different ways `--server` might be mis-invoked from a shell.
fn assert_server_misuse_case(args: &[&str], with_rsync_connection_env: bool) {
    let mut cmd = new_server_command(args, with_rsync_connection_env);

    let assert = cmd.assert();

    assert
        .failure()
        .stdout(predicate::str::is_empty())
        // We keep this deliberately loose: we only require that some
        // server/usage-related diagnostic is printed, not the full
        // user-facing `--help` banner.
        .stderr(predicate::str::is_match("rsync|server|usage").unwrap());
}

/// Covers the basic argument-shape variants for direct `--server` misuse
/// *without* any connection-related environment:
///
/// * `oc-rsync --server`
/// * `oc-rsync --server .`
/// * `oc-rsync --server . /tmp`
/// * `oc-rsync --server --daemon` (junk flag in server position)
#[test]
fn server_mode_misuse_without_rsync_connection_env_covers_argument_shapes() {
    let cases: &[&[&str]] = &[
        &[],            // bare `--server`
        &["."],         // single junk arg
        &[".", "/tmp"], // multiple junk args
        &["--daemon"],  // junk flag in server position
    ];

    for args in cases {
        assert_server_misuse_case(args, false);
    }
}

/// Covers the same argument-shape variants, but with a synthetic
/// `RSYNC_CONNECTION`-style environment variable present. Even with this
/// environment set, a user-invoked `--server` should still be treated as
/// misuse with the same invariants.
///
/// * `RSYNC_CONNECTION=... oc-rsync --server`
/// * `RSYNC_CONNECTION=... oc-rsync --server .`
/// * `RSYNC_CONNECTION=... oc-rsync --server . /tmp`
/// * `RSYNC_CONNECTION=... oc-rsync --server --daemon`
#[test]
fn server_mode_misuse_with_rsync_connection_env_covers_argument_shapes() {
    let cases: &[&[&str]] = &[
        &[],            // bare `--server`
        &["."],         // single junk arg
        &[".", "/tmp"], // multiple junk args
        &["--daemon"],  // junk flag in server position
    ];

    for args in cases {
        assert_server_misuse_case(args, true);
    }
}

#[cfg(unix)]
fn assert_signal_exit_status(exit_code: i32, signal: i32) {
    // On Unix, two conventions are relevant in practice:
    //
    // * "Classic" rsync-style: 128 + signal number.
    // * Generic "unknown / signal" mapping: 255 when no explicit code
    //   is available from the child process.
    //
    // To avoid over-constraining implementation details while still
    // catching regressions, we accept both non-zero conventions here.
    let expected_classic = 128 + signal;
    assert!(
        exit_code == expected_classic || exit_code == 255,
        "unexpected exit code for signal {signal}: got {exit_code}, \
         expected {expected_classic} or 255"
    );
}

#[cfg(unix)]
#[test]
fn server_mode_maps_signal_exit_status() {
    use std::fs;
    use std::io;
    use std::os::unix::fs::PermissionsExt;
    use tempfile::tempdir;

    let _env_lock = ENV_LOCK.lock().expect("env lock");

    let temp = tempdir().expect("tempdir");
    let script_path = temp.path().join("server_signal.sh");

    fs::write(&script_path, "#!/bin/sh\nkill -TERM $$\n").expect("write script");
    let mut perms = fs::metadata(&script_path)
        .expect("script metadata")
        .permissions();
    perms.set_mode(0o755);
    fs::set_permissions(&script_path, perms).expect("set permissions");

    let _fallback_guard = EnvGuard::set(CLIENT_FALLBACK_ENV, script_path.as_os_str());

    let mut stdout = io::sink();
    let mut stderr = io::sink();
    let exit_code = run(
        [
            OsString::from(RSYNC),
            OsString::from("--server"),
            OsString::from("--sender"),
            OsString::from("."),
            OsString::from("dest"),
        ],
        &mut stdout,
        &mut stderr,
    );

    // TERM == 15
    assert_signal_exit_status(exit_code, 15);
}

/// Ensure that `--` stops option parsing for the frontend and that a
/// `--server` flag **after** `--` is treated as a normal positional
/// argument. In particular, even if a fallback server implementation is
/// configured, the direct CLI invocation:
///
///     oc-rsync -- --server source dest
///
/// must **not** trigger the fallback server binary, and must therefore
/// not create the marker file or propagate the fallback script's exit
/// status.
#[test]
fn server_mode_ignores_flag_after_double_dash() {
    use std::fs;
    use tempfile::tempdir;

    let _env_lock = ENV_LOCK.lock().expect("env lock");

    let temp = tempdir().expect("tempdir");
    let script_path = temp.path().join("server_marker.sh");
    let marker_path = temp.path().join("marker.txt");

    let script = r#"#!/bin/sh
set -eu
printf 'invoked' > "$SERVER_MARKER"
exit 5
"#;

    write_executable_script(&script_path, script);

    let _fallback_guard = EnvGuard::set(CLIENT_FALLBACK_ENV, script_path.as_os_str());
    let _marker_guard = EnvGuard::set("SERVER_MARKER", marker_path.as_os_str());

<<<<<<< HEAD
    let mut stdout = Vec::new();
    let mut stderr = Vec::new();
    let exit_code = run(
        [
            OsString::from(RSYNC),
            OsString::from("--server"),
            OsString::from("--sender"),
            OsString::from("."),
            OsString::from("dest"),
        ],
        &mut stdout,
        &mut stderr,
    );

    assert_eq!(exit_code, 0);
    assert!(stdout.ends_with(b"fallback stdout line\n"));
    assert!(stderr.ends_with(b"fallback stderr line\n"));
}

#[cfg(unix)]
#[test]
fn server_mode_propagates_signal_exit_status() {
    use std::fs;
    use std::os::unix::fs::PermissionsExt;
    use tempfile::tempdir;

    let _env_lock = ENV_LOCK.lock().expect("env lock");

    let temp = tempdir().expect("tempdir");
    let script_path = temp.path().join("terminate.sh");

    fs::write(
        &script_path,
        r#"#!/bin/sh
set -eu
kill -TERM $$
"#,
    )
    .expect("write script");

    let mut perms = fs::metadata(&script_path)
        .expect("script metadata")
        .permissions();
    perms.set_mode(0o755);
    fs::set_permissions(&script_path, perms).expect("set perms");

    let _fallback_guard = EnvGuard::set(CLIENT_FALLBACK_ENV, script_path.as_os_str());

    let mut stdout = Vec::new();
    let mut stderr = Vec::new();
    let exit_code = run(
        [
            OsString::from(RSYNC),
            OsString::from("--server"),
            OsString::from("--sender"),
            OsString::from("."),
            OsString::from("dest"),
        ],
        &mut stdout,
        &mut stderr,
    );

    assert_eq!(exit_code, 143);
}

#[cfg(unix)]
#[test]
fn server_mode_reports_disabled_fallback_override() {
    use std::io;
=======
    let mut cmd = Command::new(oc_rsync_binary());
    cmd.arg("--");
    cmd.arg("--server");
    cmd.arg("source");
    cmd.arg("dest");
>>>>>>> 17e3e32c

    let output = cmd.output().expect("run oc-rsync");

    assert!(
        !marker_path.exists(),
        "fallback script should not be invoked for `-- --server`"
    );

    if let Some(code) = output.status.code() {
        assert_ne!(
            code, 5,
            "exit code must not come from the fallback script for `-- --server`"
        );
    }
}

#[cfg(unix)]
#[test]
fn server_mode_propagates_signal_exit_status() {
    use std::io;
    use tempfile::tempdir;

    let _env_lock = ENV_LOCK.lock().expect("env lock");

    let temp = tempdir().expect("tempdir");
    let script_path = temp.path().join("server_signal.sh");
    let script = r#"#!/bin/sh
set -eu
kill -TERM $$
"#;
    write_executable_script(&script_path, script);

    let _fallback_guard = EnvGuard::set(CLIENT_FALLBACK_ENV, script_path.as_os_str());

    let mut stdout = io::sink();
    let mut stderr = io::sink();
    let exit_code = run(
        [
            OsString::from(RSYNC),
            OsString::from("--server"),
            OsString::from("--sender"),
            OsString::from("."),
            OsString::from("dest"),
        ],
        &mut stdout,
        &mut stderr,
    );

    assert_eq!(exit_code, 143);
}<|MERGE_RESOLUTION|>--- conflicted
+++ resolved
@@ -218,83 +218,11 @@
     let _fallback_guard = EnvGuard::set(CLIENT_FALLBACK_ENV, script_path.as_os_str());
     let _marker_guard = EnvGuard::set("SERVER_MARKER", marker_path.as_os_str());
 
-<<<<<<< HEAD
-    let mut stdout = Vec::new();
-    let mut stderr = Vec::new();
-    let exit_code = run(
-        [
-            OsString::from(RSYNC),
-            OsString::from("--server"),
-            OsString::from("--sender"),
-            OsString::from("."),
-            OsString::from("dest"),
-        ],
-        &mut stdout,
-        &mut stderr,
-    );
-
-    assert_eq!(exit_code, 0);
-    assert!(stdout.ends_with(b"fallback stdout line\n"));
-    assert!(stderr.ends_with(b"fallback stderr line\n"));
-}
-
-#[cfg(unix)]
-#[test]
-fn server_mode_propagates_signal_exit_status() {
-    use std::fs;
-    use std::os::unix::fs::PermissionsExt;
-    use tempfile::tempdir;
-
-    let _env_lock = ENV_LOCK.lock().expect("env lock");
-
-    let temp = tempdir().expect("tempdir");
-    let script_path = temp.path().join("terminate.sh");
-
-    fs::write(
-        &script_path,
-        r#"#!/bin/sh
-set -eu
-kill -TERM $$
-"#,
-    )
-    .expect("write script");
-
-    let mut perms = fs::metadata(&script_path)
-        .expect("script metadata")
-        .permissions();
-    perms.set_mode(0o755);
-    fs::set_permissions(&script_path, perms).expect("set perms");
-
-    let _fallback_guard = EnvGuard::set(CLIENT_FALLBACK_ENV, script_path.as_os_str());
-
-    let mut stdout = Vec::new();
-    let mut stderr = Vec::new();
-    let exit_code = run(
-        [
-            OsString::from(RSYNC),
-            OsString::from("--server"),
-            OsString::from("--sender"),
-            OsString::from("."),
-            OsString::from("dest"),
-        ],
-        &mut stdout,
-        &mut stderr,
-    );
-
-    assert_eq!(exit_code, 143);
-}
-
-#[cfg(unix)]
-#[test]
-fn server_mode_reports_disabled_fallback_override() {
-    use std::io;
-=======
     let mut cmd = Command::new(oc_rsync_binary());
     cmd.arg("--");
     cmd.arg("--server");
     cmd.arg("source");
     cmd.arg("dest");
->>>>>>> 17e3e32c
 
     let output = cmd.output().expect("run oc-rsync");
 
