<<<<<<< HEAD
use super::common::*;
use super::*;

#[cfg(unix)]
#[test]
fn server_mode_reports_unavailable_and_does_not_spawn() {
    use tempfile::tempdir;

    let _env_lock = ENV_LOCK.lock().expect("env lock");

    let temp = tempdir().expect("tempdir");
    let script_path = temp.path().join("server.sh");
    let marker_path = temp.path().join("marker.txt");
    let script = format!(
        "#!/bin/sh\nset -eu\nprintf 'spawned' > {}\n",
        marker_path.display()
    );
    write_executable_script(&script_path, &script);

    // Even if a fallback environment is set, the implementation must not spawn it.
    let _fallback_guard = EnvGuard::set(CLIENT_FALLBACK_ENV, script_path.as_os_str());
=======
#![cfg(unix)]
//! Tests for server mode argument parsing and dispatch.

use std::ffi::OsString;
use std::io::Write;
use std::os::unix::ffi::OsStringExt;

use core::branding::Brand;
use core::fallback::CLIENT_FALLBACK_ENV;
use core::server::{ServerConfig, ServerRole};

use super::common::EnvGuard;
use crate::frontend::server::{
    InvocationRole, ServerInvocation, daemon_mode_arguments, is_rsync_flag_string,
    is_rsync_flag_tail, run_server_mode, server_mode_requested, touch_server_invocation,
};

/// Simple in-memory writer that tracks written bytes and flush calls.
#[derive(Default)]
struct Buffer {
    bytes: Vec<u8>,
    flushes: usize,
}

impl Buffer {
    fn new() -> Self {
        Self {
            bytes: Vec::new(),
            flushes: 0,
        }
    }

    fn as_str(&self) -> &str {
        std::str::from_utf8(&self.bytes).unwrap_or("")
    }

    fn flushes(&self) -> usize {
        self.flushes
    }
}

impl Write for Buffer {
    fn write(&mut self, buf: &[u8]) -> std::io::Result<usize> {
        self.bytes.extend_from_slice(buf);
        Ok(buf.len())
    }

    fn flush(&mut self) -> std::io::Result<()> {
        self.flushes += 1;
        Ok(())
    }
}

// -----------------------------------------------------------------------------
// daemon_mode_arguments
// -----------------------------------------------------------------------------

#[test]
fn daemon_mode_arguments_empty_args_returns_none() {
    let args: Vec<OsString> = Vec::new();
    assert!(daemon_mode_arguments(&args).is_none());
}

#[test]
fn daemon_mode_arguments_without_daemon_flag_returns_none() {
    let args = [
        OsString::from("rsync"),
        OsString::from("-av"),
        OsString::from("src"),
        OsString::from("dest"),
    ];
    assert!(daemon_mode_arguments(&args).is_none());
}

#[test]
fn daemon_mode_arguments_rewrites_program_name_for_upstream_rsync() {
    let args = [
        OsString::from("rsync"),
        OsString::from("--daemon"),
        OsString::from("--no-detach"),
        OsString::from("--config=/etc/rsyncd.conf"),
    ];

    let rewritten =
        daemon_mode_arguments(&args).expect("daemon_mode_arguments should detect --daemon");
    let expected_daemon = Brand::Upstream.daemon_program_name();

    assert_eq!(rewritten[0], OsString::from(expected_daemon));
    assert_eq!(
        &rewritten[1..],
        &args[2..],
        "arguments after --daemon should be forwarded unchanged"
    );
}

#[test]
fn daemon_mode_arguments_rewrites_program_name_for_oc_brand() {
    let args = [
        OsString::from("oc-rsync"),
        OsString::from("--daemon"),
        OsString::from("--no-detach"),
        OsString::from("--config=/etc/oc-rsyncd/oc-rsyncd.conf"),
    ];

    let rewritten =
        daemon_mode_arguments(&args).expect("daemon_mode_arguments should detect --daemon");
    let expected_daemon = Brand::Oc.daemon_program_name();

    assert_eq!(rewritten[0], OsString::from(expected_daemon));
    assert_eq!(&rewritten[1..], &args[2..]);
}

#[test]
fn daemon_mode_arguments_preserves_double_dash_and_subsequent_args() {
    let args = [
        OsString::from("rsync"),
        OsString::from("--daemon"),
        OsString::from("--no-detach"),
        OsString::from("--"),
        OsString::from("--not-a-daemon-flag"),
    ];

    let rewritten =
        daemon_mode_arguments(&args).expect("daemon_mode_arguments should detect --daemon");

    assert_eq!(
        rewritten.len(),
        4,
        "should contain daemon bin, --no-detach, --, and trailing arg"
    );
    assert_eq!(rewritten[1], OsString::from("--no-detach"));
    assert_eq!(rewritten[2], OsString::from("--"));
    assert_eq!(rewritten[3], OsString::from("--not-a-daemon-flag"));
}

#[test]
fn daemon_mode_arguments_ignores_daemon_flag_after_double_dash() {
    let args = [
        OsString::from("rsync"),
        OsString::from("--no-detach"),
        OsString::from("--"),
        OsString::from("--daemon"),
    ];

    assert!(daemon_mode_arguments(&args).is_none());
}

// -----------------------------------------------------------------------------
// server_mode_requested
// -----------------------------------------------------------------------------

#[test]
fn server_mode_requested_detects_flag_before_double_dash() {
    let args = [
        OsString::from("rsync"),
        OsString::from("--server"),
        OsString::from("-logDtpre.iLsfxC"),
    ];

    assert!(server_mode_requested(&args));
}

#[test]
fn server_mode_requested_ignores_flag_after_double_dash() {
    let args = [
        OsString::from("rsync"),
        OsString::from("--"),
        OsString::from("--server"),
        OsString::from("-logDtpre.iLsfxC"),
    ];

    assert!(!server_mode_requested(&args));
}

#[test]
fn server_mode_requested_is_false_when_flag_absent() {
    let args = [
        OsString::from("rsync"),
        OsString::from("-av"),
        OsString::from("src"),
        OsString::from("dest"),
    ];
    assert!(!server_mode_requested(&args));
}

// -----------------------------------------------------------------------------
// ServerInvocation::parse and related helper methods
// -----------------------------------------------------------------------------

#[test]
fn parses_receiver_invocation_and_normalises_dot_placeholder() {
    let args = [
        OsString::from("rsync"),
        OsString::from("--server"),
        OsString::from("-logDtpre.iLsfxC"),
        OsString::from("."),
        OsString::from("dest"),
    ];
>>>>>>> c6bfb447

    let invocation = ServerInvocation::parse(&args).expect("invocation parses");
    assert_eq!(invocation.role, InvocationRole::Receiver);
    assert_eq!(invocation.raw_flag_string, "-logDtpre.iLsfxC");
    assert_eq!(invocation.args, vec![OsString::from("dest")]);

    let config: ServerConfig = invocation.into_server_config().expect("config parses");
    assert_eq!(config.role, ServerRole::Receiver);
    assert_eq!(config.flag_string, "-logDtpre.iLsfxC");
    assert_eq!(config.args, vec![OsString::from("dest")]);
}

#[test]
fn parses_receiver_invocation_without_dot_placeholder() {
    let args = [
        OsString::from("rsync"),
        OsString::from("--server"),
        OsString::from("-logDtpre.iLsfxC"),
        OsString::from("dest"),
    ];

    let invocation = ServerInvocation::parse(&args).expect("invocation parses");
    assert_eq!(invocation.role, InvocationRole::Receiver);
    assert_eq!(invocation.raw_flag_string, "-logDtpre.iLsfxC");
    assert_eq!(invocation.args, vec![OsString::from("dest")]);

    let config: ServerConfig = invocation.into_server_config().expect("config parses");
    assert_eq!(config.role, ServerRole::Receiver);
    assert_eq!(config.flag_string, "-logDtpre.iLsfxC");
    assert_eq!(config.args, vec![OsString::from("dest")]);
}

#[test]
fn parses_receiver_invocation_with_split_flag_block() {
    let args = [
        OsString::from("rsync"),
        OsString::from("--server"),
        OsString::from("-l"),
        OsString::from("ogDtpre.iLsfxC"),
        OsString::from("."),
        OsString::from("dest"),
    ];

    let invocation = ServerInvocation::parse(&args).expect("invocation parses");
    assert_eq!(invocation.role, InvocationRole::Receiver);
    assert_eq!(invocation.raw_flag_string, "-logDtpre.iLsfxC");
    assert_eq!(invocation.args, vec![OsString::from("dest")]);

    let config: ServerConfig = invocation.into_server_config().expect("config parses");
    assert_eq!(config.role, ServerRole::Receiver);
    assert_eq!(config.flag_string, "-logDtpre.iLsfxC");
    assert_eq!(config.args, vec![OsString::from("dest")]);
}

#[test]
fn parses_sender_invocation_without_placeholder() {
    let args = [
        OsString::from("rsync"),
        OsString::from("--server"),
        OsString::from("--sender"),
        OsString::from("-logDtpre.iLsfxC"),
        OsString::from("relative"),
        OsString::from("dest"),
    ];

    let invocation = ServerInvocation::parse(&args).expect("invocation parses");
    assert_eq!(invocation.role, InvocationRole::Generator);
    assert_eq!(invocation.raw_flag_string, "-logDtpre.iLsfxC");
    assert_eq!(
        invocation.args,
        vec![OsString::from("relative"), OsString::from("dest")]
    );

<<<<<<< HEAD
    assert_eq!(exit_code, 4);
    assert!(stdout.is_empty(), "server mode should not write to stdout");
    assert!(!stderr.is_empty(), "server mode should emit diagnostics");
    assert!(
        !marker_path.exists(),
        "fallback helper must not be executed"
=======
    let config: ServerConfig = invocation.into_server_config().expect("config parses");
    assert_eq!(config.role, ServerRole::Generator);
    assert_eq!(config.flag_string, "-logDtpre.iLsfxC");
    assert_eq!(
        config.args,
        vec![OsString::from("relative"), OsString::from("dest")]
    );
}

#[test]
fn parse_rejects_missing_program_name() {
    let args: [OsString; 0] = [];
    let error = ServerInvocation::parse(&args).expect_err("parse should fail");
    assert!(
        error.contains("missing program name"),
        "unexpected error: {error}"
    );
}

#[test]
fn parse_rejects_missing_server_marker() {
    let args = [
        OsString::from("rsync"),
        OsString::from("-logDtpre.iLsfxC"),
        OsString::from("dest"),
    ];
    let error = ServerInvocation::parse(&args).expect_err("parse should fail");
    assert!(
        error.contains("expected --server"),
        "unexpected error: {error}"
    );
}

#[test]
fn parse_rejects_missing_flag_string() {
    let args = [OsString::from("rsync"), OsString::from("--server")];
    let error = ServerInvocation::parse(&args).expect_err("parse should fail");
    assert!(error.contains("flag string"), "unexpected error: {error}");
}

#[test]
fn parse_rejects_invalid_flag_block() {
    let args = [
        OsString::from("rsync"),
        OsString::from("--server"),
        OsString::from("-/notflags"),
        OsString::from("dest"),
    ];
    let error = ServerInvocation::parse(&args).expect_err("parse should fail");
    assert!(
        error.contains("invalid rsync server flag string"),
        "unexpected error: {error}"
>>>>>>> c6bfb447
    );
}

<<<<<<< HEAD
    let stderr_text = String::from_utf8(stderr).expect("stderr utf8");
    assert!(
        stderr_text.contains("remote server mode is unavailable"),
        "stderr should describe missing native server support"
    );
    assert_contains_server_trailer(&stderr_text);
}

#[test]
fn server_mode_sets_server_role_in_trailer() {
    let _env_lock = ENV_LOCK.lock().expect("env lock");

    let mut stdout = Vec::new();
    let mut stderr = Vec::new();
    let exit_code = run(
        [
            OsString::from(RSYNC),
            OsString::from("--server"),
            OsString::from("--sender"),
            OsString::from("."),
            OsString::from("dest"),
        ],
        &mut stdout,
        &mut stderr,
=======
#[test]
fn parse_rejects_missing_server_arguments() {
    let args = [
        OsString::from("rsync"),
        OsString::from("--server"),
        OsString::from("-logDtpre.iLsfxC"),
    ];
    let error = ServerInvocation::parse(&args).expect_err("parse should fail");
    assert!(
        error.contains("missing server arguments"),
        "unexpected error: {error}"
    );
}

#[test]
fn parse_flag_block_accepts_combined_and_split_forms() {
    let (combined, next) =
        ServerInvocation::parse_flag_block(&[OsString::from("-logDtpre.iLsfxC")], 0)
            .expect("combined form is valid");
    assert_eq!(combined, "-logDtpre.iLsfxC");
    assert_eq!(next, 1);

    let args = [
        OsString::from("-l"),
        OsString::from("ogDtpre.iLsfxC"),
        OsString::from("ignored"),
    ];
    let (split, next) = ServerInvocation::parse_flag_block(&args, 0).expect("split form is valid");
    assert_eq!(split, "-logDtpre.iLsfxC");
    assert_eq!(next, 2);
}

#[test]
fn parse_flag_block_falls_back_to_head_when_tail_invalid() {
    // When the tail contains a slash (invalid), we fall back to using just the head
    let args = [OsString::from("-l"), OsString::from("invalid/tail")];
    let (flag, next) =
        ServerInvocation::parse_flag_block(&args, 0).expect("should succeed with just head");
    assert_eq!(flag, "-l");
    assert_eq!(next, 1);
}

#[test]
fn parse_flag_block_rejects_completely_invalid_head() {
    // A head that doesn't start with - should fail
    let args = [OsString::from("notaflags")];
    let err = ServerInvocation::parse_flag_block(&args, 0).expect_err("parse_flag_block must fail");
    assert!(
        err.contains("invalid rsync server flag string"),
        "unexpected error: {err}"
>>>>>>> c6bfb447
    );
}

#[test]
fn server_mode_requires_utf8_flag_string() {
    let invalid = OsString::from_vec(vec![0xff]);
    let args = [
        OsString::from("rsync"),
        OsString::from("--server"),
        invalid,
        OsString::from("."),
        OsString::from("dest"),
    ];
    let error = ServerInvocation::parse(&args).expect_err("parse should fail");
    assert!(
        error.contains("invalid rsync server flag string"),
        "unexpected error: {error}"
    );
}

// -----------------------------------------------------------------------------
// Flag validation helpers
// -----------------------------------------------------------------------------

#[test]
fn is_rsync_flag_string_accepts_valid_block() {
    assert!(is_rsync_flag_string("-logDtpre.iLsfxC"));
    assert!(is_rsync_flag_string("-a"));
    assert!(is_rsync_flag_string("-Z123._+,"));
}

#[test]
fn is_rsync_flag_string_rejects_invalid_block() {
    assert!(!is_rsync_flag_string("logDtpre.iLsfxC"));
    assert!(!is_rsync_flag_string("-"));
    assert!(!is_rsync_flag_string("-logD/tre"));
}

#[test]
fn is_rsync_flag_tail_accepts_valid_tail() {
    assert!(is_rsync_flag_tail("ogDtpre.iLsfxC"));
    assert!(is_rsync_flag_tail("a"));
    assert!(is_rsync_flag_tail("Z123._+,"));
}

#[test]
fn is_rsync_flag_tail_rejects_invalid_tail() {
    assert!(!is_rsync_flag_tail(""));
    assert!(!is_rsync_flag_tail("with/slash"));
}

// -----------------------------------------------------------------------------
// Error reporting and facade behaviour
// -----------------------------------------------------------------------------

#[test]
fn run_server_mode_receiver_attempts_handshake_and_flushes_streams() {
    let args = [
        OsString::from("oc-rsync"),
        OsString::from("--server"),
        OsString::from("-logDtpre.iLsfxC"),
        OsString::from("."),
        OsString::from("dest"),
    ];

    let mut stdout = Buffer::new();
    let mut stderr = Buffer::new();

    // Remove the fallback env var so native server mode is used
    let _guard = EnvGuard::remove(CLIENT_FALLBACK_ENV);

    let code = run_server_mode(&args, &mut stdout, &mut stderr);
    // Server will fail because there's no actual client providing handshake data
    assert_eq!(code, 1);

    assert!(
        stdout.flushes() >= 1,
        "stdout should have been flushed at least once"
    );
    assert!(
        stderr.flushes() >= 1,
        "stderr should have been flushed at least once"
    );

    // Server now attempts to run and fails on handshake (no client data)
    let text = stderr.as_str();
    assert!(
        !text.is_empty(),
        "stderr should contain an error message; got empty string"
    );
}

#[test]
fn run_server_mode_generator_attempts_handshake() {
    let args = [
        OsString::from("oc-rsync"),
        OsString::from("--server"),
        OsString::from("--sender"),
        OsString::from("-logDtpre.iLsfxC"),
        OsString::from("relative"),
        OsString::from("dest"),
    ];

    let mut stdout = Buffer::new();
    let mut stderr = Buffer::new();

    // Remove the fallback env var so native server mode is used
    let _guard = EnvGuard::remove(CLIENT_FALLBACK_ENV);

    let code = run_server_mode(&args, &mut stdout, &mut stderr);
    // Server will fail because there's no actual client providing handshake data
    assert_eq!(code, 1);

    // Server now attempts to run and fails on handshake (no client data)
    let text = stderr.as_str();
    assert!(
        !text.is_empty(),
        "stderr should contain an error message; got empty string"
    );
}

#[test]
#[allow(unsafe_code)]
fn run_server_mode_reports_parse_error_for_invalid_invocation() {
    let args = [OsString::from("oc-rsync"), OsString::from("--server")];

    let mut stdout = Buffer::new();
    let mut stderr = Buffer::new();

    // Remove the fallback env var so native server error is reported
    let _guard = EnvGuard::remove(CLIENT_FALLBACK_ENV);

    let code = run_server_mode(&args, &mut stdout, &mut stderr);
    assert_eq!(code, 1);

    let text = stderr.as_str();
    assert!(
        text.contains("flag string"),
        "stderr should mention flag string parse error; got: {text}"
    );
}

// -----------------------------------------------------------------------------
// Sanity: touch_server_invocation helper
// -----------------------------------------------------------------------------

#[test]
fn touch_server_invocation_is_noop_but_compiles() {
    let invocation = ServerInvocation {
        role: InvocationRole::Receiver,
        raw_flag_string: "-logDtpre.iLsfxC".to_string(),
        args: vec![OsString::from("dest")],
    };

<<<<<<< HEAD
    assert_eq!(exit_code, 4);
    assert!(stdout.is_empty());

    let stderr_text = String::from_utf8(stderr).expect("stderr utf8");
    assert_contains_server_trailer(&stderr_text);
=======
    touch_server_invocation(&invocation);
>>>>>>> c6bfb447
}<|MERGE_RESOLUTION|>--- conflicted
+++ resolved
@@ -1,26 +1,3 @@
-<<<<<<< HEAD
-use super::common::*;
-use super::*;
-
-#[cfg(unix)]
-#[test]
-fn server_mode_reports_unavailable_and_does_not_spawn() {
-    use tempfile::tempdir;
-
-    let _env_lock = ENV_LOCK.lock().expect("env lock");
-
-    let temp = tempdir().expect("tempdir");
-    let script_path = temp.path().join("server.sh");
-    let marker_path = temp.path().join("marker.txt");
-    let script = format!(
-        "#!/bin/sh\nset -eu\nprintf 'spawned' > {}\n",
-        marker_path.display()
-    );
-    write_executable_script(&script_path, &script);
-
-    // Even if a fallback environment is set, the implementation must not spawn it.
-    let _fallback_guard = EnvGuard::set(CLIENT_FALLBACK_ENV, script_path.as_os_str());
-=======
 #![cfg(unix)]
 //! Tests for server mode argument parsing and dispatch.
 
@@ -219,7 +196,6 @@
         OsString::from("."),
         OsString::from("dest"),
     ];
->>>>>>> c6bfb447
 
     let invocation = ServerInvocation::parse(&args).expect("invocation parses");
     assert_eq!(invocation.role, InvocationRole::Receiver);
@@ -293,14 +269,6 @@
         vec![OsString::from("relative"), OsString::from("dest")]
     );
 
-<<<<<<< HEAD
-    assert_eq!(exit_code, 4);
-    assert!(stdout.is_empty(), "server mode should not write to stdout");
-    assert!(!stderr.is_empty(), "server mode should emit diagnostics");
-    assert!(
-        !marker_path.exists(),
-        "fallback helper must not be executed"
-=======
     let config: ServerConfig = invocation.into_server_config().expect("config parses");
     assert_eq!(config.role, ServerRole::Generator);
     assert_eq!(config.flag_string, "-logDtpre.iLsfxC");
@@ -353,36 +321,9 @@
     assert!(
         error.contains("invalid rsync server flag string"),
         "unexpected error: {error}"
->>>>>>> c6bfb447
-    );
-}
-
-<<<<<<< HEAD
-    let stderr_text = String::from_utf8(stderr).expect("stderr utf8");
-    assert!(
-        stderr_text.contains("remote server mode is unavailable"),
-        "stderr should describe missing native server support"
-    );
-    assert_contains_server_trailer(&stderr_text);
-}
-
-#[test]
-fn server_mode_sets_server_role_in_trailer() {
-    let _env_lock = ENV_LOCK.lock().expect("env lock");
-
-    let mut stdout = Vec::new();
-    let mut stderr = Vec::new();
-    let exit_code = run(
-        [
-            OsString::from(RSYNC),
-            OsString::from("--server"),
-            OsString::from("--sender"),
-            OsString::from("."),
-            OsString::from("dest"),
-        ],
-        &mut stdout,
-        &mut stderr,
-=======
+    );
+}
+
 #[test]
 fn parse_rejects_missing_server_arguments() {
     let args = [
@@ -433,7 +374,6 @@
     assert!(
         err.contains("invalid rsync server flag string"),
         "unexpected error: {err}"
->>>>>>> c6bfb447
     );
 }
 
@@ -588,13 +528,5 @@
         args: vec![OsString::from("dest")],
     };
 
-<<<<<<< HEAD
-    assert_eq!(exit_code, 4);
-    assert!(stdout.is_empty());
-
-    let stderr_text = String::from_utf8(stderr).expect("stderr utf8");
-    assert_contains_server_trailer(&stderr_text);
-=======
     touch_server_invocation(&invocation);
->>>>>>> c6bfb447
 }