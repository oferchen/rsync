<<<<<<< HEAD
use super::common::*;
use super::*;

#[test]
fn server_mode_reports_unimplemented_without_delegating() {
    use std::fs;
    use tempfile::tempdir;

    let _env_lock = ENV_LOCK.lock().expect("env lock");

    let temp = tempdir().expect("tempdir");
    let script_path = temp.path().join("server.sh");
    let marker_path = temp.path().join("marker.txt");

    fs::write(
        &script_path,
        r#"#!/bin/sh
set -eu
printf 'invoked' > "${SERVER_MARKER:?}" 
"#,
    )
    .expect("write script");

    let _fallback_guard = EnvGuard::set(CLIENT_FALLBACK_ENV, script_path.as_os_str());
    let _marker_guard = EnvGuard::set("SERVER_MARKER", marker_path.as_os_str());

    let mut stdout = Vec::new();
    let mut stderr = Vec::new();
    let exit_code = run(
        [
            OsString::from(RSYNC),
            OsString::from("--server"),
            OsString::from("--sender"),
            OsString::from("."),
            OsString::from("dest"),
        ],
        &mut stdout,
        &mut stderr,
    );

    assert_eq!(exit_code, 1);
    assert!(!marker_path.exists(), "server marker should not be created");
    assert!(stdout.is_empty(), "server mode should not write to stdout");

    let stderr_text = String::from_utf8(stderr).expect("stderr utf8");
    assert!(
        stderr_text.contains("remote server mode is not yet implemented"),
        "diagnostic should explain native server gap"
    );
    assert_contains_server_trailer(&stderr_text);
=======
#![cfg(unix)]
//! Tests for server mode argument parsing and dispatch.

use std::ffi::OsString;
use std::io::Write;
use std::os::unix::ffi::OsStringExt;

use core::branding::Brand;
use core::fallback::CLIENT_FALLBACK_ENV;
use core::server::{ServerConfig, ServerRole};

use super::common::EnvGuard;
use crate::frontend::server::{
    InvocationRole, ServerInvocation, daemon_mode_arguments, is_rsync_flag_string,
    is_rsync_flag_tail, run_server_mode, server_mode_requested, touch_server_invocation,
};

/// Simple in-memory writer that tracks written bytes and flush calls.
#[derive(Default)]
struct Buffer {
    bytes: Vec<u8>,
    flushes: usize,
}

impl Buffer {
    fn new() -> Self {
        Self {
            bytes: Vec::new(),
            flushes: 0,
        }
    }

    fn as_str(&self) -> &str {
        std::str::from_utf8(&self.bytes).unwrap_or("")
    }

    fn flushes(&self) -> usize {
        self.flushes
    }
}

impl Write for Buffer {
    fn write(&mut self, buf: &[u8]) -> std::io::Result<usize> {
        self.bytes.extend_from_slice(buf);
        Ok(buf.len())
    }

    fn flush(&mut self) -> std::io::Result<()> {
        self.flushes += 1;
        Ok(())
    }
}

// -----------------------------------------------------------------------------
// daemon_mode_arguments
// -----------------------------------------------------------------------------

#[test]
fn daemon_mode_arguments_empty_args_returns_none() {
    let args: Vec<OsString> = Vec::new();
    assert!(daemon_mode_arguments(&args).is_none());
}

#[test]
fn daemon_mode_arguments_without_daemon_flag_returns_none() {
    let args = [
        OsString::from("rsync"),
        OsString::from("-av"),
        OsString::from("src"),
        OsString::from("dest"),
    ];
    assert!(daemon_mode_arguments(&args).is_none());
}

#[test]
fn daemon_mode_arguments_rewrites_program_name_for_upstream_rsync() {
    let args = [
        OsString::from("rsync"),
        OsString::from("--daemon"),
        OsString::from("--no-detach"),
        OsString::from("--config=/etc/rsyncd.conf"),
    ];

    let rewritten =
        daemon_mode_arguments(&args).expect("daemon_mode_arguments should detect --daemon");
    let expected_daemon = Brand::Upstream.daemon_program_name();

    assert_eq!(rewritten[0], OsString::from(expected_daemon));
    assert_eq!(
        &rewritten[1..],
        &args[2..],
        "arguments after --daemon should be forwarded unchanged"
    );
}

#[test]
fn daemon_mode_arguments_rewrites_program_name_for_oc_brand() {
    let args = [
        OsString::from("oc-rsync"),
        OsString::from("--daemon"),
        OsString::from("--no-detach"),
        OsString::from("--config=/etc/oc-rsyncd/oc-rsyncd.conf"),
    ];

    let rewritten =
        daemon_mode_arguments(&args).expect("daemon_mode_arguments should detect --daemon");
    let expected_daemon = Brand::Oc.daemon_program_name();

    assert_eq!(rewritten[0], OsString::from(expected_daemon));
    assert_eq!(&rewritten[1..], &args[2..]);
}

#[test]
fn daemon_mode_arguments_preserves_double_dash_and_subsequent_args() {
    let args = [
        OsString::from("rsync"),
        OsString::from("--daemon"),
        OsString::from("--no-detach"),
        OsString::from("--"),
        OsString::from("--not-a-daemon-flag"),
    ];

    let rewritten =
        daemon_mode_arguments(&args).expect("daemon_mode_arguments should detect --daemon");

    assert_eq!(
        rewritten.len(),
        4,
        "should contain daemon bin, --no-detach, --, and trailing arg"
    );
    assert_eq!(rewritten[1], OsString::from("--no-detach"));
    assert_eq!(rewritten[2], OsString::from("--"));
    assert_eq!(rewritten[3], OsString::from("--not-a-daemon-flag"));
}

#[test]
fn daemon_mode_arguments_ignores_daemon_flag_after_double_dash() {
    let args = [
        OsString::from("rsync"),
        OsString::from("--no-detach"),
        OsString::from("--"),
        OsString::from("--daemon"),
    ];

    assert!(daemon_mode_arguments(&args).is_none());
}

// -----------------------------------------------------------------------------
// server_mode_requested
// -----------------------------------------------------------------------------

#[test]
fn server_mode_requested_detects_flag_before_double_dash() {
    let args = [
        OsString::from("rsync"),
        OsString::from("--server"),
        OsString::from("-logDtpre.iLsfxC"),
    ];

    assert!(server_mode_requested(&args));
}

#[test]
fn server_mode_requested_ignores_flag_after_double_dash() {
    let args = [
        OsString::from("rsync"),
        OsString::from("--"),
        OsString::from("--server"),
        OsString::from("-logDtpre.iLsfxC"),
    ];

    assert!(!server_mode_requested(&args));
}

#[test]
fn server_mode_requested_is_false_when_flag_absent() {
    let args = [
        OsString::from("rsync"),
        OsString::from("-av"),
        OsString::from("src"),
        OsString::from("dest"),
    ];
    assert!(!server_mode_requested(&args));
}

// -----------------------------------------------------------------------------
// ServerInvocation::parse and related helper methods
// -----------------------------------------------------------------------------

#[test]
fn parses_receiver_invocation_and_normalises_dot_placeholder() {
    let args = [
        OsString::from("rsync"),
        OsString::from("--server"),
        OsString::from("-logDtpre.iLsfxC"),
        OsString::from("."),
        OsString::from("dest"),
    ];

    let invocation = ServerInvocation::parse(&args).expect("invocation parses");
    assert_eq!(invocation.role, InvocationRole::Receiver);
    assert_eq!(invocation.raw_flag_string, "-logDtpre.iLsfxC");
    assert_eq!(invocation.args, vec![OsString::from("dest")]);

    let config: ServerConfig = invocation.into_server_config().expect("config parses");
    assert_eq!(config.role, ServerRole::Receiver);
    assert_eq!(config.flag_string, "-logDtpre.iLsfxC");
    assert_eq!(config.args, vec![OsString::from("dest")]);
}

#[test]
fn parses_receiver_invocation_without_dot_placeholder() {
    let args = [
        OsString::from("rsync"),
        OsString::from("--server"),
        OsString::from("-logDtpre.iLsfxC"),
        OsString::from("dest"),
    ];

    let invocation = ServerInvocation::parse(&args).expect("invocation parses");
    assert_eq!(invocation.role, InvocationRole::Receiver);
    assert_eq!(invocation.raw_flag_string, "-logDtpre.iLsfxC");
    assert_eq!(invocation.args, vec![OsString::from("dest")]);

    let config: ServerConfig = invocation.into_server_config().expect("config parses");
    assert_eq!(config.role, ServerRole::Receiver);
    assert_eq!(config.flag_string, "-logDtpre.iLsfxC");
    assert_eq!(config.args, vec![OsString::from("dest")]);
}

#[test]
fn parses_receiver_invocation_with_split_flag_block() {
    let args = [
        OsString::from("rsync"),
        OsString::from("--server"),
        OsString::from("-l"),
        OsString::from("ogDtpre.iLsfxC"),
        OsString::from("."),
        OsString::from("dest"),
    ];

    let invocation = ServerInvocation::parse(&args).expect("invocation parses");
    assert_eq!(invocation.role, InvocationRole::Receiver);
    assert_eq!(invocation.raw_flag_string, "-logDtpre.iLsfxC");
    assert_eq!(invocation.args, vec![OsString::from("dest")]);

    let config: ServerConfig = invocation.into_server_config().expect("config parses");
    assert_eq!(config.role, ServerRole::Receiver);
    assert_eq!(config.flag_string, "-logDtpre.iLsfxC");
    assert_eq!(config.args, vec![OsString::from("dest")]);
}

#[test]
fn parses_sender_invocation_without_placeholder() {
    let args = [
        OsString::from("rsync"),
        OsString::from("--server"),
        OsString::from("--sender"),
        OsString::from("-logDtpre.iLsfxC"),
        OsString::from("relative"),
        OsString::from("dest"),
    ];

    let invocation = ServerInvocation::parse(&args).expect("invocation parses");
    assert_eq!(invocation.role, InvocationRole::Generator);
    assert_eq!(invocation.raw_flag_string, "-logDtpre.iLsfxC");
    assert_eq!(
        invocation.args,
        vec![OsString::from("relative"), OsString::from("dest")]
    );

    let config: ServerConfig = invocation.into_server_config().expect("config parses");
    assert_eq!(config.role, ServerRole::Generator);
    assert_eq!(config.flag_string, "-logDtpre.iLsfxC");
    assert_eq!(
        config.args,
        vec![OsString::from("relative"), OsString::from("dest")]
    );
}

#[test]
fn parse_rejects_missing_program_name() {
    let args: [OsString; 0] = [];
    let error = ServerInvocation::parse(&args).expect_err("parse should fail");
    assert!(
        error.contains("missing program name"),
        "unexpected error: {error}"
    );
}

#[test]
fn parse_rejects_missing_server_marker() {
    let args = [
        OsString::from("rsync"),
        OsString::from("-logDtpre.iLsfxC"),
        OsString::from("dest"),
    ];
    let error = ServerInvocation::parse(&args).expect_err("parse should fail");
    assert!(
        error.contains("expected --server"),
        "unexpected error: {error}"
    );
}

#[test]
fn parse_rejects_missing_flag_string() {
    let args = [OsString::from("rsync"), OsString::from("--server")];
    let error = ServerInvocation::parse(&args).expect_err("parse should fail");
    assert!(error.contains("flag string"), "unexpected error: {error}");
}

#[test]
fn parse_rejects_invalid_flag_block() {
    let args = [
        OsString::from("rsync"),
        OsString::from("--server"),
        OsString::from("-/notflags"),
        OsString::from("dest"),
    ];
    let error = ServerInvocation::parse(&args).expect_err("parse should fail");
    assert!(
        error.contains("invalid rsync server flag string"),
        "unexpected error: {error}"
    );
}

#[test]
fn parse_rejects_missing_server_arguments() {
    let args = [
        OsString::from("rsync"),
        OsString::from("--server"),
        OsString::from("-logDtpre.iLsfxC"),
    ];
    let error = ServerInvocation::parse(&args).expect_err("parse should fail");
    assert!(
        error.contains("missing server arguments"),
        "unexpected error: {error}"
    );
}

#[test]
fn parse_flag_block_accepts_combined_and_split_forms() {
    let (combined, next) =
        ServerInvocation::parse_flag_block(&[OsString::from("-logDtpre.iLsfxC")], 0)
            .expect("combined form is valid");
    assert_eq!(combined, "-logDtpre.iLsfxC");
    assert_eq!(next, 1);

    let args = [
        OsString::from("-l"),
        OsString::from("ogDtpre.iLsfxC"),
        OsString::from("ignored"),
    ];
    let (split, next) = ServerInvocation::parse_flag_block(&args, 0).expect("split form is valid");
    assert_eq!(split, "-logDtpre.iLsfxC");
    assert_eq!(next, 2);
}

#[test]
fn parse_flag_block_falls_back_to_head_when_tail_invalid() {
    // When the tail contains a slash (invalid), we fall back to using just the head
    let args = [OsString::from("-l"), OsString::from("invalid/tail")];
    let (flag, next) =
        ServerInvocation::parse_flag_block(&args, 0).expect("should succeed with just head");
    assert_eq!(flag, "-l");
    assert_eq!(next, 1);
}

#[test]
fn parse_flag_block_rejects_completely_invalid_head() {
    // A head that doesn't start with - should fail
    let args = [OsString::from("notaflags")];
    let err = ServerInvocation::parse_flag_block(&args, 0).expect_err("parse_flag_block must fail");
    assert!(
        err.contains("invalid rsync server flag string"),
        "unexpected error: {err}"
    );
}

#[test]
fn server_mode_requires_utf8_flag_string() {
    let invalid = OsString::from_vec(vec![0xff]);
    let args = [
        OsString::from("rsync"),
        OsString::from("--server"),
        invalid,
        OsString::from("."),
        OsString::from("dest"),
    ];
    let error = ServerInvocation::parse(&args).expect_err("parse should fail");
    assert!(
        error.contains("invalid rsync server flag string"),
        "unexpected error: {error}"
    );
}

// -----------------------------------------------------------------------------
// Flag validation helpers
// -----------------------------------------------------------------------------

#[test]
fn is_rsync_flag_string_accepts_valid_block() {
    assert!(is_rsync_flag_string("-logDtpre.iLsfxC"));
    assert!(is_rsync_flag_string("-a"));
    assert!(is_rsync_flag_string("-Z123._+,"));
}

#[test]
fn is_rsync_flag_string_rejects_invalid_block() {
    assert!(!is_rsync_flag_string("logDtpre.iLsfxC"));
    assert!(!is_rsync_flag_string("-"));
    assert!(!is_rsync_flag_string("-logD/tre"));
}

#[test]
fn is_rsync_flag_tail_accepts_valid_tail() {
    assert!(is_rsync_flag_tail("ogDtpre.iLsfxC"));
    assert!(is_rsync_flag_tail("a"));
    assert!(is_rsync_flag_tail("Z123._+,"));
}

#[test]
fn is_rsync_flag_tail_rejects_invalid_tail() {
    assert!(!is_rsync_flag_tail(""));
    assert!(!is_rsync_flag_tail("with/slash"));
}

// -----------------------------------------------------------------------------
// Error reporting and facade behaviour
// -----------------------------------------------------------------------------

#[test]
fn run_server_mode_receiver_attempts_handshake_and_flushes_streams() {
    let args = [
        OsString::from("oc-rsync"),
        OsString::from("--server"),
        OsString::from("-logDtpre.iLsfxC"),
        OsString::from("."),
        OsString::from("dest"),
    ];

    let mut stdout = Buffer::new();
    let mut stderr = Buffer::new();

    // Remove the fallback env var so native server mode is used
    let _guard = EnvGuard::remove(CLIENT_FALLBACK_ENV);

    let code = run_server_mode(&args, &mut stdout, &mut stderr);
    // Server will fail because there's no actual client providing handshake data
    assert_eq!(code, 1);

    assert!(
        stdout.flushes() >= 1,
        "stdout should have been flushed at least once"
    );
    assert!(
        stderr.flushes() >= 1,
        "stderr should have been flushed at least once"
    );

    // Server now attempts to run and fails on handshake (no client data)
    let text = stderr.as_str();
    assert!(
        !text.is_empty(),
        "stderr should contain an error message; got empty string"
    );
}

#[test]
fn run_server_mode_generator_attempts_handshake() {
    let args = [
        OsString::from("oc-rsync"),
        OsString::from("--server"),
        OsString::from("--sender"),
        OsString::from("-logDtpre.iLsfxC"),
        OsString::from("relative"),
        OsString::from("dest"),
    ];

    let mut stdout = Buffer::new();
    let mut stderr = Buffer::new();

    // Remove the fallback env var so native server mode is used
    let _guard = EnvGuard::remove(CLIENT_FALLBACK_ENV);

    let code = run_server_mode(&args, &mut stdout, &mut stderr);
    // Server will fail because there's no actual client providing handshake data
    assert_eq!(code, 1);

    // Server now attempts to run and fails on handshake (no client data)
    let text = stderr.as_str();
    assert!(
        !text.is_empty(),
        "stderr should contain an error message; got empty string"
    );
}

#[test]
#[allow(unsafe_code)]
fn run_server_mode_reports_parse_error_for_invalid_invocation() {
    let args = [OsString::from("oc-rsync"), OsString::from("--server")];

    let mut stdout = Buffer::new();
    let mut stderr = Buffer::new();

    // Remove the fallback env var so native server error is reported
    let _guard = EnvGuard::remove(CLIENT_FALLBACK_ENV);

    let code = run_server_mode(&args, &mut stdout, &mut stderr);
    assert_eq!(code, 1);

    let text = stderr.as_str();
    assert!(
        text.contains("flag string"),
        "stderr should mention flag string parse error; got: {text}"
    );
}

// -----------------------------------------------------------------------------
// Sanity: touch_server_invocation helper
// -----------------------------------------------------------------------------

#[test]
fn touch_server_invocation_is_noop_but_compiles() {
    let invocation = ServerInvocation {
        role: InvocationRole::Receiver,
        raw_flag_string: "-logDtpre.iLsfxC".to_string(),
        args: vec![OsString::from("dest")],
    };

    touch_server_invocation(&invocation);
>>>>>>> 1aee64e6
}<|MERGE_RESOLUTION|>--- conflicted
+++ resolved
@@ -1,55 +1,3 @@
-<<<<<<< HEAD
-use super::common::*;
-use super::*;
-
-#[test]
-fn server_mode_reports_unimplemented_without_delegating() {
-    use std::fs;
-    use tempfile::tempdir;
-
-    let _env_lock = ENV_LOCK.lock().expect("env lock");
-
-    let temp = tempdir().expect("tempdir");
-    let script_path = temp.path().join("server.sh");
-    let marker_path = temp.path().join("marker.txt");
-
-    fs::write(
-        &script_path,
-        r#"#!/bin/sh
-set -eu
-printf 'invoked' > "${SERVER_MARKER:?}" 
-"#,
-    )
-    .expect("write script");
-
-    let _fallback_guard = EnvGuard::set(CLIENT_FALLBACK_ENV, script_path.as_os_str());
-    let _marker_guard = EnvGuard::set("SERVER_MARKER", marker_path.as_os_str());
-
-    let mut stdout = Vec::new();
-    let mut stderr = Vec::new();
-    let exit_code = run(
-        [
-            OsString::from(RSYNC),
-            OsString::from("--server"),
-            OsString::from("--sender"),
-            OsString::from("."),
-            OsString::from("dest"),
-        ],
-        &mut stdout,
-        &mut stderr,
-    );
-
-    assert_eq!(exit_code, 1);
-    assert!(!marker_path.exists(), "server marker should not be created");
-    assert!(stdout.is_empty(), "server mode should not write to stdout");
-
-    let stderr_text = String::from_utf8(stderr).expect("stderr utf8");
-    assert!(
-        stderr_text.contains("remote server mode is not yet implemented"),
-        "diagnostic should explain native server gap"
-    );
-    assert_contains_server_trailer(&stderr_text);
-=======
 #![cfg(unix)]
 //! Tests for server mode argument parsing and dispatch.
 
@@ -581,5 +529,4 @@
     };
 
     touch_server_invocation(&invocation);
->>>>>>> 1aee64e6
 }