//! Tests for server-mode frontend behaviour.
//!
//! These tests validate how `oc-rsync` behaves when `--server` is invoked
//! directly from the command line (which is always misuse). In this case,
//! the binary should:
//!   * exit with a non-zero status,
//!   * print nothing on stdout, and
//!   * emit a diagnostic on stderr (but not the full user-facing `--help`
//!     banner that normal CLI misuse would show).
//
// NOTE: This test module spawns the compiled `oc-rsync` binary directly,
// without using the deprecated `assert_cmd::cargo_bin` helper. Instead, it
// resolves the binary path via environment variables or a workspace-relative
// default. The tests cover multiple argument-shape variants and both with
// and without a synthetic `RSYNC_CONNECTION` environment, to exercise the
// main misuse cases for `--server`.

use assert_cmd::prelude::*;
use predicates::prelude::*;
use std::ffi::OsString;
use std::path::PathBuf;
use std::process::Command;

use crate::frontend::tests::daemon_cli::run;
use crate::frontend::tests::out_tests::{ENV_LOCK, EnvGuard, RSYNC};
use core::fallback::CLIENT_FALLBACK_ENV;

/// Resolve the `oc-rsync` binary path for tests.
///
/// Precedence:
/// 1. `OC_RSYNC_BIN` — explicit override for tests.
/// 2. `CARGO_BIN_EXE_oc-rsync` — set by Cargo when available.
/// 3. Workspace-relative fallback: `../../target/debug/oc-rsync`
///    (or `.exe` on Windows), assuming a standard layout where this
///    crate lives under `crates/cli`.
fn oc_rsync_binary() -> PathBuf {
    if let Ok(path) = std::env::var("OC_RSYNC_BIN") {
        return PathBuf::from(path);
    }

    if let Ok(path) = std::env::var("CARGO_BIN_EXE_oc-rsync") {
        return PathBuf::from(path);
    }

    let manifest_dir = env!("CARGO_MANIFEST_DIR");

    let binary_name = if cfg!(windows) {
        "oc-rsync.exe"
    } else {
        "oc-rsync"
    };

    PathBuf::from(manifest_dir)
        .join("..")
        .join("..")
        .join("target")
        .join("debug")
        .join(binary_name)
}

/// Build a `Command` that runs `oc-rsync --server <args...>`, optionally
/// setting a synthetic `RSYNC_CONNECTION`-style environment variable.
fn new_server_command(args: &[&str], with_rsync_connection_env: bool) -> Command {
    let bin = oc_rsync_binary();
    let mut cmd = Command::new(bin);

    cmd.arg("--server");
    cmd.args(args);

    if with_rsync_connection_env {
        // Approximate how a remote-shell launcher might set connection
        // metadata. Even with this env set, direct CLI invocation should
        // still be treated as misuse.
        cmd.env("RSYNC_CONNECTION", "rsync://dummy-host/dummy-module");
    }

    cmd
}

/// Helper that runs `oc-rsync --server <args...>` and asserts the common
/// invariants for all misuse variants:
///
/// * exit code is non-zero,
/// * stdout is completely empty,
/// * stderr contains some rsync/server/usage-related diagnostic text.
///
/// The boolean flag lets us exercise both with and without an
/// `RSYNC_CONNECTION`-style environment variable, to approximate the
/// different ways `--server` might be mis-invoked from a shell.
fn assert_server_misuse_case(args: &[&str], with_rsync_connection_env: bool) {
    let mut cmd = new_server_command(args, with_rsync_connection_env);

    let assert = cmd.assert();

    assert
        .failure()
        .stdout(predicate::str::is_empty())
        // We keep this deliberately loose: we only require that some
        // server/usage-related diagnostic is printed, not the full
        // user-facing `--help` banner.
        .stderr(predicate::str::is_match("rsync|server|usage").unwrap());
}

<<<<<<< HEAD
#[test]
fn server_invocation_parses_flag_string_and_placeholder() {
    let invocation = ServerInvocation::parse(&[
        OsString::from(RSYNC),
        OsString::from("--server"),
        OsString::from("--sender"),
        OsString::from("-logDtpre.iLsfxC"),
        OsString::from("."),
        OsString::from("src"),
        OsString::from("dest"),
    ])
    .expect("parse invocation");

    assert_eq!(invocation.role, RoleKind::Generator);
    assert_eq!(invocation.raw_flag_string, "-logDtpre.iLsfxC");
    assert_eq!(
        invocation.args,
        vec![OsString::from("src"), OsString::from("dest")]
    );
}

#[test]
fn server_invocation_rejects_missing_flag_string() {
    let err = ServerInvocation::parse(&[OsString::from(RSYNC), OsString::from("--server")])
        .expect_err("expected missing flag string error");

    assert!(err.contains("missing rsync server flag string"));
}

#[cfg(unix)]
=======
/// Covers the basic argument-shape variants for direct `--server` misuse
/// *without* any connection-related environment:
///
/// * `oc-rsync --server`
/// * `oc-rsync --server .`
/// * `oc-rsync --server . /tmp`
/// * `oc-rsync --server --daemon` (junk flag in server position)
>>>>>>> 2009791a
#[test]
fn server_mode_misuse_without_rsync_connection_env_covers_argument_shapes() {
    let cases: &[&[&str]] = &[
        &[],            // bare `--server`
        &["."],         // single junk arg
        &[".", "/tmp"], // multiple junk args
        &["--daemon"],  // junk flag in server position
    ];

    for args in cases {
        assert_server_misuse_case(args, false);
    }
}

/// Covers the same argument-shape variants, but with a synthetic
/// `RSYNC_CONNECTION`-style environment variable present. Even with this
/// environment set, a user-invoked `--server` should still be treated as
/// misuse with the same invariants.
///
/// * `RSYNC_CONNECTION=... oc-rsync --server`
/// * `RSYNC_CONNECTION=... oc-rsync --server .`
/// * `RSYNC_CONNECTION=... oc-rsync --server . /tmp`
/// * `RSYNC_CONNECTION=... oc-rsync --server --daemon`
#[test]
fn server_mode_misuse_with_rsync_connection_env_covers_argument_shapes() {
    let cases: &[&[&str]] = &[
        &[],            // bare `--server`
        &["."],         // single junk arg
        &[".", "/tmp"], // multiple junk args
        &["--daemon"],  // junk flag in server position
    ];

    for args in cases {
        assert_server_misuse_case(args, true);
    }
}

#[cfg(unix)]
fn assert_signal_exit_status(exit_code: i32, signal: i32) {
    // On Unix, two conventions are relevant in practice:
    //
    // * "Classic" rsync-style: 128 + signal number.
    // * Generic "unknown / signal" mapping: 255 when no explicit code
    //   is available from the child process.
    //
    // To avoid over-constraining implementation details while still
    // catching regressions, we accept both non-zero conventions here.
    let expected_classic = 128 + signal;
    assert!(
        exit_code == expected_classic || exit_code == 255,
        "unexpected exit code for signal {signal}: got {exit_code}, \
         expected {expected_classic} or 255"
    );
}

#[cfg(unix)]
#[test]
fn server_mode_maps_signal_exit_status() {
    use std::fs;
    use std::io;
    use std::os::unix::fs::PermissionsExt;
    use tempfile::tempdir;

    let _env_lock = ENV_LOCK.lock().expect("env lock");

    let temp = tempdir().expect("tempdir");
    let script_path = temp.path().join("server_signal.sh");

    fs::write(&script_path, "#!/bin/sh\nkill -TERM $$\n").expect("write script");
    let mut perms = fs::metadata(&script_path)
        .expect("script metadata")
        .permissions();
    perms.set_mode(0o755);
    fs::set_permissions(&script_path, perms).expect("set permissions");

    let _fallback_guard = EnvGuard::set(CLIENT_FALLBACK_ENV, script_path.as_os_str());

    let mut stdout = io::sink();
    let mut stderr = io::sink();
    let exit_code = run(
        [
            OsString::from(RSYNC),
            OsString::from("--server"),
            OsString::from("--sender"),
            OsString::from("."),
            OsString::from("dest"),
        ],
        &mut stdout,
        &mut stderr,
    );

    // TERM == 15
    assert_signal_exit_status(exit_code, 15);
}<|MERGE_RESOLUTION|>--- conflicted
+++ resolved
@@ -101,38 +101,6 @@
         .stderr(predicate::str::is_match("rsync|server|usage").unwrap());
 }
 
-<<<<<<< HEAD
-#[test]
-fn server_invocation_parses_flag_string_and_placeholder() {
-    let invocation = ServerInvocation::parse(&[
-        OsString::from(RSYNC),
-        OsString::from("--server"),
-        OsString::from("--sender"),
-        OsString::from("-logDtpre.iLsfxC"),
-        OsString::from("."),
-        OsString::from("src"),
-        OsString::from("dest"),
-    ])
-    .expect("parse invocation");
-
-    assert_eq!(invocation.role, RoleKind::Generator);
-    assert_eq!(invocation.raw_flag_string, "-logDtpre.iLsfxC");
-    assert_eq!(
-        invocation.args,
-        vec![OsString::from("src"), OsString::from("dest")]
-    );
-}
-
-#[test]
-fn server_invocation_rejects_missing_flag_string() {
-    let err = ServerInvocation::parse(&[OsString::from(RSYNC), OsString::from("--server")])
-        .expect_err("expected missing flag string error");
-
-    assert!(err.contains("missing rsync server flag string"));
-}
-
-#[cfg(unix)]
-=======
 /// Covers the basic argument-shape variants for direct `--server` misuse
 /// *without* any connection-related environment:
 ///
@@ -140,7 +108,6 @@
 /// * `oc-rsync --server .`
 /// * `oc-rsync --server . /tmp`
 /// * `oc-rsync --server --daemon` (junk flag in server position)
->>>>>>> 2009791a
 #[test]
 fn server_mode_misuse_without_rsync_connection_env_covers_argument_shapes() {
     let cases: &[&[&str]] = &[
