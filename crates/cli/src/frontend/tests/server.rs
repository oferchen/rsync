--- conflicted
+++ resolved
@@ -1,8 +1,3 @@
-<<<<<<< HEAD
-use super::common::*;
-use super::*;
-use crate::frontend::server::server_mode_requested;
-=======
 use assert_cmd::prelude::*;
 use predicates::prelude::*;
 use std::ffi::OsString;
@@ -150,7 +145,6 @@
          expected {expected_classic} or 255"
     );
 }
->>>>>>> a60e8b30
 
 #[cfg(unix)]
 #[test]
@@ -192,21 +186,6 @@
     assert_signal_exit_status(exit_code, 15);
 }
 
-<<<<<<< HEAD
-#[test]
-fn server_mode_detection_honours_double_dash() {
-    let args = [
-        OsString::from(RSYNC),
-        OsString::from("src"),
-        OsString::from("--"),
-        OsString::from("--server"),
-    ];
-
-    assert!(!server_mode_requested(&args));
-}
-
-#[cfg(unix)]
-=======
 /// Ensure that `--` stops option parsing for the frontend and that a
 /// `--server` flag **after** `--` is treated as a normal positional
 /// argument. In particular, even if a fallback server implementation is
@@ -217,7 +196,6 @@
 /// must **not** trigger the fallback server binary, and must therefore
 /// not create the marker file or propagate the fallback script's exit
 /// status.
->>>>>>> a60e8b30
 #[test]
 fn server_mode_ignores_flag_after_double_dash() {
     use std::fs;
