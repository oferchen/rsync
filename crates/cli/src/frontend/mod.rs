//! # Overview
//!
//! `cli` implements the thin command-line front-end for the Rust `rsync`
//! workspace. The crate is intentionally small: it recognises the subset of
//! command-line switches that are currently supported (`--help`/`-h`,
//! `--version`/`-V`, `--daemon`, `--server`, `--dry-run`/`-n`, `--list-only`,
//! `--delete`/`--delete-excluded`, `--filter` (supporting `+`/`-` actions, the
//! `!` clear directive, and `merge FILE` directives), `--files-from`, `--from0`,
//! `--compare-dest`, `--copy-dest`, `--link-dest`, `--bwlimit`,
//! `--append`/`--append-verify`, `--remote-option`, `--connect-program`, and `--sparse`) and delegates local copy operations to
//! [`core::client::run_client`]. Daemon invocations are forwarded to
<<<<<<< HEAD
//! [`daemon::run`], while `--server` sessions currently report a deterministic
//! diagnostic explaining that native server handling has not yet been
//! implemented. Higher layers will eventually extend the
//! parser to cover the full upstream surface (remote modules, incremental
//! recursion, filters, etc.), but providing these entry points today allows
//! downstream tooling to depend on a stable binary path (`oc-rsync`, or `rsync`
//! via symlink) while development continues.
=======
//! [`daemon::run`], while `--server` sessions surface a branded diagnostic until
//! the native server implementation is fully wired. Higher layers will
//! eventually extend the parser to cover the full upstream surface (remote
//! modules, incremental recursion, filters, etc.), but providing these entry
//! points today allows downstream tooling to depend on a stable binary path
//! (`oc-rsync`, or `rsync` via symlink) while development continues.
>>>>>>> c6bfb447
//!
//! # Design
//!
//! The crate exposes [`run`] as the primary entry point. The function accepts an
//! iterator of arguments together with handles for standard output and error,
//! mirroring the approach used by upstream rsync. Internally a
//! [`clap`](https://docs.rs/clap/) command definition performs a light-weight
//! parse that recognises `--help`, `--version`, `--dry-run`, `--delete`,
//! `--delete-excluded`, `--compare-dest`, `--copy-dest`, `--link-dest`,
//! `--filter`, `--files-from`, `--from0`, and `--bwlimit` flags while treating all other
//! tokens as transfer arguments. When a transfer is requested, the function
//! delegates to [`core::client::run_client`], which currently implements a
//! deterministic local copy pipeline with optional bandwidth pacing.
//!
//! # Invariants
//!
//! - `run` never panics; unexpected I/O failures surface as non-zero exit codes.
//! - Version output is delegated to [`core::version::VersionInfoReport`]
//!   so the CLI remains byte-identical with the canonical banner used by other
//!   workspace components.
//! - Help output is rendered by a dedicated helper using a static snapshot that
//!   documents the currently supported subset. The helper substitutes the
//!   invoked program name so wrappers like `oc-rsync` display branded banners
//!   while the full upstream-compatible renderer is implemented.
//! - Transfer attempts are forwarded to [`core::client::run_client`] so
//!   diagnostics and success cases remain centralised while higher-fidelity
//!   engines are developed.
//!
//! # Errors
//!
//! The parser returns a diagnostic message with exit code `1` when argument
//! processing fails. Transfer attempts surface their exit codes from
//! [`core::client::run_client`], preserving the structured diagnostics
//! emitted by the core crate.
//!
//! # Examples
//!
//! ```
//! use cli::run;
//!
//! let mut stdout = Vec::new();
//! let mut stderr = Vec::new();
//! let exit_code = run(
//!     [
//!         core::branding::client_program_name(),
//!         "--version",
//!     ],
//!     &mut stdout,
//!     &mut stderr,
//! );
//!
//! assert_eq!(exit_code, 0);
//! assert!(!stdout.is_empty());
//! assert!(stderr.is_empty());
//! ```
//!
//! # See also
//!
//! - [`core::version`] for the underlying banner rendering helpers.
//! - `src/bin/oc-rsync.rs` for the binary that wires [`run`] into `main`.

use std::ffi::OsString;
use std::io::{self, Write};
mod arguments;
mod command_builder;
mod execution;
mod outbuf;

#[cfg(test)]
pub(crate) use command_builder::clap_command;
#[cfg(test)]
#[allow(unused_imports)]
pub(crate) use core::client::*;
#[cfg(test)]
#[allow(unused_imports)]
pub(crate) use core::version::VersionInfoReport;
use core::{
    branding::Brand,
    message::{Message, Role, strings},
    rsync_error,
};
use execution::execute;
use logging::MessageSink;
use outbuf::{OutbufAdapter, parse_outbuf_mode};
#[cfg(test)]
use std::collections::HashSet;
#[cfg(test)]
use std::env;
#[cfg(test)]
use std::net::IpAddr;
#[cfg(test)]
use std::path::{Path, PathBuf};
mod defaults;
mod filter_rules;
mod help;
mod out_format;
pub(crate) mod password;
mod progress;
mod server;

#[cfg(test)]
mod tests;

#[cfg(test)]
#[allow(unused_imports)]
pub(crate) use arguments::env_protect_args_default;
#[allow(unused_imports)]
pub(crate) use arguments::{
    BandwidthArgument, ParsedArgs, ProgramName, detect_program_name, parse_args,
};
#[cfg(test)]
#[allow(unused_imports)]
pub(crate) use core::branding::{self as branding};
#[cfg(test)]
#[allow(unused_imports)]
pub(crate) use core::client::{AddressMode, StrongChecksumChoice, TransferTimeout};
pub(crate) use defaults::LIST_TIMESTAMP_FORMAT;
#[cfg(test)]
pub(crate) use execution::*;
#[allow(unused_imports)]
pub(crate) use execution::{
    parse_checksum_seed_argument, parse_compress_level_argument, parse_human_readable_level,
};
#[cfg(test)]
pub(crate) use filter_rules::MergeDirective;
#[cfg(test)]
#[allow(unused_imports)]
pub(crate) use filter_rules::{
    FilterDirective, append_cvs_exclude_rules, append_filter_rules_from_files,
    apply_merge_directive, collect_filter_arguments, locate_filter_arguments,
    merge_directive_options, os_string_to_pattern, parse_filter_directive,
};
use help::help_text;
pub(crate) use out_format::{OutFormat, OutFormatContext, emit_out_format, parse_out_format};
pub(crate) use progress::*;
#[cfg(test)]
#[allow(unused_imports)]
pub(crate) use std::num::NonZeroU64;

#[cfg(test)]
pub(crate) fn load_filter_file_patterns(path: &Path) -> Result<Vec<String>, Message> {
    filter_rules::load_filter_file_patterns(path)
}

#[cfg(test)]
pub(crate) fn set_filter_stdin_input(data: Vec<u8>) {
    filter_rules::set_filter_stdin_input(data);
}

#[cfg(test)]
pub(crate) fn parse_merge_modifiers(
    modifiers: &str,
    directive: &str,
    allow_extended: bool,
) -> Result<(DirMergeOptions, bool), Message> {
    filter_rules::parse_merge_modifiers(modifiers, directive, allow_extended)
}

#[cfg(test)]
pub(crate) fn process_merge_directive(
    directive: &str,
    options: &DirMergeOptions,
    base_dir: &Path,
    display: &str,
    destination: &mut Vec<FilterRuleSpec>,
    visited: &mut HashSet<PathBuf>,
) -> Result<(), Message> {
    filter_rules::process_merge_directive(
        directive,
        options,
        base_dir,
        display,
        destination,
        visited,
    )
}

/// Maximum exit code representable by a Unix process.
const MAX_EXIT_CODE: i32 = u8::MAX as i32;

fn render_help(program_name: ProgramName) -> String {
    help_text(program_name)
}

fn write_message<W: Write>(message: &Message, sink: &mut MessageSink<W>) -> io::Result<()> {
    sink.write(message)
}

fn daemon_invoked_via_program_name(args: &[OsString], brand: Brand) -> bool {
    let Some(program) = args.first() else {
        return false;
    };
    let profile = brand.profile();

    profile.daemon_program_name() != profile.client_program_name()
        && profile.matches_daemon_program_alias(program.as_os_str())
}

fn daemon_mode_arguments_for_alias(args: &[OsString], brand: Brand) -> Option<Vec<OsString>> {
    if args.is_empty() {
        return None;
    }

    if !daemon_invoked_via_program_name(args, brand) {
        return None;
    }

    let mut synthetic = Vec::with_capacity(args.len() + 1);
    synthetic.push(args[0].clone());
    synthetic.push(OsString::from("--daemon"));
    synthetic.extend(args.iter().skip(1).cloned());

    server::daemon_mode_arguments(&synthetic)
}

/// The function returns the process exit code that should be used by the caller.
/// On success, `0` is returned. All diagnostics are rendered using the central
/// [`core::message`] utilities to preserve formatting and trailers.
#[allow(clippy::module_name_repetitions)]
pub fn run<I, S, Out, Err>(arguments: I, stdout: &mut Out, stderr: &mut Err) -> i32
where
    I: IntoIterator<Item = S>,
    S: Into<OsString>,
    Out: Write,
    Err: Write,
{
    let mut args: Vec<OsString> = arguments.into_iter().map(Into::into).collect();
    if args.is_empty() {
        args.push(OsString::from(ProgramName::OcRsync.as_str()));
    }

    let detected = detect_program_name(args.first().map(|arg| arg.as_os_str()));
    let brand = detected.brand();

    let daemon_alias_requested = daemon_invoked_via_program_name(&args, brand);

    if server::server_mode_requested(&args) {
        return server::run_server_mode(&args, stdout, stderr);
    }

    if let Some(daemon_args) = server::daemon_mode_arguments(&args) {
        return server::run_daemon_mode(daemon_args, stdout, stderr);
    }

    if daemon_alias_requested {
        if let Some(daemon_args) = daemon_mode_arguments_for_alias(&args, brand) {
            return server::run_daemon_mode(daemon_args, stdout, stderr);
        }
    }

    let mut stderr_sink = MessageSink::with_brand(stderr, brand);
    match parse_args(args) {
        Ok(parsed) => {
            let outbuf_mode = match parsed.outbuf.as_ref() {
                Some(value) => match parse_outbuf_mode(value.as_os_str()) {
                    Ok(mode) => Some(mode),
                    Err(message) => {
                        if write_message(&message, &mut stderr_sink).is_err() {
                            let _ = writeln!(stderr_sink.writer_mut(), "{message}");
                        }
                        return 1;
                    }
                },
                None => None,
            };

            match outbuf_mode {
                Some(mode) => {
                    let mut adapter = OutbufAdapter::new(stdout, mode);
                    let exit_code = execute(parsed, &mut adapter, &mut stderr_sink);
                    if let Err(error) = adapter.flush() {
                        let message =
                            rsync_error!(1, "failed to flush stdout: {error}", error = error)
                                .with_role(Role::Client);
                        if write_message(&message, &mut stderr_sink).is_err() {
                            let _ = writeln!(stderr_sink.writer_mut(), "{message}");
                        }
                        1
                    } else {
                        exit_code
                    }
                }
                None => execute(parsed, stdout, &mut stderr_sink),
            }
        }
        Err(error) => {
            let mut message = strings::exit_code_message_with_detail(1, error.to_string())
                .unwrap_or_else(|| rsync_error!(1, "{}", error));
            message = message.with_role(Role::Client);
            if write_message(&message, &mut stderr_sink).is_err() {
                let _ = writeln!(stderr_sink.writer_mut(), "{error}");
            }
            1
        }
    }
}

/// Converts a numeric exit code into an [`std::process::ExitCode`].
#[must_use]
pub fn exit_code_from(status: i32) -> std::process::ExitCode {
    let clamped = status.clamp(0, MAX_EXIT_CODE);
    std::process::ExitCode::from(clamped as u8)
}<|MERGE_RESOLUTION|>--- conflicted
+++ resolved
@@ -9,22 +9,12 @@
 //! `--compare-dest`, `--copy-dest`, `--link-dest`, `--bwlimit`,
 //! `--append`/`--append-verify`, `--remote-option`, `--connect-program`, and `--sparse`) and delegates local copy operations to
 //! [`core::client::run_client`]. Daemon invocations are forwarded to
-<<<<<<< HEAD
-//! [`daemon::run`], while `--server` sessions currently report a deterministic
-//! diagnostic explaining that native server handling has not yet been
-//! implemented. Higher layers will eventually extend the
-//! parser to cover the full upstream surface (remote modules, incremental
-//! recursion, filters, etc.), but providing these entry points today allows
-//! downstream tooling to depend on a stable binary path (`oc-rsync`, or `rsync`
-//! via symlink) while development continues.
-=======
 //! [`daemon::run`], while `--server` sessions surface a branded diagnostic until
 //! the native server implementation is fully wired. Higher layers will
 //! eventually extend the parser to cover the full upstream surface (remote
 //! modules, incremental recursion, filters, etc.), but providing these entry
 //! points today allows downstream tooling to depend on a stable binary path
 //! (`oc-rsync`, or `rsync` via symlink) while development continues.
->>>>>>> c6bfb447
 //!
 //! # Design
 //!
