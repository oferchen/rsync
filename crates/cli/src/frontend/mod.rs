--- conflicted
+++ resolved
@@ -10,22 +10,12 @@
 //! `--append`/`--append-verify`, `--remote-option`, `--connect-program`, and
 //! `--sparse`) and delegates transfer operations to
 //! [`core::client::run_client`]. Daemon invocations are forwarded to
-<<<<<<< HEAD
-//! [`daemon::run`], and remote `--server` sessions are expected to execute the
-//! native Rust server path rather than spawning a system `rsync` fallback. The
-//! parser will continue to expand until it mirrors the full upstream surface
-//! (remote modules, incremental recursion, filters, etc.), but providing these
-//! entry points today allows downstream tooling to depend on a stable binary
-//! path (`oc-rsync`, or `rsync` via symlink) while the native transport reaches
-//! parity.
-=======
 //! [`daemon::run`], while `--server` sessions surface a branded diagnostic until
 //! the native server implementation is fully wired. Higher layers will
 //! eventually extend the parser to cover the full upstream surface (remote
 //! modules, incremental recursion, filters, etc.), but providing these entry
 //! points today allows downstream tooling to depend on a stable binary path
 //! (`oc-rsync`, or `rsync` via symlink) while development continues.
->>>>>>> ef87ca19
 //!
 //! # Design
 //!
