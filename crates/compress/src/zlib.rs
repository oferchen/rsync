--- conflicted
+++ resolved
@@ -31,13 +31,10 @@
 //! ```
 
 use std::{
-<<<<<<< HEAD
     io::{self, Write},
     num::NonZeroU8,
-=======
     fmt,
     io::{self, Write},
->>>>>>> ed1f6446
 };
 
 use flate2::{Compression, read::ZlibDecoder as FlateDecoder, write::ZlibEncoder as FlateEncoder};
@@ -51,10 +48,8 @@
     Default,
     /// Favour the best possible compression ratio.
     Best,
-<<<<<<< HEAD
     /// Use an explicit zlib compression level in the range `1..=9`.
     Precise(NonZeroU8),
-=======
     /// Use an explicit numeric compression level between 1 and 9 (inclusive).
     Precise(u32),
 }
@@ -72,7 +67,6 @@
             _ => Err(CompressionLevelError::new(level)),
         }
     }
->>>>>>> ed1f6446
 }
 
 impl From<CompressionLevel> for Compression {
@@ -81,7 +75,6 @@
             CompressionLevel::Fast => Compression::fast(),
             CompressionLevel::Default => Compression::default(),
             CompressionLevel::Best => Compression::best(),
-<<<<<<< HEAD
             CompressionLevel::Precise(value) => Compression::new(u32::from(value.get())),
         }
     }
@@ -95,7 +88,6 @@
     }
 }
 
-=======
             CompressionLevel::Precise(value) => Compression::new(value),
         }
     }
@@ -133,7 +125,6 @@
 
 impl std::error::Error for CompressionLevelError {}
 
->>>>>>> ed1f6446
 /// Streaming encoder that records the number of compressed bytes produced.
 pub struct CountingZlibEncoder {
     inner: FlateEncoder<CountingWriter>,
@@ -253,12 +244,10 @@
     }
 
     #[test]
-<<<<<<< HEAD
     fn precise_level_converts_to_requested_value() {
         let level = NonZeroU8::new(7).expect("non-zero");
         let compression = Compression::from(CompressionLevel::precise(level));
         assert_eq!(compression.level(), u32::from(level.get()));
-=======
     fn numeric_level_constructor_accepts_valid_range() {
         for level in 1..=9 {
             let precise = CompressionLevel::from_numeric(level).expect("valid level");
@@ -270,6 +259,5 @@
     fn numeric_level_constructor_rejects_out_of_range() {
         let err = CompressionLevel::from_numeric(10).expect_err("level above 9 rejected");
         assert_eq!(err.level(), 10);
->>>>>>> ed1f6446
     }
 }