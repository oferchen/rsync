use super::{
    availability, describe_missing_fallback_binary, fallback_binary_available,
    fallback_binary_candidates, fallback_binary_is_self, fallback_binary_path,
};
use std::env;
use std::ffi::{OsStr, OsString};
use std::fs::{self, File};
use std::io::Write;
use std::path::{Path, PathBuf};
use std::sync::{Mutex, OnceLock};
use std::thread;
use std::time::Duration;
use tempfile::{NamedTempFile, TempDir};

#[allow(unsafe_code)]
fn set_var_unchecked<K: AsRef<OsStr>, V: AsRef<OsStr>>(key: K, value: V) {
    // SAFETY: tests serialise environment mutations via `env_lock` and restore
    // the previous values through `EnvGuard`, preventing concurrent access from
    // other threads within the same process.
    unsafe {
        env::set_var(key, value);
    }
}

#[allow(unsafe_code)]
fn remove_var_unchecked<K: AsRef<OsStr>>(key: K) {
    // SAFETY: see `set_var_unchecked` for the synchronisation rationale.
    unsafe {
        env::remove_var(key);
    }
}

struct EnvGuard {
    key: &'static str,
    previous: Option<OsString>,
}

impl EnvGuard {
    fn set_os(key: &'static str, value: &OsStr) -> Self {
        let previous = env::var_os(key);
<<<<<<< HEAD
        env::set_var(key, value);
=======
        set_var_unchecked(key, value);
>>>>>>> cf68412b
        Self { key, previous }
    }

    fn unset(key: &'static str) -> Self {
        let previous = env::var_os(key);
<<<<<<< HEAD
        env::remove_var(key);
=======
        remove_var_unchecked(key);
>>>>>>> cf68412b
        Self { key, previous }
    }

    #[cfg(windows)]
    fn set(key: &'static str, value: &str) -> Self {
        let previous = env::var_os(key);
<<<<<<< HEAD
        env::set_var(key, value);
=======
        set_var_unchecked(key, value);
>>>>>>> cf68412b
        Self { key, previous }
    }
}

impl Drop for EnvGuard {
    fn drop(&mut self) {
        if let Some(previous) = self.previous.take() {
<<<<<<< HEAD
            env::set_var(self.key, previous);
        } else {
            env::remove_var(self.key);
=======
            set_var_unchecked(self.key, previous);
        } else {
            remove_var_unchecked(self.key);
>>>>>>> cf68412b
        }
    }
}

struct CurrentDirGuard {
    original: PathBuf,
}

impl CurrentDirGuard {
    fn new() -> Self {
        let original = env::current_dir().expect("current dir");
        Self { original }
    }
}

impl Drop for CurrentDirGuard {
    fn drop(&mut self) {
        env::set_current_dir(&self.original).expect("restore current dir");
    }
}

fn env_lock() -> &'static Mutex<()> {
    static LOCK: OnceLock<Mutex<()>> = OnceLock::new();
    LOCK.get_or_init(|| Mutex::new(()))
}

fn clear_availability_cache() {
    availability::availability_cache()
        .lock()
        .expect("availability cache lock")
        .clear();
}

#[test]
fn describe_missing_fallback_binary_lists_single_env() {
    let message =
        describe_missing_fallback_binary(OsStr::new("/usr/bin/rsync"), &["OC_RSYNC_FALLBACK"]);
    assert!(message.contains("install upstream rsync"));
    assert!(message.contains("OC_RSYNC_FALLBACK"));
    assert!(!message.contains(","));
}

#[test]
fn describe_missing_fallback_binary_lists_multiple_envs() {
    let message = describe_missing_fallback_binary(
        OsStr::new("/usr/bin/rsync"),
        &["OC_RSYNC_DAEMON_FALLBACK", "OC_RSYNC_FALLBACK"],
    );
    assert!(message.contains("OC_RSYNC_DAEMON_FALLBACK"));
    assert!(message.contains("OC_RSYNC_FALLBACK"));
    assert!(message.contains("or"));
}

#[test]
fn fallback_binary_available_detects_executable() {
    #[allow(unused_mut)]
    let mut temp = NamedTempFile::new().expect("tempfile");
    #[cfg(unix)]
    {
        use std::os::unix::fs::PermissionsExt;
        let mut permissions = temp.as_file().metadata().expect("metadata").permissions();
        permissions.set_mode(0o755);
        temp.as_file().set_permissions(permissions).expect("chmod");
    }

    #[cfg(not(unix))]
    {
        writeln!(temp, "echo ok").expect("write");
    }

    assert!(fallback_binary_available(temp.path().as_os_str()));
}

#[test]
fn fallback_binary_candidates_use_default_path_when_path_missing() {
    let _lock = env_lock().lock().expect("env lock");
    let _guard = EnvGuard::unset("PATH");

    let candidates = fallback_binary_candidates(OsStr::new("rsync"));

    assert!(!candidates.is_empty());
}

#[test]
fn fallback_binary_candidates_search_cwd_when_path_empty() {
    let _lock = env_lock().lock().expect("env lock");
    let _guard = EnvGuard::set_os("PATH", OsStr::new(""));

    #[cfg(windows)]
    let _pathext_guard = EnvGuard::set("PATHEXT", ".exe");

    let candidates = fallback_binary_candidates(OsStr::new("rsync"));

    assert!(
        !candidates.is_empty(),
        "empty PATH should search in current directory",
    );

    assert!(
        candidates.iter().all(|candidate| !candidate.is_absolute()),
        "empty PATH produces relative paths (current directory): {candidates:?}",
    );
}

#[test]
fn fallback_binary_path_resolves_executable() {
    #[allow(unused_mut)]
    let mut temp = NamedTempFile::new().expect("tempfile");

    #[cfg(unix)]
    {
        use std::os::unix::fs::PermissionsExt;

        let mut permissions = temp.as_file().metadata().expect("metadata").permissions();
        permissions.set_mode(0o755);
        temp.as_file().set_permissions(permissions).expect("chmod");
    }

    #[cfg(not(unix))]
    {
        writeln!(temp, "echo ok").expect("write");
    }

    let resolved = fallback_binary_path(temp.path().as_os_str());
    assert_eq!(resolved.as_deref(), Some(temp.path()));
}

#[test]
fn fallback_binary_path_refreshes_after_negative_cache_ttl() {
    let _lock = env_lock().lock().expect("env lock");
    clear_availability_cache();

    let temp_dir = TempDir::new().expect("tempdir");
    let binary_name = OsStr::new("oc-rsync-refresh-test");
    let binary_path = temp_dir.path().join(binary_name);

    let _path_guard = EnvGuard::set_os("PATH", temp_dir.path().as_os_str());

    assert!(fallback_binary_path(binary_name).is_none());

    File::create(&binary_path).expect("create binary");

    #[cfg(unix)]
    {
        use std::os::unix::fs::PermissionsExt;

        let mut permissions = fs::metadata(&binary_path).expect("metadata").permissions();
        permissions.set_mode(0o755);
        fs::set_permissions(&binary_path, permissions).expect("chmod");
    }

    thread::sleep(availability::NEGATIVE_CACHE_TTL + Duration::from_millis(50));

    let resolved = fallback_binary_path(binary_name);
    assert_eq!(resolved.as_deref(), Some(binary_path.as_path()));
}

#[test]
fn fallback_binary_path_respects_path_environment_changes() {
    let _lock = env_lock().lock().expect("env lock");
    clear_availability_cache();

    let missing_dir = TempDir::new().expect("missing path tempdir");
    let available_dir = TempDir::new().expect("available path tempdir");
    let binary_name = OsStr::new("oc-rsync-path-change-test");
    let binary_path = available_dir.path().join(binary_name);

    let _path_guard_missing = EnvGuard::set_os("PATH", missing_dir.path().as_os_str());

    assert!(fallback_binary_path(binary_name).is_none());

    File::create(&binary_path).expect("create binary");

    #[cfg(unix)]
    {
        use std::os::unix::fs::PermissionsExt;

        let mut permissions = fs::metadata(&binary_path).expect("metadata").permissions();
        permissions.set_mode(0o755);
        fs::set_permissions(&binary_path, permissions).expect("chmod");
    }

    let _path_guard_available = EnvGuard::set_os("PATH", available_dir.path().as_os_str());

    let resolved = fallback_binary_path(binary_name);
    assert_eq!(resolved.as_deref(), Some(binary_path.as_path()));
}

#[test]
fn fallback_binary_cache_accounts_for_relative_explicit_paths() {
    let _lock = env_lock().lock().expect("env lock");
    let _cwd_guard = CurrentDirGuard::new();
    clear_availability_cache();

    let first_dir = TempDir::new().expect("first tempdir");
    let second_dir = TempDir::new().expect("second tempdir");

    let relative = Path::new("bin/oc-rsync-relative-candidate");
    let first_binary = first_dir.path().join(relative);
    fs::create_dir_all(first_binary.parent().expect("parent dir"))
        .expect("create parent directory");

    #[cfg(unix)]
    {
        use std::os::unix::fs::PermissionsExt;

        let file = File::create(&first_binary).expect("create helper binary");
        let mut permissions = file.metadata().expect("metadata").permissions();
        permissions.set_mode(0o755);
        fs::set_permissions(&first_binary, permissions).expect("chmod");
    }

    #[cfg(not(unix))]
    {
        File::create(&first_binary).expect("create helper binary");
    }

    env::set_current_dir(first_dir.path()).expect("change into first dir");
    assert!(fallback_binary_available(relative.as_os_str()));

    env::set_current_dir(second_dir.path()).expect("change into second dir");
    assert!(
        !fallback_binary_available(relative.as_os_str()),
        "availability cache must account for cwd-sensitive explicit paths"
    );
}

#[test]
fn fallback_binary_path_revalidates_removed_executable() {
    let _lock = env_lock().lock().expect("env lock");
    clear_availability_cache();

    let temp_dir = TempDir::new().expect("tempdir");
    let binary_name = OsStr::new("oc-rsync-revalidate-test");
    let binary_path = temp_dir.path().join(binary_name);

    let _path_guard = EnvGuard::set_os("PATH", temp_dir.path().as_os_str());

    {
        let mut file = File::create(&binary_path).expect("create binary");
        writeln!(file, "#!/bin/sh\nexit 0").expect("write binary body");
    }

    #[cfg(unix)]
    {
        use std::os::unix::fs::PermissionsExt;

        let mut permissions = fs::metadata(&binary_path).expect("metadata").permissions();
        permissions.set_mode(0o755);
        fs::set_permissions(&binary_path, permissions).expect("chmod");
    }

    assert_eq!(
        fallback_binary_path(binary_name).as_deref(),
        Some(binary_path.as_path())
    );

    fs::remove_file(&binary_path).expect("remove binary");

    assert!(fallback_binary_path(binary_name).is_none());
}

#[test]
fn fallback_binary_cache_accounts_for_cwd_entries_in_path() {
    let _lock = env_lock().lock().expect("env lock");
    let _cwd_guard = CurrentDirGuard::new();
    clear_availability_cache();

    let first_dir = TempDir::new().expect("first tempdir");
    let second_dir = TempDir::new().expect("second tempdir");

    let binary_name = if cfg!(windows) { "rsync.exe" } else { "rsync" };
    let joined = env::join_paths([PathBuf::new()]).expect("join paths");
    let _path_guard = EnvGuard::set_os("PATH", joined.as_os_str());

    #[cfg(windows)]
    let _pathext_guard = EnvGuard::set("PATHEXT", ".exe");

    let first_binary = first_dir.path().join(binary_name);

    #[cfg(unix)]
    {
        use std::os::unix::fs::PermissionsExt;

        let file = File::create(&first_binary).expect("create helper binary");
        let mut permissions = file.metadata().expect("metadata").permissions();
        permissions.set_mode(0o755);
        fs::set_permissions(&first_binary, permissions).expect("chmod");
    }

    #[cfg(not(unix))]
    {
        File::create(&first_binary).expect("create helper binary");
    }

    env::set_current_dir(first_dir.path()).expect("cd into first dir");
    assert!(fallback_binary_available(OsStr::new(binary_name)));

    env::set_current_dir(second_dir.path()).expect("cd into second dir");
    assert!(
        !fallback_binary_available(OsStr::new(binary_name)),
        "availability cache must change when PATH depends on cwd"
    );
}

#[test]
fn fallback_binary_cache_accounts_for_relative_path_entries() {
    let _lock = env_lock().lock().expect("env lock");
    let _cwd_guard = CurrentDirGuard::new();
    clear_availability_cache();

    let first_dir = TempDir::new().expect("first tempdir");
    let second_dir = TempDir::new().expect("second tempdir");

    let binary_name = if cfg!(windows) { "rsync.exe" } else { "rsync" };
    let joined = env::join_paths([PathBuf::from(".")]).expect("join paths");
    let _path_guard = EnvGuard::set_os("PATH", joined.as_os_str());

    #[cfg(windows)]
    let _pathext_guard = EnvGuard::set("PATHEXT", ".exe");

    let first_binary = first_dir.path().join(binary_name);

    #[cfg(unix)]
    {
        use std::os::unix::fs::PermissionsExt;

        let file = File::create(&first_binary).expect("create helper binary");
        let mut permissions = file.metadata().expect("metadata").permissions();
        permissions.set_mode(0o755);
        fs::set_permissions(&first_binary, permissions).expect("chmod");
    }

    #[cfg(not(unix))]
    {
        File::create(&first_binary).expect("create helper binary");
    }

    env::set_current_dir(first_dir.path()).expect("cd into first dir");
    assert!(fallback_binary_available(OsStr::new(binary_name)));

    env::set_current_dir(second_dir.path()).expect("cd into second dir");
    assert!(
        !fallback_binary_available(OsStr::new(binary_name)),
        "availability cache must change when PATH uses relative entries",
    );
}

#[test]
fn fallback_binary_is_self_detects_current_process() {
    let current = env::current_exe().expect("current exe");
    assert!(fallback_binary_is_self(&current));

    let temp_dir = TempDir::new().expect("tempdir");
    let other_path = temp_dir.path().join("other");
    File::create(&other_path).expect("create other file");
    assert!(!fallback_binary_is_self(&other_path));
}

#[cfg(unix)]
#[test]
fn fallback_binary_is_self_accepts_symlinks() {
    use std::os::unix::fs::symlink;

    let current = env::current_exe().expect("current exe");
    let temp_dir = TempDir::new().expect("tempdir");
    let symlink_path = temp_dir.path().join("oc-rsync-symlink");

    symlink(&current, &symlink_path).expect("create symlink to current executable");

    assert!(fallback_binary_is_self(&symlink_path));
}

#[cfg(unix)]
fn identity(euid: u32, egid: u32, groups: &[u32]) -> super::unix::UnixProcessIdentity {
    super::unix::UnixProcessIdentity::for_tests(euid, egid, groups)
}

#[cfg(unix)]
#[test]
fn unix_mode_respects_owner_permissions() {
    let subject = identity(1_000, 1_000, &[]);
    assert!(super::unix::unix_mode_allows_execution(
        0o700, 1_000, 2_000, &subject
    ));
    assert!(!super::unix::unix_mode_allows_execution(
        0o070, 2_000, 2_000, &subject
    ));
}

#[cfg(unix)]
#[test]
fn unix_mode_respects_group_membership() {
    let subject = identity(2_000, 100, &[200, 300]);
    assert!(super::unix::unix_mode_allows_execution(
        0o070, 3_000, 200, &subject
    ));
    assert!(!super::unix::unix_mode_allows_execution(
        0o070, 3_000, 500, &subject
    ));
}

#[cfg(unix)]
#[test]
fn unix_mode_considers_other_permissions() {
    let subject = identity(2_000, 100, &[]);
    assert!(super::unix::unix_mode_allows_execution(
        0o001, 3_000, 500, &subject
    ));
    assert!(!super::unix::unix_mode_allows_execution(
        0o000, 3_000, 500, &subject
    ));
}

#[cfg(unix)]
#[test]
fn unix_mode_treats_root_as_universal_executor() {
    let root = identity(0, 0, &[]);
    assert!(super::unix::unix_mode_allows_execution(
        0o100, 3_000, 500, &root
    ));
    assert!(!super::unix::unix_mode_allows_execution(
        0o000, 3_000, 500, &root
    ));
}

#[test]
fn fallback_binary_revalidates_removed_executable() {
    let temp = NamedTempFile::new().expect("tempfile");
    let path = temp.into_temp_path();

    #[cfg(unix)]
    {
        use std::os::unix::fs::PermissionsExt;

        let mut permissions = fs::metadata(&path).expect("metadata").permissions();
        permissions.set_mode(0o755);
        fs::set_permissions(&path, permissions).expect("chmod");
    }

    #[cfg(not(unix))]
    {
        let mut file = File::create(&path).expect("create file");
        writeln!(file, "echo ok").expect("write");
    }

    assert!(fallback_binary_available(path.as_os_str()));

    fs::remove_file(&path).expect("remove file");

    assert!(!fallback_binary_available(path.as_os_str()));
}

#[cfg(unix)]
#[test]
fn fallback_binary_revalidates_permission_changes() {
    use std::os::unix::fs::PermissionsExt;

    let temp = NamedTempFile::new().expect("tempfile");
    let path = temp.into_temp_path();

    let mut permissions = fs::metadata(&path).expect("metadata").permissions();
    permissions.set_mode(0o755);
    fs::set_permissions(&path, permissions).expect("chmod +x");

    assert!(fallback_binary_available(path.as_os_str()));

    let mut permissions = fs::metadata(&path).expect("metadata").permissions();
    permissions.set_mode(0o644);
    fs::set_permissions(&path, permissions).expect("chmod -x");

    assert!(
        !fallback_binary_available(path.as_os_str()),
        "availability cache should revalidate executability after permission changes",
    );
}

#[test]
fn fallback_binary_negative_cache_expires() {
    let temp_dir = TempDir::new().expect("tempdir");
    let path = temp_dir.path().join("rsync-candidate");

    availability::availability_cache()
        .lock()
        .expect("cache lock")
        .clear();

    assert!(!fallback_binary_available(path.as_os_str()));

    thread::sleep(availability::NEGATIVE_CACHE_TTL + Duration::from_millis(20));

    #[cfg(unix)]
    {
        use std::os::unix::fs::PermissionsExt;

        let mut file = File::create(&path).expect("create file");
        file.flush().expect("flush");
        let mut permissions = file.metadata().expect("metadata").permissions();
        permissions.set_mode(0o755);
        fs::set_permissions(&path, permissions).expect("chmod");
    }

    #[cfg(not(unix))]
    {
        let mut file = File::create(&path).expect("create file");
        writeln!(file, "echo ok").expect("write");
    }

    assert!(fallback_binary_available(path.as_os_str()));
}

#[test]
fn fallback_binary_available_detects_removal() {
    #[allow(unused_mut)]
    let mut temp = NamedTempFile::new().expect("tempfile");

    #[cfg(unix)]
    {
        use std::os::unix::fs::PermissionsExt;
        let mut permissions = temp.as_file().metadata().expect("metadata").permissions();
        permissions.set_mode(0o755);
        temp.as_file().set_permissions(permissions).expect("chmod");
    }

    let os_path = temp.path().as_os_str().to_os_string();

    assert!(fallback_binary_available(os_path.as_os_str()));

    drop(temp);

    assert!(!fallback_binary_available(os_path.as_os_str()));
}

#[test]
fn fallback_binary_available_rejects_missing_file() {
    let missing = Path::new("/nonexistent/path/to/binary");
    assert!(!fallback_binary_available(missing.as_os_str()));
}

#[test]
fn fallback_binary_available_respects_path_changes() {
    let _lock = env_lock().lock().expect("lock env");

    availability::availability_cache()
        .lock()
        .expect("fallback availability cache lock poisoned")
        .clear();

    let temp_dir = TempDir::new().expect("tempdir");
    let binary_name = if cfg!(windows) { "rsync.exe" } else { "rsync" };
    let binary_path = temp_dir.path().join(binary_name);

    #[cfg(unix)]
    {
        use std::os::unix::fs::PermissionsExt;

        let file = File::create(&binary_path).expect("create helper placeholder");
        let mut permissions = file.metadata().expect("metadata").permissions();
        permissions.set_mode(0o755);
        file.set_permissions(permissions).expect("chmod");
    }

    #[cfg(not(unix))]
    {
        File::create(&binary_path).expect("create helper placeholder");
    }

    {
        let _path_guard = EnvGuard::set_os("PATH", OsStr::new(""));
        assert!(
            !fallback_binary_available(OsStr::new("rsync")),
            "empty PATH should not locate the fallback binary"
        );
    }

    let joined = env::join_paths([temp_dir.path()]).expect("join paths");
    let _path_guard = EnvGuard::set_os("PATH", joined.as_os_str());
    assert!(
        fallback_binary_available(OsStr::new("rsync")),
        "updated PATH should locate the fallback binary"
    );
}

#[test]
fn fallback_binary_available_rechecks_after_negative_cache_ttl() {
    let _lock = env_lock().lock().expect("lock env");

    availability::availability_cache()
        .lock()
        .expect("fallback availability cache lock poisoned")
        .clear();

    let temp_dir = TempDir::new().expect("tempdir");
    let joined = env::join_paths([temp_dir.path()]).expect("join paths");
    let _path_guard = EnvGuard::set_os("PATH", joined.as_os_str());

    #[cfg(windows)]
    let _pathext_guard = EnvGuard::set("PATHEXT", ".exe");

    let binary_name = if cfg!(windows) { "rsync.exe" } else { "rsync" };
    let binary_path = temp_dir.path().join(binary_name);

    assert!(
        !fallback_binary_available(OsStr::new("rsync")),
        "missing fallback binary should not be reported as available",
    );

    #[cfg(unix)]
    {
        use std::os::unix::fs::PermissionsExt;

        let file = File::create(&binary_path).expect("create fallback binary placeholder");
        let mut permissions = file.metadata().expect("metadata").permissions();
        permissions.set_mode(0o755);
        file.set_permissions(permissions).expect("chmod");
    }

    #[cfg(not(unix))]
    {
        File::create(&binary_path).expect("create fallback binary placeholder");
    }

    let wait = availability::NEGATIVE_CACHE_TTL + std::time::Duration::from_millis(50);
    std::thread::sleep(wait);

    assert!(
        fallback_binary_available(OsStr::new("rsync")),
        "fallback availability should be recomputed after the negative cache TTL expires",
    );
}

#[test]
fn fallback_binary_candidates_deduplicates_duplicate_path_entries() {
    let _lock = env_lock().lock().expect("lock env");

    let temp_dir = TempDir::new().expect("tempdir");
    let joined = env::join_paths([temp_dir.path(), temp_dir.path()]).expect("join paths");
    let _path_guard = EnvGuard::set_os("PATH", joined.as_os_str());

    #[cfg(windows)]
    let _pathext_guard = EnvGuard::set("PATHEXT", ".exe");

    let expected_name = if cfg!(windows) { "rsync.exe" } else { "rsync" };
    let expected_path = temp_dir.path().join(expected_name);
    let candidates = fallback_binary_candidates(OsStr::new("rsync"));

    assert!(
        candidates
            .iter()
            .any(|candidate| candidate == &expected_path),
        "expected candidate {expected_path:?} missing from {candidates:?}"
    );

    let occurrences = candidates
        .iter()
        .filter(|candidate| *candidate == &expected_path)
        .count();
    assert_eq!(
        occurrences, 1,
        "candidate should only appear once even when PATH repeats entries"
    );
}

#[test]
fn fallback_binary_candidates_include_current_directory_for_empty_path_entries() {
    let _lock = env_lock().lock().expect("lock env");

    let temp_dir = TempDir::new().expect("tempdir");
    let joined =
        env::join_paths([PathBuf::new(), temp_dir.path().to_path_buf()]).expect("join paths");
    let _path_guard = EnvGuard::set_os("PATH", joined.as_os_str());

    #[cfg(windows)]
    let _pathext_guard = EnvGuard::set("PATHEXT", ".exe");

    let candidates = fallback_binary_candidates(OsStr::new("rsync"));

    #[cfg(not(windows))]
    let expected = Path::new("rsync");
    #[cfg(windows)]
    let expected = Path::new("rsync.exe");

    assert!(
        candidates.iter().any(|candidate| candidate == expected),
        "current-directory candidate missing from {candidates:?}"
    );
}

#[cfg(windows)]
#[test]
fn fallback_binary_candidates_deduplicate_pathext_variants() {
    use std::fs;

    let _lock = env_lock().lock().expect("lock env");

    let temp_dir = TempDir::new().expect("tempdir");
    let joined = env::join_paths([temp_dir.path()]).expect("join paths");
    let _path_guard = EnvGuard::set_os("PATH", joined.as_os_str());

    let _pathext_guard = EnvGuard::set("PATHEXT", ".EXE;.exe;.Com");

    let expected_path = temp_dir.path().join("rsync.EXE");
    fs::write(&expected_path, b"echo rsync").expect("write fallback binary candidate");

    let candidates = fallback_binary_candidates(OsStr::new("rsync"));
    let occurrences = candidates
        .iter()
        .filter(|candidate| *candidate == &expected_path)
        .count();

    assert_eq!(
        occurrences, 1,
        "PATHEXT entries that differ only by case should not duplicate candidates"
    );
}

#[cfg(windows)]
#[test]
fn fallback_binary_candidates_expand_explicit_windows_paths() {
    use std::fs;

    let _lock = env_lock().lock().expect("lock env");

    let temp_dir = TempDir::new().expect("tempdir");
    let base_path = temp_dir.path().join("bin").join("rsync");
    fs::create_dir_all(base_path.parent().expect("parent")).expect("create parent directory");

    let exe_path = base_path.with_extension("exe");
    fs::write(&exe_path, b"echo rsync").expect("write fallback binary candidate");

    let _pathext_guard = EnvGuard::set("PATHEXT", ".exe;.cmd");

    let candidates = fallback_binary_candidates(base_path.as_os_str());

    assert!(
        candidates.iter().any(|candidate| candidate == &base_path),
        "explicit path without extension should remain in candidate list"
    );
    assert!(
        candidates.iter().any(|candidate| candidate == &exe_path),
        "explicit Windows path should expand to include PATHEXT variants"
    );
}<|MERGE_RESOLUTION|>--- conflicted
+++ resolved
@@ -38,32 +38,20 @@
 impl EnvGuard {
     fn set_os(key: &'static str, value: &OsStr) -> Self {
         let previous = env::var_os(key);
-<<<<<<< HEAD
-        env::set_var(key, value);
-=======
         set_var_unchecked(key, value);
->>>>>>> cf68412b
         Self { key, previous }
     }
 
     fn unset(key: &'static str) -> Self {
         let previous = env::var_os(key);
-<<<<<<< HEAD
-        env::remove_var(key);
-=======
         remove_var_unchecked(key);
->>>>>>> cf68412b
         Self { key, previous }
     }
 
     #[cfg(windows)]
     fn set(key: &'static str, value: &str) -> Self {
         let previous = env::var_os(key);
-<<<<<<< HEAD
-        env::set_var(key, value);
-=======
         set_var_unchecked(key, value);
->>>>>>> cf68412b
         Self { key, previous }
     }
 }
@@ -71,15 +59,9 @@
 impl Drop for EnvGuard {
     fn drop(&mut self) {
         if let Some(previous) = self.previous.take() {
-<<<<<<< HEAD
-            env::set_var(self.key, previous);
-        } else {
-            env::remove_var(self.key);
-=======
             set_var_unchecked(self.key, previous);
         } else {
             remove_var_unchecked(self.key);
->>>>>>> cf68412b
         }
     }
 }
