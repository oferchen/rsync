#![deny(unsafe_code)]
#![deny(missing_docs)]
#![deny(rustdoc::broken_intra_doc_links)]
#![cfg_attr(docsrs, feature(doc_cfg))]
#![doc = include_str!("../README.md")]

/// Shared daemon authentication helpers.
pub mod auth;
/// Bandwidth parsing utilities shared by CLI and daemon entry points.
pub mod bandwidth;
/// Branding constants shared across binaries and packaging layers.
pub use ::branding::branding;
/// Client orchestration helpers consumed by the CLI binary.
pub mod client;
/// Helpers for interpreting fallback environment overrides shared across crates.
pub mod fallback;
/// Message formatting utilities shared across workspace binaries.
pub mod message;
<<<<<<< HEAD
/// Server orchestration helpers consumed by the CLI binary.
=======
/// Server orchestration helpers consumed by CLI and embedding entry points.
>>>>>>> b8b5abcd
pub mod server;
/// Version constants and capability helpers used by CLI and daemon entry points.
pub mod version;
/// Workspace metadata derived from the repository `Cargo.toml`.
pub use ::branding::workspace;<|MERGE_RESOLUTION|>--- conflicted
+++ resolved
@@ -16,11 +16,7 @@
 pub mod fallback;
 /// Message formatting utilities shared across workspace binaries.
 pub mod message;
-<<<<<<< HEAD
-/// Server orchestration helpers consumed by the CLI binary.
-=======
 /// Server orchestration helpers consumed by CLI and embedding entry points.
->>>>>>> b8b5abcd
 pub mod server;
 /// Version constants and capability helpers used by CLI and daemon entry points.
 pub mod version;
