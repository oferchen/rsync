#![deny(unsafe_code)]

//! Branding constants shared across the workspace.
//!
//! The `branding` module centralises the program names and filesystem
//! locations that the workspace exposes publicly. Higher-level crates rely on
//! these constants when rendering banners or searching for configuration files
//! so that packaging, documentation, and runtime behaviour remain aligned. The
//! module records both the upstream-compatible `rsync`/`rsyncd` names (used by
//! symlinks and remote invocations) and the branded `oc-rsync`/`oc-rsyncd`
//! binaries together with convenience accessors
//! that allow the CLI and daemon crates to select the correct identity for a
//! given execution mode. By funnelling branding details through this module we
//! keep string literals out of business logic and make it trivial to update
//! paths or names in one place.
//!
//! # Examples
//!
//! Retrieve the canonical daemon configuration directory and secrets paths that
//! `oc-rsyncd` uses when launched without explicit overrides:
//!
//! ```rust
//! use std::path::Path;
//!
//! let config_dir = rsync_core::branding::oc_daemon_config_dir();
//! let config = rsync_core::branding::oc_daemon_config_path();
//! let secrets = rsync_core::branding::oc_daemon_secrets_path();
//!
//! assert_eq!(config_dir, Path::new("/etc/oc-rsyncd"));
//! assert_eq!(config, Path::new("/etc/oc-rsyncd/oc-rsyncd.conf"));
//! assert_eq!(secrets, Path::new("/etc/oc-rsyncd/oc-rsyncd.secrets"));
//! ```

use core::str::FromStr;
use std::env;
use std::ffi::OsStr;
use std::fmt;
use std::path::Path;
use std::sync::{Mutex, OnceLock};

use crate::workspace;

/// Identifies the brand associated with an executable name.
///
/// The workspace recognises both upstream-compatible names (`rsync`/`rsyncd`),
/// typically provided via symlinks or remote invocations, and the branded
/// binaries (`oc-rsync`/`oc-rsyncd`). Centralising the mapping keeps
/// higher layers free from string comparisons and ensures configuration paths,
/// help banners, and diagnostics stay consistent across entry points. The
/// [`Brand::profile`] method exposes the corresponding [`BrandProfile`], which in
/// turn provides program names and filesystem locations for the selected
/// distribution.
///
/// `Brand` implements [`FromStr`], allowing environment variables such as
/// [`OC_RSYNC_BRAND`][brand_override_env_var] to accept human-readable aliases.
/// The parser tolerates ASCII case differences, leading/trailing whitespace, and
/// versioned program names:
///
/// ```
/// use core::str::FromStr;
/// use rsync_core::branding::Brand;
///
/// assert_eq!(Brand::from_str(" oc-rsync-3.4.1 ").unwrap(), Brand::Oc);
/// assert_eq!(Brand::from_str("RSYNCD").unwrap(), Brand::Upstream);
/// ```
#[derive(Copy, Clone, Debug, Eq, PartialEq)]
pub enum Brand {
    /// Upstream-compatible binaries (`rsync` and `rsyncd`).
    Upstream,
    /// Branded binaries installed as `oc-rsync` and `oc-rsyncd`.
    Oc,
}

/// Error returned when parsing a [`Brand`] from an unrecognised string fails.
///
/// Parsing accepts ASCII case-insensitive aliases for both the upstream and
/// branded binaries. Accepted values include `"oc"`, `"oc-rsync"`,
/// `"oc_rsync"`, `"oc.rsyncd"`, `"upstream"`, `"rsync"`, and `"rsyncd"`, as
/// well as versioned variants such as `"oc-rsync-3.4.1"` or `"rsync_3.4.1"`.
/// Whitespace surrounding the input is ignored. Any other value triggers
/// `BrandParseError` so callers can fall back to defaults or surface a
/// diagnostic to the user.
#[derive(Clone, Copy, Debug, Eq, PartialEq)]
pub struct BrandParseError;

impl fmt::Display for BrandParseError {
    fn fmt(&self, f: &mut fmt::Formatter<'_>) -> fmt::Result {
        f.write_str("unrecognised brand; expected oc or upstream aliases")
    }
}

impl std::error::Error for BrandParseError {}

impl FromStr for Brand {
    type Err = BrandParseError;

    fn from_str(mut s: &str) -> Result<Self, Self::Err> {
        s = s.trim();
        if s.is_empty() {
            return Err(BrandParseError);
        }

        if s.eq_ignore_ascii_case(Brand::Oc.label()) {
            return Ok(Brand::Oc);
        }

        if s.eq_ignore_ascii_case(Brand::Upstream.label()) {
            return Ok(Brand::Upstream);
        }

        if matches_any_program_alias(s, &[OC_CLIENT_PROGRAM_NAME, OC_DAEMON_PROGRAM_NAME]) {
            return Ok(Brand::Oc);
        }

        if matches_any_program_alias(
            s,
            &[UPSTREAM_CLIENT_PROGRAM_NAME, UPSTREAM_DAEMON_PROGRAM_NAME],
        ) {
            return Ok(Brand::Upstream);
        }

        Err(BrandParseError)
    }
}

impl Brand {
    /// Returns the canonical, human-readable label associated with the brand.
    ///
    /// The label matches the identifiers accepted by [`Brand::from_str`] and
    /// rendered by [`Display`](fmt::Display). Higher-level components can
    /// surface the selected brand without duplicating string constants by
    /// delegating to this accessor.
    ///
    /// # Examples
    ///
    /// ```
    /// use rsync_core::branding::Brand;
    ///
    /// assert_eq!(Brand::Oc.label(), "oc");
    /// assert_eq!(Brand::Upstream.label(), "upstream");
    /// ```
    #[must_use]
    pub const fn label(self) -> &'static str {
        match self {
            Self::Upstream => "upstream",
            Self::Oc => "oc",
        }
    }

    /// Returns the [`BrandProfile`] describing this brand.
    #[must_use]
    pub const fn profile(self) -> BrandProfile {
        match self {
            Self::Upstream => UPSTREAM_PROFILE,
            Self::Oc => OC_PROFILE,
        }
    }

    /// Returns the canonical client program name for this brand.
    #[must_use]
    pub const fn client_program_name(self) -> &'static str {
        self.profile().client_program_name()
    }

    /// Returns the canonical daemon program name for this brand.
    #[must_use]
    pub const fn daemon_program_name(self) -> &'static str {
        self.profile().daemon_program_name()
    }

    /// Returns the preferred daemon configuration directory for this brand.
    #[must_use]
    pub const fn daemon_config_dir_str(self) -> &'static str {
        self.profile().daemon_config_dir_str()
    }

    /// Returns the preferred daemon configuration directory as a [`Path`].
    #[must_use]
    pub fn daemon_config_dir(self) -> &'static Path {
        self.profile().daemon_config_dir()
    }

    /// Returns the canonical daemon configuration path for this brand.
    ///
    /// The value reflects the configuration file packaged with the binary
    /// distribution. Branded invocations (`oc-rsyncd`) resolve to
    /// `/etc/oc-rsyncd/oc-rsyncd.conf` while upstream-compatible invocations
    /// default to `/etc/rsyncd.conf`.
    #[must_use]
    pub const fn daemon_config_path_str(self) -> &'static str {
        self.profile().daemon_config_path_str()
    }

    /// Returns the canonical daemon configuration path as a [`Path`].
    #[must_use]
    pub fn daemon_config_path(self) -> &'static Path {
        self.profile().daemon_config_path()
    }

    /// Returns the preferred daemon configuration search order for this brand.
    ///
    /// The branded `oc-` binaries consult `/etc/oc-rsyncd/oc-rsyncd.conf`
    /// first and only fall back to the legacy `/etc/rsyncd.conf` when the
    /// branded path is absent. Invocations that use the upstream names
    /// (`rsync`/`rsyncd`) invert that order so existing deployments keep
    /// working without configuration changes.
    #[must_use]
    pub const fn config_path_candidate_strs(self) -> [&'static str; 2] {
        match self {
            Self::Oc => [OC_DAEMON_CONFIG_PATH, LEGACY_DAEMON_CONFIG_PATH],
            Self::Upstream => [LEGACY_DAEMON_CONFIG_PATH, OC_DAEMON_CONFIG_PATH],
        }
    }

    /// Returns the preferred daemon configuration search order as [`Path`]s.
    #[must_use]
    pub fn config_path_candidates(self) -> [&'static Path; 2] {
        let [primary, secondary] = self.config_path_candidate_strs();
        [Path::new(primary), Path::new(secondary)]
    }

    /// Returns the preferred secrets-file search order for this brand.
    ///
    /// Similar to [`Self::config_path_candidate_strs`], the branded binaries
    /// prefer `/etc/oc-rsyncd/oc-rsyncd.secrets` while invocations that use the
    /// upstream names continue to read `/etc/rsyncd.secrets` by default.
    #[must_use]
    pub const fn secrets_path_candidate_strs(self) -> [&'static str; 2] {
        match self {
            Self::Oc => [OC_DAEMON_SECRETS_PATH, LEGACY_DAEMON_SECRETS_PATH],
            Self::Upstream => [LEGACY_DAEMON_SECRETS_PATH, OC_DAEMON_SECRETS_PATH],
        }
    }

    /// Returns the canonical daemon secrets path for this brand.
    ///
    /// Branded invocations resolve to `/etc/oc-rsyncd/oc-rsyncd.secrets` while
    /// upstream-compatible invocations default to `/etc/rsyncd.secrets`.
    #[must_use]
    pub const fn daemon_secrets_path_str(self) -> &'static str {
        self.profile().daemon_secrets_path_str()
    }

    /// Returns the canonical daemon secrets path as a [`Path`].
    #[must_use]
    pub fn daemon_secrets_path(self) -> &'static Path {
        self.profile().daemon_secrets_path()
    }

    /// Returns the preferred secrets-file search order as [`Path`]s.
    #[must_use]
    pub fn secrets_path_candidates(self) -> [&'static Path; 2] {
        let [primary, secondary] = self.secrets_path_candidate_strs();
        [Path::new(primary), Path::new(secondary)]
    }
}

fn resolve_default_brand(label: &str) -> Brand {
    if matches_oc_brand(label) {
        Brand::Oc
    } else if matches_upstream_brand(label) {
        Brand::Upstream
    } else {
        panic!("unsupported workspace brand; expected 'oc' or 'upstream'")
    }
}

fn matches_oc_brand(label: &str) -> bool {
    label == "oc" || label == "oc-rsync" || label == "oc-rsyncd"
}

fn matches_upstream_brand(label: &str) -> bool {
    label == "upstream" || label == "rsync" || label == "rsyncd"
}

/// Returns the brand configured for this workspace build.
///
/// The value reflects the `workspace.metadata.oc_rsync.brand` entry recorded in
/// the repository `Cargo.toml`. Builds produced from the branded distribution
/// therefore resolve to [`Brand::Oc`], while compatibility builds targeting the
/// upstream names resolve to [`Brand::Upstream`]. Higher layers use this helper
/// as the final fallback when neither the invocation name nor the
/// `OC_RSYNC_BRAND` override provides an explicit brand, ensuring the binaries
/// maintain a consistent identity across packaging environments.
#[must_use]
pub fn default_brand() -> Brand {
    resolve_default_brand(workspace::BRAND)
}

impl fmt::Display for Brand {
    fn fmt(&self, f: &mut fmt::Formatter<'_>) -> fmt::Result {
        f.write_str(self.label())
    }
}

/// Describes the public-facing identity used by a binary distribution.
///
/// The structure captures the canonical client and daemon program names
/// together with the configuration directory, configuration file, and secrets
/// file that ship with the distribution. Higher layers select the appropriate
/// [`BrandProfile`] to render banners, locate configuration files, or display
/// diagnostic messages without duplicating string literals across the
/// codebase. The profiles are intentionally lightweight and `Copy` so they can
/// be used in constant contexts such as rustdoc examples and compile-time
/// assertions.
#[derive(Copy, Clone, Debug, Eq, PartialEq)]
pub struct BrandProfile {
    client_program_name: &'static str,
    daemon_program_name: &'static str,
    daemon_config_dir: &'static str,
    daemon_config_path: &'static str,
    daemon_secrets_path: &'static str,
}

/// Environment variable that forces a specific [`Brand`] at runtime.
#[doc(alias = "OC_RSYNC_BRAND")]
pub const BRAND_OVERRIDE_ENV: &str = "OC_RSYNC_BRAND";

/// Returns the environment variable that forces a specific [`Brand`] at runtime.
#[must_use]
pub const fn brand_override_env_var() -> &'static str {
    BRAND_OVERRIDE_ENV
}

impl BrandProfile {
    /// Creates a new [`BrandProfile`] describing a branded distribution.
    #[must_use]
    pub const fn new(
        client_program_name: &'static str,
        daemon_program_name: &'static str,
        daemon_config_dir: &'static str,
        daemon_config_path: &'static str,
        daemon_secrets_path: &'static str,
    ) -> Self {
        Self {
            client_program_name,
            daemon_program_name,
            daemon_config_dir,
            daemon_config_path,
            daemon_secrets_path,
        }
    }

    /// Returns the client program name associated with the profile.
    #[must_use]
    pub const fn client_program_name(&self) -> &'static str {
        self.client_program_name
    }

    /// Returns the daemon program name associated with the profile.
    #[must_use]
    pub const fn daemon_program_name(&self) -> &'static str {
        self.daemon_program_name
    }

    /// Returns the daemon configuration directory as a string slice.
    #[must_use]
    pub const fn daemon_config_dir_str(&self) -> &'static str {
        self.daemon_config_dir
    }

    /// Returns the daemon configuration directory as a [`Path`].
    #[must_use]
    pub fn daemon_config_dir(&self) -> &'static Path {
        Path::new(self.daemon_config_dir)
    }

    /// Returns the daemon configuration path as a string slice.
    #[must_use]
    pub const fn daemon_config_path_str(&self) -> &'static str {
        self.daemon_config_path
    }

    /// Returns the daemon secrets path as a string slice.
    #[must_use]
    pub const fn daemon_secrets_path_str(&self) -> &'static str {
        self.daemon_secrets_path
    }

    /// Returns the daemon configuration path as a [`Path`].
    #[must_use]
    pub fn daemon_config_path(&self) -> &'static Path {
        Path::new(self.daemon_config_path)
    }

    /// Returns the daemon secrets path as a [`Path`].
    #[must_use]
    pub fn daemon_secrets_path(&self) -> &'static Path {
        Path::new(self.daemon_secrets_path)
    }
}

const UPSTREAM_PROFILE: BrandProfile = BrandProfile::new(
    UPSTREAM_CLIENT_PROGRAM_NAME,
    UPSTREAM_DAEMON_PROGRAM_NAME,
    LEGACY_DAEMON_CONFIG_DIR,
    LEGACY_DAEMON_CONFIG_PATH,
    LEGACY_DAEMON_SECRETS_PATH,
);

const OC_PROFILE: BrandProfile = BrandProfile::new(
    OC_CLIENT_PROGRAM_NAME,
    OC_DAEMON_PROGRAM_NAME,
    OC_DAEMON_CONFIG_DIR,
    OC_DAEMON_CONFIG_PATH,
    OC_DAEMON_SECRETS_PATH,
);

/// Canonical program name used by upstream `rsync` releases.
#[doc(alias = "rsync")]
pub const UPSTREAM_CLIENT_PROGRAM_NAME: &str = workspace::metadata().legacy_client_program_name();

/// Canonical program name used by upstream `rsyncd` daemon releases.
#[doc(alias = "rsyncd")]
pub const UPSTREAM_DAEMON_PROGRAM_NAME: &str = workspace::metadata().legacy_daemon_program_name();

/// Canonical binary name exposed by the client wrapper packaged as `oc-rsync`.
#[doc(alias = "oc-rsync")]
pub const OC_CLIENT_PROGRAM_NAME: &str = workspace::metadata().client_program_name();

/// Canonical binary name exposed by the branded daemon wrapper packaged as `oc-rsyncd`.
#[doc(alias = "oc-rsyncd")]
pub const OC_DAEMON_PROGRAM_NAME: &str = workspace::metadata().daemon_program_name();

/// Directory that packages install for daemon configuration snippets.
#[doc(alias = "/etc/oc-rsyncd")]
pub const OC_DAEMON_CONFIG_DIR: &str = workspace::metadata().daemon_config_dir();

/// Default configuration file path consumed by the daemon when no override is provided.
#[doc(alias = "/etc/oc-rsyncd/oc-rsyncd.conf")]
pub const OC_DAEMON_CONFIG_PATH: &str = workspace::metadata().daemon_config_path();

/// Default secrets file path consumed by the daemon when no override is provided.
#[doc(alias = "/etc/oc-rsyncd/oc-rsyncd.secrets")]
pub const OC_DAEMON_SECRETS_PATH: &str = workspace::metadata().daemon_secrets_path();

/// Legacy configuration file path supported for backwards compatibility with upstream deployments.
#[doc(alias = "/etc/rsyncd.conf")]
pub const LEGACY_DAEMON_CONFIG_PATH: &str = workspace::metadata().legacy_daemon_config_path();

/// Legacy configuration directory that hosts upstream-compatible configuration files.
#[doc(alias = "/etc")]
pub const LEGACY_DAEMON_CONFIG_DIR: &str = workspace::metadata().legacy_daemon_config_dir();

/// Legacy secrets file path supported for backwards compatibility with upstream deployments.
#[doc(alias = "/etc/rsyncd.secrets")]
pub const LEGACY_DAEMON_SECRETS_PATH: &str = workspace::metadata().legacy_daemon_secrets_path();

/// Returns the canonical upstream client program name (`rsync`).
#[must_use]
pub const fn upstream_client_program_name() -> &'static str {
    UPSTREAM_PROFILE.client_program_name()
}

/// Returns the canonical upstream daemon program name (`rsyncd`).
#[must_use]
pub const fn upstream_daemon_program_name() -> &'static str {
    UPSTREAM_PROFILE.daemon_program_name()
}

/// Returns the canonical client program name for upstream-compatible binaries.
#[must_use]
pub const fn client_program_name() -> &'static str {
    upstream_client_program_name()
}

/// Returns the canonical client program name as an [`OsStr`].
///
/// The helper avoids repeating `OsStr::new(client_program_name())` at call sites,
/// keeping conversions centralised alongside the raw string constant. The
/// returned slice borrows the compile-time string and therefore lives for the
/// duration of the program.
#[must_use]
pub fn client_program_name_os_str() -> &'static OsStr {
    OsStr::new(client_program_name())
}

/// Returns the canonical daemon program name for upstream-compatible binaries.
#[must_use]
pub const fn daemon_program_name() -> &'static str {
    upstream_daemon_program_name()
}

/// Returns the canonical daemon program name as an [`OsStr`].
#[must_use]
pub fn daemon_program_name_os_str() -> &'static OsStr {
    OsStr::new(daemon_program_name())
}

/// Returns the branded client program name exposed as `oc-rsync`.
#[must_use]
pub const fn oc_client_program_name() -> &'static str {
    OC_CLIENT_PROGRAM_NAME
}

/// Returns the branded client program name as an [`OsStr`].
#[must_use]
pub fn oc_client_program_name_os_str() -> &'static OsStr {
    OsStr::new(oc_client_program_name())
}

/// Returns the branded daemon program name exposed as `oc-rsyncd`.
#[must_use]
pub const fn oc_daemon_program_name() -> &'static str {
    OC_DAEMON_PROGRAM_NAME
}

/// Returns the branded daemon program name as an [`OsStr`].
#[must_use]
pub fn oc_daemon_program_name_os_str() -> &'static OsStr {
    OsStr::new(oc_daemon_program_name())
}

/// Returns the canonical configuration directory used by `oc-rsyncd`.
#[must_use]
pub fn oc_daemon_config_dir() -> &'static Path {
    oc_profile().daemon_config_dir()
}

/// Returns the canonical configuration path used by `oc-rsyncd`.
#[must_use]
pub fn oc_daemon_config_path() -> &'static Path {
    oc_profile().daemon_config_path()
}

/// Returns the canonical secrets path used by `oc-rsyncd`.
#[must_use]
pub fn oc_daemon_secrets_path() -> &'static Path {
    oc_profile().daemon_secrets_path()
}

/// Returns the branding profile that matches the provided program name.
///
/// The helper inspects the supplied stem (for example the output of
/// [`Path::file_stem`]) and returns [`Brand::Oc`] when the binary belongs to the
/// branded `oc-` family. The comparison tolerates versioned wrapper names such
<<<<<<< HEAD
/// as `oc-rsync-3.4.1` or `oc-rsyncd_v2` so distribution-specific symlinks keep
/// their branded behaviour without additional configuration. Executables that
/// do not resemble either family fall back to [`default_brand`], ensuring
/// repackaged builds retain their configured identity even when launched via
/// intermediate wrappers that obscure the program name.
=======
/// as `oc-rsync-3.4.1` or `oc_rsyncd_v2` and treats `-`, `_`, and `.` as
/// interchangeable separators so distribution-specific symlinks keep their
/// branded behaviour without additional configuration. All other names fall
/// back to the upstream-compatible profile so symlinked invocations using the
/// upstream names keep their semantics aligned with the reference
/// implementation.
>>>>>>> aef8a3ea
///
/// # Examples
///
/// ```
/// use rsync_core::branding;
///
/// assert_eq!(
///     branding::brand_for_program_name("oc-rsync"),
///     branding::Brand::Oc
/// );
/// assert_eq!(
///     branding::brand_for_program_name("OC-RSYNC"),
///     branding::Brand::Oc
/// );
/// assert_eq!(
///     branding::brand_for_program_name("rsync"),
///     branding::Brand::Upstream
/// );
/// ```
/// The comparison is ASCII case-insensitive so that binaries launched on
/// case-preserving filesystems (for example Windows) still select the correct
/// brand even when the executable name was uppercased.
#[must_use]
pub fn brand_for_program_name(program: &str) -> Brand {
    if matches_program_alias(program, OC_CLIENT_PROGRAM_NAME)
        || matches_program_alias(program, OC_DAEMON_PROGRAM_NAME)
    {
        Brand::Oc
    } else if matches_program_alias(program, UPSTREAM_CLIENT_PROGRAM_NAME)
        || matches_program_alias(program, UPSTREAM_DAEMON_PROGRAM_NAME)
    {
        Brand::Upstream
    } else {
        default_brand()
    }
}

fn matches_program_alias(program: &str, canonical: &str) -> bool {
    if normalized_program_match(program, canonical) {
        return true;
    }

    if program.len() <= canonical.len() || !program.is_char_boundary(canonical.len()) {
        return false;
    }

    let prefix = &program[..canonical.len()];
    if !normalized_program_match(prefix, canonical) {
        return false;
    };

    program
        .get(canonical.len()..)
        .and_then(|suffix| suffix.chars().next())
        .is_some_and(|separator| matches!(separator, '-' | '_' | '.'))
}

fn normalized_program_match(candidate: &str, canonical: &str) -> bool {
    if candidate.len() != canonical.len() {
        return false;
    }

    candidate
        .bytes()
        .zip(canonical.bytes())
        .all(|(candidate_byte, canonical_byte)| {
            program_alias_byte_eq(candidate_byte, canonical_byte)
        })
}

fn program_alias_byte_eq(candidate: u8, canonical: u8) -> bool {
    let candidate_lower = candidate.to_ascii_lowercase();
    let canonical_lower = canonical.to_ascii_lowercase();

    if candidate_lower == canonical_lower {
        return true;
    }

    canonical_lower == b'-' && matches!(candidate_lower, b'-' | b'_' | b'.')
}

fn matches_any_program_alias(value: &str, programs: &[&str]) -> bool {
    programs
        .iter()
        .any(|canonical| matches_program_alias(value, canonical))
}

fn brand_for_program_path(path: &Path) -> Option<Brand> {
    path.file_stem()
        .and_then(|stem| stem.to_str())
        .map(brand_for_program_name)
}

fn brand_for_program_os_str(program: &OsStr) -> Option<Brand> {
    brand_for_program_path(Path::new(program))
}

/// Detects the [`Brand`] associated with an invocation argument.
///
/// The helper mirrors the logic used by the client and daemon front-ends when
/// determining whether the binary was invoked as `rsync`/`rsyncd` or via the
/// branded binaries (`oc-rsync`/`oc-rsyncd`). Calls first consult the
/// [`OC_RSYNC_BRAND` environment variable][brand_override_env_var] so packaging
/// scripts and integration tests can force a specific identity regardless of
/// the executable name. When no override is present, the function inspects the
/// stem of the first argument (commonly `argv[0]`), stripping directory
/// prefixes and filename extensions before delegating to
/// [`brand_for_program_name`]. If the program name is unavailable the helper
/// falls back to [`default_brand`], ensuring binaries built with a branded
/// workspace retain their configured identity even when launched via indirect
/// mechanisms that hide the executable name.
///
/// # Examples
///
/// ```
/// use std::ffi::OsStr;
///
/// use rsync_core::branding::{self, Brand};
///
/// assert_eq!(
///     branding::detect_brand(Some(OsStr::new("/usr/bin/oc-rsync"))),
///     Brand::Oc
/// );
/// assert_eq!(
///     branding::detect_brand(Some(OsStr::new("rsync"))),
///     Brand::Upstream
/// );
/// ```
#[must_use]
pub fn detect_brand(program: Option<&OsStr>) -> Brand {
    if let Some(brand) = brand_override_from_env() {
        return brand;
    }

    if let Some(brand) = program.and_then(brand_for_program_os_str) {
        return brand;
    }

    env::current_exe()
        .ok()
        .and_then(|path| brand_for_program_path(&path))
        .unwrap_or_else(default_brand)
}

/// Returns the [`BrandProfile`] resolved from the provided program identifier.
///
/// The helper mirrors [`detect_brand`] but directly returns the
/// [`BrandProfile`] associated with the resolved [`Brand`]. Callers that only
/// need filesystem paths or canonical program names can therefore avoid
/// matching on [`Brand`] manually.
///
/// # Examples
///
/// ```
/// use std::ffi::OsStr;
/// use rsync_core::branding::{resolve_brand_profile, Brand};
///
/// let oc_profile = resolve_brand_profile(Some(OsStr::new("oc-rsync")));
/// assert_eq!(
///     oc_profile.client_program_name(),
///     Brand::Oc.client_program_name()
/// );
///
/// let upstream_profile = resolve_brand_profile(Some(OsStr::new("rsync")));
/// assert_eq!(
///     upstream_profile.daemon_config_path(),
///     Brand::Upstream.daemon_config_path()
/// );
/// ```
#[must_use]
pub fn resolve_brand_profile(program: Option<&OsStr>) -> BrandProfile {
    detect_brand(program).profile()
}

static BRAND_OVERRIDE_CACHE: OnceLock<Mutex<Option<Option<Brand>>>> = OnceLock::new();

fn read_brand_override_from_env() -> Option<Brand> {
    let value = env::var_os(BRAND_OVERRIDE_ENV)?;
    if value.is_empty() {
        return None;
    }

    let value = value.to_string_lossy();
    value.trim().parse::<Brand>().ok()
}

fn brand_override_from_env() -> Option<Brand> {
    let cache = BRAND_OVERRIDE_CACHE.get_or_init(|| Mutex::new(None));
    let mut guard = cache.lock().expect("brand override cache mutex poisoned");
    if let Some(value) = *guard {
        return value;
    }

    let value = read_brand_override_from_env();
    *guard = Some(value);
    value
}

#[cfg(test)]
fn reset_brand_override_cache() {
    if let Some(cache) = BRAND_OVERRIDE_CACHE.get() {
        let mut guard = cache.lock().expect("brand override cache mutex poisoned");
        *guard = None;
    }
}

/// Returns the legacy configuration path recognised for compatibility with upstream deployments.
#[must_use]
pub fn legacy_daemon_config_path() -> &'static Path {
    UPSTREAM_PROFILE.daemon_config_path()
}

/// Returns the legacy configuration directory recognised for upstream deployments.
#[must_use]
pub fn legacy_daemon_config_dir() -> &'static Path {
    UPSTREAM_PROFILE.daemon_config_dir()
}

/// Returns the legacy secrets path recognised for compatibility with upstream deployments.
#[must_use]
pub fn legacy_daemon_secrets_path() -> &'static Path {
    UPSTREAM_PROFILE.daemon_secrets_path()
}

/// Returns the upstream-compatible branding profile used by invocations that
/// employ the legacy program names.
#[must_use]
pub const fn upstream_profile() -> BrandProfile {
    UPSTREAM_PROFILE
}

/// Returns the oc-branded profile used by the canonical binaries.
///
/// # Examples
///
/// ```
/// use rsync_core::branding;
///
/// let profile = branding::oc_profile();
/// assert_eq!(profile.client_program_name(), "oc-rsync");
/// assert_eq!(profile.daemon_program_name(), "oc-rsyncd");
/// assert_eq!(profile.daemon_config_dir(), branding::oc_daemon_config_dir());
/// assert_eq!(profile.daemon_config_path(), branding::oc_daemon_config_path());
/// assert_eq!(profile.daemon_secrets_path(), branding::oc_daemon_secrets_path());
/// ```
#[must_use]
pub const fn oc_profile() -> BrandProfile {
    OC_PROFILE
}

#[cfg(test)]
mod tests {
    use super::*;
    use core::str::FromStr;
    use std::env;
    use std::ffi::{OsStr, OsString};
    use std::sync::{Mutex, MutexGuard, OnceLock};

    fn env_lock() -> &'static Mutex<()> {
        static ENV_LOCK: OnceLock<Mutex<()>> = OnceLock::new();
        ENV_LOCK.get_or_init(|| Mutex::new(()))
    }

    fn acquire_env_lock() -> MutexGuard<'static, ()> {
        env_lock()
            .lock()
            .expect("environment lock poisoned during test")
    }

    #[allow(unsafe_code)]
    fn set_env_var(key: &'static str, value: impl AsRef<OsStr>) {
        unsafe {
            env::set_var(key, value);
        }
        super::reset_brand_override_cache();
    }

    #[allow(unsafe_code)]
    fn remove_env_var(key: &'static str) {
        unsafe {
            env::remove_var(key);
        }
        super::reset_brand_override_cache();
    }

    struct EnvGuard {
        key: &'static str,
        previous: Option<OsString>,
        _lock: MutexGuard<'static, ()>,
    }

    impl EnvGuard {
        fn set<V>(key: &'static str, value: V) -> Self
        where
            V: AsRef<OsStr>,
        {
            let lock = acquire_env_lock();
            let previous = env::var_os(key);
            set_env_var(key, value);
            Self {
                key,
                previous,
                _lock: lock,
            }
        }

        fn remove(key: &'static str) -> Self {
            let lock = acquire_env_lock();
            let previous = env::var_os(key);
            remove_env_var(key);
            Self {
                key,
                previous,
                _lock: lock,
            }
        }
    }

    impl Drop for EnvGuard {
        fn drop(&mut self) {
            match &self.previous {
                Some(value) => set_env_var(self.key, value),
                None => remove_env_var(self.key),
            }
        }
    }

    #[test]
    fn program_names_are_consistent() {
        assert_eq!(client_program_name(), upstream_client_program_name());
        assert_eq!(daemon_program_name(), upstream_daemon_program_name());
        assert_eq!(oc_client_program_name(), OC_CLIENT_PROGRAM_NAME);
        assert_eq!(oc_daemon_program_name(), OC_DAEMON_PROGRAM_NAME);
    }

    #[test]
    fn oc_paths_match_expected_locations() {
        assert_eq!(oc_daemon_config_dir(), Path::new(OC_DAEMON_CONFIG_DIR));
        assert_eq!(oc_daemon_config_path(), Path::new(OC_DAEMON_CONFIG_PATH));
        assert_eq!(oc_daemon_secrets_path(), Path::new(OC_DAEMON_SECRETS_PATH));
        assert_eq!(
            legacy_daemon_config_path(),
            Path::new(LEGACY_DAEMON_CONFIG_PATH)
        );
        assert_eq!(
            legacy_daemon_config_dir(),
            Path::new(LEGACY_DAEMON_CONFIG_DIR)
        );
        assert_eq!(
            legacy_daemon_secrets_path(),
            Path::new(LEGACY_DAEMON_SECRETS_PATH)
        );
    }

    #[test]
    fn profile_helpers_align_with_functions() {
        assert_eq!(
            upstream_profile().client_program_name(),
            upstream_client_program_name()
        );
        assert_eq!(
            upstream_profile().daemon_program_name(),
            upstream_daemon_program_name()
        );
        assert_eq!(oc_profile().client_program_name(), oc_client_program_name());
        assert_eq!(oc_profile().daemon_program_name(), oc_daemon_program_name());
        assert_eq!(oc_profile().daemon_config_dir(), oc_daemon_config_dir());
        assert_eq!(oc_profile().daemon_config_path(), oc_daemon_config_path());
        assert_eq!(oc_profile().daemon_secrets_path(), oc_daemon_secrets_path());
        assert_eq!(
            upstream_profile().daemon_config_path(),
            legacy_daemon_config_path()
        );
        assert_eq!(
            upstream_profile().daemon_config_dir(),
            legacy_daemon_config_dir()
        );
        assert_eq!(
            upstream_profile().daemon_secrets_path(),
            legacy_daemon_secrets_path()
        );
    }

    #[test]
    fn brand_detection_matches_program_names() {
        assert_eq!(brand_for_program_name("rsync"), Brand::Upstream);
        assert_eq!(brand_for_program_name("rsyncd"), Brand::Upstream);
        assert_eq!(brand_for_program_name("oc-rsync"), Brand::Oc);
        assert_eq!(brand_for_program_name("oc-rsyncd"), Brand::Oc);
        assert_eq!(brand_for_program_name("oc_rsync"), Brand::Oc);
        assert_eq!(brand_for_program_name("OC.RSYNCD"), Brand::Oc);
        assert_eq!(brand_for_program_name("oc-rsync-3.4.1"), Brand::Oc);
        assert_eq!(brand_for_program_name("OC-RSYNCD_v2"), Brand::Oc);
        assert_eq!(brand_for_program_name("rsync-3.4.1"), Brand::Upstream);
        assert_eq!(brand_for_program_name("rsync_3.4.1"), Brand::Upstream);
    }

    #[test]
    fn brand_for_program_path_matches_stems() {
        assert_eq!(
            brand_for_program_path(Path::new("/opt/bin/oc-rsync")),
            Some(Brand::Oc)
        );
        assert_eq!(
            brand_for_program_path(Path::new("/usr/local/bin/RSYNCD-3.4.1")),
            Some(Brand::Upstream)
        );
        assert_eq!(
            brand_for_program_path(Path::new("/tmp/custom-wrapper")),
            Some(default_brand())
        );
    }

    #[test]
    fn brand_profiles_expose_program_names() {
        let upstream = Brand::Upstream.profile();
        assert_eq!(upstream.client_program_name(), UPSTREAM_CLIENT_PROGRAM_NAME);
        assert_eq!(upstream.daemon_program_name(), UPSTREAM_DAEMON_PROGRAM_NAME);
        assert_eq!(
            upstream.daemon_config_dir(),
            Path::new(LEGACY_DAEMON_CONFIG_DIR)
        );

        let oc = Brand::Oc.profile();
        assert_eq!(oc.client_program_name(), OC_CLIENT_PROGRAM_NAME);
        assert_eq!(oc.daemon_program_name(), OC_DAEMON_PROGRAM_NAME);
        assert_eq!(oc.daemon_config_dir(), Path::new(OC_DAEMON_CONFIG_DIR));
    }

    #[test]
    fn detect_brand_matches_invocation_argument() {
        let _guard = EnvGuard::remove(BRAND_OVERRIDE_ENV);
        assert_eq!(detect_brand(Some(OsStr::new("rsync"))), Brand::Upstream);
        assert_eq!(
            detect_brand(Some(OsStr::new("/usr/bin/oc-rsync"))),
            Brand::Oc
        );
        assert_eq!(detect_brand(Some(OsStr::new("oc-rsyncd"))), Brand::Oc);
        assert_eq!(detect_brand(Some(OsStr::new("OC-RSYNCD"))), Brand::Oc);
        assert_eq!(
            detect_brand(Some(OsStr::new("/usr/bin/oc-rsync-3.4.1"))),
            Brand::Oc
        );
        assert_eq!(
            detect_brand(Some(OsStr::new("/usr/local/bin/rsync-3.4.1"))),
            Brand::Upstream
        );
    }

    #[test]
    fn resolve_brand_profile_delegates_to_detect_brand() {
        let _guard = EnvGuard::remove(BRAND_OVERRIDE_ENV);

        let oc = resolve_brand_profile(Some(OsStr::new("oc-rsync")));
        assert_eq!(oc.client_program_name(), Brand::Oc.client_program_name());

        let upstream = resolve_brand_profile(Some(OsStr::new("rsync")));
        assert_eq!(
            upstream.daemon_program_name(),
            Brand::Upstream.daemon_program_name()
        );
    }

    #[test]
    fn detect_brand_falls_back_to_current_executable() {
        let _guard = EnvGuard::remove(BRAND_OVERRIDE_ENV);
        let expected = env::current_exe()
            .ok()
            .and_then(|path| brand_for_program_path(&path))
            .unwrap_or(default_brand());
        assert_eq!(detect_brand(None), expected);
    }

    #[test]
    fn config_search_orders_match_brand_expectations() {
        assert_eq!(
            Brand::Oc.config_path_candidate_strs(),
            [OC_DAEMON_CONFIG_PATH, LEGACY_DAEMON_CONFIG_PATH]
        );
        assert_eq!(
            Brand::Upstream.config_path_candidate_strs(),
            [LEGACY_DAEMON_CONFIG_PATH, OC_DAEMON_CONFIG_PATH]
        );

        let oc_paths = Brand::Oc.config_path_candidates();
        assert_eq!(oc_paths[0], Path::new(OC_DAEMON_CONFIG_PATH));
        assert_eq!(oc_paths[1], Path::new(LEGACY_DAEMON_CONFIG_PATH));
        let upstream_paths = Brand::Upstream.config_path_candidates();
        assert_eq!(upstream_paths[0], Path::new(LEGACY_DAEMON_CONFIG_PATH));
        assert_eq!(upstream_paths[1], Path::new(OC_DAEMON_CONFIG_PATH));
    }

    #[test]
    fn config_directories_match_brand_profiles() {
        assert_eq!(
            Brand::Oc.daemon_config_dir(),
            Path::new(OC_DAEMON_CONFIG_DIR)
        );
        assert_eq!(Brand::Oc.daemon_config_dir_str(), OC_DAEMON_CONFIG_DIR);
        assert_eq!(
            Brand::Upstream.daemon_config_dir(),
            Path::new(LEGACY_DAEMON_CONFIG_DIR)
        );
        assert_eq!(
            Brand::Upstream.daemon_config_dir_str(),
            LEGACY_DAEMON_CONFIG_DIR
        );
    }

    #[test]
    fn config_paths_match_brand_profiles() {
        assert_eq!(
            Brand::Oc.daemon_config_path(),
            Path::new(OC_DAEMON_CONFIG_PATH)
        );
        assert_eq!(Brand::Oc.daemon_config_path_str(), OC_DAEMON_CONFIG_PATH);
        assert_eq!(
            Brand::Upstream.daemon_config_path(),
            Path::new(LEGACY_DAEMON_CONFIG_PATH)
        );
        assert_eq!(
            Brand::Upstream.daemon_config_path_str(),
            LEGACY_DAEMON_CONFIG_PATH
        );
    }

    #[test]
    fn secrets_search_orders_match_brand_expectations() {
        assert_eq!(
            Brand::Oc.secrets_path_candidate_strs(),
            [OC_DAEMON_SECRETS_PATH, LEGACY_DAEMON_SECRETS_PATH]
        );
        assert_eq!(
            Brand::Upstream.secrets_path_candidate_strs(),
            [LEGACY_DAEMON_SECRETS_PATH, OC_DAEMON_SECRETS_PATH]
        );

        let oc_paths = Brand::Oc.secrets_path_candidates();
        assert_eq!(oc_paths[0], Path::new(OC_DAEMON_SECRETS_PATH));
        assert_eq!(oc_paths[1], Path::new(LEGACY_DAEMON_SECRETS_PATH));
        let upstream_paths = Brand::Upstream.secrets_path_candidates();
        assert_eq!(upstream_paths[0], Path::new(LEGACY_DAEMON_SECRETS_PATH));
        assert_eq!(upstream_paths[1], Path::new(OC_DAEMON_SECRETS_PATH));

        assert_eq!(
            Brand::Oc.daemon_secrets_path(),
            Path::new(OC_DAEMON_SECRETS_PATH)
        );
        assert_eq!(Brand::Oc.daemon_secrets_path_str(), OC_DAEMON_SECRETS_PATH);
        assert_eq!(
            Brand::Upstream.daemon_secrets_path(),
            Path::new(LEGACY_DAEMON_SECRETS_PATH)
        );
        assert_eq!(
            Brand::Upstream.daemon_secrets_path_str(),
            LEGACY_DAEMON_SECRETS_PATH
        );
    }

    #[test]
    fn detect_brand_respects_oc_override_environment_variable() {
        let _guard = EnvGuard::set(BRAND_OVERRIDE_ENV, OsStr::new("oc"));
        assert_eq!(detect_brand(Some(OsStr::new("rsync"))), Brand::Oc);
        assert_eq!(detect_brand(None), Brand::Oc);
    }

    #[test]
    fn detect_brand_respects_upstream_override_environment_variable() {
        let _guard = EnvGuard::set(BRAND_OVERRIDE_ENV, OsStr::new("upstream"));
        assert_eq!(detect_brand(Some(OsStr::new("oc-rsync"))), Brand::Upstream);
        assert_eq!(detect_brand(None), Brand::Upstream);
    }

    #[test]
    fn detect_brand_ignores_invalid_override_environment_variable() {
        let _guard = EnvGuard::set(BRAND_OVERRIDE_ENV, OsStr::new("invalid"));
        assert_eq!(detect_brand(Some(OsStr::new("oc-rsync"))), Brand::Oc);
    }

    #[test]
    fn brand_from_str_accepts_aliases() {
        assert_eq!(Brand::from_str("oc").unwrap(), Brand::Oc);
        assert_eq!(Brand::from_str("OC-RSYNCD").unwrap(), Brand::Oc);
        assert_eq!(Brand::from_str("oc_rsync").unwrap(), Brand::Oc);
        assert_eq!(Brand::from_str("OC.RSYNC").unwrap(), Brand::Oc);
        assert_eq!(Brand::from_str(" rsync-3.4.1 ").unwrap(), Brand::Upstream);
        assert_eq!(Brand::from_str("rsync_3.4.1").unwrap(), Brand::Upstream);
        assert_eq!(Brand::from_str("RSYNC.3.4.1").unwrap(), Brand::Upstream);
        assert_eq!(Brand::from_str("RSYNCD").unwrap(), Brand::Upstream);
    }

    #[test]
    fn brand_from_str_rejects_unknown_values() {
        assert!(Brand::from_str("").is_err());
        assert!(Brand::from_str("unknown").is_err());
        assert!(Brand::from_str("ocrsync").is_err());
    }

    #[test]
    fn brand_label_matches_expected() {
        assert_eq!(Brand::Oc.label(), "oc");
        assert_eq!(Brand::Upstream.label(), "upstream");
    }

    #[test]
    fn brand_display_renders_label() {
        assert_eq!(Brand::Oc.to_string(), "oc");
        assert_eq!(Brand::Upstream.to_string(), "upstream");
    }
}<|MERGE_RESOLUTION|>--- conflicted
+++ resolved
@@ -534,20 +534,12 @@
 /// The helper inspects the supplied stem (for example the output of
 /// [`Path::file_stem`]) and returns [`Brand::Oc`] when the binary belongs to the
 /// branded `oc-` family. The comparison tolerates versioned wrapper names such
-<<<<<<< HEAD
-/// as `oc-rsync-3.4.1` or `oc-rsyncd_v2` so distribution-specific symlinks keep
-/// their branded behaviour without additional configuration. Executables that
-/// do not resemble either family fall back to [`default_brand`], ensuring
-/// repackaged builds retain their configured identity even when launched via
-/// intermediate wrappers that obscure the program name.
-=======
 /// as `oc-rsync-3.4.1` or `oc_rsyncd_v2` and treats `-`, `_`, and `.` as
 /// interchangeable separators so distribution-specific symlinks keep their
 /// branded behaviour without additional configuration. All other names fall
 /// back to the upstream-compatible profile so symlinked invocations using the
 /// upstream names keep their semantics aligned with the reference
 /// implementation.
->>>>>>> aef8a3ea
 ///
 /// # Examples
 ///
