--- conflicted
+++ resolved
@@ -524,9 +524,6 @@
 }
 
 #[cfg(test)]
-<<<<<<< HEAD
-mod tests;
-=======
 mod tests {
     use super::*;
     use std::env;
@@ -755,5 +752,4 @@
         let _guard = EnvGuard::set(BRAND_OVERRIDE_ENV, OsStr::new("invalid"));
         assert_eq!(detect_brand(Some(OsStr::new("oc-rsync"))), Brand::Oc);
     }
-}
->>>>>>> 57e95fb5
+}