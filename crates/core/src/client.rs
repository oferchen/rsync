--- conflicted
+++ resolved
@@ -405,10 +405,7 @@
     pub const fn compression_setting(&self) -> CompressionSetting {
         self.compression_setting
     }
-<<<<<<< HEAD
-=======
-
->>>>>>> af453dd0
+
     /// Reports whether whole-file transfers should be used.
     #[must_use]
     #[doc(alias = "--whole-file")]
@@ -689,10 +686,7 @@
         self.compression_setting = setting;
         self
     }
-<<<<<<< HEAD
-=======
-
->>>>>>> af453dd0
+
     /// Requests that whole-file transfers be used instead of the delta algorithm.
     #[must_use]
     #[doc(alias = "--whole-file")]
