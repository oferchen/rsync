--- conflicted
+++ resolved
@@ -258,11 +258,8 @@
     preserve_permissions: bool,
     preserve_times: bool,
     compress: bool,
-<<<<<<< HEAD
     compression_setting: CompressionSetting,
-=======
     whole_file: bool,
->>>>>>> 1cd81574
     checksum: bool,
     size_only: bool,
     ignore_existing: bool,
@@ -395,13 +392,11 @@
         self.compress
     }
 
-<<<<<<< HEAD
     /// Returns the compression setting that should apply when compression is enabled.
     #[must_use]
     #[doc(alias = "--compress-level")]
     pub const fn compression_setting(&self) -> CompressionSetting {
         self.compression_setting
-=======
     /// Reports whether whole-file transfers should be used.
     #[must_use]
     #[doc(alias = "--whole-file")]
@@ -409,7 +404,6 @@
     #[doc(alias = "--no-whole-file")]
     pub const fn whole_file(&self) -> bool {
         self.whole_file
->>>>>>> 1cd81574
     }
 
     /// Reports whether extended attributes should be preserved.
@@ -543,11 +537,8 @@
     preserve_permissions: bool,
     preserve_times: bool,
     compress: bool,
-<<<<<<< HEAD
     compression_setting: CompressionSetting,
-=======
     whole_file: Option<bool>,
->>>>>>> 1cd81574
     checksum: bool,
     size_only: bool,
     ignore_existing: bool,
@@ -673,13 +664,11 @@
         self
     }
 
-<<<<<<< HEAD
     /// Sets the compression level that should apply when compression is enabled.
     #[must_use]
     #[doc(alias = "--compress-level")]
     pub const fn compression_setting(mut self, setting: CompressionSetting) -> Self {
         self.compression_setting = setting;
-=======
     /// Requests that whole-file transfers be used instead of the delta algorithm.
     #[must_use]
     #[doc(alias = "--whole-file")]
@@ -687,7 +676,6 @@
     #[doc(alias = "--no-whole-file")]
     pub fn whole_file(mut self, whole_file: bool) -> Self {
         self.whole_file = Some(whole_file);
->>>>>>> 1cd81574
         self
     }
 
@@ -862,11 +850,8 @@
             preserve_permissions: self.preserve_permissions,
             preserve_times: self.preserve_times,
             compress: self.compress,
-<<<<<<< HEAD
             compression_setting: self.compression_setting,
-=======
             whole_file: self.whole_file.unwrap_or(true),
->>>>>>> 1cd81574
             checksum: self.checksum,
             size_only: self.size_only,
             ignore_existing: self.ignore_existing,
