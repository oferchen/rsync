--- conflicted
+++ resolved
@@ -538,78 +538,13 @@
 }
 
 impl ClientSummary {
-<<<<<<< HEAD
-    fn from_summary(summary: LocalCopySummary) -> Self {
-        Self {
-            stats: summary,
-            events: Vec::new(),
-        }
-    }
-
-    fn from_report(summary: LocalCopySummary, report: LocalCopyReport) -> Self {
-=======
     fn from_report(report: LocalCopyReport) -> Self {
         let stats = *report.summary();
->>>>>>> 5db62fc1
         let events = report
             .records()
             .iter()
             .map(ClientEvent::from_record)
             .collect();
-<<<<<<< HEAD
-        Self {
-            stats: summary,
-            events,
-        }
-    }
-
-    /// Returns the number of regular files copied or updated.
-    #[must_use]
-    pub fn files_copied(&self) -> u64 {
-        self.stats.files_copied()
-    }
-
-    /// Returns the number of directories created during the transfer.
-    #[must_use]
-    pub fn directories_created(&self) -> u64 {
-        self.stats.directories_created()
-    }
-
-    /// Returns the number of symbolic links copied.
-    #[must_use]
-    pub fn symlinks_copied(&self) -> u64 {
-        self.stats.symlinks_copied()
-    }
-
-    /// Returns the number of hard links materialised.
-    #[must_use]
-    pub fn hard_links_created(&self) -> u64 {
-        self.stats.hard_links_created()
-    }
-
-    /// Returns the number of device nodes created.
-    #[must_use]
-    pub fn devices_created(&self) -> u64 {
-        self.stats.devices_created()
-    }
-
-    /// Returns the number of FIFOs created during the transfer.
-    #[must_use]
-    pub fn fifos_created(&self) -> u64 {
-        self.stats.fifos_created()
-    }
-
-    /// Returns the number of entries removed because of `--delete`.
-    #[must_use]
-    pub fn items_deleted(&self) -> u64 {
-        self.stats.items_deleted()
-    }
-
-    /// Returns the aggregate number of bytes written for copied files.
-    #[must_use]
-    pub fn bytes_copied(&self) -> u64 {
-        self.stats.bytes_copied()
-=======
         Self { stats, events }
     }
 
@@ -618,7 +553,6 @@
             stats: summary,
             events: Vec::new(),
         }
->>>>>>> 5db62fc1
     }
 
     /// Returns the list of recorded transfer actions.
@@ -633,12 +567,6 @@
         self.events
     }
 
-<<<<<<< HEAD
-    /// Returns the underlying transfer statistics.
-    #[must_use]
-    pub fn stats(&self) -> &LocalCopySummary {
-        &self.stats
-=======
     /// Returns the number of regular files copied or updated during the transfer.
     #[must_use]
     pub fn files_copied(&self) -> u64 {
@@ -685,7 +613,6 @@
     #[must_use]
     pub fn bytes_copied(&self) -> u64 {
         self.stats.bytes_copied()
->>>>>>> 5db62fc1
     }
 }
 
