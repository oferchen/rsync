#![allow(clippy::module_name_repetitions)]

//! # Overview
//!
//! The `client` module exposes the orchestration entry points consumed by the
//! `oc-rsync` CLI binary. The current implementation focuses on providing a
//! deterministic, synchronous local copy engine that mirrors the high-level
//! behaviour of `rsync SOURCE DEST` when no remote shells or daemons are
//! involved. The API models the configuration and error structures that higher
//! layers will reuse once network transports and the full delta-transfer engine
//! land.
//!
//! # Design
//!
//! - [`ClientConfig`] encapsulates the caller-provided transfer arguments. A
//!   builder is offered so future options (e.g. logging verbosity) can be wired
//!   through without breaking call sites. Today it exposes toggles for dry-run
//!   validation (`--dry-run`) and extraneous-destination cleanup (`--delete`).
//! - [`run_client`] executes the client flow. The helper delegates to
//!   [`rsync_engine::local_copy`] to mirror a simplified subset of upstream
//!   behaviour by copying files, directories, and symbolic links on the local
//!   filesystem while preserving permissions, timestamps, optional
//!   ownership/group metadata, and sparse regions when requested. Delta
//!   compression and advanced metadata such as ACLs or extended attributes
//!   remain out of scope for this snapshot. When remote operands are detected,
//!   the client delegates to the system `rsync` binary so network transfers are
//!   available while the native engine is completed. When
//!   deletion is requested (including [`--delete-excluded`](crate::client::ClientConfig::delete_excluded)),
//!   the helper removes destination entries that are absent from the source tree
//!   before applying metadata and prunes excluded entries when explicitly
//!   requested.
//! - [`ModuleListRequest`] parses daemon-style operands (`rsync://host/` or
//!   `host::`) and [`run_module_list`] connects to the remote daemon using the
//!   legacy `@RSYNCD:` negotiation to retrieve the advertised module table.
//! - [`ClientError`] carries the exit code and fully formatted
//!   [`Message`](crate::message::Message) so binaries can surface diagnostics via
//!   the central rendering helpers.
//!
//! # Invariants
//!
//! - `ClientError::exit_code` always matches the exit code embedded in the
//!   [`Message`].
//! - `run_client` never panics and preserves the provided configuration even
//!   when reporting unsupported functionality.
//!
//! # Errors
//!
//! All failures are routed through [`ClientError`]. The structure implements
//! [`std::error::Error`], allowing integration with higher-level error handling
//! stacks without losing access to the formatted diagnostic.
//!
//! # Examples
//!
//! Running the client with a single source copies the file into the destination
//! path. The helper currently operates entirely on the local filesystem.
//!
//! ```
//! use rsync_core::client::{run_client, ClientConfig};
//! use std::fs;
//! use tempfile::tempdir;
//!
//! let temp = tempdir().unwrap();
//! let source = temp.path().join("source.txt");
//! let destination = temp.path().join("dest.txt");
//! fs::write(&source, b"example").unwrap();
//!
//! let config = ClientConfig::builder()
//!     .transfer_args([source.clone(), destination.clone()])
//!     .build();
//!
//! let summary = run_client(config).expect("local copy succeeds");
//! assert_eq!(summary.files_copied(), 1);
//! assert_eq!(fs::read(&destination).unwrap(), b"example");
//! ```
//!
//! # See also
//!
//! - [`crate::message`] for the formatting utilities reused by the client
//!   orchestration.
//! - [`crate::version`] for the canonical version banner shared with the CLI.
//! - [`rsync_engine::local_copy`] for the transfer plan executed by this module.

use std::ffi::OsString;
use std::fmt;
use std::io::{self, BufRead, BufReader, Write};
use std::net::TcpStream;
use std::num::NonZeroU64;
use std::path::{Path, PathBuf};
use std::time::{Duration, SystemTime};
use std::{env, error::Error};

use base64::Engine as _;
use base64::engine::general_purpose::STANDARD_NO_PAD;
use rsync_checksums::strong::Md5;
<<<<<<< HEAD
use rsync_compress::zlib::CompressionLevel;
=======
use rsync_compress::zlib::{CompressionLevel, CompressionLevelError};
>>>>>>> ed1f6446
pub use rsync_engine::local_copy::{DirMergeEnforcedKind, DirMergeOptions};
use rsync_engine::local_copy::{
    DirMergeRule, ExcludeIfPresentRule, FilterProgram, FilterProgramEntry, LocalCopyAction,
    LocalCopyError, LocalCopyErrorKind, LocalCopyExecution, LocalCopyFileKind, LocalCopyMetadata,
    LocalCopyOptions, LocalCopyPlan, LocalCopyProgress, LocalCopyRecord, LocalCopyRecordHandler,
    LocalCopyReport, LocalCopySummary,
};
use rsync_filters::FilterRule as EngineFilterRule;
use rsync_protocol::{
    LEGACY_DAEMON_PREFIX, LegacyDaemonMessage, ProtocolVersion, parse_legacy_daemon_message,
    parse_legacy_error_message, parse_legacy_warning_message,
};
use rsync_transport::negotiate_legacy_daemon_session;
#[cfg(test)]
use std::cell::RefCell;

use crate::{
    bandwidth::{self, BandwidthParseError},
    message::{Message, Role},
    rsync_error,
};

/// Exit code returned when client functionality is unavailable.
const FEATURE_UNAVAILABLE_EXIT_CODE: i32 = 1;
/// Exit code used when a copy partially or wholly fails.
const PARTIAL_TRANSFER_EXIT_CODE: i32 = 23;
/// Exit code returned when socket I/O fails.
const SOCKET_IO_EXIT_CODE: i32 = 10;
/// Exit code returned when a daemon violates the protocol.
const PROTOCOL_INCOMPATIBLE_EXIT_CODE: i32 = 2;
/// Timeout applied to daemon sockets to avoid hanging handshakes when the caller
/// does not provide an override.
const DAEMON_SOCKET_TIMEOUT: Duration = Duration::from_secs(10);

/// Describes the timeout configuration applied to network operations.
///
/// The variant captures whether the caller requested a custom timeout, disabled
/// socket timeouts entirely, or asked to rely on the default for the current
/// operation.  Higher layers convert the setting into concrete [`Duration`]
/// values depending on the transport in use.
#[derive(Clone, Copy, Debug, Eq, PartialEq)]
pub enum TransferTimeout {
    /// Use the default timeout for the current operation.
    Default,
    /// Disable socket timeouts entirely.
    Disabled,
    /// Apply a caller-provided timeout expressed in seconds.
    Seconds(NonZeroU64),
}

impl TransferTimeout {
    /// Returns the timeout expressed as a [`Duration`] using the provided
    /// default when the setting is [`TransferTimeout::Default`].
    #[must_use]
    pub fn effective(self, default: Duration) -> Option<Duration> {
        match self {
            TransferTimeout::Default => Some(default),
            TransferTimeout::Disabled => None,
            TransferTimeout::Seconds(seconds) => Some(Duration::from_secs(seconds.get())),
        }
    }

    /// Convenience helper returning the raw seconds value when specified.
    #[must_use]
    pub const fn as_seconds(self) -> Option<NonZeroU64> {
        match self {
            TransferTimeout::Seconds(value) => Some(value),
            TransferTimeout::Default | TransferTimeout::Disabled => None,
        }
    }
}

impl Default for TransferTimeout {
    fn default() -> Self {
        Self::Default
    }
}

/// Compression configuration propagated from the CLI.
#[derive(Clone, Copy, Debug, Eq, PartialEq)]
pub enum CompressionSetting {
    /// Compression has been explicitly disabled (e.g. `--compress-level=0`).
    Disabled,
    /// Compression is enabled with the provided [`CompressionLevel`].
    Level(CompressionLevel),
}

impl CompressionSetting {
    /// Returns a setting that disables compression.
    #[must_use]
    pub const fn disabled() -> Self {
        Self::Disabled
    }

    /// Returns a setting that enables compression using `level`.
    #[must_use]
    pub const fn level(level: CompressionLevel) -> Self {
        Self::Level(level)
    }

    /// Parses a numeric compression level into a [`CompressionSetting`].
    ///
    /// Values `1` through `9` map to [`CompressionLevel::Precise`]. A value of
    /// `0` disables compression, mirroring upstream rsync's interpretation of
    /// `--compress-level=0`. Values outside the supported range return
    /// [`CompressionLevelError`].
    pub fn try_from_numeric(level: u32) -> Result<Self, CompressionLevelError> {
        if level == 0 {
            Ok(Self::Disabled)
        } else {
            CompressionLevel::from_numeric(level).map(Self::Level)
        }
    }

    /// Reports whether compression should be enabled.
    #[must_use]
    pub const fn is_enabled(self) -> bool {
        matches!(self, Self::Level(_))
    }

    /// Reports whether compression has been explicitly disabled.
    #[must_use]
    pub const fn is_disabled(self) -> bool {
        !self.is_enabled()
    }

    /// Returns the compression level that should be used when compression is
    /// enabled. When compression is disabled the default zlib level is
    /// returned, mirroring upstream rsync's behaviour when the caller toggles
    /// compression without specifying an explicit level.
    #[must_use]
    pub const fn level_or_default(self) -> CompressionLevel {
        match self {
            Self::Level(level) => level,
            Self::Disabled => CompressionLevel::Default,
        }
    }
}

impl Default for CompressionSetting {
    fn default() -> Self {
        Self::Level(CompressionLevel::Default)
    }
}

impl From<CompressionLevel> for CompressionSetting {
    fn from(level: CompressionLevel) -> Self {
        Self::Level(level)
    }
}

/// Configuration describing the requested client operation.
#[derive(Clone, Debug, Default, Eq, PartialEq)]
pub struct ClientConfig {
    transfer_args: Vec<OsString>,
    dry_run: bool,
    delete: bool,
    delete_excluded: bool,
    remove_source_files: bool,
    bandwidth_limit: Option<BandwidthLimit>,
    preserve_owner: bool,
    preserve_group: bool,
    preserve_permissions: bool,
    preserve_times: bool,
    compress: bool,
<<<<<<< HEAD
    compression_level: Option<CompressionLevel>,
=======
    compression_setting: CompressionSetting,
    whole_file: bool,
>>>>>>> ed1f6446
    checksum: bool,
    size_only: bool,
    ignore_existing: bool,
    update: bool,
    numeric_ids: bool,
    filter_rules: Vec<FilterRuleSpec>,
    sparse: bool,
    relative_paths: bool,
    verbosity: u8,
    progress: bool,
    stats: bool,
    partial: bool,
    inplace: bool,
    preserve_devices: bool,
    preserve_specials: bool,
    list_only: bool,
    timeout: TransferTimeout,
    #[cfg(feature = "xattr")]
    preserve_xattrs: bool,
}

impl ClientConfig {
    /// Creates a new [`ClientConfigBuilder`].
    #[must_use]
    pub fn builder() -> ClientConfigBuilder {
        ClientConfigBuilder::default()
    }

    /// Returns the raw transfer arguments provided by the caller.
    #[must_use]
    pub fn transfer_args(&self) -> &[OsString] {
        &self.transfer_args
    }

    /// Reports whether transfers should be listed without mutating the destination.
    #[must_use]
    #[doc(alias = "--list-only")]
    pub const fn list_only(&self) -> bool {
        self.list_only
    }

    /// Reports whether a transfer was explicitly requested.
    #[must_use]
    pub fn has_transfer_request(&self) -> bool {
        !self.transfer_args.is_empty()
    }

    /// Returns the ordered list of filter rules supplied by the caller.
    #[must_use]
    pub fn filter_rules(&self) -> &[FilterRuleSpec] {
        &self.filter_rules
    }

    /// Returns the configured transfer timeout.
    #[must_use]
    #[doc(alias = "--timeout")]
    pub const fn timeout(&self) -> TransferTimeout {
        self.timeout
    }

    /// Returns whether the run should avoid mutating the destination filesystem.
    #[must_use]
    #[doc(alias = "--dry-run")]
    #[doc(alias = "-n")]
    pub const fn dry_run(&self) -> bool {
        self.dry_run
    }

    /// Returns whether extraneous destination files should be removed.
    #[must_use]
    #[doc(alias = "--delete")]
    pub const fn delete(&self) -> bool {
        self.delete
    }

    /// Returns whether excluded destination entries should also be deleted.
    #[must_use]
    #[doc(alias = "--delete-excluded")]
    pub const fn delete_excluded(&self) -> bool {
        self.delete_excluded
    }

    /// Returns whether the sender should remove source files after transfer.
    #[must_use]
    #[doc(alias = "--remove-source-files")]
    #[doc(alias = "--remove-sent-files")]
    pub const fn remove_source_files(&self) -> bool {
        self.remove_source_files
    }

    /// Returns the requested bandwidth limit, if any.
    #[must_use]
    pub fn bandwidth_limit(&self) -> Option<BandwidthLimit> {
        self.bandwidth_limit
    }

    /// Reports whether ownership preservation was requested.
    #[must_use]
    #[doc(alias = "--owner")]
    pub const fn preserve_owner(&self) -> bool {
        self.preserve_owner
    }

    /// Reports whether group preservation was requested.
    #[must_use]
    #[doc(alias = "--group")]
    pub const fn preserve_group(&self) -> bool {
        self.preserve_group
    }

    /// Reports whether permissions should be preserved.
    #[must_use]
    #[doc(alias = "--perms")]
    pub const fn preserve_permissions(&self) -> bool {
        self.preserve_permissions
    }

    /// Reports whether timestamps should be preserved.
    #[must_use]
    #[doc(alias = "--times")]
    pub const fn preserve_times(&self) -> bool {
        self.preserve_times
    }

    /// Reports whether compression was requested for transfers.
    #[must_use]
    #[doc(alias = "--compress")]
    #[doc(alias = "-z")]
    pub const fn compress(&self) -> bool {
        self.compress
    }

<<<<<<< HEAD
    /// Returns the configured compression level override, if any.
    #[must_use]
    #[doc(alias = "--compress-level")]
    pub const fn compression_level(&self) -> Option<CompressionLevel> {
        self.compression_level
=======
    /// Returns the compression setting that should apply when compression is enabled.
    #[must_use]
    #[doc(alias = "--compress-level")]
    pub const fn compression_setting(&self) -> CompressionSetting {
        self.compression_setting
    /// Reports whether whole-file transfers should be used.
    #[must_use]
    #[doc(alias = "--whole-file")]
    #[doc(alias = "-W")]
    #[doc(alias = "--no-whole-file")]
    pub const fn whole_file(&self) -> bool {
        self.whole_file
>>>>>>> ed1f6446
    }

    /// Reports whether extended attributes should be preserved.
    #[cfg(feature = "xattr")]
    #[must_use]
    #[doc(alias = "--xattrs")]
    #[doc(alias = "-X")]
    pub const fn preserve_xattrs(&self) -> bool {
        self.preserve_xattrs
    }

    /// Reports whether strong checksum comparison should be used when evaluating updates.
    #[must_use]
    #[doc(alias = "--checksum")]
    pub const fn checksum(&self) -> bool {
        self.checksum
    }

    /// Reports whether size-only change detection should be used when evaluating updates.
    #[must_use]
    #[doc(alias = "--size-only")]
    pub const fn size_only(&self) -> bool {
        self.size_only
    }

    /// Returns whether existing destination files should be skipped.
    #[must_use]
    pub const fn ignore_existing(&self) -> bool {
        self.ignore_existing
    }

    /// Reports whether files newer on the destination should be preserved.
    #[must_use]
    #[doc(alias = "--update")]
    #[doc(alias = "-u")]
    pub const fn update(&self) -> bool {
        self.update
    }

    /// Reports whether numeric UID/GID values should be preserved.
    #[must_use]
    #[doc(alias = "--numeric-ids")]
    pub const fn numeric_ids(&self) -> bool {
        self.numeric_ids
    }

    /// Reports whether sparse file handling has been requested.
    #[must_use]
    #[doc(alias = "--sparse")]
    pub const fn sparse(&self) -> bool {
        self.sparse
    }

    /// Reports whether device nodes should be preserved during the transfer.
    #[must_use]
    #[doc(alias = "--devices")]
    pub const fn preserve_devices(&self) -> bool {
        self.preserve_devices
    }

    /// Reports whether special files such as FIFOs should be preserved.
    #[must_use]
    #[doc(alias = "--specials")]
    pub const fn preserve_specials(&self) -> bool {
        self.preserve_specials
    }

    /// Reports whether relative path preservation was requested.
    #[must_use]
    #[doc(alias = "--relative")]
    #[doc(alias = "-R")]
    pub const fn relative_paths(&self) -> bool {
        self.relative_paths
    }

    /// Returns the requested verbosity level.
    #[must_use]
    #[doc(alias = "--verbose")]
    #[doc(alias = "-v")]
    pub const fn verbosity(&self) -> u8 {
        self.verbosity
    }

    /// Reports whether progress output was requested.
    #[must_use]
    #[doc(alias = "--progress")]
    pub const fn progress(&self) -> bool {
        self.progress
    }

    /// Reports whether a statistics summary should be emitted after the transfer.
    #[must_use]
    #[doc(alias = "--stats")]
    pub const fn stats(&self) -> bool {
        self.stats
    }

    /// Reports whether partial transfers were requested.
    #[must_use]
    #[doc(alias = "--partial")]
    #[doc(alias = "-P")]
    pub const fn partial(&self) -> bool {
        self.partial
    }

    /// Reports whether destination updates should be performed in place.
    #[must_use]
    #[doc(alias = "--inplace")]
    pub const fn inplace(&self) -> bool {
        self.inplace
    }

    /// Returns whether the configuration requires collection of transfer events.
    #[must_use]
    pub const fn collect_events(&self) -> bool {
        self.verbosity > 0 || self.progress || self.list_only
    }
}

/// Builder used to assemble a [`ClientConfig`].
#[derive(Clone, Debug, Default, Eq, PartialEq)]
pub struct ClientConfigBuilder {
    transfer_args: Vec<OsString>,
    dry_run: bool,
    delete: bool,
    delete_excluded: bool,
    remove_source_files: bool,
    bandwidth_limit: Option<BandwidthLimit>,
    preserve_owner: bool,
    preserve_group: bool,
    preserve_permissions: bool,
    preserve_times: bool,
    compress: bool,
<<<<<<< HEAD
    compression_level: Option<CompressionLevel>,
=======
    compression_setting: CompressionSetting,
    whole_file: Option<bool>,
>>>>>>> ed1f6446
    checksum: bool,
    size_only: bool,
    ignore_existing: bool,
    update: bool,
    numeric_ids: bool,
    filter_rules: Vec<FilterRuleSpec>,
    sparse: bool,
    relative_paths: bool,
    verbosity: u8,
    progress: bool,
    stats: bool,
    partial: bool,
    inplace: bool,
    preserve_devices: bool,
    preserve_specials: bool,
    list_only: bool,
    timeout: TransferTimeout,
    #[cfg(feature = "xattr")]
    preserve_xattrs: bool,
}

impl ClientConfigBuilder {
    /// Sets the transfer arguments that should be propagated to the engine.
    #[must_use]
    pub fn transfer_args<I, S>(mut self, args: I) -> Self
    where
        I: IntoIterator<Item = S>,
        S: Into<OsString>,
    {
        self.transfer_args = args.into_iter().map(Into::into).collect();
        self
    }

    /// Enables or disables dry-run mode.
    #[must_use]
    #[doc(alias = "--dry-run")]
    #[doc(alias = "-n")]
    pub const fn dry_run(mut self, dry_run: bool) -> Self {
        self.dry_run = dry_run;
        self
    }

    /// Enables or disables list-only mode, mirroring `--list-only`.
    #[must_use]
    #[doc(alias = "--list-only")]
    pub const fn list_only(mut self, list_only: bool) -> Self {
        self.list_only = list_only;
        self
    }

    /// Enables or disables deletion of extraneous destination files.
    #[must_use]
    #[doc(alias = "--delete")]
    pub const fn delete(mut self, delete: bool) -> Self {
        self.delete = delete;
        self
    }

    /// Enables or disables deletion of excluded destination entries.
    #[must_use]
    #[doc(alias = "--delete-excluded")]
    pub const fn delete_excluded(mut self, delete: bool) -> Self {
        self.delete_excluded = delete;
        self
    }

    /// Enables or disables removal of source files after a successful transfer.
    #[must_use]
    #[doc(alias = "--remove-source-files")]
    #[doc(alias = "--remove-sent-files")]
    pub const fn remove_source_files(mut self, remove: bool) -> Self {
        self.remove_source_files = remove;
        self
    }

    /// Configures the optional bandwidth limit to apply during transfers.
    #[must_use]
    #[doc(alias = "--bwlimit")]
    pub fn bandwidth_limit(mut self, limit: Option<BandwidthLimit>) -> Self {
        self.bandwidth_limit = limit;
        self
    }

    /// Requests that ownership be preserved when applying metadata.
    #[must_use]
    #[doc(alias = "--owner")]
    pub const fn owner(mut self, preserve: bool) -> Self {
        self.preserve_owner = preserve;
        self
    }

    /// Requests that group metadata be preserved.
    #[must_use]
    #[doc(alias = "--group")]
    pub const fn group(mut self, preserve: bool) -> Self {
        self.preserve_group = preserve;
        self
    }

    /// Requests that permissions be preserved when applying metadata.
    #[must_use]
    #[doc(alias = "--perms")]
    pub const fn permissions(mut self, preserve: bool) -> Self {
        self.preserve_permissions = preserve;
        self
    }

    /// Requests that timestamps be preserved when applying metadata.
    #[must_use]
    #[doc(alias = "--times")]
    pub const fn times(mut self, preserve: bool) -> Self {
        self.preserve_times = preserve;
        self
    }

    /// Enables or disables compression for the transfer.
    #[must_use]
    #[doc(alias = "--compress")]
    #[doc(alias = "--no-compress")]
    #[doc(alias = "-z")]
    pub const fn compress(mut self, compress: bool) -> Self {
        self.compress = compress;
        self
    }

<<<<<<< HEAD
    /// Applies an explicit compression level override when building the configuration.
    #[must_use]
    #[doc(alias = "--compress-level")]
    pub const fn compression_level(mut self, level: Option<CompressionLevel>) -> Self {
        self.compression_level = level;
=======
    /// Sets the compression level that should apply when compression is enabled.
    #[must_use]
    #[doc(alias = "--compress-level")]
    pub const fn compression_setting(mut self, setting: CompressionSetting) -> Self {
        self.compression_setting = setting;
    /// Requests that whole-file transfers be used instead of the delta algorithm.
    #[must_use]
    #[doc(alias = "--whole-file")]
    #[doc(alias = "-W")]
    #[doc(alias = "--no-whole-file")]
    pub fn whole_file(mut self, whole_file: bool) -> Self {
        self.whole_file = Some(whole_file);
>>>>>>> ed1f6446
        self
    }

    /// Enables or disables checksum-based change detection.
    #[must_use]
    #[doc(alias = "--checksum")]
    #[doc(alias = "-c")]
    pub const fn checksum(mut self, checksum: bool) -> Self {
        self.checksum = checksum;
        self
    }

    /// Enables or disables size-only change detection.
    #[must_use]
    #[doc(alias = "--size-only")]
    pub const fn size_only(mut self, size_only: bool) -> Self {
        self.size_only = size_only;
        self
    }

    /// Enables or disables skipping of existing destination files.
    #[must_use]
    #[doc(alias = "--ignore-existing")]
    pub const fn ignore_existing(mut self, ignore_existing: bool) -> Self {
        self.ignore_existing = ignore_existing;
        self
    }

    /// Enables or disables preservation of newer destination files.
    #[must_use]
    #[doc(alias = "--update")]
    #[doc(alias = "-u")]
    pub const fn update(mut self, update: bool) -> Self {
        self.update = update;
        self
    }

    /// Requests that numeric UID/GID values be preserved instead of names.
    #[must_use]
    #[doc(alias = "--numeric-ids")]
    pub const fn numeric_ids(mut self, numeric_ids: bool) -> Self {
        self.numeric_ids = numeric_ids;
        self
    }

    /// Enables or disables sparse file handling for the transfer.
    #[must_use]
    #[doc(alias = "--sparse")]
    #[doc(alias = "-S")]
    pub const fn sparse(mut self, sparse: bool) -> Self {
        self.sparse = sparse;
        self
    }

    /// Enables or disables copying of device nodes during the transfer.
    #[must_use]
    #[doc(alias = "--devices")]
    pub const fn devices(mut self, preserve: bool) -> Self {
        self.preserve_devices = preserve;
        self
    }

    /// Enables or disables copying of special files during the transfer.
    #[must_use]
    #[doc(alias = "--specials")]
    pub const fn specials(mut self, preserve: bool) -> Self {
        self.preserve_specials = preserve;
        self
    }

    /// Enables or disables preservation of source-relative path components.
    #[must_use]
    #[doc(alias = "--relative")]
    #[doc(alias = "-R")]
    pub const fn relative_paths(mut self, relative: bool) -> Self {
        self.relative_paths = relative;
        self
    }

    /// Sets the verbosity level requested by the caller.
    #[must_use]
    #[doc(alias = "--verbose")]
    #[doc(alias = "-v")]
    pub const fn verbosity(mut self, verbosity: u8) -> Self {
        self.verbosity = verbosity;
        self
    }

    /// Enables or disables progress reporting for the transfer.
    #[must_use]
    #[doc(alias = "--progress")]
    #[doc(alias = "--no-progress")]
    pub const fn progress(mut self, progress: bool) -> Self {
        self.progress = progress;
        self
    }

    /// Enables or disables statistics reporting for the transfer.
    #[must_use]
    #[doc(alias = "--stats")]
    pub const fn stats(mut self, stats: bool) -> Self {
        self.stats = stats;
        self
    }

    /// Enables or disables retention of partial files on failure.
    #[must_use]
    #[doc(alias = "--partial")]
    #[doc(alias = "--no-partial")]
    #[doc(alias = "-P")]
    pub const fn partial(mut self, partial: bool) -> Self {
        self.partial = partial;
        self
    }

    /// Enables or disables in-place updates for destination files.
    #[must_use]
    #[doc(alias = "--inplace")]
    #[doc(alias = "--no-inplace")]
    pub const fn inplace(mut self, inplace: bool) -> Self {
        self.inplace = inplace;
        self
    }

    /// Enables or disables extended attribute preservation for the transfer.
    #[cfg(feature = "xattr")]
    #[must_use]
    #[doc(alias = "--xattrs")]
    #[doc(alias = "-X")]
    pub const fn xattrs(mut self, preserve: bool) -> Self {
        self.preserve_xattrs = preserve;
        self
    }

    /// Appends a filter rule to the configuration being constructed.
    #[must_use]
    pub fn add_filter_rule(mut self, rule: FilterRuleSpec) -> Self {
        self.filter_rules.push(rule);
        self
    }

    /// Extends the builder with a collection of filter rules.
    #[must_use]
    pub fn extend_filter_rules<I>(mut self, rules: I) -> Self
    where
        I: IntoIterator<Item = FilterRuleSpec>,
    {
        self.filter_rules.extend(rules);
        self
    }

    /// Sets the timeout configuration that should apply to network transfers.
    #[must_use]
    #[doc(alias = "--timeout")]
    pub const fn timeout(mut self, timeout: TransferTimeout) -> Self {
        self.timeout = timeout;
        self
    }

    /// Finalises the builder and constructs a [`ClientConfig`].
    #[must_use]
    pub fn build(self) -> ClientConfig {
        ClientConfig {
            transfer_args: self.transfer_args,
            dry_run: self.dry_run,
            delete: self.delete,
            delete_excluded: self.delete_excluded,
            remove_source_files: self.remove_source_files,
            bandwidth_limit: self.bandwidth_limit,
            preserve_owner: self.preserve_owner,
            preserve_group: self.preserve_group,
            preserve_permissions: self.preserve_permissions,
            preserve_times: self.preserve_times,
            compress: self.compress,
<<<<<<< HEAD
            compression_level: self.compression_level,
=======
            compression_setting: self.compression_setting,
            whole_file: self.whole_file.unwrap_or(true),
>>>>>>> ed1f6446
            checksum: self.checksum,
            size_only: self.size_only,
            ignore_existing: self.ignore_existing,
            update: self.update,
            numeric_ids: self.numeric_ids,
            filter_rules: self.filter_rules,
            sparse: self.sparse,
            relative_paths: self.relative_paths,
            verbosity: self.verbosity,
            progress: self.progress,
            stats: self.stats,
            partial: self.partial,
            inplace: self.inplace,
            preserve_devices: self.preserve_devices,
            preserve_specials: self.preserve_specials,
            list_only: self.list_only,
            timeout: self.timeout,
            #[cfg(feature = "xattr")]
            preserve_xattrs: self.preserve_xattrs,
        }
    }
}

/// Classifies a filter rule as inclusive or exclusive.
#[derive(Clone, Copy, Debug, Eq, PartialEq)]
pub enum FilterRuleKind {
    /// Include matching paths.
    Include,
    /// Exclude matching paths.
    Exclude,
    /// Protect matching destination paths from deletion.
    Protect,
    /// Merge per-directory filter rules from `.rsync-filter` style files.
    DirMerge,
    /// Exclude directories containing a specific marker file.
    ExcludeIfPresent,
}

/// Filter rule supplied by the caller.
#[derive(Clone, Debug, Eq, PartialEq)]
pub struct FilterRuleSpec {
    kind: FilterRuleKind,
    pattern: String,
    dir_merge_options: Option<DirMergeOptions>,
    applies_to_sender: bool,
    applies_to_receiver: bool,
}

impl FilterRuleSpec {
    /// Creates an include rule for the given pattern text.
    #[must_use]
    #[doc(alias = "show")]
    pub fn include(pattern: impl Into<String>) -> Self {
        Self {
            kind: FilterRuleKind::Include,
            pattern: pattern.into(),
            dir_merge_options: None,
            applies_to_sender: true,
            applies_to_receiver: true,
        }
    }

    /// Creates an exclude rule for the given pattern text.
    #[must_use]
    #[doc(alias = "hide")]
    pub fn exclude(pattern: impl Into<String>) -> Self {
        Self {
            kind: FilterRuleKind::Exclude,
            pattern: pattern.into(),
            dir_merge_options: None,
            applies_to_sender: true,
            applies_to_receiver: true,
        }
    }

    /// Creates a protect rule for the given pattern text.
    #[must_use]
    pub fn protect(pattern: impl Into<String>) -> Self {
        Self {
            kind: FilterRuleKind::Protect,
            pattern: pattern.into(),
            dir_merge_options: None,
            applies_to_sender: false,
            applies_to_receiver: true,
        }
    }

    /// Creates a per-directory merge rule for the provided filter file pattern.
    #[must_use]
    pub fn dir_merge(pattern: impl Into<String>, options: DirMergeOptions) -> Self {
        Self {
            kind: FilterRuleKind::DirMerge,
            pattern: pattern.into(),
            dir_merge_options: Some(options),
            applies_to_sender: true,
            applies_to_receiver: true,
        }
    }

    /// Excludes directories that contain the named marker file.
    #[must_use]
    #[doc(alias = "exclude-if-present")]
    pub fn exclude_if_present(pattern: impl Into<String>) -> Self {
        Self {
            kind: FilterRuleKind::ExcludeIfPresent,
            pattern: pattern.into(),
            dir_merge_options: None,
            applies_to_sender: true,
            applies_to_receiver: true,
        }
    }

    /// Creates an include rule that only affects the sending side.
    #[must_use]
    pub fn show(pattern: impl Into<String>) -> Self {
        Self {
            kind: FilterRuleKind::Include,
            pattern: pattern.into(),
            dir_merge_options: None,
            applies_to_sender: true,
            applies_to_receiver: false,
        }
    }

    /// Creates an exclude rule that only affects the sending side.
    #[must_use]
    pub fn hide(pattern: impl Into<String>) -> Self {
        Self {
            kind: FilterRuleKind::Exclude,
            pattern: pattern.into(),
            dir_merge_options: None,
            applies_to_sender: true,
            applies_to_receiver: false,
        }
    }

    /// Returns the rule kind.
    #[must_use]
    pub const fn kind(&self) -> FilterRuleKind {
        self.kind
    }

    /// Returns the pattern associated with this rule.
    #[must_use]
    pub fn pattern(&self) -> &str {
        &self.pattern
    }

    /// Returns the options associated with a dir-merge rule, if any.
    #[must_use]
    pub fn dir_merge_options(&self) -> Option<&DirMergeOptions> {
        self.dir_merge_options.as_ref()
    }

    /// Reports whether the rule applies to the sending side.
    #[must_use]
    pub const fn applies_to_sender(&self) -> bool {
        self.applies_to_sender
    }

    /// Reports whether the rule applies to the receiving side.
    #[must_use]
    pub const fn applies_to_receiver(&self) -> bool {
        self.applies_to_receiver
    }
}

/// Bandwidth limit expressed in bytes per second.
///
/// # Examples
/// ```
/// use rsync_core::client::BandwidthLimit;
/// use std::num::NonZeroU64;
///
/// let limit = BandwidthLimit::from_bytes_per_second(NonZeroU64::new(1024).unwrap());
/// assert_eq!(limit.bytes_per_second().get(), 1024);
/// ```
#[derive(Clone, Copy, Debug, Eq, PartialEq)]
pub struct BandwidthLimit {
    bytes_per_second: NonZeroU64,
}

impl BandwidthLimit {
    /// Creates a new [`BandwidthLimit`] from the supplied byte-per-second value.
    #[must_use]
    pub const fn from_bytes_per_second(bytes_per_second: NonZeroU64) -> Self {
        Self { bytes_per_second }
    }

    /// Parses a textual `--bwlimit` value into an optional [`BandwidthLimit`].
    pub fn parse(text: &str) -> Result<Option<Self>, BandwidthParseError> {
        bandwidth::parse_bandwidth_argument(text)
            .map(|value| value.map(Self::from_bytes_per_second))
    }

    /// Returns the configured rate in bytes per second.
    #[must_use]
    pub const fn bytes_per_second(self) -> NonZeroU64 {
        self.bytes_per_second
    }
}

/// Error returned when the client orchestration fails.
#[derive(Clone, Debug)]
pub struct ClientError {
    exit_code: i32,
    message: Message,
}

impl ClientError {
    /// Creates a new [`ClientError`] from the supplied message.
    fn new(exit_code: i32, message: Message) -> Self {
        Self { exit_code, message }
    }

    /// Returns the exit code associated with this error.
    #[must_use]
    pub const fn exit_code(&self) -> i32 {
        self.exit_code
    }

    /// Returns the formatted diagnostic message that should be emitted.
    pub fn message(&self) -> &Message {
        &self.message
    }
}

impl fmt::Display for ClientError {
    fn fmt(&self, f: &mut fmt::Formatter<'_>) -> fmt::Result {
        self.message.fmt(f)
    }
}

impl Error for ClientError {}

/// Summary of the work performed by [`run_client`].
#[derive(Clone, Debug, Default)]
pub struct ClientSummary {
    stats: LocalCopySummary,
    events: Vec<ClientEvent>,
}

impl ClientSummary {
    fn from_report(report: LocalCopyReport) -> Self {
        let stats = *report.summary();
        let events = report
            .records()
            .iter()
            .map(ClientEvent::from_record)
            .collect();
        Self { stats, events }
    }

    fn from_summary(summary: LocalCopySummary) -> Self {
        Self {
            stats: summary,
            events: Vec::new(),
        }
    }

    /// Returns the list of recorded transfer actions.
    #[must_use]
    pub fn events(&self) -> &[ClientEvent] {
        &self.events
    }

    /// Consumes the summary and returns the recorded actions.
    #[must_use]
    pub fn into_events(self) -> Vec<ClientEvent> {
        self.events
    }

    /// Returns the number of regular files copied or updated during the transfer.
    #[must_use]
    pub fn files_copied(&self) -> u64 {
        self.stats.files_copied()
    }

    /// Returns the number of regular files encountered in the source set.
    #[must_use]
    pub fn regular_files_total(&self) -> u64 {
        self.stats.regular_files_total()
    }

    /// Returns the number of regular files that were already up-to-date.
    #[must_use]
    pub fn regular_files_matched(&self) -> u64 {
        self.stats.regular_files_matched()
    }

    /// Returns the number of regular files skipped due to `--ignore-existing`.
    #[must_use]
    pub fn regular_files_ignored_existing(&self) -> u64 {
        self.stats.regular_files_ignored_existing()
    }

    /// Returns the number of regular files skipped because the destination was newer.
    #[must_use]
    pub fn regular_files_skipped_newer(&self) -> u64 {
        self.stats.regular_files_skipped_newer()
    }

    /// Returns the number of directories created during the transfer.
    #[must_use]
    pub fn directories_created(&self) -> u64 {
        self.stats.directories_created()
    }

    /// Returns the number of directories encountered in the source set.
    #[must_use]
    pub fn directories_total(&self) -> u64 {
        self.stats.directories_total()
    }

    /// Returns the number of symbolic links copied during the transfer.
    #[must_use]
    pub fn symlinks_copied(&self) -> u64 {
        self.stats.symlinks_copied()
    }

    /// Returns the number of symbolic links encountered in the source set.
    #[must_use]
    pub fn symlinks_total(&self) -> u64 {
        self.stats.symlinks_total()
    }

    /// Returns the number of hard links materialised during the transfer.
    #[must_use]
    pub fn hard_links_created(&self) -> u64 {
        self.stats.hard_links_created()
    }

    /// Returns the number of device nodes created during the transfer.
    #[must_use]
    pub fn devices_created(&self) -> u64 {
        self.stats.devices_created()
    }

    /// Returns the number of device nodes encountered in the source set.
    #[must_use]
    pub fn devices_total(&self) -> u64 {
        self.stats.devices_total()
    }

    /// Returns the number of FIFOs created during the transfer.
    #[must_use]
    pub fn fifos_created(&self) -> u64 {
        self.stats.fifos_created()
    }

    /// Returns the number of FIFOs encountered in the source set.
    #[must_use]
    pub fn fifos_total(&self) -> u64 {
        self.stats.fifos_total()
    }

    /// Returns the number of extraneous entries removed due to `--delete`.
    #[must_use]
    pub fn items_deleted(&self) -> u64 {
        self.stats.items_deleted()
    }

    /// Returns the aggregate number of bytes copied.
    #[must_use]
    pub fn bytes_copied(&self) -> u64 {
        self.stats.bytes_copied()
    }

    /// Returns the number of bytes that would be sent after applying compression.
    #[must_use]
    pub fn compressed_bytes(&self) -> Option<u64> {
        if self.stats.compression_used() {
            Some(self.stats.compressed_bytes())
        } else {
            None
        }
    }

    /// Reports whether compression participated in the transfer.
    #[must_use]
    pub fn compression_used(&self) -> bool {
        self.stats.compression_used()
    }

    /// Returns the number of source entries removed due to `--remove-source-files`.
    #[must_use]
    pub fn sources_removed(&self) -> u64 {
        self.stats.sources_removed()
    }

    /// Returns the aggregate size of all source files considered during the transfer.
    #[must_use]
    pub fn total_source_bytes(&self) -> u64 {
        self.stats.total_source_bytes()
    }

    /// Returns the total elapsed time spent transferring file payloads.
    #[must_use]
    pub fn total_elapsed(&self) -> Duration {
        self.stats.total_elapsed()
    }
}

/// Describes a transfer action performed by the local copy engine.
#[derive(Clone, Debug, Eq, PartialEq)]
pub enum ClientEventKind {
    /// File data was copied into place.
    DataCopied,
    /// The destination already matched the source and metadata was reused.
    MetadataReused,
    /// A hard link was created to a previously copied destination file.
    HardLink,
    /// A symbolic link was recreated.
    SymlinkCopied,
    /// A FIFO node was recreated.
    FifoCopied,
    /// A device node was recreated.
    DeviceCopied,
    /// A directory was created during traversal.
    DirectoryCreated,
    /// An existing destination file was left untouched due to `--ignore-existing`.
    SkippedExisting,
    /// An existing destination file was left untouched because it is newer.
    SkippedNewerDestination,
    /// A non-regular entry was skipped because support was disabled.
    SkippedNonRegular,
    /// An entry was deleted due to `--delete`.
    EntryDeleted,
    /// A source entry was removed after a successful transfer.
    SourceRemoved,
}

/// Event describing a single action performed during a client transfer.
#[derive(Clone, Debug, Eq, PartialEq)]
pub struct ClientEvent {
    relative_path: PathBuf,
    kind: ClientEventKind,
    bytes_transferred: u64,
    elapsed: Duration,
    metadata: Option<ClientEntryMetadata>,
}

impl ClientEvent {
    fn from_record(record: &LocalCopyRecord) -> Self {
        let kind = match record.action() {
            LocalCopyAction::DataCopied => ClientEventKind::DataCopied,
            LocalCopyAction::MetadataReused => ClientEventKind::MetadataReused,
            LocalCopyAction::HardLink => ClientEventKind::HardLink,
            LocalCopyAction::SymlinkCopied => ClientEventKind::SymlinkCopied,
            LocalCopyAction::FifoCopied => ClientEventKind::FifoCopied,
            LocalCopyAction::DeviceCopied => ClientEventKind::DeviceCopied,
            LocalCopyAction::DirectoryCreated => ClientEventKind::DirectoryCreated,
            LocalCopyAction::SkippedExisting => ClientEventKind::SkippedExisting,
            LocalCopyAction::SkippedNewerDestination => ClientEventKind::SkippedNewerDestination,
            LocalCopyAction::SkippedNonRegular => ClientEventKind::SkippedNonRegular,
            LocalCopyAction::EntryDeleted => ClientEventKind::EntryDeleted,
            LocalCopyAction::SourceRemoved => ClientEventKind::SourceRemoved,
        };
        Self {
            relative_path: record.relative_path().to_path_buf(),
            kind,
            bytes_transferred: record.bytes_transferred(),
            elapsed: record.elapsed(),
            metadata: record
                .metadata()
                .map(ClientEntryMetadata::from_local_copy_metadata),
        }
    }

    fn from_progress(relative: &Path, bytes_transferred: u64, elapsed: Duration) -> Self {
        Self {
            relative_path: relative.to_path_buf(),
            kind: ClientEventKind::DataCopied,
            bytes_transferred,
            elapsed,
            metadata: None,
        }
    }

    /// Returns the relative path affected by this event.
    #[must_use]
    pub fn relative_path(&self) -> &Path {
        &self.relative_path
    }

    /// Returns the action recorded by this event.
    #[must_use]
    pub fn kind(&self) -> &ClientEventKind {
        &self.kind
    }

    /// Returns the number of bytes transferred as part of this event.
    #[must_use]
    pub const fn bytes_transferred(&self) -> u64 {
        self.bytes_transferred
    }

    /// Returns the elapsed time spent on this event.
    #[must_use]
    pub const fn elapsed(&self) -> Duration {
        self.elapsed
    }

    /// Returns the metadata associated with the event, when available.
    #[must_use]
    pub fn metadata(&self) -> Option<&ClientEntryMetadata> {
        self.metadata.as_ref()
    }
}

impl ClientEventKind {
    /// Returns whether the event contributes to progress reporting.
    #[must_use]
    pub const fn is_progress(&self) -> bool {
        matches!(
            self,
            Self::DataCopied
                | Self::MetadataReused
                | Self::HardLink
                | Self::SymlinkCopied
                | Self::FifoCopied
                | Self::DeviceCopied
        )
    }
}

/// Kind of entry described by [`ClientEntryMetadata`].
#[derive(Clone, Copy, Debug, Eq, PartialEq)]
pub enum ClientEntryKind {
    /// Regular file entry.
    File,
    /// Directory entry.
    Directory,
    /// Symbolic link entry.
    Symlink,
    /// FIFO entry.
    Fifo,
    /// Character device entry.
    CharDevice,
    /// Block device entry.
    BlockDevice,
    /// Unix domain socket entry.
    Socket,
    /// Entry of an unknown or platform-specific type.
    Other,
}

impl ClientEntryKind {
    /// Returns whether the metadata describes a directory entry.
    #[must_use]
    pub const fn is_directory(self) -> bool {
        matches!(self, Self::Directory)
    }

    /// Returns whether the metadata describes a symbolic link entry.
    #[must_use]
    pub const fn is_symlink(self) -> bool {
        matches!(self, Self::Symlink)
    }
}

/// Metadata snapshot describing an entry affected by a client event.
#[derive(Clone, Debug, PartialEq, Eq)]
pub struct ClientEntryMetadata {
    kind: ClientEntryKind,
    length: u64,
    modified: Option<SystemTime>,
    mode: Option<u32>,
    uid: Option<u32>,
    gid: Option<u32>,
    nlink: Option<u64>,
}

impl ClientEntryMetadata {
    fn from_local_copy_metadata(metadata: &LocalCopyMetadata) -> Self {
        Self {
            kind: match metadata.kind() {
                LocalCopyFileKind::File => ClientEntryKind::File,
                LocalCopyFileKind::Directory => ClientEntryKind::Directory,
                LocalCopyFileKind::Symlink => ClientEntryKind::Symlink,
                LocalCopyFileKind::Fifo => ClientEntryKind::Fifo,
                LocalCopyFileKind::CharDevice => ClientEntryKind::CharDevice,
                LocalCopyFileKind::BlockDevice => ClientEntryKind::BlockDevice,
                LocalCopyFileKind::Socket => ClientEntryKind::Socket,
                LocalCopyFileKind::Other => ClientEntryKind::Other,
            },
            length: metadata.len(),
            modified: metadata.modified(),
            mode: metadata.mode(),
            uid: metadata.uid(),
            gid: metadata.gid(),
            nlink: metadata.nlink(),
        }
    }

    /// Returns the kind of entry represented by this metadata snapshot.
    #[must_use]
    pub const fn kind(&self) -> ClientEntryKind {
        self.kind
    }

    /// Returns the logical length of the entry in bytes.
    #[must_use]
    pub const fn length(&self) -> u64 {
        self.length
    }

    /// Returns the recorded modification timestamp, when available.
    #[must_use]
    pub const fn modified(&self) -> Option<SystemTime> {
        self.modified
    }

    /// Returns the Unix permission bits when available.
    #[must_use]
    pub const fn mode(&self) -> Option<u32> {
        self.mode
    }

    /// Returns the numeric owner identifier when available.
    #[must_use]
    pub const fn uid(&self) -> Option<u32> {
        self.uid
    }

    /// Returns the numeric group identifier when available.
    #[must_use]
    pub const fn gid(&self) -> Option<u32> {
        self.gid
    }

    /// Returns the recorded link count when available.
    #[must_use]
    pub const fn nlink(&self) -> Option<u64> {
        self.nlink
    }
}

/// Progress update emitted while executing [`run_client_with_observer`].
#[derive(Clone, Debug)]
pub struct ClientProgressUpdate {
    event: ClientEvent,
    total: usize,
    remaining: usize,
    index: usize,
    total_bytes: Option<u64>,
    final_update: bool,
}

impl ClientProgressUpdate {
    /// Returns the event associated with this progress update.
    #[must_use]
    pub fn event(&self) -> &ClientEvent {
        &self.event
    }

    /// Returns the number of remaining progress events after this update.
    #[must_use]
    pub const fn remaining(&self) -> usize {
        self.remaining
    }

    /// Returns the total number of progress events in the transfer.
    #[must_use]
    pub const fn total(&self) -> usize {
        self.total
    }

    /// Returns the 1-based index of the completed progress event.
    #[must_use]
    pub const fn index(&self) -> usize {
        self.index
    }

    /// Returns the total number of bytes expected for this transfer step, when known.
    #[must_use]
    pub const fn total_bytes(&self) -> Option<u64> {
        self.total_bytes
    }

    /// Reports whether this update corresponds to the completion of an action.
    #[must_use]
    pub const fn is_final(&self) -> bool {
        self.final_update
    }
}

/// Observer invoked for each progress update generated during client execution.
///
/// Implementations should expect multiple updates for a single path as file
/// contents stream into place.
pub trait ClientProgressObserver {
    /// Handles a new progress update.
    fn on_progress(&mut self, update: &ClientProgressUpdate);
}

impl<F> ClientProgressObserver for F
where
    F: FnMut(&ClientProgressUpdate),
{
    fn on_progress(&mut self, update: &ClientProgressUpdate) {
        self(update);
    }
}

struct ClientProgressForwarder<'a> {
    observer: &'a mut dyn ClientProgressObserver,
    total: usize,
    emitted: usize,
}

impl<'a> ClientProgressForwarder<'a> {
    fn new(
        observer: &'a mut dyn ClientProgressObserver,
        plan: &LocalCopyPlan,
        mut options: LocalCopyOptions,
    ) -> Result<Self, ClientError> {
        if !options.events_enabled() {
            options = options.collect_events(true);
        }

        let preview_report = plan
            .execute_with_report(LocalCopyExecution::DryRun, options.clone())
            .map_err(map_local_copy_error)?;

        let total = preview_report
            .records()
            .iter()
            .filter(|record| {
                let event = ClientEvent::from_record(record);
                event.kind().is_progress()
            })
            .count();

        Ok(Self {
            observer,
            total,
            emitted: 0,
        })
    }

    fn as_handler_mut(&mut self) -> &mut dyn LocalCopyRecordHandler {
        self
    }
}

impl<'a> LocalCopyRecordHandler for ClientProgressForwarder<'a> {
    fn handle(&mut self, record: LocalCopyRecord) {
        let event = ClientEvent::from_record(&record);
        if !event.kind().is_progress() {
            return;
        }

        self.emitted = self.emitted.saturating_add(1);
        let index = self.emitted;
        let remaining = self.total.saturating_sub(index);

        let total_bytes = if matches!(record.action(), LocalCopyAction::DataCopied) {
            Some(record.bytes_transferred())
        } else {
            None
        };

        let update = ClientProgressUpdate {
            event,
            total: self.total,
            remaining,
            index,
            total_bytes,
            final_update: true,
        };

        self.observer.on_progress(&update);
    }

    fn handle_progress(&mut self, progress: LocalCopyProgress<'_>) {
        if self.total == 0 {
            return;
        }

        let index = (self.emitted + 1).min(self.total);
        let remaining = self.total.saturating_sub(index);
        let event = ClientEvent::from_progress(
            progress.relative_path(),
            progress.bytes_transferred(),
            progress.elapsed(),
        );

        let update = ClientProgressUpdate {
            event,
            total: self.total,
            remaining,
            index,
            total_bytes: progress.total_bytes(),
            final_update: false,
        };

        self.observer.on_progress(&update);
    }
}

/// Runs the client orchestration using the provided configuration.
///
/// The current implementation offers best-effort local copies covering
/// directories, regular files, and symbolic links. Metadata preservation and
/// delta compression remain works in progress, while remote operands delegate to
/// the system `rsync` binary until the native network engine is available.
pub fn run_client(config: ClientConfig) -> Result<ClientSummary, ClientError> {
    run_client_with_observer(config, None)
}

/// Runs the client orchestration while forwarding progress updates to the provided observer.
pub fn run_client_with_observer(
    config: ClientConfig,
    observer: Option<&mut dyn ClientProgressObserver>,
) -> Result<ClientSummary, ClientError> {
    if !config.has_transfer_request() {
        return Err(missing_operands_error());
    }

    let plan =
        LocalCopyPlan::from_operands(config.transfer_args()).map_err(map_local_copy_error)?;

    let filter_program = compile_filter_program(config.filter_rules())?;

    let mut options = {
        let options = LocalCopyOptions::default()
            .delete(config.delete() || config.delete_excluded())
            .delete_excluded(config.delete_excluded())
            .remove_source_files(config.remove_source_files())
            .bandwidth_limit(
                config
                    .bandwidth_limit()
                    .map(|limit| limit.bytes_per_second()),
            )
            .with_compression_level(config.compression_setting().level_or_default())
            .compress(config.compress())
            .with_compression_level(config.compression_level())
            .owner(config.preserve_owner())
            .group(config.preserve_group())
            .permissions(config.preserve_permissions())
            .times(config.preserve_times())
            .checksum(config.checksum())
            .size_only(config.size_only())
            .ignore_existing(config.ignore_existing())
            .update(config.update())
            .with_filter_program(filter_program.clone())
            .numeric_ids(config.numeric_ids())
            .sparse(config.sparse())
            .devices(config.preserve_devices())
            .specials(config.preserve_specials())
            .relative_paths(config.relative_paths())
            .inplace(config.inplace())
            .partial(config.partial());
        #[cfg(feature = "xattr")]
        let options = options.xattrs(config.preserve_xattrs());
        options
    };
    let mode = if config.dry_run() || config.list_only() {
        LocalCopyExecution::DryRun
    } else {
        LocalCopyExecution::Apply
    };

    let collect_events = config.collect_events();

    if collect_events {
        options = options.collect_events(true);
    }

    let mut handler_adapter = observer
        .map(|observer| ClientProgressForwarder::new(observer, &plan, options.clone()))
        .transpose()?;

    if collect_events {
        plan.execute_with_report_and_handler(
            mode,
            options,
            handler_adapter
                .as_mut()
                .map(ClientProgressForwarder::as_handler_mut),
        )
        .map(ClientSummary::from_report)
        .map_err(map_local_copy_error)
    } else {
        plan.execute_with_options_and_handler(
            mode,
            options,
            handler_adapter
                .as_mut()
                .map(ClientProgressForwarder::as_handler_mut),
        )
        .map(ClientSummary::from_summary)
        .map_err(map_local_copy_error)
    }
}

#[cfg(test)]
mod tests {
    use super::*;
    use rsync_compress::zlib::CompressionLevel;
    use std::fs;
    use std::io::{BufRead, BufReader, Seek, SeekFrom, Write};
    use std::net::{TcpListener, TcpStream};
    use std::num::{NonZeroU8, NonZeroU64};
    use std::sync::{Mutex, OnceLock};
    use std::thread;
    use std::time::Duration;
    use tempfile::tempdir;

    const LEGACY_DAEMON_GREETING: &str = "@RSYNCD: 32.0 sha512 sha256 sha1 md5 md4\n";

    static ENV_GUARD: OnceLock<Mutex<()>> = OnceLock::new();

    fn env_lock() -> &'static Mutex<()> {
        ENV_GUARD.get_or_init(|| Mutex::new(()))
    }

    #[test]
    fn builder_collects_transfer_arguments() {
        let config = ClientConfig::builder()
            .transfer_args([OsString::from("source"), OsString::from("dest")])
            .build();

        assert_eq!(
            config.transfer_args(),
            &[OsString::from("source"), OsString::from("dest")]
        );
        assert!(config.has_transfer_request());
        assert!(!config.dry_run());
    }

    #[test]
    fn builder_enables_dry_run() {
        let config = ClientConfig::builder()
            .transfer_args([OsString::from("src"), OsString::from("dst")])
            .dry_run(true)
            .build();

        assert!(config.dry_run());
    }

    #[test]
    fn builder_enables_list_only() {
        let config = ClientConfig::builder()
            .transfer_args([OsString::from("src"), OsString::from("dst")])
            .list_only(true)
            .build();

        assert!(config.list_only());
    }

    #[test]
    fn builder_sets_compression_setting() {
        let config = ClientConfig::builder()
            .transfer_args([OsString::from("src"), OsString::from("dst")])
            .compression_setting(CompressionSetting::level(CompressionLevel::Best))
            .build();

        assert_eq!(
            config.compression_setting(),
            CompressionSetting::level(CompressionLevel::Best)
        );
    }

    #[test]
    fn builder_enables_delete() {
        let config = ClientConfig::builder()
            .transfer_args([OsString::from("src"), OsString::from("dst")])
            .delete(true)
            .build();

        assert!(config.delete());
    }

    #[test]
    fn builder_enables_delete_excluded() {
        let config = ClientConfig::builder()
            .transfer_args([OsString::from("src"), OsString::from("dst")])
            .delete_excluded(true)
            .build();

        assert!(config.delete_excluded());
        assert!(!ClientConfig::default().delete_excluded());
    }

    #[test]
    fn builder_enables_checksum() {
        let config = ClientConfig::builder()
            .transfer_args([OsString::from("src"), OsString::from("dst")])
            .checksum(true)
            .build();

        assert!(config.checksum());
    }

    #[test]
    fn builder_sets_bandwidth_limit() {
        let limit = BandwidthLimit::from_bytes_per_second(NonZeroU64::new(4096).unwrap());
        let config = ClientConfig::builder()
            .transfer_args([OsString::from("src"), OsString::from("dst")])
            .bandwidth_limit(Some(limit))
            .build();

        assert_eq!(config.bandwidth_limit(), Some(limit));
    }

    #[test]
    fn builder_sets_compression_level() {
        let level = NonZeroU8::new(7).unwrap();
        let config = ClientConfig::builder()
            .transfer_args([OsString::from("src"), OsString::from("dst")])
            .compress(true)
            .compression_level(Some(CompressionLevel::precise(level)))
            .build();

        assert!(config.compress());
        assert_eq!(
            config.compression_level(),
            Some(CompressionLevel::precise(level))
        );
        assert_eq!(ClientConfig::default().compression_level(), None);
    }

    #[test]
    fn builder_enables_update() {
        let config = ClientConfig::builder()
            .transfer_args([OsString::from("src"), OsString::from("dst")])
            .update(true)
            .build();

        assert!(config.update());
        assert!(!ClientConfig::default().update());
    }

    #[test]
    fn builder_sets_timeout() {
        let timeout = TransferTimeout::Seconds(NonZeroU64::new(30).unwrap());
        let config = ClientConfig::builder()
            .transfer_args([OsString::from("src"), OsString::from("dst")])
            .timeout(timeout)
            .build();

        assert_eq!(config.timeout(), timeout);
        assert_eq!(ClientConfig::default().timeout(), TransferTimeout::Default);
    }

    #[test]
    fn builder_sets_numeric_ids() {
        let config = ClientConfig::builder()
            .transfer_args([OsString::from("src"), OsString::from("dst")])
            .numeric_ids(true)
            .build();

        assert!(config.numeric_ids());

        let config = ClientConfig::builder()
            .transfer_args([OsString::from("src"), OsString::from("dst")])
            .build();

        assert!(!config.numeric_ids());
    }

    #[test]
    fn builder_preserves_owner_flag() {
        let config = ClientConfig::builder()
            .transfer_args([OsString::from("src"), OsString::from("dst")])
            .owner(true)
            .build();

        assert!(config.preserve_owner());
        assert!(!config.preserve_group());
    }

    #[test]
    fn builder_preserves_group_flag() {
        let config = ClientConfig::builder()
            .transfer_args([OsString::from("src"), OsString::from("dst")])
            .group(true)
            .build();

        assert!(config.preserve_group());
        assert!(!config.preserve_owner());
    }

    #[test]
    fn builder_preserves_permissions_flag() {
        let config = ClientConfig::builder()
            .transfer_args([OsString::from("src"), OsString::from("dst")])
            .permissions(true)
            .build();

        assert!(config.preserve_permissions());
        assert!(!config.preserve_times());
    }

    #[test]
    fn builder_preserves_times_flag() {
        let config = ClientConfig::builder()
            .transfer_args([OsString::from("src"), OsString::from("dst")])
            .times(true)
            .build();

        assert!(config.preserve_times());
        assert!(!config.preserve_permissions());
    }

    #[test]
    fn builder_preserves_devices_flag() {
        let config = ClientConfig::builder()
            .transfer_args([OsString::from("src"), OsString::from("dst")])
            .devices(true)
            .build();

        assert!(config.preserve_devices());
        assert!(!config.preserve_specials());
    }

    #[test]
    fn builder_preserves_specials_flag() {
        let config = ClientConfig::builder()
            .transfer_args([OsString::from("src"), OsString::from("dst")])
            .specials(true)
            .build();

        assert!(config.preserve_specials());
        assert!(!config.preserve_devices());
    }

    #[cfg(feature = "xattr")]
    #[test]
    fn builder_preserves_xattrs_flag() {
        let config = ClientConfig::builder()
            .transfer_args([OsString::from("src"), OsString::from("dst")])
            .xattrs(true)
            .build();

        assert!(config.preserve_xattrs());
        assert!(!ClientConfig::default().preserve_xattrs());
    }

    #[test]
    fn builder_preserves_remove_source_files_flag() {
        let config = ClientConfig::builder()
            .transfer_args([OsString::from("src"), OsString::from("dst")])
            .remove_source_files(true)
            .build();

        assert!(config.remove_source_files());
        assert!(!ClientConfig::default().remove_source_files());
    }

    #[test]
    fn builder_enables_sparse() {
        let config = ClientConfig::builder()
            .transfer_args([OsString::from("src"), OsString::from("dst")])
            .sparse(true)
            .build();

        assert!(config.sparse());
    }

    #[test]
    fn builder_enables_size_only() {
        let config = ClientConfig::builder()
            .transfer_args([OsString::from("src"), OsString::from("dst")])
            .size_only(true)
            .build();

        assert!(config.size_only());
        assert!(!ClientConfig::default().size_only());
    }

    #[test]
    fn builder_sets_inplace() {
        let config = ClientConfig::builder()
            .transfer_args([OsString::from("src"), OsString::from("dst")])
            .inplace(true)
            .build();

        assert!(config.inplace());

        let config = ClientConfig::builder()
            .transfer_args([OsString::from("src"), OsString::from("dst")])
            .build();

        assert!(!config.inplace());
    }

    #[test]
    fn builder_enables_stats() {
        let enabled = ClientConfig::builder()
            .transfer_args([OsString::from("src"), OsString::from("dst")])
            .stats(true)
            .build();

        assert!(enabled.stats());

        let disabled = ClientConfig::builder()
            .transfer_args([OsString::from("src"), OsString::from("dst")])
            .build();

        assert!(!disabled.stats());
    }

    #[test]
    fn run_client_reports_missing_operands() {
        let config = ClientConfig::builder().build();
        let error = run_client(config).expect_err("missing operands should error");

        assert_eq!(error.exit_code(), FEATURE_UNAVAILABLE_EXIT_CODE);
        let rendered = error.message().to_string();
        assert!(rendered.contains("missing source operands"));
        assert!(rendered.contains("[client=3.4.1-rust]"));
    }

    #[test]
    fn run_client_copies_single_file() {
        let tmp = tempdir().expect("tempdir");
        let source = tmp.path().join("source.txt");
        let destination = tmp.path().join("dest.txt");
        fs::write(&source, b"example").expect("write source");

        let config = ClientConfig::builder()
            .transfer_args([source.clone(), destination.clone()])
            .permissions(true)
            .times(true)
            .build();

        assert!(config.preserve_permissions());
        assert!(config.preserve_times());

        let summary = run_client(config).expect("copy succeeds");

        assert_eq!(fs::read(&destination).expect("read dest"), b"example");
        assert_eq!(summary.files_copied(), 1);
        assert_eq!(summary.bytes_copied(), b"example".len() as u64);
        assert!(!summary.compression_used());
        assert!(summary.compressed_bytes().is_none());
    }

    #[test]
    fn run_client_with_compress_records_compressed_bytes() {
        let tmp = tempdir().expect("tempdir");
        let source = tmp.path().join("source.bin");
        let destination = tmp.path().join("dest.bin");
        let payload = vec![b'Z'; 32 * 1024];
        fs::write(&source, &payload).expect("write source");

        let config = ClientConfig::builder()
            .transfer_args([source.clone(), destination.clone()])
            .compress(true)
            .build();

        let summary = run_client(config).expect("copy succeeds");

        assert_eq!(fs::read(&destination).expect("read dest"), payload);
        assert!(summary.compression_used());
        let compressed = summary
            .compressed_bytes()
            .expect("compressed bytes recorded");
        assert!(compressed > 0);
        assert!(compressed <= summary.bytes_copied());
    }

    #[test]
    fn run_client_remove_source_files_deletes_source() {
        let tmp = tempdir().expect("tempdir");
        let source = tmp.path().join("source.txt");
        let destination = tmp.path().join("dest.txt");
        fs::write(&source, b"move me").expect("write source");

        let config = ClientConfig::builder()
            .transfer_args([source.clone(), destination.clone()])
            .remove_source_files(true)
            .build();

        let summary = run_client(config).expect("copy succeeds");

        assert_eq!(summary.sources_removed(), 1);
        assert!(!source.exists(), "source should be removed after transfer");
        assert_eq!(fs::read(&destination).expect("read dest"), b"move me");
    }

    #[test]
    fn run_client_dry_run_skips_copy() {
        let tmp = tempdir().expect("tempdir");
        let source = tmp.path().join("source.txt");
        let destination = tmp.path().join("dest.txt");
        fs::write(&source, b"dry-run").expect("write source");

        let config = ClientConfig::builder()
            .transfer_args([source.clone(), destination.clone()])
            .dry_run(true)
            .build();

        let summary = run_client(config).expect("dry-run succeeds");

        assert!(!destination.exists());
        assert_eq!(summary.files_copied(), 1);
    }

    #[test]
    fn run_client_delete_removes_extraneous_entries() {
        let tmp = tempdir().expect("tempdir");
        let source_root = tmp.path().join("source");
        fs::create_dir_all(&source_root).expect("create source root");
        fs::write(source_root.join("keep.txt"), b"fresh").expect("write keep");

        let dest_root = tmp.path().join("dest");
        fs::create_dir_all(&dest_root).expect("create dest root");
        fs::write(dest_root.join("keep.txt"), b"stale").expect("write stale");
        fs::write(dest_root.join("extra.txt"), b"extra").expect("write extra");

        let mut source_operand = source_root.clone().into_os_string();
        source_operand.push(std::path::MAIN_SEPARATOR.to_string());

        let config = ClientConfig::builder()
            .transfer_args([source_operand, dest_root.clone().into_os_string()])
            .delete(true)
            .build();

        let summary = run_client(config).expect("copy succeeds");

        assert_eq!(
            fs::read(dest_root.join("keep.txt")).expect("read keep"),
            b"fresh"
        );
        assert!(!dest_root.join("extra.txt").exists());
        assert_eq!(summary.files_copied(), 1);
        assert_eq!(summary.items_deleted(), 1);
    }

    #[test]
    fn run_client_delete_respects_dry_run() {
        let tmp = tempdir().expect("tempdir");
        let source_root = tmp.path().join("source");
        fs::create_dir_all(&source_root).expect("create source root");
        fs::write(source_root.join("keep.txt"), b"fresh").expect("write keep");

        let dest_root = tmp.path().join("dest");
        fs::create_dir_all(&dest_root).expect("create dest root");
        fs::write(dest_root.join("keep.txt"), b"stale").expect("write stale");
        fs::write(dest_root.join("extra.txt"), b"extra").expect("write extra");

        let mut source_operand = source_root.clone().into_os_string();
        source_operand.push(std::path::MAIN_SEPARATOR.to_string());

        let config = ClientConfig::builder()
            .transfer_args([source_operand, dest_root.clone().into_os_string()])
            .dry_run(true)
            .delete(true)
            .build();

        let summary = run_client(config).expect("dry-run succeeds");

        assert_eq!(
            fs::read(dest_root.join("keep.txt")).expect("read keep"),
            b"stale"
        );
        assert!(dest_root.join("extra.txt").exists());
        assert_eq!(summary.files_copied(), 1);
        assert_eq!(summary.items_deleted(), 1);
    }

    #[test]
    fn run_client_update_skips_newer_destination() {
        use filetime::{FileTime, set_file_times};

        let tmp = tempdir().expect("tempdir");
        let source = tmp.path().join("source-update.txt");
        let destination = tmp.path().join("dest-update.txt");
        fs::write(&source, b"fresh").expect("write source");
        fs::write(&destination, b"existing").expect("write destination");

        let older = FileTime::from_unix_time(1_700_000_000, 0);
        let newer = FileTime::from_unix_time(1_700_000_100, 0);
        set_file_times(&source, older, older).expect("set source times");
        set_file_times(&destination, newer, newer).expect("set dest times");

        let summary = run_client(
            ClientConfig::builder()
                .transfer_args([
                    source.clone().into_os_string(),
                    destination.clone().into_os_string(),
                ])
                .update(true)
                .build(),
        )
        .expect("run client");

        assert_eq!(summary.files_copied(), 0);
        assert_eq!(summary.regular_files_skipped_newer(), 1);
        assert_eq!(
            fs::read(destination).expect("read destination"),
            b"existing"
        );
    }

    #[test]
    fn run_client_respects_filter_rules() {
        let tmp = tempdir().expect("tempdir");
        let source_root = tmp.path().join("source");
        let dest_root = tmp.path().join("dest");
        fs::create_dir_all(&source_root).expect("create source root");
        fs::create_dir_all(&dest_root).expect("create dest root");
        fs::write(source_root.join("keep.txt"), b"keep").expect("write keep");
        fs::write(source_root.join("skip.tmp"), b"skip").expect("write skip");

        let config = ClientConfig::builder()
            .transfer_args([source_root.clone(), dest_root.clone()])
            .extend_filter_rules([FilterRuleSpec::exclude("*.tmp".to_string())])
            .build();

        let summary = run_client(config).expect("copy succeeds");

        assert!(dest_root.join("source").join("keep.txt").exists());
        assert!(!dest_root.join("source").join("skip.tmp").exists());
        assert!(summary.files_copied() >= 1);
    }

    #[test]
    fn run_client_copies_directory_tree() {
        let tmp = tempdir().expect("tempdir");
        let source_root = tmp.path().join("source");
        let nested = source_root.join("nested");
        let source_file = nested.join("file.txt");
        fs::create_dir_all(&nested).expect("create nested");
        fs::write(&source_file, b"tree").expect("write source file");

        let dest_root = tmp.path().join("destination");

        let config = ClientConfig::builder()
            .transfer_args([source_root.clone(), dest_root.clone()])
            .build();

        let summary = run_client(config).expect("directory copy succeeds");

        let copied_file = dest_root.join("nested").join("file.txt");
        assert_eq!(fs::read(copied_file).expect("read copied"), b"tree");
        assert!(summary.files_copied() >= 1);
        assert!(summary.directories_created() >= 1);
    }

    #[cfg(unix)]
    #[test]
    fn run_client_copies_symbolic_link() {
        use std::os::unix::fs::symlink;

        let tmp = tempdir().expect("tempdir");
        let target_file = tmp.path().join("target.txt");
        fs::write(&target_file, b"symlink target").expect("write target");

        let source_link = tmp.path().join("source-link");
        symlink(&target_file, &source_link).expect("create source symlink");

        let destination_link = tmp.path().join("dest-link");
        let config = ClientConfig::builder()
            .transfer_args([source_link.clone(), destination_link.clone()])
            .build();

        let summary = run_client(config).expect("link copy succeeds");

        let copied = fs::read_link(destination_link).expect("read copied link");
        assert_eq!(copied, target_file);
        assert_eq!(summary.symlinks_copied(), 1);
    }

    #[cfg(unix)]
    #[test]
    fn run_client_preserves_symbolic_links_in_directories() {
        use std::os::unix::fs::symlink;

        let tmp = tempdir().expect("tempdir");
        let source_root = tmp.path().join("source");
        let nested = source_root.join("nested");
        fs::create_dir_all(&nested).expect("create nested");

        let target_file = tmp.path().join("target.txt");
        fs::write(&target_file, b"data").expect("write target");
        let link_path = nested.join("link");
        symlink(&target_file, &link_path).expect("create link");

        let dest_root = tmp.path().join("destination");
        let config = ClientConfig::builder()
            .transfer_args([source_root.clone(), dest_root.clone()])
            .build();

        let summary = run_client(config).expect("directory copy succeeds");

        let copied_link = dest_root.join("nested").join("link");
        let copied_target = fs::read_link(copied_link).expect("read copied link");
        assert_eq!(copied_target, target_file);
        assert_eq!(summary.symlinks_copied(), 1);
    }

    #[cfg(unix)]
    #[test]
    fn run_client_preserves_file_metadata() {
        use filetime::{FileTime, set_file_times};
        use std::os::unix::fs::PermissionsExt;

        let tmp = tempdir().expect("tempdir");
        let source = tmp.path().join("source-metadata.txt");
        let destination = tmp.path().join("dest-metadata.txt");
        fs::write(&source, b"metadata").expect("write source");

        let mode = 0o640;
        fs::set_permissions(&source, PermissionsExt::from_mode(mode))
            .expect("set source permissions");
        let atime = FileTime::from_unix_time(1_700_000_000, 123_000_000);
        let mtime = FileTime::from_unix_time(1_700_000_100, 456_000_000);
        set_file_times(&source, atime, mtime).expect("set source timestamps");

        let source_metadata = fs::metadata(&source).expect("source metadata");
        assert_eq!(source_metadata.permissions().mode() & 0o777, mode);
        let src_atime = FileTime::from_last_access_time(&source_metadata);
        let src_mtime = FileTime::from_last_modification_time(&source_metadata);
        assert_eq!(src_atime, atime);
        assert_eq!(src_mtime, mtime);

        let config = ClientConfig::builder()
            .transfer_args([source.clone(), destination.clone()])
            .permissions(true)
            .times(true)
            .build();

        let summary = run_client(config).expect("copy succeeds");

        let dest_metadata = fs::metadata(&destination).expect("dest metadata");
        assert_eq!(dest_metadata.permissions().mode() & 0o777, mode);
        let dest_atime = FileTime::from_last_access_time(&dest_metadata);
        let dest_mtime = FileTime::from_last_modification_time(&dest_metadata);
        assert_eq!(dest_atime, atime);
        assert_eq!(dest_mtime, mtime);
        assert_eq!(summary.files_copied(), 1);
    }

    #[cfg(unix)]
    #[test]
    fn run_client_preserves_directory_metadata() {
        use filetime::{FileTime, set_file_times};
        use std::os::unix::fs::PermissionsExt;

        let tmp = tempdir().expect("tempdir");
        let source_dir = tmp.path().join("source-dir");
        fs::create_dir(&source_dir).expect("create source dir");

        let mode = 0o751;
        fs::set_permissions(&source_dir, PermissionsExt::from_mode(mode))
            .expect("set directory permissions");
        let atime = FileTime::from_unix_time(1_700_010_000, 0);
        let mtime = FileTime::from_unix_time(1_700_020_000, 789_000_000);
        set_file_times(&source_dir, atime, mtime).expect("set directory timestamps");

        let destination_dir = tmp.path().join("dest-dir");
        let config = ClientConfig::builder()
            .transfer_args([source_dir.clone(), destination_dir.clone()])
            .permissions(true)
            .times(true)
            .build();

        assert!(config.preserve_permissions());
        assert!(config.preserve_times());

        let summary = run_client(config).expect("directory copy succeeds");

        let dest_metadata = fs::metadata(&destination_dir).expect("dest metadata");
        assert!(dest_metadata.is_dir());
        assert_eq!(dest_metadata.permissions().mode() & 0o777, mode);
        let dest_atime = FileTime::from_last_access_time(&dest_metadata);
        let dest_mtime = FileTime::from_last_modification_time(&dest_metadata);
        assert_eq!(dest_atime, atime);
        assert_eq!(dest_mtime, mtime);
        assert!(summary.directories_created() >= 1);
    }

    #[cfg(unix)]
    #[test]
    fn run_client_updates_existing_directory_metadata() {
        use filetime::{FileTime, set_file_times};
        use std::os::unix::fs::PermissionsExt;

        let tmp = tempdir().expect("tempdir");
        let source_dir = tmp.path().join("source-tree");
        let source_nested = source_dir.join("nested");
        fs::create_dir_all(&source_nested).expect("create source tree");

        let source_mode = 0o745;
        fs::set_permissions(&source_nested, PermissionsExt::from_mode(source_mode))
            .expect("set source nested permissions");
        let source_atime = FileTime::from_unix_time(1_700_030_000, 1_000_000);
        let source_mtime = FileTime::from_unix_time(1_700_040_000, 2_000_000);
        set_file_times(&source_nested, source_atime, source_mtime)
            .expect("set source nested timestamps");

        let dest_root = tmp.path().join("dest-root");
        fs::create_dir(&dest_root).expect("create dest root");
        let dest_dir = dest_root.join("source-tree");
        let dest_nested = dest_dir.join("nested");
        fs::create_dir_all(&dest_nested).expect("pre-create destination tree");

        let dest_mode = 0o711;
        fs::set_permissions(&dest_nested, PermissionsExt::from_mode(dest_mode))
            .expect("set dest nested permissions");
        let dest_atime = FileTime::from_unix_time(1_600_000_000, 0);
        let dest_mtime = FileTime::from_unix_time(1_600_100_000, 0);
        set_file_times(&dest_nested, dest_atime, dest_mtime).expect("set dest nested timestamps");

        let config = ClientConfig::builder()
            .transfer_args([source_dir.clone(), dest_root.clone()])
            .permissions(true)
            .times(true)
            .build();

        assert!(config.preserve_permissions());
        assert!(config.preserve_times());

        let _summary = run_client(config).expect("directory copy succeeds");

        let copied_nested = dest_root.join("source-tree").join("nested");
        let copied_metadata = fs::metadata(&copied_nested).expect("dest metadata");
        assert!(copied_metadata.is_dir());
        assert_eq!(copied_metadata.permissions().mode() & 0o777, source_mode);
        let copied_atime = FileTime::from_last_access_time(&copied_metadata);
        let copied_mtime = FileTime::from_last_modification_time(&copied_metadata);
        assert_eq!(copied_atime, source_atime);
        assert_eq!(copied_mtime, source_mtime);
    }

    #[cfg(unix)]
    #[test]
    fn run_client_sparse_copy_creates_holes() {
        use std::os::unix::fs::MetadataExt;

        let tmp = tempdir().expect("tempdir");
        let source = tmp.path().join("sparse-source.bin");
        let mut source_file = fs::File::create(&source).expect("create source");
        source_file.write_all(&[0x11]).expect("write leading");
        source_file
            .seek(SeekFrom::Start(1 * 1024 * 1024))
            .expect("seek to hole");
        source_file.write_all(&[0x22]).expect("write middle");
        source_file
            .seek(SeekFrom::Start(4 * 1024 * 1024))
            .expect("seek to tail");
        source_file.write_all(&[0x33]).expect("write tail");
        source_file.set_len(6 * 1024 * 1024).expect("extend source");

        let dense_dest = tmp.path().join("dense.bin");
        let sparse_dest = tmp.path().join("sparse.bin");

        let dense_config = ClientConfig::builder()
            .transfer_args([
                source.clone().into_os_string(),
                dense_dest.clone().into_os_string(),
            ])
            .permissions(true)
            .times(true)
            .build();
        let summary = run_client(dense_config).expect("dense copy succeeds");
        assert!(summary.events().is_empty());

        let sparse_config = ClientConfig::builder()
            .transfer_args([
                source.into_os_string(),
                sparse_dest.clone().into_os_string(),
            ])
            .permissions(true)
            .times(true)
            .sparse(true)
            .build();
        let summary = run_client(sparse_config).expect("sparse copy succeeds");
        assert!(summary.events().is_empty());

        let dense_meta = fs::metadata(&dense_dest).expect("dense metadata");
        let sparse_meta = fs::metadata(&sparse_dest).expect("sparse metadata");

        assert_eq!(dense_meta.len(), sparse_meta.len());
        assert!(sparse_meta.blocks() < dense_meta.blocks());
    }

    #[test]
    fn run_client_merges_directory_contents_when_trailing_separator_present() {
        let tmp = tempdir().expect("tempdir");
        let source_root = tmp.path().join("source");
        let nested = source_root.join("nested");
        fs::create_dir_all(&nested).expect("create nested");
        let file_path = nested.join("file.txt");
        fs::write(&file_path, b"contents").expect("write file");

        let dest_root = tmp.path().join("dest");
        let mut source_arg = source_root.clone().into_os_string();
        source_arg.push(std::path::MAIN_SEPARATOR.to_string());

        let config = ClientConfig::builder()
            .transfer_args([source_arg, dest_root.clone().into_os_string()])
            .build();

        let summary = run_client(config).expect("directory contents copy succeeds");

        assert!(dest_root.is_dir());
        assert!(dest_root.join("nested").is_dir());
        assert_eq!(
            fs::read(dest_root.join("nested").join("file.txt")).expect("read copied"),
            b"contents"
        );
        assert!(!dest_root.join("source").exists());
        assert!(summary.files_copied() >= 1);
    }

    #[test]
    fn module_list_request_detects_remote_url() {
        let operands = vec![OsString::from("rsync://example.com:8730/")];
        let request = ModuleListRequest::from_operands(&operands)
            .expect("parse succeeds")
            .expect("request detected");
        assert_eq!(request.address().host(), "example.com");
        assert_eq!(request.address().port(), 8730);
    }

    #[test]
    fn module_list_request_accepts_mixed_case_scheme() {
        let operands = vec![OsString::from("RSyNc://Example.COM/")];
        let request = ModuleListRequest::from_operands(&operands)
            .expect("parse succeeds")
            .expect("request detected");
        assert_eq!(request.address().host(), "Example.COM");
        assert_eq!(request.address().port(), 873);
    }

    #[test]
    fn module_list_request_rejects_remote_transfer() {
        let operands = vec![OsString::from("rsync://example.com/module")];
        let error = ModuleListRequest::from_operands(&operands)
            .expect_err("module transfer should be rejected");
        assert!(error.message().to_string().contains("remote operands"));
    }

    #[test]
    fn module_list_request_accepts_username_in_rsync_url() {
        let operands = vec![OsString::from("rsync://user@example.com/")];
        let request = ModuleListRequest::from_operands(&operands)
            .expect("parse succeeds")
            .expect("request detected");
        assert_eq!(request.address().host(), "example.com");
        assert_eq!(request.address().port(), 873);
        assert_eq!(request.username(), Some("user"));
    }

    #[test]
    fn module_list_request_accepts_username_in_legacy_syntax() {
        let operands = vec![OsString::from("user@example.com::")];
        let request = ModuleListRequest::from_operands(&operands)
            .expect("parse succeeds")
            .expect("request detected");
        assert_eq!(request.address().host(), "example.com");
        assert_eq!(request.address().port(), 873);
        assert_eq!(request.username(), Some("user"));
    }

    #[test]
    fn module_list_request_supports_ipv6_in_rsync_url() {
        let operands = vec![OsString::from("rsync://[2001:db8::1]/")];
        let request = ModuleListRequest::from_operands(&operands)
            .expect("parse succeeds")
            .expect("request detected");
        assert_eq!(request.address().host(), "2001:db8::1");
        assert_eq!(request.address().port(), 873);
    }

    #[test]
    fn module_list_request_supports_ipv6_in_legacy_syntax() {
        let operands = vec![OsString::from("[fe80::1]::")];
        let request = ModuleListRequest::from_operands(&operands)
            .expect("parse succeeds")
            .expect("request detected");
        assert_eq!(request.address().host(), "fe80::1");
        assert_eq!(request.address().port(), 873);
    }

    #[test]
    fn daemon_address_trims_host_whitespace() {
        let address =
            DaemonAddress::new("  example.com  ".to_string(), 873).expect("address trims host");
        assert_eq!(address.host(), "example.com");
        assert_eq!(address.port(), 873);
    }

    #[test]
    fn module_list_request_rejects_empty_username() {
        let operands = vec![OsString::from("@example.com::")];
        let error = ModuleListRequest::from_operands(&operands)
            .expect_err("empty username should be rejected");
        let rendered = error.message().to_string();
        assert!(rendered.contains("daemon username must be non-empty"));
        assert_eq!(error.exit_code(), FEATURE_UNAVAILABLE_EXIT_CODE);
    }

    #[test]
    fn module_list_request_rejects_ipv6_module_transfer() {
        let operands = vec![OsString::from("[fe80::1]::module")];
        let error = ModuleListRequest::from_operands(&operands)
            .expect_err("module transfers should be rejected");
        assert_eq!(error.exit_code(), PARTIAL_TRANSFER_EXIT_CODE);
        assert!(
            error
                .message()
                .to_string()
                .contains("remote operands are not supported")
        );
    }

    #[test]
    fn run_module_list_collects_entries() {
        let responses = vec![
            "@RSYNCD: MOTD Welcome to the test daemon\n",
            "@RSYNCD: MOTD Maintenance window at 02:00 UTC\n",
            "@RSYNCD: OK\n",
            "alpha\tPrimary module\n",
            "beta\n",
            "@RSYNCD: EXIT\n",
        ];
        let (addr, handle) = spawn_stub_daemon(responses);

        let request = ModuleListRequest {
            address: DaemonAddress::new(addr.ip().to_string(), addr.port()).expect("address"),
            username: None,
            protocol: ProtocolVersion::NEWEST,
        };

        let list = run_module_list(request).expect("module list succeeds");
        assert_eq!(
            list.motd_lines(),
            &[
                String::from("Welcome to the test daemon"),
                String::from("Maintenance window at 02:00 UTC"),
            ]
        );
        assert!(list.capabilities().is_empty());
        assert_eq!(list.entries().len(), 2);
        assert_eq!(list.entries()[0].name(), "alpha");
        assert_eq!(list.entries()[0].comment(), Some("Primary module"));
        assert_eq!(list.entries()[1].name(), "beta");
        assert_eq!(list.entries()[1].comment(), None);

        handle.join().expect("server thread");
    }

    #[test]
    fn run_module_list_collects_motd_after_acknowledgement() {
        let responses = vec![
            "@RSYNCD: OK\n",
            "@RSYNCD: MOTD: Post-acknowledgement notice\n",
            "gamma\n",
            "@RSYNCD: EXIT\n",
        ];
        let (addr, handle) = spawn_stub_daemon(responses);

        let request = ModuleListRequest {
            address: DaemonAddress::new(addr.ip().to_string(), addr.port()).expect("address"),
            username: None,
            protocol: ProtocolVersion::NEWEST,
        };

        let list = run_module_list(request).expect("module list succeeds");
        assert_eq!(
            list.motd_lines(),
            &[String::from("Post-acknowledgement notice")]
        );
        assert!(list.capabilities().is_empty());
        assert_eq!(list.entries().len(), 1);
        assert_eq!(list.entries()[0].name(), "gamma");
        assert!(list.entries()[0].comment().is_none());

        handle.join().expect("server thread");
    }

    #[test]
    fn run_module_list_collects_warnings() {
        let responses = vec![
            "@WARNING: Maintenance scheduled\n",
            "@RSYNCD: OK\n",
            "delta\n",
            "@WARNING: Additional notice\n",
            "@RSYNCD: EXIT\n",
        ];
        let (addr, handle) = spawn_stub_daemon(responses);

        let request = ModuleListRequest {
            address: DaemonAddress::new(addr.ip().to_string(), addr.port()).expect("address"),
            username: None,
            protocol: ProtocolVersion::NEWEST,
        };

        let list = run_module_list(request).expect("module list succeeds");
        assert_eq!(list.entries().len(), 1);
        assert_eq!(list.entries()[0].name(), "delta");
        assert_eq!(
            list.warnings(),
            &[
                String::from("Maintenance scheduled"),
                String::from("Additional notice")
            ]
        );
        assert!(list.capabilities().is_empty());

        handle.join().expect("server thread");
    }

    #[test]
    fn run_module_list_collects_capabilities() {
        let responses = vec![
            "@RSYNCD: CAP modules uid\n",
            "@RSYNCD: OK\n",
            "epsilon\n",
            "@RSYNCD: CAP compression\n",
            "@RSYNCD: EXIT\n",
        ];
        let (addr, handle) = spawn_stub_daemon(responses);

        let request = ModuleListRequest {
            address: DaemonAddress::new(addr.ip().to_string(), addr.port()).expect("address"),
            username: None,
            protocol: ProtocolVersion::NEWEST,
        };

        let list = run_module_list(request).expect("module list succeeds");
        assert_eq!(list.entries().len(), 1);
        assert_eq!(list.entries()[0].name(), "epsilon");
        assert_eq!(
            list.capabilities(),
            &[String::from("modules uid"), String::from("compression")]
        );

        handle.join().expect("server thread");
    }

    #[test]
    fn run_module_list_reports_daemon_error() {
        let responses = vec!["@ERROR: unavailable\n", "@RSYNCD: EXIT\n"];
        let (addr, handle) = spawn_stub_daemon(responses);

        let request = ModuleListRequest {
            address: DaemonAddress::new(addr.ip().to_string(), addr.port()).expect("address"),
            username: None,
            protocol: ProtocolVersion::NEWEST,
        };

        let error = run_module_list(request).expect_err("daemon error should surface");
        assert_eq!(error.exit_code(), PARTIAL_TRANSFER_EXIT_CODE);
        assert!(error.message().to_string().contains("unavailable"));

        handle.join().expect("server thread");
    }

    #[test]
    fn run_module_list_reports_authentication_required() {
        let responses = vec!["@RSYNCD: AUTHREQD modules\n", "@RSYNCD: EXIT\n"];
        let (addr, handle) = spawn_stub_daemon(responses);

        let request = ModuleListRequest {
            address: DaemonAddress::new(addr.ip().to_string(), addr.port()).expect("address"),
            username: None,
            protocol: ProtocolVersion::NEWEST,
        };

        let error = run_module_list(request).expect_err("auth requirement should surface");
        assert_eq!(error.exit_code(), FEATURE_UNAVAILABLE_EXIT_CODE);
        let rendered = error.message().to_string();
        assert!(rendered.contains("requires authentication"));
        assert!(rendered.contains("username"));

        handle.join().expect("server thread");
    }

    #[test]
    fn run_module_list_requires_password_for_authentication() {
        let responses = vec!["@RSYNCD: AUTHREQD challenge\n", "@RSYNCD: EXIT\n"];
        let (addr, handle) = spawn_stub_daemon(responses);

        let request = ModuleListRequest {
            address: DaemonAddress::new(addr.ip().to_string(), addr.port()).expect("address"),
            username: Some(String::from("user")),
            protocol: ProtocolVersion::NEWEST,
        };

        let _guard = env_lock().lock().unwrap();
        super::set_test_daemon_password(None);

        let error = run_module_list(request).expect_err("missing password should fail");
        assert_eq!(error.exit_code(), FEATURE_UNAVAILABLE_EXIT_CODE);
        assert!(error.message().to_string().contains("RSYNC_PASSWORD"));

        handle.join().expect("server thread");
    }

    #[test]
    fn run_module_list_authenticates_with_credentials() {
        let listener = TcpListener::bind("127.0.0.1:0").expect("bind auth daemon");
        let addr = listener.local_addr().expect("local addr");
        let challenge = "abc123";
        let expected = compute_daemon_auth_response(b"secret", challenge);

        let handle = thread::spawn(move || {
            if let Ok((mut stream, _)) = listener.accept() {
                stream
                    .set_read_timeout(Some(Duration::from_secs(5)))
                    .expect("read timeout");
                stream
                    .set_write_timeout(Some(Duration::from_secs(5)))
                    .expect("write timeout");

                stream
                    .write_all(LEGACY_DAEMON_GREETING.as_bytes())
                    .expect("write greeting");
                stream.flush().expect("flush greeting");

                let mut reader = BufReader::new(stream);
                let mut line = String::new();
                reader.read_line(&mut line).expect("read client greeting");
                assert_eq!(line, LEGACY_DAEMON_GREETING);

                line.clear();
                reader.read_line(&mut line).expect("read request");
                assert_eq!(line, "#list\n");

                reader
                    .get_mut()
                    .write_all(format!("@RSYNCD: AUTHREQD {challenge}\n").as_bytes())
                    .expect("write challenge");
                reader.get_mut().flush().expect("flush challenge");

                line.clear();
                reader.read_line(&mut line).expect("read credentials");
                let received = line.trim_end_matches(['\n', '\r']);
                assert_eq!(received, format!("user {expected}"));

                for response in ["@RSYNCD: OK\n", "secured\n", "@RSYNCD: EXIT\n"] {
                    reader
                        .get_mut()
                        .write_all(response.as_bytes())
                        .expect("write response");
                }
                reader.get_mut().flush().expect("flush response");
            }
        });

        let request = ModuleListRequest {
            address: DaemonAddress::new(addr.ip().to_string(), addr.port()).expect("address"),
            username: Some(String::from("user")),
            protocol: ProtocolVersion::NEWEST,
        };

        let _guard = env_lock().lock().unwrap();
        super::set_test_daemon_password(Some(b"secret".to_vec()));
        let list = run_module_list(request).expect("module list succeeds");
        super::set_test_daemon_password(None);

        assert_eq!(list.entries().len(), 1);
        assert_eq!(list.entries()[0].name(), "secured");

        handle.join().expect("server thread");
    }

    #[test]
    fn run_module_list_authenticates_with_password_override() {
        let listener = TcpListener::bind("127.0.0.1:0").expect("bind override daemon");
        let addr = listener.local_addr().expect("local addr");
        let challenge = "override";
        let expected = compute_daemon_auth_response(b"override-secret", challenge);

        let handle = thread::spawn(move || {
            if let Ok((mut stream, _)) = listener.accept() {
                stream
                    .set_read_timeout(Some(Duration::from_secs(5)))
                    .expect("read timeout");
                stream
                    .set_write_timeout(Some(Duration::from_secs(5)))
                    .expect("write timeout");

                stream
                    .write_all(LEGACY_DAEMON_GREETING.as_bytes())
                    .expect("write greeting");
                stream.flush().expect("flush greeting");

                let mut reader = BufReader::new(stream);
                let mut line = String::new();
                reader.read_line(&mut line).expect("read client greeting");
                assert_eq!(line, LEGACY_DAEMON_GREETING);

                line.clear();
                reader.read_line(&mut line).expect("read request");
                assert_eq!(line, "#list\n");

                reader
                    .get_mut()
                    .write_all(format!("@RSYNCD: AUTHREQD {challenge}\n").as_bytes())
                    .expect("write challenge");
                reader.get_mut().flush().expect("flush challenge");

                line.clear();
                reader.read_line(&mut line).expect("read credentials");
                let received = line.trim_end_matches(['\n', '\r']);
                assert_eq!(received, format!("user {expected}"));

                for response in ["@RSYNCD: OK\n", "override\n", "@RSYNCD: EXIT\n"] {
                    reader
                        .get_mut()
                        .write_all(response.as_bytes())
                        .expect("write response");
                }
                reader.get_mut().flush().expect("flush response");
            }
        });

        let request = ModuleListRequest {
            address: DaemonAddress::new(addr.ip().to_string(), addr.port()).expect("address"),
            username: Some(String::from("user")),
            protocol: ProtocolVersion::NEWEST,
        };

        let _guard = env_lock().lock().unwrap();
        super::set_test_daemon_password(Some(b"wrong".to_vec()));
        let list = run_module_list_with_password(
            request,
            Some(b"override-secret".to_vec()),
            TransferTimeout::Default,
        )
        .expect("module list succeeds");
        super::set_test_daemon_password(None);

        assert_eq!(list.entries().len(), 1);
        assert_eq!(list.entries()[0].name(), "override");

        handle.join().expect("server thread");
    }

    #[test]
    fn run_module_list_authenticates_with_split_challenge() {
        let listener = TcpListener::bind("127.0.0.1:0").expect("bind split auth daemon");
        let addr = listener.local_addr().expect("local addr");
        let challenge = "split123";
        let expected = compute_daemon_auth_response(b"secret", challenge);

        let handle = thread::spawn(move || {
            if let Ok((mut stream, _)) = listener.accept() {
                stream
                    .set_read_timeout(Some(Duration::from_secs(5)))
                    .expect("read timeout");
                stream
                    .set_write_timeout(Some(Duration::from_secs(5)))
                    .expect("write timeout");

                stream
                    .write_all(LEGACY_DAEMON_GREETING.as_bytes())
                    .expect("write greeting");
                stream.flush().expect("flush greeting");

                let mut reader = BufReader::new(stream);
                let mut line = String::new();
                reader.read_line(&mut line).expect("read client greeting");
                assert_eq!(line, LEGACY_DAEMON_GREETING);

                line.clear();
                reader.read_line(&mut line).expect("read request");
                assert_eq!(line, "#list\n");

                reader
                    .get_mut()
                    .write_all(b"@RSYNCD: AUTHREQD\n")
                    .expect("write authreqd");
                reader.get_mut().flush().expect("flush authreqd");

                reader
                    .get_mut()
                    .write_all(format!("@RSYNCD: AUTH {challenge}\n").as_bytes())
                    .expect("write challenge");
                reader.get_mut().flush().expect("flush challenge");

                line.clear();
                reader.read_line(&mut line).expect("read credentials");
                let received = line.trim_end_matches(['\n', '\r']);
                assert_eq!(received, format!("user {expected}"));

                for response in ["@RSYNCD: OK\n", "protected\n", "@RSYNCD: EXIT\n"] {
                    reader
                        .get_mut()
                        .write_all(response.as_bytes())
                        .expect("write response");
                }
                reader.get_mut().flush().expect("flush response");
            }
        });

        let request = ModuleListRequest {
            address: DaemonAddress::new(addr.ip().to_string(), addr.port()).expect("address"),
            username: Some(String::from("user")),
            protocol: ProtocolVersion::NEWEST,
        };

        let _guard = env_lock().lock().unwrap();
        super::set_test_daemon_password(Some(b"secret".to_vec()));
        let list = run_module_list(request).expect("module list succeeds");
        super::set_test_daemon_password(None);

        assert_eq!(list.entries().len(), 1);
        assert_eq!(list.entries()[0].name(), "protected");

        handle.join().expect("server thread");
    }

    #[test]
    fn run_module_list_reports_authentication_failure() {
        let listener = TcpListener::bind("127.0.0.1:0").expect("bind auth daemon");
        let addr = listener.local_addr().expect("local addr");
        let challenge = "abcdef";
        let expected = compute_daemon_auth_response(b"secret", challenge);

        let handle = thread::spawn(move || {
            if let Ok((mut stream, _)) = listener.accept() {
                stream
                    .set_read_timeout(Some(Duration::from_secs(5)))
                    .expect("read timeout");
                stream
                    .set_write_timeout(Some(Duration::from_secs(5)))
                    .expect("write timeout");

                stream
                    .write_all(LEGACY_DAEMON_GREETING.as_bytes())
                    .expect("write greeting");
                stream.flush().expect("flush greeting");

                let mut reader = BufReader::new(stream);
                let mut line = String::new();
                reader.read_line(&mut line).expect("read client greeting");
                assert_eq!(line, LEGACY_DAEMON_GREETING);

                line.clear();
                reader.read_line(&mut line).expect("read request");
                assert_eq!(line, "#list\n");

                reader
                    .get_mut()
                    .write_all(format!("@RSYNCD: AUTHREQD {challenge}\n").as_bytes())
                    .expect("write challenge");
                reader.get_mut().flush().expect("flush challenge");

                line.clear();
                reader.read_line(&mut line).expect("read credentials");
                let received = line.trim_end_matches(['\n', '\r']);
                assert_eq!(received, format!("user {expected}"));

                reader
                    .get_mut()
                    .write_all(b"@RSYNCD: AUTHFAILED credentials rejected\n")
                    .expect("write failure");
                reader
                    .get_mut()
                    .write_all(b"@RSYNCD: EXIT\n")
                    .expect("write exit");
                reader.get_mut().flush().expect("flush failure");
            }
        });

        let request = ModuleListRequest {
            address: DaemonAddress::new(addr.ip().to_string(), addr.port()).expect("address"),
            username: Some(String::from("user")),
            protocol: ProtocolVersion::NEWEST,
        };

        let _guard = env_lock().lock().unwrap();
        super::set_test_daemon_password(Some(b"secret".to_vec()));
        let error = run_module_list(request).expect_err("auth failure surfaces");
        super::set_test_daemon_password(None);

        assert_eq!(error.exit_code(), FEATURE_UNAVAILABLE_EXIT_CODE);
        assert!(
            error
                .message()
                .to_string()
                .contains("rejected provided credentials")
        );

        handle.join().expect("server thread");
    }

    #[test]
    fn run_module_list_reports_access_denied() {
        let responses = vec!["@RSYNCD: DENIED host rules\n", "@RSYNCD: EXIT\n"];
        let (addr, handle) = spawn_stub_daemon(responses);

        let request = ModuleListRequest {
            address: DaemonAddress::new(addr.ip().to_string(), addr.port()).expect("address"),
            username: None,
            protocol: ProtocolVersion::NEWEST,
        };

        let error = run_module_list(request).expect_err("denied response should surface");
        assert_eq!(error.exit_code(), PARTIAL_TRANSFER_EXIT_CODE);
        let rendered = error.message().to_string();
        assert!(rendered.contains("denied access"));
        assert!(rendered.contains("host rules"));

        handle.join().expect("server thread");
    }

    fn spawn_stub_daemon(
        responses: Vec<&'static str>,
    ) -> (std::net::SocketAddr, thread::JoinHandle<()>) {
        let listener = TcpListener::bind("127.0.0.1:0").expect("bind stub daemon");
        let addr = listener.local_addr().expect("local addr");

        let handle = thread::spawn(move || {
            if let Ok((stream, _)) = listener.accept() {
                handle_connection(stream, responses);
            }
        });

        (addr, handle)
    }

    fn handle_connection(mut stream: TcpStream, responses: Vec<&'static str>) {
        stream
            .set_read_timeout(Some(Duration::from_secs(5)))
            .expect("set read timeout");
        stream
            .set_write_timeout(Some(Duration::from_secs(5)))
            .expect("set write timeout");

        stream
            .write_all(LEGACY_DAEMON_GREETING.as_bytes())
            .expect("write greeting");
        stream.flush().expect("flush greeting");

        let mut reader = BufReader::new(stream);
        let mut line = String::new();
        reader.read_line(&mut line).expect("read client greeting");
        assert_eq!(line, LEGACY_DAEMON_GREETING);

        line.clear();
        reader.read_line(&mut line).expect("read request");
        assert_eq!(line, "#list\n");

        for response in responses {
            reader
                .get_mut()
                .write_all(response.as_bytes())
                .expect("write response");
        }
        reader.get_mut().flush().expect("flush response");
    }
}

fn missing_operands_error() -> ClientError {
    let message = rsync_error!(
        FEATURE_UNAVAILABLE_EXIT_CODE,
        "missing source operands: supply at least one source and a destination"
    )
    .with_role(Role::Client);
    ClientError::new(FEATURE_UNAVAILABLE_EXIT_CODE, message)
}

fn invalid_argument_error(text: &str, exit_code: i32) -> ClientError {
    let message = rsync_error!(exit_code, "{}", text).with_role(Role::Client);
    ClientError::new(exit_code, message)
}

fn map_local_copy_error(error: LocalCopyError) -> ClientError {
    let exit_code = error.exit_code();
    match error.into_kind() {
        LocalCopyErrorKind::MissingSourceOperands => missing_operands_error(),
        LocalCopyErrorKind::InvalidArgument(reason) => {
            invalid_argument_error(reason.message(), exit_code)
        }
        LocalCopyErrorKind::Io {
            action,
            path,
            source,
        } => io_error(action, &path, source),
    }
}

fn compile_filter_program(rules: &[FilterRuleSpec]) -> Result<Option<FilterProgram>, ClientError> {
    if rules.is_empty() {
        return Ok(None);
    }

    let mut entries = Vec::new();
    for rule in rules {
        match rule.kind() {
            FilterRuleKind::Include => entries.push(FilterProgramEntry::Rule(
                EngineFilterRule::include(rule.pattern().to_string())
                    .with_sides(rule.applies_to_sender(), rule.applies_to_receiver()),
            )),
            FilterRuleKind::Exclude => entries.push(FilterProgramEntry::Rule(
                EngineFilterRule::exclude(rule.pattern().to_string())
                    .with_sides(rule.applies_to_sender(), rule.applies_to_receiver()),
            )),
            FilterRuleKind::Protect => entries.push(FilterProgramEntry::Rule(
                EngineFilterRule::protect(rule.pattern().to_string())
                    .with_sides(rule.applies_to_sender(), rule.applies_to_receiver()),
            )),
            FilterRuleKind::DirMerge => {
                entries.push(FilterProgramEntry::DirMerge(DirMergeRule::new(
                    rule.pattern().to_string(),
                    rule.dir_merge_options().cloned().unwrap_or_default(),
                )))
            }
            FilterRuleKind::ExcludeIfPresent => entries.push(FilterProgramEntry::ExcludeIfPresent(
                ExcludeIfPresentRule::new(rule.pattern().to_string()),
            )),
        }
    }

    FilterProgram::new(entries).map(Some).map_err(|error| {
        let text = format!(
            "failed to compile filter pattern '{}': {}",
            error.pattern(),
            error
        );
        let message = rsync_error!(FEATURE_UNAVAILABLE_EXIT_CODE, text).with_role(Role::Client);
        ClientError::new(FEATURE_UNAVAILABLE_EXIT_CODE, message)
    })
}

fn io_error(action: &str, path: &Path, error: io::Error) -> ClientError {
    let text = format!(
        "failed to {action} '{path}': {error}",
        action = action,
        path = path.display(),
        error = error
    );
    let message = rsync_error!(PARTIAL_TRANSFER_EXIT_CODE, text).with_role(Role::Client);
    ClientError::new(PARTIAL_TRANSFER_EXIT_CODE, message)
}

fn socket_error(action: &str, target: impl fmt::Display, error: io::Error) -> ClientError {
    let text = format!("failed to {action} {target}: {error}");
    let message = rsync_error!(SOCKET_IO_EXIT_CODE, text).with_role(Role::Client);
    ClientError::new(SOCKET_IO_EXIT_CODE, message)
}

fn daemon_error(text: impl Into<String>, exit_code: i32) -> ClientError {
    let message = rsync_error!(exit_code, "{}", text.into()).with_role(Role::Client);
    ClientError::new(exit_code, message)
}

fn daemon_protocol_error(text: &str) -> ClientError {
    daemon_error(
        format!("unexpected response from daemon: {text}"),
        PROTOCOL_INCOMPATIBLE_EXIT_CODE,
    )
}

fn daemon_authentication_required_error(reason: &str) -> ClientError {
    let detail = if reason.is_empty() {
        "daemon requires authentication for module listing".to_string()
    } else {
        format!("daemon requires authentication for module listing: {reason}")
    };

    daemon_error(detail, FEATURE_UNAVAILABLE_EXIT_CODE)
}

fn daemon_authentication_failed_error(reason: Option<&str>) -> ClientError {
    let detail = match reason {
        Some(text) if !text.is_empty() => {
            format!("daemon rejected provided credentials: {text}")
        }
        _ => "daemon rejected provided credentials".to_string(),
    };

    daemon_error(detail, FEATURE_UNAVAILABLE_EXIT_CODE)
}

fn daemon_access_denied_error(reason: &str) -> ClientError {
    let detail = if reason.is_empty() {
        "daemon denied access to module listing".to_string()
    } else {
        format!("daemon denied access to module listing: {reason}")
    };

    daemon_error(detail, PARTIAL_TRANSFER_EXIT_CODE)
}

fn remote_operands_unsupported() -> ClientError {
    daemon_error(
        "remote operands are not supported: this build handles local filesystem copies only",
        PARTIAL_TRANSFER_EXIT_CODE,
    )
}

fn read_trimmed_line<R: BufRead>(reader: &mut R) -> io::Result<Option<String>> {
    let mut line = String::new();
    let bytes = reader.read_line(&mut line)?;

    if bytes == 0 {
        return Ok(None);
    }

    while line.ends_with('\n') || line.ends_with('\r') {
        line.pop();
    }

    Ok(Some(line))
}

/// Target daemon address used for module listing requests.
#[derive(Clone, Debug, Eq, PartialEq)]
pub struct DaemonAddress {
    host: String,
    port: u16,
}

impl DaemonAddress {
    /// Creates a new daemon address from the supplied host and port.
    pub fn new(host: String, port: u16) -> Result<Self, ClientError> {
        let trimmed = host.trim();
        if trimmed.is_empty() {
            return Err(daemon_error(
                "daemon host must be non-empty",
                FEATURE_UNAVAILABLE_EXIT_CODE,
            ));
        }
        Ok(Self {
            host: trimmed.to_string(),
            port,
        })
    }

    /// Returns the daemon host name or address.
    #[must_use]
    pub fn host(&self) -> &str {
        &self.host
    }

    /// Returns the daemon TCP port.
    #[must_use]
    pub const fn port(&self) -> u16 {
        self.port
    }

    fn socket_addr_display(&self) -> SocketAddrDisplay<'_> {
        SocketAddrDisplay {
            host: &self.host,
            port: self.port,
        }
    }
}

struct SocketAddrDisplay<'a> {
    host: &'a str,
    port: u16,
}

impl fmt::Display for SocketAddrDisplay<'_> {
    fn fmt(&self, f: &mut fmt::Formatter<'_>) -> fmt::Result {
        if self.host.contains(':') && !self.host.starts_with('[') {
            write!(f, "[{}]:{}", self.host, self.port)
        } else {
            write!(f, "{}:{}", self.host, self.port)
        }
    }
}

/// Specification describing a daemon module listing request parsed from CLI operands.
///
/// The request retains the optional username embedded in the operand so future
/// authentication flows can reuse the caller-supplied identity even though the
/// current module listing implementation performs anonymous queries.
#[derive(Clone, Debug, Eq, PartialEq)]
pub struct ModuleListRequest {
    address: DaemonAddress,
    username: Option<String>,
    protocol: ProtocolVersion,
}

impl ModuleListRequest {
    /// Attempts to derive a module listing request from CLI-style operands.
    pub fn from_operands(operands: &[OsString]) -> Result<Option<Self>, ClientError> {
        if operands.len() != 1 {
            return Ok(None);
        }

        Self::from_operand(&operands[0])
    }

    fn from_operand(operand: &OsString) -> Result<Option<Self>, ClientError> {
        let text = operand.to_string_lossy();

        if let Some(rest) = strip_prefix_ignore_ascii_case(&text, "rsync://") {
            return parse_rsync_url(rest).map(Some);
        }

        if let Some((host_part, module_part)) = split_daemon_host_module(&text) {
            if module_part.is_empty() {
                let target = parse_host_port(host_part)?;
                return Ok(Some(Self::new(target.address, target.username)));
            }
            return Err(remote_operands_unsupported());
        }

        Ok(None)
    }

    fn new(address: DaemonAddress, username: Option<String>) -> Self {
        Self {
            address,
            username,
            protocol: ProtocolVersion::NEWEST,
        }
    }

    /// Returns the parsed daemon address.
    #[must_use]
    pub fn address(&self) -> &DaemonAddress {
        &self.address
    }

    /// Returns the optional username supplied in the daemon URL or legacy syntax.
    #[must_use]
    pub fn username(&self) -> Option<&str> {
        self.username.as_deref()
    }

    /// Returns the desired protocol version for daemon negotiation.
    #[must_use]
    pub const fn protocol(&self) -> ProtocolVersion {
        self.protocol
    }

    /// Returns a new request that clamps the negotiation to the provided protocol.
    #[must_use]
    pub const fn with_protocol(mut self, protocol: ProtocolVersion) -> Self {
        self.protocol = protocol;
        self
    }
}

fn parse_rsync_url(rest: &str) -> Result<ModuleListRequest, ClientError> {
    let mut parts = rest.splitn(2, '/');
    let host_port = parts.next().unwrap_or("");
    let remainder = parts.next();

    if remainder.is_some_and(|path| !path.is_empty()) {
        return Err(remote_operands_unsupported());
    }

    let target = parse_host_port(host_port)?;
    Ok(ModuleListRequest::new(target.address, target.username))
}

struct ParsedDaemonTarget {
    address: DaemonAddress,
    username: Option<String>,
}

fn parse_host_port(input: &str) -> Result<ParsedDaemonTarget, ClientError> {
    const DEFAULT_PORT: u16 = 873;

    if input.is_empty() {
        return Err(daemon_error(
            "daemon host must be non-empty",
            FEATURE_UNAVAILABLE_EXIT_CODE,
        ));
    }

    let (username, input) = split_daemon_username(input)?;

    if let Some(host) = input.strip_prefix('[') {
        let (address, port) = parse_bracketed_host(host, DEFAULT_PORT)?;
        let address = DaemonAddress::new(address, port)?;
        return Ok(ParsedDaemonTarget {
            address,
            username: username.map(|value| value.to_owned()),
        });
    }

    if let Some((host, port)) = split_host_port(input) {
        let port = port
            .parse::<u16>()
            .map_err(|_| daemon_error("invalid daemon port", FEATURE_UNAVAILABLE_EXIT_CODE))?;
        let address = DaemonAddress::new(host.to_string(), port)?;
        return Ok(ParsedDaemonTarget {
            address,
            username: username.map(|value| value.to_owned()),
        });
    }

    let address = DaemonAddress::new(input.to_string(), DEFAULT_PORT)?;
    Ok(ParsedDaemonTarget {
        address,
        username: username.map(|value| value.to_owned()),
    })
}

fn split_daemon_host_module(input: &str) -> Option<(&str, &str)> {
    let mut in_brackets = false;
    let mut previous_colon = None;

    for (idx, ch) in input.char_indices() {
        match ch {
            '[' => {
                in_brackets = true;
                previous_colon = None;
            }
            ']' => {
                in_brackets = false;
                previous_colon = None;
            }
            ':' if !in_brackets => {
                if let Some(prev) = previous_colon
                    && prev + 1 == idx
                {
                    let host = &input[..prev];
                    let module = &input[idx + 1..];
                    return Some((host, module));
                }
                previous_colon = Some(idx);
            }
            _ => {
                previous_colon = None;
            }
        }
    }

    None
}

fn strip_prefix_ignore_ascii_case<'a>(text: &'a str, prefix: &str) -> Option<&'a str> {
    if text.len() < prefix.len() {
        return None;
    }

    let (candidate, remainder) = text.split_at(prefix.len());
    if candidate.eq_ignore_ascii_case(prefix) {
        Some(remainder)
    } else {
        None
    }
}

fn parse_bracketed_host(host: &str, default_port: u16) -> Result<(String, u16), ClientError> {
    let (addr, remainder) = host.split_once(']').ok_or_else(|| {
        daemon_error(
            "invalid bracketed daemon host",
            FEATURE_UNAVAILABLE_EXIT_CODE,
        )
    })?;

    if remainder.is_empty() {
        return Ok((addr.to_string(), default_port));
    }

    let port = remainder
        .strip_prefix(':')
        .ok_or_else(|| {
            daemon_error(
                "invalid bracketed daemon host",
                FEATURE_UNAVAILABLE_EXIT_CODE,
            )
        })?
        .parse::<u16>()
        .map_err(|_| daemon_error("invalid daemon port", FEATURE_UNAVAILABLE_EXIT_CODE))?;

    Ok((addr.to_string(), port))
}

fn split_host_port(input: &str) -> Option<(&str, &str)> {
    let idx = input.rfind(':')?;
    let (host, port) = input.split_at(idx);
    if host.contains(':') {
        return None;
    }
    Some((host, &port[1..]))
}

fn split_daemon_username(input: &str) -> Result<(Option<&str>, &str), ClientError> {
    if let Some(idx) = input.rfind('@') {
        let (user, host) = input.split_at(idx);
        if user.is_empty() {
            return Err(daemon_error(
                "daemon username must be non-empty",
                FEATURE_UNAVAILABLE_EXIT_CODE,
            ));
        }

        if host.len() <= 1 {
            return Err(daemon_error(
                "daemon host must be non-empty",
                FEATURE_UNAVAILABLE_EXIT_CODE,
            ));
        }

        return Ok((Some(user), &host[1..]));
    }

    Ok((None, input))
}

/// Describes the module entries advertised by a daemon together with ancillary metadata.
#[derive(Clone, Debug, Default, Eq, PartialEq)]
pub struct ModuleList {
    motd: Vec<String>,
    warnings: Vec<String>,
    capabilities: Vec<String>,
    entries: Vec<ModuleListEntry>,
}

impl ModuleList {
    /// Creates a new list from the supplied entries, warning lines, MOTD lines, and capability advertisements.
    fn new(
        motd: Vec<String>,
        warnings: Vec<String>,
        capabilities: Vec<String>,
        entries: Vec<ModuleListEntry>,
    ) -> Self {
        Self {
            motd,
            warnings,
            capabilities,
            entries,
        }
    }

    /// Returns the advertised module entries.
    #[must_use]
    pub fn entries(&self) -> &[ModuleListEntry] {
        &self.entries
    }

    /// Returns the optional message-of-the-day lines emitted by the daemon.
    #[must_use]
    pub fn motd_lines(&self) -> &[String] {
        &self.motd
    }

    /// Returns the warning messages emitted by the daemon while processing the request.
    #[must_use]
    pub fn warnings(&self) -> &[String] {
        &self.warnings
    }

    /// Returns the capability strings advertised by the daemon via `@RSYNCD: CAP` lines.
    #[must_use]
    pub fn capabilities(&self) -> &[String] {
        &self.capabilities
    }
}

/// Entry describing a single daemon module.
#[derive(Clone, Debug, Eq, PartialEq)]
pub struct ModuleListEntry {
    name: String,
    comment: Option<String>,
}

impl ModuleListEntry {
    fn from_line(line: &str) -> Self {
        match line.split_once('\t') {
            Some((name, comment)) => Self {
                name: name.to_string(),
                comment: if comment.is_empty() {
                    None
                } else {
                    Some(comment.to_string())
                },
            },
            None => Self {
                name: line.to_string(),
                comment: None,
            },
        }
    }

    /// Returns the module name advertised by the daemon.
    #[must_use]
    pub fn name(&self) -> &str {
        &self.name
    }

    /// Returns the optional comment associated with the module.
    #[must_use]
    pub fn comment(&self) -> Option<&str> {
        self.comment.as_deref()
    }
}

/// Performs a daemon module listing by connecting to the supplied address.
pub fn run_module_list(request: ModuleListRequest) -> Result<ModuleList, ClientError> {
    run_module_list_with_password(request, None, TransferTimeout::Default)
}

/// Performs a daemon module listing using an optional password override.
///
/// When `password_override` is `Some`, the bytes are used for authentication
/// instead of loading `RSYNC_PASSWORD`. This mirrors `--password-file` in the
/// CLI and simplifies testing by avoiding environment manipulation.
pub fn run_module_list_with_password(
    request: ModuleListRequest,
    password_override: Option<Vec<u8>>,
    timeout: TransferTimeout,
) -> Result<ModuleList, ClientError> {
    let addr = request.address();
    let username = request.username().map(str::to_owned);
    let mut password_bytes = password_override;
    let mut auth_attempted = false;
    let mut auth_context: Option<DaemonAuthContext> = None;

    let stream = TcpStream::connect((addr.host.as_str(), addr.port))
        .map_err(|error| socket_error("connect to", addr.socket_addr_display(), error))?;
    let effective_timeout = timeout.effective(DAEMON_SOCKET_TIMEOUT);
    stream
        .set_read_timeout(effective_timeout)
        .map_err(|error| socket_error("configure", addr.socket_addr_display(), error))?;
    stream
        .set_write_timeout(effective_timeout)
        .map_err(|error| socket_error("configure", addr.socket_addr_display(), error))?;

    let handshake = negotiate_legacy_daemon_session(stream, request.protocol())
        .map_err(|error| socket_error("negotiate with", addr.socket_addr_display(), error))?;
    let stream = handshake.into_stream();
    let mut reader = BufReader::new(stream);

    reader
        .get_mut()
        .write_all(b"#list\n")
        .map_err(|error| socket_error("write to", addr.socket_addr_display(), error))?;
    reader
        .get_mut()
        .flush()
        .map_err(|error| socket_error("flush", addr.socket_addr_display(), error))?;

    let mut entries = Vec::new();
    let mut motd = Vec::new();
    let mut warnings = Vec::new();
    let mut capabilities = Vec::new();
    let mut acknowledged = false;

    while let Some(line) = read_trimmed_line(&mut reader)
        .map_err(|error| socket_error("read from", addr.socket_addr_display(), error))?
    {
        if let Some(payload) = parse_legacy_error_message(&line) {
            return Err(daemon_error(
                payload.to_string(),
                PARTIAL_TRANSFER_EXIT_CODE,
            ));
        }

        if let Some(payload) = parse_legacy_warning_message(&line) {
            warnings.push(payload.to_string());
            continue;
        }

        if line.starts_with(LEGACY_DAEMON_PREFIX) {
            match parse_legacy_daemon_message(&line) {
                Ok(LegacyDaemonMessage::Ok) => {
                    acknowledged = true;
                    continue;
                }
                Ok(LegacyDaemonMessage::Exit) => break,
                Ok(LegacyDaemonMessage::Capabilities { flags }) => {
                    capabilities.push(flags.to_string());
                    continue;
                }
                Ok(LegacyDaemonMessage::AuthRequired { module }) => {
                    if auth_attempted {
                        return Err(daemon_protocol_error(
                            "daemon repeated authentication challenge",
                        ));
                    }

                    let username = username.as_deref().ok_or_else(|| {
                        daemon_authentication_required_error(
                            "supply a username in the daemon URL (e.g. rsync://user@host/)",
                        )
                    })?;

                    let secret = if let Some(secret) = password_bytes.as_ref() {
                        secret.clone()
                    } else {
                        password_bytes = load_daemon_password();
                        password_bytes.clone().ok_or_else(|| {
                            daemon_authentication_required_error(
                                "set RSYNC_PASSWORD before contacting authenticated daemons",
                            )
                        })?
                    };

                    let context = DaemonAuthContext::new(username.to_owned(), secret);
                    if let Some(challenge) = module {
                        send_daemon_auth_credentials(&mut reader, &context, challenge, addr)?;
                    }

                    auth_context = Some(context);
                    auth_attempted = true;
                    continue;
                }
                Ok(LegacyDaemonMessage::AuthChallenge { challenge }) => {
                    let context = auth_context.as_ref().ok_or_else(|| {
                        daemon_protocol_error(
                            "daemon issued authentication challenge before requesting credentials",
                        )
                    })?;

                    send_daemon_auth_credentials(&mut reader, context, challenge, addr)?;
                    continue;
                }
                Ok(LegacyDaemonMessage::Other(payload)) => {
                    if let Some(reason) = payload.strip_prefix("DENIED") {
                        return Err(daemon_access_denied_error(reason.trim()));
                    }

                    if let Some(reason) = payload.strip_prefix("AUTHFAILED") {
                        let reason = reason.trim();
                        return Err(daemon_authentication_failed_error(if reason.is_empty() {
                            None
                        } else {
                            Some(reason)
                        }));
                    }

                    if is_motd_payload(payload) {
                        motd.push(normalize_motd_payload(payload));
                        continue;
                    }

                    return Err(daemon_protocol_error(&line));
                }
                Ok(LegacyDaemonMessage::Version(_)) => {
                    return Err(daemon_protocol_error(&line));
                }
                Err(_) => {
                    return Err(daemon_protocol_error(&line));
                }
            }
        }

        if !acknowledged {
            return Err(daemon_protocol_error(&line));
        }

        entries.push(ModuleListEntry::from_line(&line));
    }

    if !acknowledged {
        return Err(daemon_protocol_error(
            "daemon did not acknowledge module listing",
        ));
    }

    Ok(ModuleList::new(motd, warnings, capabilities, entries))
}

struct DaemonAuthContext {
    username: String,
    secret: Vec<u8>,
}

impl DaemonAuthContext {
    fn new(username: String, secret: Vec<u8>) -> Self {
        Self { username, secret }
    }
}

fn send_daemon_auth_credentials<S>(
    reader: &mut BufReader<S>,
    context: &DaemonAuthContext,
    challenge: &str,
    addr: &DaemonAddress,
) -> Result<(), ClientError>
where
    S: Write,
{
    let digest = compute_daemon_auth_response(context.secret.as_slice(), challenge);
    let mut command = String::with_capacity(context.username.len() + digest.len() + 2);
    command.push_str(&context.username);
    command.push(' ');
    command.push_str(&digest);
    command.push('\n');

    reader
        .get_mut()
        .write_all(command.as_bytes())
        .map_err(|error| socket_error("write to", addr.socket_addr_display(), error))?;
    reader
        .get_mut()
        .flush()
        .map_err(|error| socket_error("flush", addr.socket_addr_display(), error))?;

    Ok(())
}

#[cfg(test)]
thread_local! {
    static TEST_PASSWORD_OVERRIDE: RefCell<Option<Vec<u8>>> = const { RefCell::new(None) };
}

#[cfg(test)]
fn set_test_daemon_password(password: Option<Vec<u8>>) {
    TEST_PASSWORD_OVERRIDE.with(|slot| *slot.borrow_mut() = password);
}

fn load_daemon_password() -> Option<Vec<u8>> {
    #[cfg(test)]
    if let Some(password) = TEST_PASSWORD_OVERRIDE.with(|slot| slot.borrow().clone()) {
        return Some(password);
    }

    env::var_os("RSYNC_PASSWORD").map(|value| {
        #[cfg(unix)]
        {
            use std::os::unix::ffi::OsStringExt;

            value.into_vec()
        }

        #[cfg(not(unix))]
        {
            value.to_string_lossy().into_owned().into_bytes()
        }
    })
}

fn compute_daemon_auth_response(secret: &[u8], challenge: &str) -> String {
    let mut hasher = Md5::new();
    hasher.update(secret);
    hasher.update(challenge.as_bytes());
    let digest = hasher.finalize();
    STANDARD_NO_PAD.encode(digest)
}

fn normalize_motd_payload(payload: &str) -> String {
    if !is_motd_payload(payload) {
        return payload.to_string();
    }

    let remainder = &payload[4..];
    let remainder = remainder.trim_start_matches([' ', '\t', ':']);
    remainder.trim_start().to_string()
}

fn is_motd_payload(payload: &str) -> bool {
    let bytes = payload.as_bytes();
    if bytes.len() < 4 {
        return false;
    }

    if !bytes[..4].eq_ignore_ascii_case(b"motd") {
        return false;
    }

    if bytes.len() == 4 {
        return true;
    }

    matches!(bytes[4], b' ' | b'\t' | b'\r' | b'\n' | b':')
}<|MERGE_RESOLUTION|>--- conflicted
+++ resolved
@@ -92,11 +92,8 @@
 use base64::Engine as _;
 use base64::engine::general_purpose::STANDARD_NO_PAD;
 use rsync_checksums::strong::Md5;
-<<<<<<< HEAD
 use rsync_compress::zlib::CompressionLevel;
-=======
 use rsync_compress::zlib::{CompressionLevel, CompressionLevelError};
->>>>>>> ed1f6446
 pub use rsync_engine::local_copy::{DirMergeEnforcedKind, DirMergeOptions};
 use rsync_engine::local_copy::{
     DirMergeRule, ExcludeIfPresentRule, FilterProgram, FilterProgramEntry, LocalCopyAction,
@@ -262,12 +259,9 @@
     preserve_permissions: bool,
     preserve_times: bool,
     compress: bool,
-<<<<<<< HEAD
     compression_level: Option<CompressionLevel>,
-=======
     compression_setting: CompressionSetting,
     whole_file: bool,
->>>>>>> ed1f6446
     checksum: bool,
     size_only: bool,
     ignore_existing: bool,
@@ -400,13 +394,11 @@
         self.compress
     }
 
-<<<<<<< HEAD
     /// Returns the configured compression level override, if any.
     #[must_use]
     #[doc(alias = "--compress-level")]
     pub const fn compression_level(&self) -> Option<CompressionLevel> {
         self.compression_level
-=======
     /// Returns the compression setting that should apply when compression is enabled.
     #[must_use]
     #[doc(alias = "--compress-level")]
@@ -419,7 +411,6 @@
     #[doc(alias = "--no-whole-file")]
     pub const fn whole_file(&self) -> bool {
         self.whole_file
->>>>>>> ed1f6446
     }
 
     /// Reports whether extended attributes should be preserved.
@@ -553,12 +544,9 @@
     preserve_permissions: bool,
     preserve_times: bool,
     compress: bool,
-<<<<<<< HEAD
     compression_level: Option<CompressionLevel>,
-=======
     compression_setting: CompressionSetting,
     whole_file: Option<bool>,
->>>>>>> ed1f6446
     checksum: bool,
     size_only: bool,
     ignore_existing: bool,
@@ -684,13 +672,11 @@
         self
     }
 
-<<<<<<< HEAD
     /// Applies an explicit compression level override when building the configuration.
     #[must_use]
     #[doc(alias = "--compress-level")]
     pub const fn compression_level(mut self, level: Option<CompressionLevel>) -> Self {
         self.compression_level = level;
-=======
     /// Sets the compression level that should apply when compression is enabled.
     #[must_use]
     #[doc(alias = "--compress-level")]
@@ -703,7 +689,6 @@
     #[doc(alias = "--no-whole-file")]
     pub fn whole_file(mut self, whole_file: bool) -> Self {
         self.whole_file = Some(whole_file);
->>>>>>> ed1f6446
         self
     }
 
@@ -878,12 +863,9 @@
             preserve_permissions: self.preserve_permissions,
             preserve_times: self.preserve_times,
             compress: self.compress,
-<<<<<<< HEAD
             compression_level: self.compression_level,
-=======
             compression_setting: self.compression_setting,
             whole_file: self.whole_file.unwrap_or(true),
->>>>>>> ed1f6446
             checksum: self.checksum,
             size_only: self.size_only,
             ignore_existing: self.ignore_existing,
