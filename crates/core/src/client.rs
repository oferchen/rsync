#![allow(clippy::module_name_repetitions)]

//! # Overview
//!
//! The `client` module exposes the orchestration entry points consumed by the
//! `oc-rsync` CLI binary. The current implementation focuses on providing a
//! deterministic, synchronous local copy engine that mirrors the high-level
//! behaviour of `rsync SOURCE DEST` when no remote shells or daemons are
//! involved. The API models the configuration and error structures that higher
//! layers will reuse once network transports and the full delta-transfer engine
//! land.
//!
//! # Design
//!
//! - [`ClientConfig`] encapsulates the caller-provided transfer arguments. A
//!   builder is offered so future options (e.g. logging verbosity) can be wired
//!   through without breaking call sites. Today it exposes toggles for dry-run
//!   validation (`--dry-run`) and extraneous-destination cleanup (`--delete`).
//! - [`run_client`] executes the client flow. The helper delegates to
//!   [`rsync_engine::local_copy`] to mirror a simplified subset of upstream
//!   behaviour by copying files, directories, and symbolic links on the local
//!   filesystem while preserving permissions, timestamps, optional
//!   ownership/group metadata, and sparse regions when requested. Delta
//!   compression and advanced metadata such as ACLs or extended attributes
//!   remain out of scope for this snapshot. When remote operands are detected,
//!   the client delegates to the system `rsync` binary so network transfers are
//!   available while the native engine is completed. When
//!   deletion is requested (including [`--delete-excluded`](crate::client::ClientConfig::delete_excluded)),
//!   the helper removes destination entries that are absent from the source tree
//!   before applying metadata and prunes excluded entries when explicitly
//!   requested.
//! - [`ModuleListRequest`] parses daemon-style operands (`rsync://host/` or
//!   `host::`) and [`run_module_list`] connects to the remote daemon using the
//!   legacy `@RSYNCD:` negotiation to retrieve the advertised module table.
//! - [`ClientError`] carries the exit code and fully formatted
//!   [`Message`](crate::message::Message) so binaries can surface diagnostics via
//!   the central rendering helpers.
//!
//! # Invariants
//!
//! - `ClientError::exit_code` always matches the exit code embedded in the
//!   [`Message`].
//! - `run_client` never panics and preserves the provided configuration even
//!   when reporting unsupported functionality.
//!
//! # Errors
//!
//! All failures are routed through [`ClientError`]. The structure implements
//! [`std::error::Error`], allowing integration with higher-level error handling
//! stacks without losing access to the formatted diagnostic.
//!
//! # Examples
//!
//! Running the client with a single source copies the file into the destination
//! path. The helper currently operates entirely on the local filesystem.
//!
//! ```
//! use rsync_core::client::{run_client, ClientConfig};
//! use std::fs;
//! use tempfile::tempdir;
//!
//! let temp = tempdir().unwrap();
//! let source = temp.path().join("source.txt");
//! let destination = temp.path().join("dest.txt");
//! fs::write(&source, b"example").unwrap();
//!
//! let config = ClientConfig::builder()
//!     .transfer_args([source.clone(), destination.clone()])
//!     .build();
//!
//! let summary = run_client(config).expect("local copy succeeds");
//! assert_eq!(summary.files_copied(), 1);
//! assert_eq!(fs::read(&destination).unwrap(), b"example");
//! ```
//!
//! # See also
//!
//! - [`crate::message`] for the formatting utilities reused by the client
//!   orchestration.
//! - [`crate::version`] for the canonical version banner shared with the CLI.
//! - [`rsync_engine::local_copy`] for the transfer plan executed by this module.

use std::collections::HashMap;
use std::env::VarError;
use std::ffi::{OsStr, OsString};
use std::fmt;
use std::io::{self, BufRead, BufReader, Read, Write};
use std::net::TcpStream;
use std::num::NonZeroU64;
use std::path::{Path, PathBuf};
use std::process::{Child, ChildStdin, ChildStdout, Command, Stdio};
use std::sync::mpsc::{self, Sender};
use std::thread;
use std::time::{Duration, Instant, SystemTime};
use std::{env, error::Error};

use base64::Engine as _;
use base64::engine::general_purpose::{STANDARD, STANDARD_NO_PAD};
use rsync_checksums::strong::Md5;
use rsync_compress::zlib::{CompressionLevel, CompressionLevelError};
pub use rsync_engine::local_copy::{DirMergeEnforcedKind, DirMergeOptions};
use rsync_engine::local_copy::{
    DirMergeRule, ExcludeIfPresentRule, FilterProgram, FilterProgramEntry, LocalCopyAction,
    LocalCopyArgumentError, LocalCopyError, LocalCopyErrorKind, LocalCopyExecution,
    LocalCopyFileKind, LocalCopyMetadata, LocalCopyOptions, LocalCopyPlan, LocalCopyProgress,
    LocalCopyRecord, LocalCopyRecordHandler, LocalCopyReport, LocalCopySummary,
    ReferenceDirectory as EngineReferenceDirectory,
    ReferenceDirectoryKind as EngineReferenceDirectoryKind,
};
use rsync_filters::FilterRule as EngineFilterRule;
use rsync_protocol::{
    LEGACY_DAEMON_PREFIX, LegacyDaemonMessage, NegotiationError, ProtocolVersion,
    parse_legacy_daemon_message, parse_legacy_error_message, parse_legacy_warning_message,
};
use rsync_transport::negotiate_legacy_daemon_session;
#[cfg(test)]
use std::cell::RefCell;
use tempfile::NamedTempFile;

use crate::{
    bandwidth::{self, BandwidthParseError},
    message::{Message, Role},
    rsync_error,
};

#[cfg(unix)]
use std::os::unix::ffi::{OsStrExt, OsStringExt};

/// Exit code returned when client functionality is unavailable.
const FEATURE_UNAVAILABLE_EXIT_CODE: i32 = 1;
/// Exit code used when a copy partially or wholly fails.
const PARTIAL_TRANSFER_EXIT_CODE: i32 = 23;
/// Exit code returned when socket I/O fails.
const SOCKET_IO_EXIT_CODE: i32 = 10;
/// Exit code returned when a daemon violates the protocol.
const PROTOCOL_INCOMPATIBLE_EXIT_CODE: i32 = 2;
/// Timeout applied to daemon sockets to avoid hanging handshakes when the caller
/// does not provide an override.
const DAEMON_SOCKET_TIMEOUT: Duration = Duration::from_secs(10);
/// Maximum exit code representable in the traditional 8-bit rsync transport.
const MAX_EXIT_CODE: i32 = u8::MAX as i32;

/// Describes the timeout configuration applied to network operations.
///
/// The variant captures whether the caller requested a custom timeout, disabled
/// socket timeouts entirely, or asked to rely on the default for the current
/// operation.  Higher layers convert the setting into concrete [`Duration`]
/// values depending on the transport in use.
#[derive(Clone, Copy, Debug, Eq, PartialEq)]
pub enum TransferTimeout {
    /// Use the default timeout for the current operation.
    Default,
    /// Disable socket timeouts entirely.
    Disabled,
    /// Apply a caller-provided timeout expressed in seconds.
    Seconds(NonZeroU64),
}

impl TransferTimeout {
    /// Returns the timeout expressed as a [`Duration`] using the provided
    /// default when the setting is [`TransferTimeout::Default`].
    #[must_use]
    pub fn effective(self, default: Duration) -> Option<Duration> {
        match self {
            TransferTimeout::Default => Some(default),
            TransferTimeout::Disabled => None,
            TransferTimeout::Seconds(seconds) => Some(Duration::from_secs(seconds.get())),
        }
    }

    /// Convenience helper returning the raw seconds value when specified.
    #[must_use]
    pub const fn as_seconds(self) -> Option<NonZeroU64> {
        match self {
            TransferTimeout::Seconds(value) => Some(value),
            TransferTimeout::Default | TransferTimeout::Disabled => None,
        }
    }
}

impl Default for TransferTimeout {
    fn default() -> Self {
        Self::Default
    }
}

/// Compression configuration propagated from the CLI.
#[derive(Clone, Copy, Debug, Eq, PartialEq)]
pub enum CompressionSetting {
    /// Compression has been explicitly disabled (e.g. `--compress-level=0`).
    ///
    /// This is also the default when building a [`ClientConfig`], matching
    /// upstream rsync's behaviour of leaving compression off unless the caller
    /// explicitly enables it.
    Disabled,
    /// Compression is enabled with the provided [`CompressionLevel`].
    Level(CompressionLevel),
}

impl CompressionSetting {
    /// Returns a setting that disables compression.
    #[must_use]
    pub const fn disabled() -> Self {
        Self::Disabled
    }

    /// Returns a setting that enables compression using `level`.
    #[must_use]
    pub const fn level(level: CompressionLevel) -> Self {
        Self::Level(level)
    }

    /// Parses a numeric compression level into a [`CompressionSetting`].
    ///
    /// Values `1` through `9` map to [`CompressionLevel::Precise`]. A value of
    /// `0` disables compression, mirroring upstream rsync's interpretation of
    /// `--compress-level=0`. Values outside the supported range return
    /// [`CompressionLevelError`].
    pub fn try_from_numeric(level: u32) -> Result<Self, CompressionLevelError> {
        if level == 0 {
            Ok(Self::Disabled)
        } else {
            CompressionLevel::from_numeric(level).map(Self::Level)
        }
    }

    /// Reports whether compression should be enabled.
    #[must_use]
    pub const fn is_enabled(self) -> bool {
        matches!(self, Self::Level(_))
    }

    /// Reports whether compression has been explicitly disabled.
    #[must_use]
    pub const fn is_disabled(self) -> bool {
        !self.is_enabled()
    }

    /// Returns the compression level that should be used when compression is
    /// enabled. When compression is disabled the default zlib level is
    /// returned, mirroring upstream rsync's behaviour when the caller toggles
    /// compression without specifying an explicit level.
    #[must_use]
    pub const fn level_or_default(self) -> CompressionLevel {
        match self {
            Self::Level(level) => level,
            Self::Disabled => CompressionLevel::Default,
        }
    }
}

impl Default for CompressionSetting {
    fn default() -> Self {
        Self::Disabled
    }
}

impl From<CompressionLevel> for CompressionSetting {
    fn from(level: CompressionLevel) -> Self {
        Self::Level(level)
    }
}

/// Deletion scheduling selected by the caller.
#[derive(Clone, Copy, Debug, Eq, PartialEq)]
pub enum DeleteMode {
    /// Do not remove extraneous destination entries.
    Disabled,
    /// Remove extraneous entries before transferring file data.
    Before,
    /// Remove extraneous entries while processing directory contents (upstream default).
    During,
    /// Record deletions during the walk and prune entries after transfers finish.
    Delay,
    /// Remove extraneous entries after the transfer completes.
    After,
}

impl DeleteMode {
    /// Returns `true` when deletion sweeps are enabled.
    #[must_use]
    pub const fn is_enabled(self) -> bool {
        !matches!(self, Self::Disabled)
    }
}

impl Default for DeleteMode {
    fn default() -> Self {
        Self::Disabled
    }
}

/// Identifies the strategy applied to a reference directory entry.
#[derive(Clone, Copy, Debug, Eq, PartialEq)]
pub enum ReferenceDirectoryKind {
    /// Skip creating the destination when the referenced file matches.
    Compare,
    /// Copy data from the reference directory when the file matches.
    Copy,
    /// Create a hard link to the reference directory when the file matches.
    Link,
}

/// Describes a reference directory consulted during local copy execution.
#[derive(Clone, Debug, Eq, PartialEq)]
pub struct ReferenceDirectory {
    kind: ReferenceDirectoryKind,
    path: PathBuf,
}

impl ReferenceDirectory {
    /// Creates a new reference directory entry.
    #[must_use]
    pub fn new(kind: ReferenceDirectoryKind, path: impl Into<PathBuf>) -> Self {
        Self {
            kind,
            path: path.into(),
        }
    }

    /// Returns the kind associated with the reference directory entry.
    #[must_use]
    pub const fn kind(&self) -> ReferenceDirectoryKind {
        self.kind
    }

    /// Returns the base path of the reference directory.
    #[must_use]
    pub fn path(&self) -> &Path {
        &self.path
    }
}

/// Configuration describing the requested client operation.
#[derive(Clone, Debug, Eq, PartialEq)]
pub struct ClientConfig {
    transfer_args: Vec<OsString>,
    dry_run: bool,
    delete_mode: DeleteMode,
    delete_excluded: bool,
    remove_source_files: bool,
    bandwidth_limit: Option<BandwidthLimit>,
    preserve_owner: bool,
    preserve_group: bool,
    preserve_permissions: bool,
    preserve_times: bool,
    owner_override: Option<u32>,
    group_override: Option<u32>,
    omit_dir_times: bool,
    compress: bool,
    compression_level: Option<CompressionLevel>,
    compression_setting: CompressionSetting,
    whole_file: bool,
    checksum: bool,
    size_only: bool,
    ignore_existing: bool,
    update: bool,
    numeric_ids: bool,
    filter_rules: Vec<FilterRuleSpec>,
    debug_flags: Vec<OsString>,
    sparse: bool,
    copy_links: bool,
    copy_dirlinks: bool,
    relative_paths: bool,
    implied_dirs: bool,
    mkpath: bool,
    verbosity: u8,
    progress: bool,
    stats: bool,
    partial: bool,
    partial_dir: Option<PathBuf>,
    inplace: bool,
    append: bool,
    append_verify: bool,
    force_event_collection: bool,
    preserve_devices: bool,
    preserve_specials: bool,
    list_only: bool,
    timeout: TransferTimeout,
<<<<<<< HEAD
    link_dest_paths: Vec<PathBuf>,
=======
    reference_directories: Vec<ReferenceDirectory>,
>>>>>>> 921d2c40
    #[cfg(feature = "acl")]
    preserve_acls: bool,
    #[cfg(feature = "xattr")]
    preserve_xattrs: bool,
}

impl Default for ClientConfig {
    fn default() -> Self {
        Self {
            transfer_args: Vec::new(),
            dry_run: false,
            delete_mode: DeleteMode::Disabled,
            delete_excluded: false,
            remove_source_files: false,
            bandwidth_limit: None,
            preserve_owner: false,
            preserve_group: false,
            preserve_permissions: false,
            preserve_times: false,
            owner_override: None,
            group_override: None,
            omit_dir_times: false,
            compress: false,
            compression_level: None,
            compression_setting: CompressionSetting::default(),
            whole_file: true,
            checksum: false,
            size_only: false,
            ignore_existing: false,
            update: false,
            numeric_ids: false,
            filter_rules: Vec::new(),
            debug_flags: Vec::new(),
            sparse: false,
            copy_links: false,
            copy_dirlinks: false,
            relative_paths: false,
            implied_dirs: true,
            mkpath: false,
            verbosity: 0,
            progress: false,
            stats: false,
            partial: false,
            partial_dir: None,
            inplace: false,
            append: false,
            append_verify: false,
            force_event_collection: false,
            preserve_devices: false,
            preserve_specials: false,
            list_only: false,
            timeout: TransferTimeout::Default,
<<<<<<< HEAD
            link_dest_paths: Vec::new(),
=======
            reference_directories: Vec::new(),
>>>>>>> 921d2c40
            #[cfg(feature = "acl")]
            preserve_acls: false,
            #[cfg(feature = "xattr")]
            preserve_xattrs: false,
        }
    }
}

impl ClientConfig {
    /// Creates a new [`ClientConfigBuilder`].
    #[must_use]
    pub fn builder() -> ClientConfigBuilder {
        ClientConfigBuilder::default()
    }

    /// Returns the raw transfer arguments provided by the caller.
    #[must_use]
    pub fn transfer_args(&self) -> &[OsString] {
        &self.transfer_args
    }

    /// Returns the ordered reference directories supplied via `--compare-dest`,
    /// `--copy-dest`, or `--link-dest`.
    #[must_use]
    #[doc(alias = "--compare-dest")]
    #[doc(alias = "--copy-dest")]
    #[doc(alias = "--link-dest")]
    pub fn reference_directories(&self) -> &[ReferenceDirectory] {
        &self.reference_directories
    }

    /// Reports whether transfers should be listed without mutating the destination.
    #[must_use]
    #[doc(alias = "--list-only")]
    pub const fn list_only(&self) -> bool {
        self.list_only
    }

    /// Reports whether a transfer was explicitly requested.
    #[must_use]
    pub fn has_transfer_request(&self) -> bool {
        !self.transfer_args.is_empty()
    }

    /// Returns whether symlinks should be materialised as their referents.
    #[must_use]
    #[doc(alias = "--copy-links")]
    #[doc(alias = "-L")]
    pub const fn copy_links(&self) -> bool {
        self.copy_links
    }

    /// Returns whether symlinks that target directories should be traversed as directories.
    #[must_use]
    #[doc(alias = "--copy-dirlinks")]
    #[doc(alias = "-k")]
    pub const fn copy_dirlinks(&self) -> bool {
        self.copy_dirlinks
    }

    /// Returns the ordered list of filter rules supplied by the caller.
    #[must_use]
    pub fn filter_rules(&self) -> &[FilterRuleSpec] {
        &self.filter_rules
    }

    /// Returns the debug categories requested via `--debug`.
    #[must_use]
    #[doc(alias = "--debug")]
    pub fn debug_flags(&self) -> &[OsString] {
        &self.debug_flags
    }

    /// Returns the configured transfer timeout.
    #[must_use]
    #[doc(alias = "--timeout")]
    pub const fn timeout(&self) -> TransferTimeout {
        self.timeout
    }

    /// Returns whether the run should avoid mutating the destination filesystem.
    #[must_use]
    #[doc(alias = "--dry-run")]
    #[doc(alias = "-n")]
    pub const fn dry_run(&self) -> bool {
        self.dry_run
    }

    /// Returns the configured deletion mode.
    #[must_use]
    pub const fn delete_mode(&self) -> DeleteMode {
        self.delete_mode
    }

    /// Returns whether extraneous destination files should be removed.
    #[must_use]
    #[doc(alias = "--delete")]
    pub const fn delete(&self) -> bool {
        self.delete_mode.is_enabled()
    }

    /// Returns whether extraneous entries should be removed before the transfer begins.
    #[must_use]
    #[doc(alias = "--delete-before")]
    pub const fn delete_before(&self) -> bool {
        matches!(self.delete_mode, DeleteMode::Before)
    }

    /// Returns whether extraneous entries should be removed after the transfer completes.
    #[must_use]
    #[doc(alias = "--delete-after")]
    pub const fn delete_after(&self) -> bool {
        matches!(self.delete_mode, DeleteMode::After)
    }

    /// Returns whether extraneous entries should be removed after transfers using delayed sweeps.
    #[must_use]
    #[doc(alias = "--delete-delay")]
    pub const fn delete_delay(&self) -> bool {
        matches!(self.delete_mode, DeleteMode::Delay)
    }

    /// Returns whether excluded destination entries should also be deleted.
    #[must_use]
    #[doc(alias = "--delete-excluded")]
    pub const fn delete_excluded(&self) -> bool {
        self.delete_excluded
    }

    /// Returns whether the sender should remove source files after transfer.
    #[must_use]
    #[doc(alias = "--remove-source-files")]
    #[doc(alias = "--remove-sent-files")]
    pub const fn remove_source_files(&self) -> bool {
        self.remove_source_files
    }

    /// Returns the requested bandwidth limit, if any.
    #[must_use]
    pub fn bandwidth_limit(&self) -> Option<BandwidthLimit> {
        self.bandwidth_limit
    }

    /// Reports whether ownership preservation was requested.
    #[must_use]
    #[doc(alias = "--owner")]
    pub const fn preserve_owner(&self) -> bool {
        self.preserve_owner
    }

    /// Returns the configured ownership override, if any.
    #[must_use]
    pub const fn owner_override(&self) -> Option<u32> {
        self.owner_override
    }

    /// Reports whether group preservation was requested.
    #[must_use]
    #[doc(alias = "--group")]
    pub const fn preserve_group(&self) -> bool {
        self.preserve_group
    }

    /// Returns the configured group override, if any.
    #[must_use]
    pub const fn group_override(&self) -> Option<u32> {
        self.group_override
    }

    /// Reports whether permissions should be preserved.
    #[must_use]
    #[doc(alias = "--perms")]
    pub const fn preserve_permissions(&self) -> bool {
        self.preserve_permissions
    }

    /// Reports whether timestamps should be preserved.
    #[must_use]
    #[doc(alias = "--times")]
    pub const fn preserve_times(&self) -> bool {
        self.preserve_times
    }

    /// Reports whether directory timestamps should be skipped when preserving times.
    #[must_use]
    #[doc(alias = "--omit-dir-times")]
    pub const fn omit_dir_times(&self) -> bool {
        self.omit_dir_times
    }

    /// Reports whether POSIX ACLs should be preserved.
    #[cfg(feature = "acl")]
    #[must_use]
    #[doc(alias = "--acls")]
    #[doc(alias = "-A")]
    pub const fn preserve_acls(&self) -> bool {
        self.preserve_acls
    }

    /// Reports whether compression was requested for transfers.
    #[must_use]
    #[doc(alias = "--compress")]
    #[doc(alias = "-z")]
    pub const fn compress(&self) -> bool {
        self.compress
    }

    /// Returns the configured compression level override, if any.
    #[must_use]
    #[doc(alias = "--compress-level")]
    pub const fn compression_level(&self) -> Option<CompressionLevel> {
        self.compression_level
    }

    /// Returns the compression setting that should apply when compression is enabled.
    #[must_use]
    #[doc(alias = "--compress-level")]
    pub const fn compression_setting(&self) -> CompressionSetting {
        self.compression_setting
    }

    /// Reports whether whole-file transfers should be used.
    #[must_use]
    #[doc(alias = "--whole-file")]
    #[doc(alias = "-W")]
    #[doc(alias = "--no-whole-file")]
    pub const fn whole_file(&self) -> bool {
        self.whole_file
    }

    /// Reports whether extended attributes should be preserved.
    #[cfg(feature = "xattr")]
    #[must_use]
    #[doc(alias = "--xattrs")]
    #[doc(alias = "-X")]
    pub const fn preserve_xattrs(&self) -> bool {
        self.preserve_xattrs
    }

    /// Reports whether strong checksum comparison should be used when evaluating updates.
    #[must_use]
    #[doc(alias = "--checksum")]
    pub const fn checksum(&self) -> bool {
        self.checksum
    }

    /// Reports whether size-only change detection should be used when evaluating updates.
    #[must_use]
    #[doc(alias = "--size-only")]
    pub const fn size_only(&self) -> bool {
        self.size_only
    }

    /// Returns whether existing destination files should be skipped.
    #[must_use]
    pub const fn ignore_existing(&self) -> bool {
        self.ignore_existing
    }

    /// Reports whether files newer on the destination should be preserved.
    #[must_use]
    #[doc(alias = "--update")]
    #[doc(alias = "-u")]
    pub const fn update(&self) -> bool {
        self.update
    }

    /// Reports whether numeric UID/GID values should be preserved.
    #[must_use]
    #[doc(alias = "--numeric-ids")]
    pub const fn numeric_ids(&self) -> bool {
        self.numeric_ids
    }

    /// Reports whether sparse file handling has been requested.
    #[must_use]
    #[doc(alias = "--sparse")]
    pub const fn sparse(&self) -> bool {
        self.sparse
    }

    /// Reports whether device nodes should be preserved during the transfer.
    #[must_use]
    #[doc(alias = "--devices")]
    pub const fn preserve_devices(&self) -> bool {
        self.preserve_devices
    }

    /// Reports whether special files such as FIFOs should be preserved.
    #[must_use]
    #[doc(alias = "--specials")]
    pub const fn preserve_specials(&self) -> bool {
        self.preserve_specials
    }

    /// Reports whether relative path preservation was requested.
    #[must_use]
    #[doc(alias = "--relative")]
    #[doc(alias = "-R")]
    pub const fn relative_paths(&self) -> bool {
        self.relative_paths
    }

    /// Returns whether parent directories implied by the source path should be created.
    #[must_use]
    #[doc(alias = "--implied-dirs")]
    #[doc(alias = "--no-implied-dirs")]
    pub const fn implied_dirs(&self) -> bool {
        self.implied_dirs
    }

    /// Returns whether destination path components should be created when missing.
    #[must_use]
    #[doc(alias = "--mkpath")]
    pub const fn mkpath(&self) -> bool {
        self.mkpath
    }

    /// Returns the requested verbosity level.
    #[must_use]
    #[doc(alias = "--verbose")]
    #[doc(alias = "-v")]
    pub const fn verbosity(&self) -> u8 {
        self.verbosity
    }

    /// Reports whether progress output was requested.
    #[must_use]
    #[doc(alias = "--progress")]
    pub const fn progress(&self) -> bool {
        self.progress
    }

    /// Reports whether a statistics summary should be emitted after the transfer.
    #[must_use]
    #[doc(alias = "--stats")]
    pub const fn stats(&self) -> bool {
        self.stats
    }

    /// Reports whether partial transfers were requested.
    #[must_use]
    #[doc(alias = "--partial")]
    #[doc(alias = "-P")]
    pub const fn partial(&self) -> bool {
        self.partial
    }

    /// Returns the optional directory used to store partial files.
    #[must_use]
    #[doc(alias = "--partial-dir")]
    pub fn partial_directory(&self) -> Option<&Path> {
        self.partial_dir.as_deref()
    }

    /// Returns the ordered list of link-destination directories supplied by the caller.
    #[must_use]
    #[doc(alias = "--link-dest")]
    pub fn link_dest_paths(&self) -> &[PathBuf] {
        &self.link_dest_paths
    }

    /// Reports whether destination updates should be performed in place.
    #[must_use]
    #[doc(alias = "--inplace")]
    pub const fn inplace(&self) -> bool {
        self.inplace
    }

    /// Reports whether appended transfers are enabled.
    #[must_use]
    #[doc(alias = "--append")]
    pub const fn append(&self) -> bool {
        self.append
    }

    /// Reports whether append verification is enabled.
    #[must_use]
    #[doc(alias = "--append-verify")]
    pub const fn append_verify(&self) -> bool {
        self.append_verify
    }

    /// Reports whether event collection has been explicitly requested by the caller.
    #[must_use]
    pub const fn force_event_collection(&self) -> bool {
        self.force_event_collection
    }

    /// Returns whether the configuration requires collection of transfer events.
    #[must_use]
    pub const fn collect_events(&self) -> bool {
        self.force_event_collection || self.verbosity > 0 || self.progress || self.list_only
    }
}

/// Builder used to assemble a [`ClientConfig`].
#[derive(Clone, Debug, Default, Eq, PartialEq)]
pub struct ClientConfigBuilder {
    transfer_args: Vec<OsString>,
    dry_run: bool,
    delete_mode: DeleteMode,
    delete_excluded: bool,
    remove_source_files: bool,
    bandwidth_limit: Option<BandwidthLimit>,
    preserve_owner: bool,
    preserve_group: bool,
    preserve_permissions: bool,
    preserve_times: bool,
    owner_override: Option<u32>,
    group_override: Option<u32>,
    omit_dir_times: bool,
    compress: bool,
    compression_level: Option<CompressionLevel>,
    compression_setting: CompressionSetting,
    whole_file: Option<bool>,
    checksum: bool,
    size_only: bool,
    ignore_existing: bool,
    update: bool,
    numeric_ids: bool,
    filter_rules: Vec<FilterRuleSpec>,
    debug_flags: Vec<OsString>,
    sparse: bool,
    copy_links: bool,
    copy_dirlinks: bool,
    relative_paths: bool,
    implied_dirs: Option<bool>,
    mkpath: bool,
    verbosity: u8,
    progress: bool,
    stats: bool,
    partial: bool,
    partial_dir: Option<PathBuf>,
    inplace: bool,
    append: bool,
    append_verify: bool,
    force_event_collection: bool,
    preserve_devices: bool,
    preserve_specials: bool,
    list_only: bool,
    timeout: TransferTimeout,
<<<<<<< HEAD
    link_dest_paths: Vec<PathBuf>,
=======
    reference_directories: Vec<ReferenceDirectory>,
>>>>>>> 921d2c40
    #[cfg(feature = "acl")]
    preserve_acls: bool,
    #[cfg(feature = "xattr")]
    preserve_xattrs: bool,
}

impl ClientConfigBuilder {
    /// Sets the transfer arguments that should be propagated to the engine.
    #[must_use]
    pub fn transfer_args<I, S>(mut self, args: I) -> Self
    where
        I: IntoIterator<Item = S>,
        S: Into<OsString>,
    {
        self.transfer_args = args.into_iter().map(Into::into).collect();
        self
    }

    /// Enables or disables dry-run mode.
    #[must_use]
    #[doc(alias = "--dry-run")]
    #[doc(alias = "-n")]
    pub const fn dry_run(mut self, dry_run: bool) -> Self {
        self.dry_run = dry_run;
        self
    }

    /// Enables or disables list-only mode, mirroring `--list-only`.
    #[must_use]
    #[doc(alias = "--list-only")]
    pub const fn list_only(mut self, list_only: bool) -> Self {
        self.list_only = list_only;
        self
    }

    /// Enables or disables deletion of extraneous destination files.
    #[must_use]
    #[doc(alias = "--delete")]
    pub const fn delete(mut self, delete: bool) -> Self {
        self.delete_mode = if delete {
            DeleteMode::During
        } else {
            DeleteMode::Disabled
        };
        self
    }

    /// Requests deletion of extraneous entries before the transfer begins.
    #[must_use]
    #[doc(alias = "--delete-before")]
    pub const fn delete_before(mut self, delete_before: bool) -> Self {
        if delete_before {
            self.delete_mode = DeleteMode::Before;
        } else if matches!(self.delete_mode, DeleteMode::Before) {
            self.delete_mode = DeleteMode::Disabled;
        }
        self
    }

    /// Requests deletion of extraneous entries while directories are processed.
    #[must_use]
    #[doc(alias = "--delete-during")]
    pub const fn delete_during(mut self) -> Self {
        self.delete_mode = DeleteMode::During;
        self
    }

    /// Enables deletion of extraneous entries after the transfer completes.
    #[must_use]
    #[doc(alias = "--delete-after")]
    pub const fn delete_after(mut self, delete_after: bool) -> Self {
        if delete_after {
            self.delete_mode = DeleteMode::After;
        } else if matches!(self.delete_mode, DeleteMode::After) {
            self.delete_mode = DeleteMode::Disabled;
        }
        self
    }

    /// Requests delayed deletion sweeps that run after transfers complete.
    #[must_use]
    #[doc(alias = "--delete-delay")]
    pub const fn delete_delay(mut self, delete_delay: bool) -> Self {
        if delete_delay {
            self.delete_mode = DeleteMode::Delay;
        } else if matches!(self.delete_mode, DeleteMode::Delay) {
            self.delete_mode = DeleteMode::Disabled;
        }
        self
    }

    /// Enables or disables deletion of excluded destination entries.
    #[must_use]
    #[doc(alias = "--delete-excluded")]
    pub const fn delete_excluded(mut self, delete: bool) -> Self {
        self.delete_excluded = delete;
        self
    }

    /// Adds a `--compare-dest` reference directory consulted during execution.
    #[must_use]
    #[doc(alias = "--compare-dest")]
    pub fn compare_destination<P: Into<PathBuf>>(mut self, path: P) -> Self {
        self.reference_directories.push(ReferenceDirectory::new(
            ReferenceDirectoryKind::Compare,
            path,
        ));
        self
    }

    /// Adds a `--copy-dest` reference directory consulted during execution.
    #[must_use]
    #[doc(alias = "--copy-dest")]
    pub fn copy_destination<P: Into<PathBuf>>(mut self, path: P) -> Self {
        self.reference_directories
            .push(ReferenceDirectory::new(ReferenceDirectoryKind::Copy, path));
        self
    }

    /// Adds a `--link-dest` reference directory consulted during execution.
    #[must_use]
    #[doc(alias = "--link-dest")]
    pub fn link_destination<P: Into<PathBuf>>(mut self, path: P) -> Self {
        self.reference_directories
            .push(ReferenceDirectory::new(ReferenceDirectoryKind::Link, path));
        self
    }

    /// Enables or disables removal of source files after a successful transfer.
    #[must_use]
    #[doc(alias = "--remove-source-files")]
    #[doc(alias = "--remove-sent-files")]
    pub const fn remove_source_files(mut self, remove: bool) -> Self {
        self.remove_source_files = remove;
        self
    }

    /// Configures the optional bandwidth limit to apply during transfers.
    #[must_use]
    #[doc(alias = "--bwlimit")]
    pub fn bandwidth_limit(mut self, limit: Option<BandwidthLimit>) -> Self {
        self.bandwidth_limit = limit;
        self
    }

    /// Requests that ownership be preserved when applying metadata.
    #[must_use]
    #[doc(alias = "--owner")]
    pub const fn owner(mut self, preserve: bool) -> Self {
        self.preserve_owner = preserve;
        self
    }

    /// Applies an explicit ownership override using numeric identifiers.
    #[must_use]
    #[doc(alias = "--chown")]
    pub const fn owner_override(mut self, owner: Option<u32>) -> Self {
        self.owner_override = owner;
        self
    }

    /// Requests that group metadata be preserved.
    #[must_use]
    #[doc(alias = "--group")]
    pub const fn group(mut self, preserve: bool) -> Self {
        self.preserve_group = preserve;
        self
    }

    /// Applies an explicit group override using numeric identifiers.
    #[must_use]
    #[doc(alias = "--chown")]
    pub const fn group_override(mut self, group: Option<u32>) -> Self {
        self.group_override = group;
        self
    }

    /// Requests that permissions be preserved when applying metadata.
    #[must_use]
    #[doc(alias = "--perms")]
    pub const fn permissions(mut self, preserve: bool) -> Self {
        self.preserve_permissions = preserve;
        self
    }

    /// Requests that timestamps be preserved when applying metadata.
    #[must_use]
    #[doc(alias = "--times")]
    pub const fn times(mut self, preserve: bool) -> Self {
        self.preserve_times = preserve;
        self
    }

    /// Requests that directory timestamps be skipped when preserving times.
    #[must_use]
    #[doc(alias = "--omit-dir-times")]
    pub const fn omit_dir_times(mut self, omit: bool) -> Self {
        self.omit_dir_times = omit;
        self
    }

    #[cfg(feature = "acl")]
    /// Enables or disables POSIX ACL preservation when applying metadata.
    #[must_use]
    #[doc(alias = "--acls")]
    #[doc(alias = "-A")]
    pub const fn acls(mut self, preserve: bool) -> Self {
        self.preserve_acls = preserve;
        self
    }

    /// Enables or disables compression for the transfer.
    #[must_use]
    #[doc(alias = "--compress")]
    #[doc(alias = "--no-compress")]
    #[doc(alias = "-z")]
    pub const fn compress(mut self, compress: bool) -> Self {
        self.compress = compress;
        if compress {
            if self.compression_setting.is_disabled() {
                self.compression_setting = CompressionSetting::level(CompressionLevel::Default);
            }
        } else {
            self.compression_setting = CompressionSetting::disabled();
            self.compression_level = None;
        }
        self
    }

    /// Applies an explicit compression level override when building the configuration.
    #[must_use]
    #[doc(alias = "--compress-level")]
    pub const fn compression_level(mut self, level: Option<CompressionLevel>) -> Self {
        self.compression_level = level;
        if let Some(level) = level {
            self.compression_setting = CompressionSetting::level(level);
            self.compress = true;
        }
        self
    }

    /// Sets the compression level that should apply when compression is enabled.
    #[must_use]
    #[doc(alias = "--compress-level")]
    pub const fn compression_setting(mut self, setting: CompressionSetting) -> Self {
        self.compression_setting = setting;
        self.compress = setting.is_enabled();
        if !self.compress {
            self.compression_level = None;
        }
        self
    }

    /// Requests that whole-file transfers be used instead of the delta algorithm.
    #[must_use]
    #[doc(alias = "--whole-file")]
    #[doc(alias = "-W")]
    #[doc(alias = "--no-whole-file")]
    pub fn whole_file(mut self, whole_file: bool) -> Self {
        self.whole_file = Some(whole_file);
        self
    }

    /// Enables or disables checksum-based change detection.
    #[must_use]
    #[doc(alias = "--checksum")]
    #[doc(alias = "-c")]
    pub const fn checksum(mut self, checksum: bool) -> Self {
        self.checksum = checksum;
        self
    }

    /// Enables or disables size-only change detection.
    #[must_use]
    #[doc(alias = "--size-only")]
    pub const fn size_only(mut self, size_only: bool) -> Self {
        self.size_only = size_only;
        self
    }

    /// Enables or disables skipping of existing destination files.
    #[must_use]
    #[doc(alias = "--ignore-existing")]
    pub const fn ignore_existing(mut self, ignore_existing: bool) -> Self {
        self.ignore_existing = ignore_existing;
        self
    }

    /// Enables or disables preservation of newer destination files.
    #[must_use]
    #[doc(alias = "--update")]
    #[doc(alias = "-u")]
    pub const fn update(mut self, update: bool) -> Self {
        self.update = update;
        self
    }

    /// Requests that numeric UID/GID values be preserved instead of names.
    #[must_use]
    #[doc(alias = "--numeric-ids")]
    pub const fn numeric_ids(mut self, numeric_ids: bool) -> Self {
        self.numeric_ids = numeric_ids;
        self
    }

    /// Enables or disables sparse file handling for the transfer.
    #[must_use]
    #[doc(alias = "--sparse")]
    #[doc(alias = "-S")]
    pub const fn sparse(mut self, sparse: bool) -> Self {
        self.sparse = sparse;
        self
    }

    /// Enables or disables copying symlink referents.
    #[must_use]
    #[doc(alias = "--copy-links")]
    #[doc(alias = "-L")]
    pub const fn copy_links(mut self, copy_links: bool) -> Self {
        self.copy_links = copy_links;
        self
    }

    /// Enables treating symlinks that target directories as directories during traversal.
    #[must_use]
    #[doc(alias = "--copy-dirlinks")]
    #[doc(alias = "-k")]
    pub const fn copy_dirlinks(mut self, copy_dirlinks: bool) -> Self {
        self.copy_dirlinks = copy_dirlinks;
        self
    }

    /// Enables or disables copying of device nodes during the transfer.
    #[must_use]
    #[doc(alias = "--devices")]
    pub const fn devices(mut self, preserve: bool) -> Self {
        self.preserve_devices = preserve;
        self
    }

    /// Enables or disables copying of special files during the transfer.
    #[must_use]
    #[doc(alias = "--specials")]
    pub const fn specials(mut self, preserve: bool) -> Self {
        self.preserve_specials = preserve;
        self
    }

    /// Enables or disables preservation of source-relative path components.
    #[must_use]
    #[doc(alias = "--relative")]
    #[doc(alias = "-R")]
    pub const fn relative_paths(mut self, relative: bool) -> Self {
        self.relative_paths = relative;
        self
    }

    /// Enables or disables creation of parent directories implied by the source path.
    #[must_use]
    #[doc(alias = "--implied-dirs")]
    #[doc(alias = "--no-implied-dirs")]
    pub fn implied_dirs(mut self, implied: bool) -> Self {
        self.implied_dirs = Some(implied);
        self
    }

    /// Enables destination path creation prior to copying.
    #[must_use]
    #[doc(alias = "--mkpath")]
    pub const fn mkpath(mut self, mkpath: bool) -> Self {
        self.mkpath = mkpath;
        self
    }

    /// Sets the verbosity level requested by the caller.
    #[must_use]
    #[doc(alias = "--verbose")]
    #[doc(alias = "-v")]
    pub const fn verbosity(mut self, verbosity: u8) -> Self {
        self.verbosity = verbosity;
        self
    }

    /// Enables or disables progress reporting for the transfer.
    #[must_use]
    #[doc(alias = "--progress")]
    #[doc(alias = "--no-progress")]
    pub const fn progress(mut self, progress: bool) -> Self {
        self.progress = progress;
        self
    }

    /// Enables or disables statistics reporting for the transfer.
    #[must_use]
    #[doc(alias = "--stats")]
    pub const fn stats(mut self, stats: bool) -> Self {
        self.stats = stats;
        self
    }

    /// Enables or disables retention of partial files on failure.
    #[must_use]
    #[doc(alias = "--partial")]
    #[doc(alias = "--no-partial")]
    #[doc(alias = "-P")]
    pub const fn partial(mut self, partial: bool) -> Self {
        self.partial = partial;
        self
    }

    /// Configures the directory used to store partial files when transfers fail.
    #[must_use]
    #[doc(alias = "--partial-dir")]
    pub fn partial_directory<P: Into<PathBuf>>(mut self, directory: Option<P>) -> Self {
        self.partial_dir = directory.map(Into::into);
        if self.partial_dir.is_some() {
            self.partial = true;
        }
        self
    }

    /// Extends the link-destination list used when creating hard links for unchanged files.
    #[must_use]
    #[doc(alias = "--link-dest")]
    pub fn extend_link_dests<I, P>(mut self, paths: I) -> Self
    where
        I: IntoIterator<Item = P>,
        P: Into<PathBuf>,
    {
        self.link_dest_paths.extend(
            paths
                .into_iter()
                .map(Into::into)
                .filter(|path| !path.as_os_str().is_empty()),
        );
        self
    }

    /// Enables or disables in-place updates for destination files.
    #[must_use]
    #[doc(alias = "--inplace")]
    #[doc(alias = "--no-inplace")]
    pub const fn inplace(mut self, inplace: bool) -> Self {
        self.inplace = inplace;
        self
    }

    /// Enables append-only transfers for existing destination files.
    #[must_use]
    #[doc(alias = "--append")]
    pub const fn append(mut self, append: bool) -> Self {
        self.append = append;
        if !append {
            self.append_verify = false;
        }
        self
    }

    /// Enables append verification for existing destination files.
    #[must_use]
    #[doc(alias = "--append-verify")]
    pub const fn append_verify(mut self, verify: bool) -> Self {
        if verify {
            self.append = true;
            self.append_verify = true;
        } else {
            self.append_verify = false;
        }
        self
    }

    /// Forces collection of transfer events regardless of verbosity.
    #[must_use]
    pub const fn force_event_collection(mut self, force: bool) -> Self {
        self.force_event_collection = force;
        self
    }

    /// Enables or disables extended attribute preservation for the transfer.
    #[cfg(feature = "xattr")]
    #[must_use]
    #[doc(alias = "--xattrs")]
    #[doc(alias = "-X")]
    pub const fn xattrs(mut self, preserve: bool) -> Self {
        self.preserve_xattrs = preserve;
        self
    }

    /// Replaces the collected debug flags with the provided list.
    #[must_use]
    #[doc(alias = "--debug")]
    pub fn debug_flags<I, S>(mut self, flags: I) -> Self
    where
        I: IntoIterator<Item = S>,
        S: Into<OsString>,
    {
        self.debug_flags = flags.into_iter().map(Into::into).collect();
        self
    }

    /// Appends a filter rule to the configuration being constructed.
    #[must_use]
    pub fn add_filter_rule(mut self, rule: FilterRuleSpec) -> Self {
        self.filter_rules.push(rule);
        self
    }

    /// Extends the builder with a collection of filter rules.
    #[must_use]
    pub fn extend_filter_rules<I>(mut self, rules: I) -> Self
    where
        I: IntoIterator<Item = FilterRuleSpec>,
    {
        self.filter_rules.extend(rules);
        self
    }

    /// Sets the timeout configuration that should apply to network transfers.
    #[must_use]
    #[doc(alias = "--timeout")]
    pub const fn timeout(mut self, timeout: TransferTimeout) -> Self {
        self.timeout = timeout;
        self
    }

    /// Finalises the builder and constructs a [`ClientConfig`].
    #[must_use]
    pub fn build(self) -> ClientConfig {
        ClientConfig {
            transfer_args: self.transfer_args,
            dry_run: self.dry_run,
            delete_mode: self.delete_mode,
            delete_excluded: self.delete_excluded,
            remove_source_files: self.remove_source_files,
            bandwidth_limit: self.bandwidth_limit,
            preserve_owner: self.preserve_owner,
            preserve_group: self.preserve_group,
            preserve_permissions: self.preserve_permissions,
            preserve_times: self.preserve_times,
            owner_override: self.owner_override,
            group_override: self.group_override,
            omit_dir_times: self.omit_dir_times,
            compress: self.compress,
            compression_level: self.compression_level,
            compression_setting: self.compression_setting,
            whole_file: self.whole_file.unwrap_or(true),
            checksum: self.checksum,
            size_only: self.size_only,
            ignore_existing: self.ignore_existing,
            update: self.update,
            numeric_ids: self.numeric_ids,
            filter_rules: self.filter_rules,
            debug_flags: self.debug_flags,
            sparse: self.sparse,
            copy_links: self.copy_links,
            copy_dirlinks: self.copy_dirlinks,
            relative_paths: self.relative_paths,
            implied_dirs: self.implied_dirs.unwrap_or(true),
            mkpath: self.mkpath,
            verbosity: self.verbosity,
            progress: self.progress,
            stats: self.stats,
            partial: self.partial,
            partial_dir: self.partial_dir,
            inplace: self.inplace,
            append: self.append,
            append_verify: self.append_verify,
            force_event_collection: self.force_event_collection,
            preserve_devices: self.preserve_devices,
            preserve_specials: self.preserve_specials,
            list_only: self.list_only,
            timeout: self.timeout,
<<<<<<< HEAD
            link_dest_paths: self.link_dest_paths,
=======
            reference_directories: self.reference_directories,
>>>>>>> 921d2c40
            #[cfg(feature = "acl")]
            preserve_acls: self.preserve_acls,
            #[cfg(feature = "xattr")]
            preserve_xattrs: self.preserve_xattrs,
        }
    }
}

/// Classifies a filter rule as inclusive or exclusive.
#[derive(Clone, Copy, Debug, Eq, PartialEq)]
pub enum FilterRuleKind {
    /// Include matching paths.
    Include,
    /// Exclude matching paths.
    Exclude,
    /// Protect matching destination paths from deletion.
    Protect,
    /// Merge per-directory filter rules from `.rsync-filter` style files.
    DirMerge,
    /// Exclude directories containing a specific marker file.
    ExcludeIfPresent,
}

/// Filter rule supplied by the caller.
#[derive(Clone, Debug, Eq, PartialEq)]
pub struct FilterRuleSpec {
    kind: FilterRuleKind,
    pattern: String,
    dir_merge_options: Option<DirMergeOptions>,
    applies_to_sender: bool,
    applies_to_receiver: bool,
}

impl FilterRuleSpec {
    /// Creates an include rule for the given pattern text.
    #[must_use]
    #[doc(alias = "show")]
    pub fn include(pattern: impl Into<String>) -> Self {
        Self {
            kind: FilterRuleKind::Include,
            pattern: pattern.into(),
            dir_merge_options: None,
            applies_to_sender: true,
            applies_to_receiver: true,
        }
    }

    /// Creates an exclude rule for the given pattern text.
    #[must_use]
    #[doc(alias = "hide")]
    pub fn exclude(pattern: impl Into<String>) -> Self {
        Self {
            kind: FilterRuleKind::Exclude,
            pattern: pattern.into(),
            dir_merge_options: None,
            applies_to_sender: true,
            applies_to_receiver: true,
        }
    }

    /// Creates a protect rule for the given pattern text.
    #[must_use]
    pub fn protect(pattern: impl Into<String>) -> Self {
        Self {
            kind: FilterRuleKind::Protect,
            pattern: pattern.into(),
            dir_merge_options: None,
            applies_to_sender: false,
            applies_to_receiver: true,
        }
    }

    /// Creates a per-directory merge rule for the provided filter file pattern.
    #[must_use]
    pub fn dir_merge(pattern: impl Into<String>, options: DirMergeOptions) -> Self {
        Self {
            kind: FilterRuleKind::DirMerge,
            pattern: pattern.into(),
            dir_merge_options: Some(options),
            applies_to_sender: true,
            applies_to_receiver: true,
        }
    }

    /// Excludes directories that contain the named marker file.
    #[must_use]
    #[doc(alias = "exclude-if-present")]
    pub fn exclude_if_present(pattern: impl Into<String>) -> Self {
        Self {
            kind: FilterRuleKind::ExcludeIfPresent,
            pattern: pattern.into(),
            dir_merge_options: None,
            applies_to_sender: true,
            applies_to_receiver: true,
        }
    }

    /// Creates an include rule that only affects the sending side.
    #[must_use]
    pub fn show(pattern: impl Into<String>) -> Self {
        Self {
            kind: FilterRuleKind::Include,
            pattern: pattern.into(),
            dir_merge_options: None,
            applies_to_sender: true,
            applies_to_receiver: false,
        }
    }

    /// Creates an exclude rule that only affects the sending side.
    #[must_use]
    pub fn hide(pattern: impl Into<String>) -> Self {
        Self {
            kind: FilterRuleKind::Exclude,
            pattern: pattern.into(),
            dir_merge_options: None,
            applies_to_sender: true,
            applies_to_receiver: false,
        }
    }

    /// Returns the rule kind.
    #[must_use]
    pub const fn kind(&self) -> FilterRuleKind {
        self.kind
    }

    /// Returns the pattern associated with this rule.
    #[must_use]
    pub fn pattern(&self) -> &str {
        &self.pattern
    }

    /// Returns the options associated with a dir-merge rule, if any.
    #[must_use]
    pub fn dir_merge_options(&self) -> Option<&DirMergeOptions> {
        self.dir_merge_options.as_ref()
    }

    /// Reports whether the rule applies to the sending side.
    #[must_use]
    pub const fn applies_to_sender(&self) -> bool {
        self.applies_to_sender
    }

    /// Reports whether the rule applies to the receiving side.
    #[must_use]
    pub const fn applies_to_receiver(&self) -> bool {
        self.applies_to_receiver
    }

    /// Applies dir-merge style overrides (anchor, side modifiers) to the rule.
    pub fn apply_dir_merge_overrides(&mut self, options: &DirMergeOptions) {
        if options.anchor_root_enabled() && !self.pattern.starts_with('/') {
            self.pattern.insert(0, '/');
        }

        if let Some(sender) = options.sender_side_override() {
            self.applies_to_sender = sender;
        }

        if let Some(receiver) = options.receiver_side_override() {
            self.applies_to_receiver = receiver;
        }
    }
}

/// Bandwidth limit expressed in bytes per second.
///
/// # Examples
/// ```
/// use rsync_core::client::BandwidthLimit;
/// use std::num::NonZeroU64;
///
/// let limit = BandwidthLimit::from_bytes_per_second(NonZeroU64::new(1024).unwrap());
/// assert_eq!(limit.bytes_per_second().get(), 1024);
/// ```
#[derive(Clone, Copy, Debug, Eq, PartialEq)]
pub struct BandwidthLimit {
    bytes_per_second: NonZeroU64,
}

impl BandwidthLimit {
    /// Creates a new [`BandwidthLimit`] from the supplied byte-per-second value.
    #[must_use]
    pub const fn from_bytes_per_second(bytes_per_second: NonZeroU64) -> Self {
        Self { bytes_per_second }
    }

    /// Parses a textual `--bwlimit` value into an optional [`BandwidthLimit`].
    pub fn parse(text: &str) -> Result<Option<Self>, BandwidthParseError> {
        bandwidth::parse_bandwidth_argument(text)
            .map(|value| value.map(Self::from_bytes_per_second))
    }

    /// Returns the configured rate in bytes per second.
    #[must_use]
    pub const fn bytes_per_second(self) -> NonZeroU64 {
        self.bytes_per_second
    }
}

/// Error returned when the client orchestration fails.
#[derive(Clone, Debug)]
pub struct ClientError {
    exit_code: i32,
    message: Message,
}

impl ClientError {
    /// Creates a new [`ClientError`] from the supplied message.
    fn new(exit_code: i32, message: Message) -> Self {
        Self { exit_code, message }
    }

    /// Returns the exit code associated with this error.
    #[must_use]
    pub const fn exit_code(&self) -> i32 {
        self.exit_code
    }

    /// Returns the formatted diagnostic message that should be emitted.
    pub fn message(&self) -> &Message {
        &self.message
    }
}

impl fmt::Display for ClientError {
    fn fmt(&self, f: &mut fmt::Formatter<'_>) -> fmt::Result {
        self.message.fmt(f)
    }
}

impl Error for ClientError {}

/// Summary of the work performed by [`run_client`].
#[derive(Clone, Debug, Default)]
pub struct ClientSummary {
    stats: LocalCopySummary,
    events: Vec<ClientEvent>,
}

impl ClientSummary {
    fn from_report(report: LocalCopyReport) -> Self {
        let stats = *report.summary();
        let events = report
            .records()
            .iter()
            .map(ClientEvent::from_record)
            .collect();
        Self { stats, events }
    }

    fn from_summary(summary: LocalCopySummary) -> Self {
        Self {
            stats: summary,
            events: Vec::new(),
        }
    }

    /// Returns the list of recorded transfer actions.
    #[must_use]
    pub fn events(&self) -> &[ClientEvent] {
        &self.events
    }

    /// Consumes the summary and returns the recorded actions.
    #[must_use]
    pub fn into_events(self) -> Vec<ClientEvent> {
        self.events
    }

    /// Returns the number of regular files copied or updated during the transfer.
    #[must_use]
    pub fn files_copied(&self) -> u64 {
        self.stats.files_copied()
    }

    /// Returns the number of regular files encountered in the source set.
    #[must_use]
    pub fn regular_files_total(&self) -> u64 {
        self.stats.regular_files_total()
    }

    /// Returns the number of regular files that were already up-to-date.
    #[must_use]
    pub fn regular_files_matched(&self) -> u64 {
        self.stats.regular_files_matched()
    }

    /// Returns the number of regular files skipped due to `--ignore-existing`.
    #[must_use]
    pub fn regular_files_ignored_existing(&self) -> u64 {
        self.stats.regular_files_ignored_existing()
    }

    /// Returns the number of regular files skipped because the destination was newer.
    #[must_use]
    pub fn regular_files_skipped_newer(&self) -> u64 {
        self.stats.regular_files_skipped_newer()
    }

    /// Returns the number of directories created during the transfer.
    #[must_use]
    pub fn directories_created(&self) -> u64 {
        self.stats.directories_created()
    }

    /// Returns the number of directories encountered in the source set.
    #[must_use]
    pub fn directories_total(&self) -> u64 {
        self.stats.directories_total()
    }

    /// Returns the number of symbolic links copied during the transfer.
    #[must_use]
    pub fn symlinks_copied(&self) -> u64 {
        self.stats.symlinks_copied()
    }

    /// Returns the number of symbolic links encountered in the source set.
    #[must_use]
    pub fn symlinks_total(&self) -> u64 {
        self.stats.symlinks_total()
    }

    /// Returns the number of hard links materialised during the transfer.
    #[must_use]
    pub fn hard_links_created(&self) -> u64 {
        self.stats.hard_links_created()
    }

    /// Returns the number of device nodes created during the transfer.
    #[must_use]
    pub fn devices_created(&self) -> u64 {
        self.stats.devices_created()
    }

    /// Returns the number of device nodes encountered in the source set.
    #[must_use]
    pub fn devices_total(&self) -> u64 {
        self.stats.devices_total()
    }

    /// Returns the number of FIFOs created during the transfer.
    #[must_use]
    pub fn fifos_created(&self) -> u64 {
        self.stats.fifos_created()
    }

    /// Returns the number of FIFOs encountered in the source set.
    #[must_use]
    pub fn fifos_total(&self) -> u64 {
        self.stats.fifos_total()
    }

    /// Returns the number of extraneous entries removed due to `--delete`.
    #[must_use]
    pub fn items_deleted(&self) -> u64 {
        self.stats.items_deleted()
    }

    /// Returns the aggregate number of bytes copied.
    #[must_use]
    pub fn bytes_copied(&self) -> u64 {
        self.stats.bytes_copied()
    }

    /// Returns the aggregate size of files that were rewritten or created.
    #[must_use]
    pub fn transferred_file_size(&self) -> u64 {
        self.stats.transferred_file_size()
    }

    /// Returns the number of bytes that would be sent after applying compression.
    #[must_use]
    pub fn compressed_bytes(&self) -> Option<u64> {
        if self.stats.compression_used() {
            Some(self.stats.compressed_bytes())
        } else {
            None
        }
    }

    /// Reports whether compression participated in the transfer.
    #[must_use]
    pub fn compression_used(&self) -> bool {
        self.stats.compression_used()
    }

    /// Returns the number of source entries removed due to `--remove-source-files`.
    #[must_use]
    pub fn sources_removed(&self) -> u64 {
        self.stats.sources_removed()
    }

    /// Returns the aggregate size of all source files considered during the transfer.
    #[must_use]
    pub fn total_source_bytes(&self) -> u64 {
        self.stats.total_source_bytes()
    }

    /// Returns the total elapsed time spent transferring file payloads.
    #[must_use]
    pub fn total_elapsed(&self) -> Duration {
        self.stats.total_elapsed()
    }

    /// Returns the number of bytes that would be transmitted for the file list.
    #[must_use]
    pub fn file_list_size(&self) -> u64 {
        self.stats.file_list_size()
    }

    /// Returns the duration spent generating the in-memory file list.
    #[must_use]
    pub fn file_list_generation_time(&self) -> Duration {
        self.stats.file_list_generation_time()
    }

    /// Returns the duration spent transmitting the file list to the peer.
    #[must_use]
    pub fn file_list_transfer_time(&self) -> Duration {
        self.stats.file_list_transfer_time()
    }
}

/// Outcome returned when executing [`run_client_or_fallback`].
#[derive(Debug)]
pub enum ClientOutcome {
    /// The transfer was handled by the local copy engine.
    Local(Box<ClientSummary>),
    /// The transfer was delegated to an upstream `rsync` binary.
    Fallback(FallbackSummary),
}

impl ClientOutcome {
    /// Returns the contained [`ClientSummary`] when the outcome represents a local execution.
    pub fn into_local(self) -> Option<ClientSummary> {
        match self {
            Self::Local(summary) => Some(*summary),
            Self::Fallback(_) => None,
        }
    }
}

/// Summary describing the result of a fallback invocation.
#[derive(Clone, Copy, Debug, Eq, PartialEq)]
pub struct FallbackSummary {
    exit_code: i32,
}

impl FallbackSummary {
    const fn new(exit_code: i32) -> Self {
        Self { exit_code }
    }

    /// Returns the exit code reported by the fallback process.
    #[must_use]
    pub const fn exit_code(self) -> i32 {
        self.exit_code
    }
}

/// Arguments used to spawn the legacy `rsync` binary when remote operands are present.
///
/// The fallback path preserves the command-line semantics of upstream rsync while the
/// native protocol engine is completed. Higher level consumers such as the CLI build
/// this structure from parsed flags before handing control to
/// [`run_remote_transfer_fallback`].
#[derive(Clone, Debug)]
pub struct RemoteFallbackArgs {
    /// Enables `--dry-run`.
    pub dry_run: bool,
    /// Enables `--list-only`.
    pub list_only: bool,
    /// Supplies the remote shell command forwarded via `-e`/`--rsh`.
    pub remote_shell: Option<OsString>,
    /// Controls whether remote shell arguments are protected from expansion.
    ///
    /// When `Some(true)` the fallback command receives `--protect-args`,
    /// while `Some(false)` forwards `--no-protect-args`. A `None` value keeps
    /// rsync's default behaviour.
    pub protect_args: Option<bool>,
    /// Enables archive mode (`-a`).
    pub archive: bool,
    /// Enables `--delete`.
    pub delete: bool,
    /// Selects the deletion timing to forward to the fallback binary.
    pub delete_mode: DeleteMode,
    /// Enables `--delete-excluded`.
    pub delete_excluded: bool,
    /// Enables `--checksum`.
    pub checksum: bool,
    /// Enables `--size-only`.
    pub size_only: bool,
    /// Enables `--ignore-existing`.
    pub ignore_existing: bool,
    /// Enables `--update`.
    pub update: bool,
    /// Enables `--compress`.
    pub compress: bool,
    /// Enables `--no-compress` when `true` and compression is otherwise disabled.
    pub compress_disabled: bool,
    /// Optional compression level forwarded via `--compress-level`.
    pub compress_level: Option<OsString>,
    /// Optional ownership override forwarded via `--chown`.
    pub chown: Option<OsString>,
    /// Optional `--owner`/`--no-owner` toggle.
    pub owner: Option<bool>,
    /// Optional `--group`/`--no-group` toggle.
    pub group: Option<bool>,
    /// Optional `--perms`/`--no-perms` toggle.
    pub perms: Option<bool>,
    /// Optional `--times`/`--no-times` toggle.
    pub times: Option<bool>,
    /// Optional `--omit-dir-times`/`--no-omit-dir-times` toggle.
    pub omit_dir_times: Option<bool>,
    /// Optional `--numeric-ids`/`--no-numeric-ids` toggle.
    pub numeric_ids: Option<bool>,
    /// Optional `--copy-links`/`--no-copy-links` toggle.
    pub copy_links: Option<bool>,
    /// Enables `--copy-dirlinks` when `true`.
    pub copy_dirlinks: bool,
    /// Optional `--sparse`/`--no-sparse` toggle.
    pub sparse: Option<bool>,
    /// Optional `--devices`/`--no-devices` toggle.
    pub devices: Option<bool>,
    /// Optional `--specials`/`--no-specials` toggle.
    pub specials: Option<bool>,
    /// Optional `--relative`/`--no-relative` toggle.
    pub relative: Option<bool>,
    /// Optional `--implied-dirs`/`--no-implied-dirs` toggle.
    pub implied_dirs: Option<bool>,
    /// Enables `--mkpath`.
    pub mkpath: bool,
    /// Verbosity level translated into repeated `-v` flags.
    pub verbosity: u8,
    /// Enables `--progress`.
    pub progress: bool,
    /// Enables `--stats`.
    pub stats: bool,
    /// Enables `--itemize-changes` on the fallback command line.
    pub itemize_changes: bool,
    /// Enables `--partial`.
    pub partial: bool,
    /// Optional directory forwarded via `--partial-dir`.
    pub partial_dir: Option<PathBuf>,
    /// Directories forwarded via repeated `--link-dest` flags.
    pub link_dests: Vec<PathBuf>,
    /// Enables `--remove-source-files`.
    pub remove_source_files: bool,
    /// Optional `--append`/`--no-append` toggle.
    pub append: Option<bool>,
    /// Enables `--append-verify`.
    pub append_verify: bool,
    /// Optional `--inplace`/`--no-inplace` toggle.
    pub inplace: Option<bool>,
    /// Routes daemon messages to standard error via `--msgs2stderr`.
    pub msgs_to_stderr: bool,
    /// Optional `--whole-file`/`--no-whole-file` toggle.
    pub whole_file: Option<bool>,
    /// Optional bandwidth limit forwarded through `--bwlimit`.
    pub bwlimit: Option<OsString>,
    /// Patterns forwarded via repeated `--exclude` flags.
    pub excludes: Vec<OsString>,
    /// Patterns forwarded via repeated `--include` flags.
    pub includes: Vec<OsString>,
    /// File paths forwarded via repeated `--exclude-from` flags.
    pub exclude_from: Vec<OsString>,
    /// File paths forwarded via repeated `--include-from` flags.
    pub include_from: Vec<OsString>,
    /// Raw filter directives forwarded via repeated `--filter` flags.
    pub filters: Vec<OsString>,
    /// Reference directories forwarded via repeated `--compare-dest` flags.
    pub compare_destinations: Vec<OsString>,
    /// Reference directories forwarded via repeated `--copy-dest` flags.
    pub copy_destinations: Vec<OsString>,
    /// Reference directories forwarded via repeated `--link-dest` flags.
    pub link_destinations: Vec<OsString>,
    /// Enables `--cvs-exclude` on the fallback binary.
    pub cvs_exclude: bool,
    /// Values forwarded to the fallback binary via repeated `--info=FLAGS` occurrences.
    pub info_flags: Vec<OsString>,
    /// Values forwarded to the fallback binary via repeated `--debug=FLAGS` occurrences.
    pub debug_flags: Vec<OsString>,
    /// Whether the original invocation used `--files-from`.
    pub files_from_used: bool,
    /// Entries collected from `--files-from` operands.
    pub file_list_entries: Vec<OsString>,
    /// Indicates that `--from0` was supplied.
    pub from0: bool,
    /// Optional path provided via `--password-file`.
    pub password_file: Option<PathBuf>,
    /// Optional daemon password supplied via `--password-file=-`.
    ///
    /// When populated the helper writes the password to the fallback
    /// process' standard input so callers do not need to re-enter
    /// credentials after the CLI has already consumed them.
    pub daemon_password: Option<Vec<u8>>,
    /// Optional protocol override forwarded via `--protocol`.
    pub protocol: Option<ProtocolVersion>,
    /// Timeout applied to the spawned process via `--timeout`.
    pub timeout: TransferTimeout,
    /// Optional `--out-format` template.
    pub out_format: Option<OsString>,
    /// Enables `--no-motd`.
    pub no_motd: bool,
    /// Optional override for the fallback executable path.
    ///
    /// When unspecified the helper consults the `OC_RSYNC_FALLBACK` environment variable and
    /// defaults to `rsync` if the override is missing or empty.
    pub fallback_binary: Option<OsString>,
    /// Optional override for the remote rsync executable.
    ///
    /// When populated the helper forwards `--rsync-path` to the fallback command so upstream
    /// rsync executes the specified program on the remote system. The option is ignored when
    /// remote operands are absent because local transfers never invoke the fallback binary.
    pub rsync_path: Option<OsString>,
    /// Remaining operands to forward to the fallback binary.
    pub remainder: Vec<OsString>,
    /// Controls ACL forwarding (`--acls`/`--no-acls`).
    #[cfg(feature = "acl")]
    pub acls: Option<bool>,
    /// Controls xattr forwarding (`--xattrs`/`--no-xattrs`).
    #[cfg(feature = "xattr")]
    pub xattrs: Option<bool>,
}

/// Writer references and arguments required to invoke the fallback binary.
pub struct RemoteFallbackContext<'a, Out, Err>
where
    Out: Write + 'a,
    Err: Write + 'a,
{
    stdout: &'a mut Out,
    stderr: &'a mut Err,
    args: RemoteFallbackArgs,
}

impl<'a, Out, Err> RemoteFallbackContext<'a, Out, Err>
where
    Out: Write + 'a,
    Err: Write + 'a,
{
    /// Creates a new context that streams output into the supplied writers.
    #[must_use]
    pub fn new(stdout: &'a mut Out, stderr: &'a mut Err, args: RemoteFallbackArgs) -> Self {
        Self {
            stdout,
            stderr,
            args,
        }
    }

    fn split(self) -> (&'a mut Out, &'a mut Err, RemoteFallbackArgs) {
        let Self {
            stdout,
            stderr,
            args,
        } = self;
        (stdout, stderr, args)
    }
}

/// Spawns the fallback `rsync` binary with arguments derived from [`RemoteFallbackArgs`].
///
/// The helper forwards the subprocess stdout/stderr into the provided writers and returns
/// the exit status code on success. Errors surface as [`ClientError`] instances with
/// fully formatted diagnostics.
pub fn run_remote_transfer_fallback<Out, Err>(
    stdout: &mut Out,
    stderr: &mut Err,
    args: RemoteFallbackArgs,
) -> Result<i32, ClientError>
where
    Out: Write,
    Err: Write,
{
    let RemoteFallbackArgs {
        dry_run,
        list_only,
        remote_shell,
        protect_args,
        archive,
        delete,
        delete_mode,
        delete_excluded,
        checksum,
        size_only,
        ignore_existing,
        update,
        compress,
        compress_disabled,
        compress_level,
        chown,
        owner,
        group,
        perms,
        times,
        omit_dir_times,
        numeric_ids,
        copy_links,
        copy_dirlinks,
        sparse,
        devices,
        specials,
        relative,
        implied_dirs,
        mkpath,
        verbosity,
        progress,
        stats,
        itemize_changes,
        partial,
        partial_dir,
        link_dests,
        remove_source_files,
        append,
        append_verify,
        inplace,
        msgs_to_stderr,
        whole_file,
        bwlimit,
        excludes,
        includes,
        exclude_from,
        include_from,
        filters,
        compare_destinations,
        copy_destinations,
        link_destinations,
        cvs_exclude,
        info_flags,
        debug_flags,
        files_from_used,
        file_list_entries,
        from0,
        password_file,
        mut daemon_password,
        protocol,
        timeout,
        out_format,
        no_motd,
        fallback_binary,
        rsync_path,
        mut remainder,
        #[cfg(feature = "acl")]
        acls,
        #[cfg(feature = "xattr")]
        xattrs,
    } = args;

    let mut command_args = Vec::new();
    if archive {
        command_args.push(OsString::from("-a"));
    }
    if dry_run {
        command_args.push(OsString::from("--dry-run"));
    }
    if list_only {
        command_args.push(OsString::from("--list-only"));
    }
    if delete {
        command_args.push(OsString::from("--delete"));
        match delete_mode {
            DeleteMode::Before => command_args.push(OsString::from("--delete-before")),
            DeleteMode::After => command_args.push(OsString::from("--delete-after")),
            DeleteMode::Delay => command_args.push(OsString::from("--delete-delay")),
            DeleteMode::During => command_args.push(OsString::from("--delete-during")),
            DeleteMode::Disabled => {}
        }
    }
    if delete_excluded {
        command_args.push(OsString::from("--delete-excluded"));
    }
    if checksum {
        command_args.push(OsString::from("--checksum"));
    }
    if size_only {
        command_args.push(OsString::from("--size-only"));
    }
    if ignore_existing {
        command_args.push(OsString::from("--ignore-existing"));
    }
    if update {
        command_args.push(OsString::from("--update"));
    }
    if compress {
        command_args.push(OsString::from("--compress"));
    } else if compress_disabled {
        command_args.push(OsString::from("--no-compress"));
        if whole_file.is_none() {
            command_args.push(OsString::from("--no-whole-file"));
        }
    }
    if let Some(level) = compress_level {
        command_args.push(OsString::from("--compress-level"));
        command_args.push(level);
    }

    if let Some(spec) = chown {
        let mut arg = OsString::from("--chown=");
        arg.push(spec);
        command_args.push(arg);
    }

    push_toggle(&mut command_args, "--owner", "--no-owner", owner);
    push_toggle(&mut command_args, "--group", "--no-group", group);
    push_toggle(&mut command_args, "--perms", "--no-perms", perms);
    push_toggle(&mut command_args, "--times", "--no-times", times);
    push_toggle(
        &mut command_args,
        "--omit-dir-times",
        "--no-omit-dir-times",
        omit_dir_times,
    );
    push_toggle(
        &mut command_args,
        "--numeric-ids",
        "--no-numeric-ids",
        numeric_ids,
    );
    push_toggle(
        &mut command_args,
        "--copy-links",
        "--no-copy-links",
        copy_links,
    );
    if copy_dirlinks {
        command_args.push(OsString::from("--copy-dirlinks"));
    }
    push_toggle(&mut command_args, "--sparse", "--no-sparse", sparse);
    push_toggle(&mut command_args, "--devices", "--no-devices", devices);
    push_toggle(&mut command_args, "--specials", "--no-specials", specials);
    push_toggle(&mut command_args, "--relative", "--no-relative", relative);
    push_toggle(
        &mut command_args,
        "--implied-dirs",
        "--no-implied-dirs",
        implied_dirs,
    );
    if mkpath {
        command_args.push(OsString::from("--mkpath"));
    }
    push_toggle(&mut command_args, "--inplace", "--no-inplace", inplace);
    #[cfg(feature = "acl")]
    push_toggle(&mut command_args, "--acls", "--no-acls", acls);
    push_toggle(
        &mut command_args,
        "--whole-file",
        "--no-whole-file",
        whole_file,
    );
    #[cfg(feature = "xattr")]
    push_toggle(&mut command_args, "--xattrs", "--no-xattrs", xattrs);

    for _ in 0..verbosity {
        command_args.push(OsString::from("-v"));
    }
    if progress {
        command_args.push(OsString::from("--progress"));
    }
    if stats {
        command_args.push(OsString::from("--stats"));
    }
    if itemize_changes {
        command_args.push(OsString::from("--itemize-changes"));
    }
    if partial {
        command_args.push(OsString::from("--partial"));
    }
    if let Some(dir) = partial_dir {
        command_args.push(OsString::from("--partial-dir"));
        command_args.push(dir.into_os_string());
    }
    for dir in link_dests {
        let mut arg = OsString::from("--link-dest=");
        arg.push(dir);
        command_args.push(arg);
    }
    if remove_source_files {
        command_args.push(OsString::from("--remove-source-files"));
    }
    if append_verify {
        command_args.push(OsString::from("--append-verify"));
    } else {
        push_toggle(&mut command_args, "--append", "--no-append", append);
    }
    if msgs_to_stderr {
        command_args.push(OsString::from("--msgs2stderr"));
    }

    if let Some(enabled) = protect_args {
        if enabled {
            command_args.push(OsString::from("--protect-args"));
        } else {
            command_args.push(OsString::from("--no-protect-args"));
        }
    }

    if let Some(limit) = bwlimit {
        command_args.push(OsString::from("--bwlimit"));
        command_args.push(limit);
    }

    if let Some(format) = out_format {
        command_args.push(OsString::from("--out-format"));
        command_args.push(format);
    }

    for exclude in excludes {
        command_args.push(OsString::from("--exclude"));
        command_args.push(exclude);
    }
    for include in includes {
        command_args.push(OsString::from("--include"));
        command_args.push(include);
    }
    for path in exclude_from {
        command_args.push(OsString::from("--exclude-from"));
        command_args.push(path);
    }
    for path in include_from {
        command_args.push(OsString::from("--include-from"));
        command_args.push(path);
    }
    if cvs_exclude {
        command_args.push(OsString::from("--cvs-exclude"));
    }
    for filter in filters {
        command_args.push(OsString::from("--filter"));
        command_args.push(filter);
    }

    for path in compare_destinations {
        command_args.push(OsString::from("--compare-dest"));
        command_args.push(path);
    }

    for path in copy_destinations {
        command_args.push(OsString::from("--copy-dest"));
        command_args.push(path);
    }

    for path in link_destinations {
        command_args.push(OsString::from("--link-dest"));
        command_args.push(path);
    }

    for flag in info_flags {
        let mut arg = OsString::from("--info=");
        arg.push(&flag);
        command_args.push(arg);
    }

    for flag in debug_flags {
        let mut arg = OsString::from("--debug=");
        arg.push(&flag);
        command_args.push(arg);
    }

    let files_from_temp =
        prepare_file_list(&file_list_entries, files_from_used, from0).map_err(|error| {
            fallback_error(format!(
                "failed to prepare file list for fallback rsync invocation: {error}"
            ))
        })?;

    if let Some(temp) = files_from_temp.as_ref() {
        command_args.push(OsString::from("--files-from"));
        command_args.push(temp.path().as_os_str().to_os_string());
        if from0 {
            command_args.push(OsString::from("--from0"));
        }
    }

    if let Some(path) = password_file {
        command_args.push(OsString::from("--password-file"));
        command_args.push(path.into_os_string());
    }

    if let Some(protocol) = protocol {
        command_args.push(OsString::from("--protocol"));
        command_args.push(OsString::from(protocol.to_string()));
    }

    match timeout {
        TransferTimeout::Default => {}
        TransferTimeout::Disabled => {
            command_args.push(OsString::from("--timeout"));
            command_args.push(OsString::from("0"));
        }
        TransferTimeout::Seconds(value) => {
            command_args.push(OsString::from("--timeout"));
            command_args.push(OsString::from(value.get().to_string()));
        }
    }

    if no_motd {
        command_args.push(OsString::from("--no-motd"));
    }

    if let Some(shell) = remote_shell {
        command_args.push(OsString::from("-e"));
        command_args.push(shell);
    }

    if let Some(path) = rsync_path {
        command_args.push(OsString::from("--rsync-path"));
        command_args.push(path);
    }

    command_args.append(&mut remainder);

    let binary = fallback_binary.unwrap_or_else(|| {
        env::var_os("OC_RSYNC_FALLBACK")
            .filter(|value| !value.is_empty())
            .unwrap_or_else(|| OsString::from("rsync"))
    });

    let mut command = Command::new(&binary);
    command.args(&command_args);
    if daemon_password.is_some() {
        command.stdin(Stdio::piped());
    } else {
        command.stdin(Stdio::inherit());
    }
    command.stdout(Stdio::piped());
    command.stderr(Stdio::piped());

    let mut child = command.spawn().map_err(|error| {
        fallback_error(format!(
            "failed to launch fallback rsync binary '{}': {error}",
            Path::new(&binary).display()
        ))
    })?;

    if let Some(mut password) = daemon_password.take() {
        let mut stdin = child
            .stdin
            .take()
            .ok_or_else(|| fallback_error("fallback rsync did not expose a writable stdin"))?;

        write_daemon_password(&mut stdin, &mut password).map_err(|error| {
            fallback_error(format!(
                "failed to write password to fallback rsync stdin: {error}"
            ))
        })?;
    }

    let (sender, receiver) = mpsc::channel();
    let mut stdout_thread = child
        .stdout
        .take()
        .map(|handle| spawn_fallback_reader(handle, FallbackStreamKind::Stdout, sender.clone()));
    let mut stderr_thread = child
        .stderr
        .take()
        .map(|handle| spawn_fallback_reader(handle, FallbackStreamKind::Stderr, sender.clone()));
    drop(sender);

    let mut stdout_open = stdout_thread.is_some();
    let mut stderr_open = stderr_thread.is_some();

    while stdout_open || stderr_open {
        match receiver.recv() {
            Ok(FallbackStreamMessage::Data(FallbackStreamKind::Stdout, data)) => {
                if let Err(error) = stdout.write_all(&data) {
                    terminate_fallback_process(&mut child, &mut stdout_thread, &mut stderr_thread);
                    return Err(fallback_error(format!(
                        "failed to forward fallback stdout: {error}"
                    )));
                }
            }
            Ok(FallbackStreamMessage::Data(FallbackStreamKind::Stderr, data)) => {
                if let Err(error) = stderr.write_all(&data) {
                    terminate_fallback_process(&mut child, &mut stdout_thread, &mut stderr_thread);
                    return Err(fallback_error(format!(
                        "failed to forward fallback stderr: {error}"
                    )));
                }
            }
            Ok(FallbackStreamMessage::Error(FallbackStreamKind::Stdout, error)) => {
                terminate_fallback_process(&mut child, &mut stdout_thread, &mut stderr_thread);
                return Err(fallback_error(format!(
                    "failed to read stdout from fallback rsync: {error}"
                )));
            }
            Ok(FallbackStreamMessage::Error(FallbackStreamKind::Stderr, error)) => {
                terminate_fallback_process(&mut child, &mut stdout_thread, &mut stderr_thread);
                return Err(fallback_error(format!(
                    "failed to read stderr from fallback rsync: {error}"
                )));
            }
            Ok(FallbackStreamMessage::Finished(kind)) => match kind {
                FallbackStreamKind::Stdout => stdout_open = false,
                FallbackStreamKind::Stderr => stderr_open = false,
            },
            Err(_) => {
                if stdout_open {
                    terminate_fallback_process(&mut child, &mut stdout_thread, &mut stderr_thread);
                    return Err(fallback_error(
                        "failed to capture stdout from fallback rsync binary",
                    ));
                }
                if stderr_open {
                    terminate_fallback_process(&mut child, &mut stdout_thread, &mut stderr_thread);
                    return Err(fallback_error(
                        "failed to capture stderr from fallback rsync binary",
                    ));
                }
                break;
            }
        }
    }

    join_fallback_thread(&mut stdout_thread);
    join_fallback_thread(&mut stderr_thread);

    let status = child.wait().map_err(|error| {
        fallback_error(format!(
            "failed to wait for fallback rsync process: {error}"
        ))
    })?;

    drop(files_from_temp);

    Ok(status.code().unwrap_or(MAX_EXIT_CODE))
}

#[derive(Clone, Copy, Debug, Eq, PartialEq)]
enum FallbackStreamKind {
    Stdout,
    Stderr,
}

enum FallbackStreamMessage {
    Data(FallbackStreamKind, Vec<u8>),
    Error(FallbackStreamKind, io::Error),
    Finished(FallbackStreamKind),
}

fn fallback_error(text: impl Into<String>) -> ClientError {
    let message = rsync_error!(1, "{}", text.into()).with_role(Role::Client);
    ClientError::new(1, message)
}

fn push_toggle(args: &mut Vec<OsString>, enable: &str, disable: &str, setting: Option<bool>) {
    match setting {
        Some(true) => args.push(OsString::from(enable)),
        Some(false) => args.push(OsString::from(disable)),
        None => {}
    }
}

fn prepare_file_list(
    entries: &[OsString],
    files_from_used: bool,
    zero_terminated: bool,
) -> io::Result<Option<NamedTempFile>> {
    if !files_from_used {
        return Ok(None);
    }

    let mut file = NamedTempFile::new()?;
    {
        let writer = file.as_file_mut();
        for entry in entries {
            write_file_list_entry(writer, entry.as_os_str())?;
            if zero_terminated {
                writer.write_all(&[0])?;
            } else {
                writer.write_all(b"\n")?;
            }
        }
        writer.flush()?;
    }

    Ok(Some(file))
}

fn write_file_list_entry<W: Write>(writer: &mut W, value: &OsStr) -> io::Result<()> {
    #[cfg(unix)]
    {
        writer.write_all(value.as_bytes())
    }

    #[cfg(not(unix))]
    {
        writer.write_all(value.to_string_lossy().as_bytes())
    }
}

fn spawn_fallback_reader<R>(
    mut reader: R,
    kind: FallbackStreamKind,
    sender: Sender<FallbackStreamMessage>,
) -> thread::JoinHandle<()>
where
    R: Read + Send + 'static,
{
    thread::spawn(move || {
        let mut buffer = [0u8; 8192];
        loop {
            match reader.read(&mut buffer) {
                Ok(0) => {
                    let _ = sender.send(FallbackStreamMessage::Finished(kind));
                    break;
                }
                Ok(n) => {
                    if sender
                        .send(FallbackStreamMessage::Data(kind, Vec::from(&buffer[..n])))
                        .is_err()
                    {
                        break;
                    }
                }
                Err(error) => {
                    let _ = sender.send(FallbackStreamMessage::Error(kind, error));
                    break;
                }
            }
        }
    })
}

/// Writes the daemon password into `writer`, appending a newline when required and
/// scrubbing the buffer afterwards.
fn write_daemon_password<W: Write>(writer: &mut W, password: &mut Vec<u8>) -> io::Result<()> {
    if !password.ends_with(b"\n") {
        password.push(b'\n');
    }

    writer.write_all(password)?;
    writer.flush()?;

    for byte in password.iter_mut() {
        *byte = 0;
    }

    Ok(())
}

fn join_fallback_thread(handle: &mut Option<thread::JoinHandle<()>>) {
    if let Some(join_handle) = handle.take() {
        let _ = join_handle.join();
    }
}

fn terminate_fallback_process(
    child: &mut Child,
    stdout_thread: &mut Option<thread::JoinHandle<()>>,
    stderr_thread: &mut Option<thread::JoinHandle<()>>,
) {
    let _ = child.kill();
    let _ = child.wait();
    join_fallback_thread(stdout_thread);
    join_fallback_thread(stderr_thread);
}

/// Describes a transfer action performed by the local copy engine.
#[derive(Clone, Debug, Eq, PartialEq)]
pub enum ClientEventKind {
    /// File data was copied into place.
    DataCopied,
    /// The destination already matched the source and metadata was reused.
    MetadataReused,
    /// A hard link was created to a previously copied destination file.
    HardLink,
    /// A symbolic link was recreated.
    SymlinkCopied,
    /// A FIFO node was recreated.
    FifoCopied,
    /// A device node was recreated.
    DeviceCopied,
    /// A directory was created during traversal.
    DirectoryCreated,
    /// An existing destination file was left untouched due to `--ignore-existing`.
    SkippedExisting,
    /// An existing destination file was left untouched because it is newer.
    SkippedNewerDestination,
    /// A non-regular entry was skipped because support was disabled.
    SkippedNonRegular,
    /// An entry was deleted due to `--delete`.
    EntryDeleted,
    /// A source entry was removed after a successful transfer.
    SourceRemoved,
}

/// Event describing a single action performed during a client transfer.
#[derive(Clone, Debug, Eq, PartialEq)]
pub struct ClientEvent {
    relative_path: PathBuf,
    kind: ClientEventKind,
    bytes_transferred: u64,
    total_bytes: Option<u64>,
    elapsed: Duration,
    metadata: Option<ClientEntryMetadata>,
}

impl ClientEvent {
    fn from_record(record: &LocalCopyRecord) -> Self {
        let kind = match record.action() {
            LocalCopyAction::DataCopied => ClientEventKind::DataCopied,
            LocalCopyAction::MetadataReused => ClientEventKind::MetadataReused,
            LocalCopyAction::HardLink => ClientEventKind::HardLink,
            LocalCopyAction::SymlinkCopied => ClientEventKind::SymlinkCopied,
            LocalCopyAction::FifoCopied => ClientEventKind::FifoCopied,
            LocalCopyAction::DeviceCopied => ClientEventKind::DeviceCopied,
            LocalCopyAction::DirectoryCreated => ClientEventKind::DirectoryCreated,
            LocalCopyAction::SkippedExisting => ClientEventKind::SkippedExisting,
            LocalCopyAction::SkippedNewerDestination => ClientEventKind::SkippedNewerDestination,
            LocalCopyAction::SkippedNonRegular => ClientEventKind::SkippedNonRegular,
            LocalCopyAction::EntryDeleted => ClientEventKind::EntryDeleted,
            LocalCopyAction::SourceRemoved => ClientEventKind::SourceRemoved,
        };
        Self {
            relative_path: record.relative_path().to_path_buf(),
            kind,
            bytes_transferred: record.bytes_transferred(),
            total_bytes: record.total_bytes(),
            elapsed: record.elapsed(),
            metadata: record
                .metadata()
                .map(ClientEntryMetadata::from_local_copy_metadata),
        }
    }

    fn from_progress(
        relative: &Path,
        bytes_transferred: u64,
        total_bytes: Option<u64>,
        elapsed: Duration,
    ) -> Self {
        Self {
            relative_path: relative.to_path_buf(),
            kind: ClientEventKind::DataCopied,
            bytes_transferred,
            total_bytes,
            elapsed,
            metadata: None,
        }
    }

    /// Returns the relative path affected by this event.
    #[must_use]
    pub fn relative_path(&self) -> &Path {
        &self.relative_path
    }

    /// Returns the action recorded by this event.
    #[must_use]
    pub fn kind(&self) -> &ClientEventKind {
        &self.kind
    }

    /// Returns the number of bytes transferred as part of this event.
    #[must_use]
    pub const fn bytes_transferred(&self) -> u64 {
        self.bytes_transferred
    }

    /// Returns the total number of bytes expected for this event, when known.
    #[must_use]
    pub const fn total_bytes(&self) -> Option<u64> {
        self.total_bytes
    }

    /// Returns the elapsed time spent on this event.
    #[must_use]
    pub const fn elapsed(&self) -> Duration {
        self.elapsed
    }

    /// Returns the metadata associated with the event, when available.
    #[must_use]
    pub fn metadata(&self) -> Option<&ClientEntryMetadata> {
        self.metadata.as_ref()
    }
}

impl ClientEventKind {
    /// Returns whether the event contributes to progress reporting.
    #[must_use]
    pub const fn is_progress(&self) -> bool {
        matches!(
            self,
            Self::DataCopied
                | Self::MetadataReused
                | Self::HardLink
                | Self::SymlinkCopied
                | Self::FifoCopied
                | Self::DeviceCopied
        )
    }
}

/// Kind of entry described by [`ClientEntryMetadata`].
#[derive(Clone, Copy, Debug, Eq, PartialEq)]
pub enum ClientEntryKind {
    /// Regular file entry.
    File,
    /// Directory entry.
    Directory,
    /// Symbolic link entry.
    Symlink,
    /// FIFO entry.
    Fifo,
    /// Character device entry.
    CharDevice,
    /// Block device entry.
    BlockDevice,
    /// Unix domain socket entry.
    Socket,
    /// Entry of an unknown or platform-specific type.
    Other,
}

impl ClientEntryKind {
    /// Returns whether the metadata describes a directory entry.
    #[must_use]
    pub const fn is_directory(self) -> bool {
        matches!(self, Self::Directory)
    }

    /// Returns whether the metadata describes a symbolic link entry.
    #[must_use]
    pub const fn is_symlink(self) -> bool {
        matches!(self, Self::Symlink)
    }
}

/// Metadata snapshot describing an entry affected by a client event.
#[derive(Clone, Debug, PartialEq, Eq)]
pub struct ClientEntryMetadata {
    kind: ClientEntryKind,
    length: u64,
    modified: Option<SystemTime>,
    mode: Option<u32>,
    uid: Option<u32>,
    gid: Option<u32>,
    nlink: Option<u64>,
    symlink_target: Option<PathBuf>,
}

impl ClientEntryMetadata {
    fn from_local_copy_metadata(metadata: &LocalCopyMetadata) -> Self {
        Self {
            kind: match metadata.kind() {
                LocalCopyFileKind::File => ClientEntryKind::File,
                LocalCopyFileKind::Directory => ClientEntryKind::Directory,
                LocalCopyFileKind::Symlink => ClientEntryKind::Symlink,
                LocalCopyFileKind::Fifo => ClientEntryKind::Fifo,
                LocalCopyFileKind::CharDevice => ClientEntryKind::CharDevice,
                LocalCopyFileKind::BlockDevice => ClientEntryKind::BlockDevice,
                LocalCopyFileKind::Socket => ClientEntryKind::Socket,
                LocalCopyFileKind::Other => ClientEntryKind::Other,
            },
            length: metadata.len(),
            modified: metadata.modified(),
            mode: metadata.mode(),
            uid: metadata.uid(),
            gid: metadata.gid(),
            nlink: metadata.nlink(),
            symlink_target: metadata.symlink_target().map(Path::to_path_buf),
        }
    }

    /// Returns the kind of entry represented by this metadata snapshot.
    #[must_use]
    pub const fn kind(&self) -> ClientEntryKind {
        self.kind
    }

    /// Returns the logical length of the entry in bytes.
    #[must_use]
    pub const fn length(&self) -> u64 {
        self.length
    }

    /// Returns the recorded modification timestamp, when available.
    #[must_use]
    pub const fn modified(&self) -> Option<SystemTime> {
        self.modified
    }

    /// Returns the Unix permission bits when available.
    #[must_use]
    pub const fn mode(&self) -> Option<u32> {
        self.mode
    }

    /// Returns the numeric owner identifier when available.
    #[must_use]
    pub const fn uid(&self) -> Option<u32> {
        self.uid
    }

    /// Returns the numeric group identifier when available.
    #[must_use]
    pub const fn gid(&self) -> Option<u32> {
        self.gid
    }

    /// Returns the recorded link count when available.
    #[must_use]
    pub const fn nlink(&self) -> Option<u64> {
        self.nlink
    }

    /// Returns the recorded symbolic link target when the entry represents a symlink.
    #[must_use]
    pub fn symlink_target(&self) -> Option<&Path> {
        self.symlink_target.as_deref()
    }
}

/// Progress update emitted while executing [`run_client_with_observer`].
#[derive(Clone, Debug)]
pub struct ClientProgressUpdate {
    event: ClientEvent,
    total: usize,
    remaining: usize,
    index: usize,
    total_bytes: Option<u64>,
    final_update: bool,
    overall_transferred: u64,
    overall_total_bytes: Option<u64>,
    overall_elapsed: Duration,
}

impl ClientProgressUpdate {
    /// Returns the event associated with this progress update.
    #[must_use]
    pub fn event(&self) -> &ClientEvent {
        &self.event
    }

    /// Returns the number of remaining progress events after this update.
    #[must_use]
    pub const fn remaining(&self) -> usize {
        self.remaining
    }

    /// Returns the total number of progress events in the transfer.
    #[must_use]
    pub const fn total(&self) -> usize {
        self.total
    }

    /// Returns the 1-based index of the completed progress event.
    #[must_use]
    pub const fn index(&self) -> usize {
        self.index
    }

    /// Returns the total number of bytes expected for this transfer step, when known.
    #[must_use]
    pub const fn total_bytes(&self) -> Option<u64> {
        self.total_bytes
    }

    /// Reports whether this update corresponds to the completion of an action.
    #[must_use]
    pub const fn is_final(&self) -> bool {
        self.final_update
    }

    /// Returns the aggregate number of bytes transferred across the entire transfer.
    #[must_use]
    pub const fn overall_transferred(&self) -> u64 {
        self.overall_transferred
    }

    /// Returns the total number of bytes expected for the entire transfer, when known.
    #[must_use]
    pub const fn overall_total_bytes(&self) -> Option<u64> {
        self.overall_total_bytes
    }

    /// Returns the elapsed time since the transfer began.
    #[must_use]
    pub const fn overall_elapsed(&self) -> Duration {
        self.overall_elapsed
    }
}

/// Observer invoked for each progress update generated during client execution.
///
/// Implementations should expect multiple updates for a single path as file
/// contents stream into place.
pub trait ClientProgressObserver {
    /// Handles a new progress update.
    fn on_progress(&mut self, update: &ClientProgressUpdate);
}

impl<F> ClientProgressObserver for F
where
    F: FnMut(&ClientProgressUpdate),
{
    fn on_progress(&mut self, update: &ClientProgressUpdate) {
        self(update);
    }
}

struct ClientProgressForwarder<'a> {
    observer: &'a mut dyn ClientProgressObserver,
    total: usize,
    emitted: usize,
    overall_total_bytes: Option<u64>,
    overall_transferred: u64,
    overall_start: Instant,
    in_flight: HashMap<PathBuf, u64>,
}

impl<'a> ClientProgressForwarder<'a> {
    fn new(
        observer: &'a mut dyn ClientProgressObserver,
        plan: &LocalCopyPlan,
        mut options: LocalCopyOptions,
    ) -> Result<Self, ClientError> {
        if !options.events_enabled() {
            options = options.collect_events(true);
        }

        let preview_report = plan
            .execute_with_report(LocalCopyExecution::DryRun, options.clone())
            .map_err(map_local_copy_error)?;

        let total = preview_report
            .records()
            .iter()
            .filter(|record| {
                let event = ClientEvent::from_record(record);
                event.kind().is_progress()
            })
            .count();

        let summary = preview_report.summary();
        let total_bytes = summary.total_source_bytes();

        Ok(Self {
            observer,
            total,
            emitted: 0,
            overall_total_bytes: (total_bytes > 0).then_some(total_bytes),
            overall_transferred: 0,
            overall_start: Instant::now(),
            in_flight: HashMap::new(),
        })
    }

    fn as_handler_mut(&mut self) -> &mut dyn LocalCopyRecordHandler {
        self
    }
}

impl<'a> LocalCopyRecordHandler for ClientProgressForwarder<'a> {
    fn handle(&mut self, record: LocalCopyRecord) {
        let event = ClientEvent::from_record(&record);
        if !event.kind().is_progress() {
            return;
        }

        self.emitted = self.emitted.saturating_add(1);
        let index = self.emitted;
        let remaining = self.total.saturating_sub(index);

        let total_bytes = if matches!(record.action(), LocalCopyAction::DataCopied) {
            record.total_bytes()
        } else {
            None
        };

        let path = event.relative_path().to_path_buf();
        let previous = self.in_flight.remove(&path).unwrap_or_default();
        let additional = event.bytes_transferred().saturating_sub(previous);
        if additional > 0 {
            self.overall_transferred = self.overall_transferred.saturating_add(additional);
        }

        let update = ClientProgressUpdate {
            event,
            total: self.total,
            remaining,
            index,
            total_bytes,
            final_update: true,
            overall_transferred: self.overall_transferred,
            overall_total_bytes: self.overall_total_bytes,
            overall_elapsed: self.overall_start.elapsed(),
        };

        self.observer.on_progress(&update);
    }

    fn handle_progress(&mut self, progress: LocalCopyProgress<'_>) {
        if self.total == 0 {
            return;
        }

        let index = (self.emitted + 1).min(self.total);
        let remaining = self.total.saturating_sub(index);
        let event = ClientEvent::from_progress(
            progress.relative_path(),
            progress.bytes_transferred(),
            progress.total_bytes(),
            progress.elapsed(),
        );

        let entry = self
            .in_flight
            .entry(progress.relative_path().to_path_buf())
            .or_insert(0);
        let additional = progress.bytes_transferred().saturating_sub(*entry);
        if additional > 0 {
            self.overall_transferred = self.overall_transferred.saturating_add(additional);
            *entry = (*entry).saturating_add(additional);
        }

        let update = ClientProgressUpdate {
            event,
            total: self.total,
            remaining,
            index,
            total_bytes: progress.total_bytes(),
            final_update: false,
            overall_transferred: self.overall_transferred,
            overall_total_bytes: self.overall_total_bytes,
            overall_elapsed: self.overall_start.elapsed(),
        };

        self.observer.on_progress(&update);
    }
}

/// Runs the client orchestration using the provided configuration.
///
/// The current implementation offers best-effort local copies covering
/// directories, regular files, and symbolic links. Metadata preservation and
/// delta compression remain works in progress, while remote operands delegate to
/// the system `rsync` binary until the native network engine is available.
pub fn run_client(config: ClientConfig) -> Result<ClientSummary, ClientError> {
    match run_client_internal::<io::Sink, io::Sink>(config, None, None) {
        Ok(ClientOutcome::Local(summary)) => Ok(*summary),
        Ok(ClientOutcome::Fallback(_)) => unreachable!("fallback unavailable without context"),
        Err(error) => Err(error),
    }
}

/// Runs the client orchestration while forwarding progress updates to the provided observer.
pub fn run_client_with_observer(
    config: ClientConfig,
    observer: Option<&mut dyn ClientProgressObserver>,
) -> Result<ClientSummary, ClientError> {
    match run_client_internal::<io::Sink, io::Sink>(config, observer, None) {
        Ok(ClientOutcome::Local(summary)) => Ok(*summary),
        Ok(ClientOutcome::Fallback(_)) => unreachable!("fallback unavailable without context"),
        Err(error) => Err(error),
    }
}

/// Executes the client flow, delegating to a fallback `rsync` binary when provided.
pub fn run_client_or_fallback<Out, Err>(
    config: ClientConfig,
    observer: Option<&mut dyn ClientProgressObserver>,
    fallback: Option<RemoteFallbackContext<'_, Out, Err>>,
) -> Result<ClientOutcome, ClientError>
where
    Out: Write,
    Err: Write,
{
    run_client_internal(config, observer, fallback)
}

fn run_client_internal<Out, Err>(
    config: ClientConfig,
    observer: Option<&mut dyn ClientProgressObserver>,
    fallback: Option<RemoteFallbackContext<'_, Out, Err>>,
) -> Result<ClientOutcome, ClientError>
where
    Out: Write,
    Err: Write,
{
    if !config.has_transfer_request() {
        return Err(missing_operands_error());
    }

    let mut fallback = fallback;

    let plan = match LocalCopyPlan::from_operands(config.transfer_args()) {
        Ok(plan) => plan,
        Err(error) => {
            let requires_fallback =
                matches!(
                    error.kind(),
                    LocalCopyErrorKind::InvalidArgument(
                        LocalCopyArgumentError::RemoteOperandUnsupported,
                    )
                ) || matches!(error.kind(), LocalCopyErrorKind::MissingSourceOperands);

            if requires_fallback && let Some(ctx) = fallback.take() {
                return invoke_fallback(ctx);
            }

            return Err(map_local_copy_error(error));
        }
    };

    let filter_program = compile_filter_program(config.filter_rules())?;

    let mut options = build_local_copy_options(&config, filter_program);
    let mode = if config.dry_run() || config.list_only() {
        LocalCopyExecution::DryRun
    } else {
        LocalCopyExecution::Apply
    };

    let collect_events = config.collect_events();

    if collect_events {
        options = options.collect_events(true);
    }

    let mut handler_adapter = observer
        .map(|observer| ClientProgressForwarder::new(observer, &plan, options.clone()))
        .transpose()?;

    let summary = if collect_events {
        plan.execute_with_report_and_handler(
            mode,
            options,
            handler_adapter
                .as_mut()
                .map(ClientProgressForwarder::as_handler_mut),
        )
        .map(ClientSummary::from_report)
    } else {
        plan.execute_with_options_and_handler(
            mode,
            options,
            handler_adapter
                .as_mut()
                .map(ClientProgressForwarder::as_handler_mut),
        )
        .map(ClientSummary::from_summary)
    };

    summary
        .map(|summary| ClientOutcome::Local(Box::new(summary)))
        .map_err(map_local_copy_error)
}

fn build_local_copy_options(
    config: &ClientConfig,
    filter_program: Option<FilterProgram>,
) -> LocalCopyOptions {
    let mut options = LocalCopyOptions::default();
    if config.delete_mode().is_enabled() || config.delete_excluded() {
        options = options.delete(true);
    }
    options = match config.delete_mode() {
        DeleteMode::Before => options.delete_before(true),
        DeleteMode::After => options.delete_after(true),
        DeleteMode::Delay => options.delete_after(true),
        DeleteMode::During | DeleteMode::Disabled => options,
    };
    options = options
        .delete_excluded(config.delete_excluded())
        .remove_source_files(config.remove_source_files())
        .bandwidth_limit(
            config
                .bandwidth_limit()
                .map(|limit| limit.bytes_per_second()),
        )
        .with_default_compression_level(config.compression_setting().level_or_default())
        .whole_file(config.whole_file())
        .compress(config.compress())
        .with_compression_level_override(config.compression_level())
        .owner(config.preserve_owner())
        .with_owner_override(config.owner_override())
        .group(config.preserve_group())
        .with_group_override(config.group_override())
        .permissions(config.preserve_permissions())
        .times(config.preserve_times())
        .omit_dir_times(config.omit_dir_times())
        .checksum(config.checksum())
        .size_only(config.size_only())
        .ignore_existing(config.ignore_existing())
        .update(config.update())
        .with_filter_program(filter_program)
        .numeric_ids(config.numeric_ids())
        .sparse(config.sparse())
        .copy_links(config.copy_links())
        .copy_dirlinks(config.copy_dirlinks())
        .devices(config.preserve_devices())
        .specials(config.preserve_specials())
        .relative_paths(config.relative_paths())
        .implied_dirs(config.implied_dirs())
        .mkpath(config.mkpath())
        .inplace(config.inplace())
        .append(config.append())
        .append_verify(config.append_verify())
        .partial(config.partial())
        .with_partial_directory(config.partial_directory().map(|path| path.to_path_buf()))
        .extend_link_dests(config.link_dest_paths().iter().cloned())
        .with_timeout(
            config
                .timeout()
                .as_seconds()
                .map(|seconds| Duration::from_secs(seconds.get())),
        );
    #[cfg(feature = "acl")]
    let options = options.acls(config.preserve_acls());
    #[cfg(feature = "xattr")]
    let options = options.xattrs(config.preserve_xattrs());

    if !config.reference_directories().is_empty() {
        let references = config.reference_directories().iter().map(|reference| {
            let kind = match reference.kind() {
                ReferenceDirectoryKind::Compare => EngineReferenceDirectoryKind::Compare,
                ReferenceDirectoryKind::Copy => EngineReferenceDirectoryKind::Copy,
                ReferenceDirectoryKind::Link => EngineReferenceDirectoryKind::Link,
            };
            EngineReferenceDirectory::new(kind, reference.path().to_path_buf())
        });
        options = options.extend_reference_directories(references);
    }

    options
}

fn invoke_fallback<Out, Err>(
    ctx: RemoteFallbackContext<'_, Out, Err>,
) -> Result<ClientOutcome, ClientError>
where
    Out: Write,
    Err: Write,
{
    let (stdout, stderr, args) = ctx.split();
    run_remote_transfer_fallback(stdout, stderr, args)
        .map(|code| ClientOutcome::Fallback(FallbackSummary::new(code)))
}

#[cfg(test)]
mod tests {
    use super::*;
    use rsync_compress::zlib::CompressionLevel;
    use std::ffi::{OsStr, OsString};
    use std::fs;
    use std::io::{self, BufRead, BufReader, Seek, SeekFrom, Write};
    use std::net::{Shutdown, TcpListener, TcpStream};
    use std::num::{NonZeroU8, NonZeroU64};
    use std::path::PathBuf;
    use std::sync::{Mutex, OnceLock};
    use std::thread;
    use std::time::Duration;
    use tempfile::tempdir;

    const LEGACY_DAEMON_GREETING: &str = "@RSYNCD: 32.0 sha512 sha256 sha1 md5 md4\n";

    #[test]
    fn sensitive_bytes_zeroizes_on_drop() {
        let bytes = SensitiveBytes::new(b"topsecret".to_vec());
        let zeroed = bytes.into_zeroized_vec();
        assert!(zeroed.iter().all(|&byte| byte == 0));
    }

    #[test]
    fn daemon_auth_context_zeroizes_secret_on_drop() {
        let context = DaemonAuthContext::new("user".to_string(), b"supersecret".to_vec());
        let zeroed = context.into_zeroized_secret();
        assert!(zeroed.iter().all(|&byte| byte == 0));
    }

    #[cfg(unix)]
    use std::path::Path;

    #[cfg(unix)]
    use std::os::unix::fs::PermissionsExt;

    #[cfg(unix)]
    const FALLBACK_SCRIPT: &str = r#"#!/bin/sh
set -eu

while [ "$#" -gt 0 ]; do
  case "$1" in
    --files-from)
      FILE="$2"
      cat "$FILE"
      shift 2
      ;;
    --from0)
      shift
      ;;
    *)
      shift
      ;;
  esac
done

printf 'fallback stdout\n'
printf 'fallback stderr\n' >&2
exit 42
"#;

    static ENV_GUARD: OnceLock<Mutex<()>> = OnceLock::new();

    fn env_lock() -> &'static Mutex<()> {
        ENV_GUARD.get_or_init(|| Mutex::new(()))
    }

    #[cfg(unix)]
    fn write_fallback_script(dir: &Path) -> PathBuf {
        let path = dir.join("fallback.sh");
        fs::write(&path, FALLBACK_SCRIPT).expect("script written");
        let metadata = fs::metadata(&path).expect("script metadata");
        let mut permissions = metadata.permissions();
        permissions.set_mode(0o755);
        fs::set_permissions(&path, permissions).expect("script permissions set");
        path
    }

    fn baseline_fallback_args() -> RemoteFallbackArgs {
        RemoteFallbackArgs {
            dry_run: false,
            list_only: false,
            remote_shell: None,
            protect_args: None,
            archive: false,
            delete: false,
            delete_mode: DeleteMode::Disabled,
            delete_excluded: false,
            checksum: false,
            size_only: false,
            ignore_existing: false,
            update: false,
            compress: false,
            compress_disabled: false,
            compress_level: None,
            chown: None,
            owner: None,
            group: None,
            perms: None,
            times: None,
            omit_dir_times: None,
            numeric_ids: None,
            copy_links: None,
            copy_dirlinks: false,
            sparse: None,
            devices: None,
            specials: None,
            relative: None,
            implied_dirs: None,
            mkpath: false,
            verbosity: 0,
            progress: false,
            stats: false,
            itemize_changes: false,
            partial: false,
            partial_dir: None,
            link_dests: Vec::new(),
            remove_source_files: false,
            append: None,
            append_verify: false,
            inplace: None,
            msgs_to_stderr: false,
            whole_file: None,
            bwlimit: None,
            excludes: Vec::new(),
            includes: Vec::new(),
            exclude_from: Vec::new(),
            include_from: Vec::new(),
            filters: Vec::new(),
            compare_destinations: Vec::new(),
            copy_destinations: Vec::new(),
            link_destinations: Vec::new(),
            cvs_exclude: false,
            info_flags: Vec::new(),
            debug_flags: Vec::new(),
            files_from_used: false,
            file_list_entries: Vec::new(),
            from0: false,
            password_file: None,
            daemon_password: None,
            protocol: None,
            timeout: TransferTimeout::Default,
            out_format: None,
            no_motd: false,
            fallback_binary: None,
            rsync_path: None,
            remainder: Vec::new(),
            #[cfg(feature = "acl")]
            acls: None,
            #[cfg(feature = "xattr")]
            xattrs: None,
        }
    }

    #[cfg(unix)]
    struct FailingWriter;

    #[cfg(unix)]
    impl Write for FailingWriter {
        fn write(&mut self, _buf: &[u8]) -> io::Result<usize> {
            Err(io::Error::new(io::ErrorKind::Other, "forced failure"))
        }

        fn flush(&mut self) -> io::Result<()> {
            Err(io::Error::new(io::ErrorKind::Other, "forced failure"))
        }
    }

    #[test]
    fn builder_collects_transfer_arguments() {
        let config = ClientConfig::builder()
            .transfer_args([OsString::from("source"), OsString::from("dest")])
            .build();

        assert_eq!(
            config.transfer_args(),
            &[OsString::from("source"), OsString::from("dest")]
        );
        assert!(config.has_transfer_request());
        assert!(!config.dry_run());
    }

    #[test]
    fn builder_append_round_trip() {
        let enabled = ClientConfig::builder().append(true).build();
        assert!(enabled.append());
        assert!(!enabled.append_verify());

        let disabled = ClientConfig::builder().append(false).build();
        assert!(!disabled.append());
        assert!(!disabled.append_verify());
    }

    #[test]
    fn builder_append_verify_implies_append() {
        let verified = ClientConfig::builder().append_verify(true).build();
        assert!(verified.append());
        assert!(verified.append_verify());

        let cleared = ClientConfig::builder()
            .append(true)
            .append_verify(true)
            .append_verify(false)
            .build();
        assert!(cleared.append());
        assert!(!cleared.append_verify());
    }

    #[test]
    fn builder_enables_dry_run() {
        let config = ClientConfig::builder()
            .transfer_args([OsString::from("src"), OsString::from("dst")])
            .dry_run(true)
            .build();

        assert!(config.dry_run());
    }

    #[test]
    fn builder_enables_list_only() {
        let config = ClientConfig::builder()
            .transfer_args([OsString::from("src"), OsString::from("dst")])
            .list_only(true)
            .build();

        assert!(config.list_only());
    }

    #[test]
    fn builder_sets_compression_setting() {
        let config = ClientConfig::builder()
            .transfer_args([OsString::from("src"), OsString::from("dst")])
            .compression_setting(CompressionSetting::level(CompressionLevel::Best))
            .build();

        assert_eq!(
            config.compression_setting(),
            CompressionSetting::level(CompressionLevel::Best)
        );
    }

    #[test]
    fn builder_defaults_disable_compression() {
        let config = ClientConfig::builder()
            .transfer_args([OsString::from("src"), OsString::from("dst")])
            .build();

        assert!(!config.compress());
        assert!(config.compression_setting().is_disabled());
    }

    #[test]
    fn builder_enabling_compress_sets_default_level() {
        let config = ClientConfig::builder()
            .transfer_args([OsString::from("src"), OsString::from("dst")])
            .compress(true)
            .build();

        assert!(config.compress());
        assert!(config.compression_setting().is_enabled());
        assert_eq!(
            config.compression_setting().level_or_default(),
            CompressionLevel::Default
        );
    }

    #[test]
    fn builder_disabling_compress_clears_override() {
        let level = NonZeroU8::new(5).unwrap();
        let config = ClientConfig::builder()
            .transfer_args([OsString::from("src"), OsString::from("dst")])
            .compression_level(Some(CompressionLevel::precise(level)))
            .compress(false)
            .build();

        assert!(!config.compress());
        assert!(config.compression_setting().is_disabled());
        assert_eq!(config.compression_level(), None);
    }

    #[test]
    fn builder_enables_delete() {
        let config = ClientConfig::builder()
            .transfer_args([OsString::from("src"), OsString::from("dst")])
            .delete(true)
            .build();

        assert!(config.delete());
        assert_eq!(config.delete_mode(), DeleteMode::During);
    }

    #[test]
    fn builder_enables_delete_after() {
        let config = ClientConfig::builder()
            .transfer_args([OsString::from("src"), OsString::from("dst")])
            .delete_after(true)
            .build();

        assert!(config.delete());
        assert!(config.delete_after());
        assert_eq!(config.delete_mode(), DeleteMode::After);
    }

    #[test]
    fn builder_enables_delete_delay() {
        let config = ClientConfig::builder()
            .transfer_args([OsString::from("src"), OsString::from("dst")])
            .delete_delay(true)
            .build();

        assert!(config.delete());
        assert!(config.delete_delay());
        assert_eq!(config.delete_mode(), DeleteMode::Delay);
    }

    #[test]
    fn builder_enables_delete_before() {
        let config = ClientConfig::builder()
            .transfer_args([OsString::from("src"), OsString::from("dst")])
            .delete_before(true)
            .build();

        assert!(config.delete());
        assert!(config.delete_before());
        assert_eq!(config.delete_mode(), DeleteMode::Before);
    }

    #[test]
    fn builder_enables_delete_excluded() {
        let config = ClientConfig::builder()
            .transfer_args([OsString::from("src"), OsString::from("dst")])
            .delete_excluded(true)
            .build();

        assert!(config.delete_excluded());
        assert!(!ClientConfig::default().delete_excluded());
    }

    #[test]
    fn builder_enables_checksum() {
        let config = ClientConfig::builder()
            .transfer_args([OsString::from("src"), OsString::from("dst")])
            .checksum(true)
            .build();

        assert!(config.checksum());
    }

    #[test]
    fn builder_sets_bandwidth_limit() {
        let limit = BandwidthLimit::from_bytes_per_second(NonZeroU64::new(4096).unwrap());
        let config = ClientConfig::builder()
            .transfer_args([OsString::from("src"), OsString::from("dst")])
            .bandwidth_limit(Some(limit))
            .build();

        assert_eq!(config.bandwidth_limit(), Some(limit));
    }

    #[test]
    fn builder_sets_compression_level() {
        let level = NonZeroU8::new(7).unwrap();
        let config = ClientConfig::builder()
            .transfer_args([OsString::from("src"), OsString::from("dst")])
            .compress(true)
            .compression_level(Some(CompressionLevel::precise(level)))
            .build();

        assert!(config.compress());
        assert_eq!(
            config.compression_level(),
            Some(CompressionLevel::precise(level))
        );
        assert_eq!(ClientConfig::default().compression_level(), None);
    }

    #[test]
    fn builder_enables_update() {
        let config = ClientConfig::builder()
            .transfer_args([OsString::from("src"), OsString::from("dst")])
            .update(true)
            .build();

        assert!(config.update());
        assert!(!ClientConfig::default().update());
    }

    #[test]
    fn builder_sets_timeout() {
        let timeout = TransferTimeout::Seconds(NonZeroU64::new(30).unwrap());
        let config = ClientConfig::builder()
            .transfer_args([OsString::from("src"), OsString::from("dst")])
            .timeout(timeout)
            .build();

        assert_eq!(config.timeout(), timeout);
        assert_eq!(ClientConfig::default().timeout(), TransferTimeout::Default);
    }

    #[test]
    fn builder_collects_reference_directories() {
        let config = ClientConfig::builder()
            .transfer_args([OsString::from("src"), OsString::from("dst")])
            .compare_destination(PathBuf::from("compare"))
            .copy_destination(PathBuf::from("copy"))
            .link_destination(PathBuf::from("link"))
            .build();

        let references = config.reference_directories();
        assert_eq!(references.len(), 3);
        assert_eq!(references[0].kind(), ReferenceDirectoryKind::Compare);
        assert_eq!(references[1].kind(), ReferenceDirectoryKind::Copy);
        assert_eq!(references[2].kind(), ReferenceDirectoryKind::Link);
        assert_eq!(references[0].path(), PathBuf::from("compare").as_path());
    }

    #[test]
    fn local_copy_options_apply_explicit_timeout() {
        let timeout = TransferTimeout::Seconds(NonZeroU64::new(5).unwrap());
        let config = ClientConfig::builder()
            .transfer_args([OsString::from("src"), OsString::from("dst")])
            .timeout(timeout)
            .build();

        let options = build_local_copy_options(&config, None);
        assert_eq!(options.timeout(), Some(Duration::from_secs(5)));
    }

    #[test]
    fn local_copy_options_omit_timeout_when_unset() {
        let config = ClientConfig::builder()
            .transfer_args([OsString::from("src"), OsString::from("dst")])
            .build();

        let options = build_local_copy_options(&config, None);
        assert!(options.timeout().is_none());
    }

    #[test]
    fn builder_sets_numeric_ids() {
        let config = ClientConfig::builder()
            .transfer_args([OsString::from("src"), OsString::from("dst")])
            .numeric_ids(true)
            .build();

        assert!(config.numeric_ids());

        let config = ClientConfig::builder()
            .transfer_args([OsString::from("src"), OsString::from("dst")])
            .build();

        assert!(!config.numeric_ids());
    }

    #[test]
    fn builder_preserves_owner_flag() {
        let config = ClientConfig::builder()
            .transfer_args([OsString::from("src"), OsString::from("dst")])
            .owner(true)
            .build();

        assert!(config.preserve_owner());
        assert!(!config.preserve_group());
    }

    #[test]
    fn builder_preserves_group_flag() {
        let config = ClientConfig::builder()
            .transfer_args([OsString::from("src"), OsString::from("dst")])
            .group(true)
            .build();

        assert!(config.preserve_group());
        assert!(!config.preserve_owner());
    }

    #[test]
    fn builder_preserves_permissions_flag() {
        let config = ClientConfig::builder()
            .transfer_args([OsString::from("src"), OsString::from("dst")])
            .permissions(true)
            .build();

        assert!(config.preserve_permissions());
        assert!(!config.preserve_times());
    }

    #[test]
    fn builder_preserves_times_flag() {
        let config = ClientConfig::builder()
            .transfer_args([OsString::from("src"), OsString::from("dst")])
            .times(true)
            .build();

        assert!(config.preserve_times());
        assert!(!config.preserve_permissions());
    }

    #[test]
    fn builder_preserves_devices_flag() {
        let config = ClientConfig::builder()
            .transfer_args([OsString::from("src"), OsString::from("dst")])
            .devices(true)
            .build();

        assert!(config.preserve_devices());
        assert!(!config.preserve_specials());
    }

    #[test]
    fn builder_preserves_specials_flag() {
        let config = ClientConfig::builder()
            .transfer_args([OsString::from("src"), OsString::from("dst")])
            .specials(true)
            .build();

        assert!(config.preserve_specials());
        assert!(!config.preserve_devices());
    }

    #[cfg(feature = "acl")]
    #[test]
    fn builder_preserves_acls_flag() {
        let config = ClientConfig::builder()
            .transfer_args([OsString::from("src"), OsString::from("dst")])
            .acls(true)
            .build();

        assert!(config.preserve_acls());
        assert!(!ClientConfig::default().preserve_acls());
    }

    #[cfg(feature = "xattr")]
    #[test]
    fn builder_preserves_xattrs_flag() {
        let config = ClientConfig::builder()
            .transfer_args([OsString::from("src"), OsString::from("dst")])
            .xattrs(true)
            .build();

        assert!(config.preserve_xattrs());
        assert!(!ClientConfig::default().preserve_xattrs());
    }

    #[test]
    fn builder_preserves_remove_source_files_flag() {
        let config = ClientConfig::builder()
            .transfer_args([OsString::from("src"), OsString::from("dst")])
            .remove_source_files(true)
            .build();

        assert!(config.remove_source_files());
        assert!(!ClientConfig::default().remove_source_files());
    }

    #[test]
    fn builder_controls_omit_dir_times_flag() {
        let config = ClientConfig::builder()
            .transfer_args([OsString::from("src"), OsString::from("dst")])
            .omit_dir_times(true)
            .build();

        assert!(config.omit_dir_times());
        assert!(!ClientConfig::default().omit_dir_times());
    }

    #[test]
    fn builder_enables_sparse() {
        let config = ClientConfig::builder()
            .transfer_args([OsString::from("src"), OsString::from("dst")])
            .sparse(true)
            .build();

        assert!(config.sparse());
    }

    #[test]
    fn builder_enables_size_only() {
        let config = ClientConfig::builder()
            .transfer_args([OsString::from("src"), OsString::from("dst")])
            .size_only(true)
            .build();

        assert!(config.size_only());
        assert!(!ClientConfig::default().size_only());
    }

    #[test]
    fn builder_configures_implied_dirs_flag() {
        let default_config = ClientConfig::builder()
            .transfer_args([OsString::from("src"), OsString::from("dst")])
            .build();

        assert!(default_config.implied_dirs());
        assert!(ClientConfig::default().implied_dirs());

        let disabled = ClientConfig::builder()
            .transfer_args([OsString::from("src"), OsString::from("dst")])
            .implied_dirs(false)
            .build();

        assert!(!disabled.implied_dirs());

        let enabled = ClientConfig::builder()
            .transfer_args([OsString::from("src"), OsString::from("dst")])
            .implied_dirs(true)
            .build();

        assert!(enabled.implied_dirs());
    }

    #[test]
    fn builder_sets_mkpath_flag() {
        let config = ClientConfig::builder()
            .transfer_args([OsString::from("src"), OsString::from("dst")])
            .mkpath(true)
            .build();

        assert!(config.mkpath());
        assert!(!ClientConfig::default().mkpath());
    }

    #[test]
    fn builder_sets_inplace() {
        let config = ClientConfig::builder()
            .transfer_args([OsString::from("src"), OsString::from("dst")])
            .inplace(true)
            .build();

        assert!(config.inplace());

        let config = ClientConfig::builder()
            .transfer_args([OsString::from("src"), OsString::from("dst")])
            .build();

        assert!(!config.inplace());
    }

    #[test]
    fn builder_sets_copy_dirlinks() {
        let enabled = ClientConfig::builder()
            .transfer_args([OsString::from("src"), OsString::from("dst")])
            .copy_dirlinks(true)
            .build();

        assert!(enabled.copy_dirlinks());

        let disabled = ClientConfig::builder()
            .transfer_args([OsString::from("src"), OsString::from("dst")])
            .build();

        assert!(!disabled.copy_dirlinks());
    }

    #[test]
    fn builder_enables_stats() {
        let enabled = ClientConfig::builder()
            .transfer_args([OsString::from("src"), OsString::from("dst")])
            .stats(true)
            .build();

        assert!(enabled.stats());

        let disabled = ClientConfig::builder()
            .transfer_args([OsString::from("src"), OsString::from("dst")])
            .build();

        assert!(!disabled.stats());
    }

    #[cfg(unix)]
    #[test]
    fn remote_fallback_invocation_forwards_streams() {
        let _lock = env_lock().lock().expect("env mutex poisoned");
        let temp = tempdir().expect("tempdir created");
        let script = write_fallback_script(temp.path());

        let mut stdout = Vec::new();
        let mut stderr = Vec::new();
        let mut args = baseline_fallback_args();
        args.files_from_used = true;
        args.file_list_entries = vec![OsString::from("alpha"), OsString::from("beta")];
        args.fallback_binary = Some(script.into_os_string());

        let exit_code = run_remote_transfer_fallback(&mut stdout, &mut stderr, args)
            .expect("fallback invocation succeeds");

        assert_eq!(exit_code, 42);
        assert_eq!(
            String::from_utf8(stdout).expect("stdout utf8"),
            "alpha\nbeta\nfallback stdout\n"
        );
        assert_eq!(
            String::from_utf8(stderr).expect("stderr utf8"),
            "fallback stderr\n"
        );
    }

    #[cfg(unix)]
    #[test]
    fn remote_fallback_writes_password_to_stdin() {
        let _lock = env_lock().lock().expect("env mutex poisoned");
        let temp = tempdir().expect("tempdir created");
        let capture_path = temp.path().join("password.txt");
        let script_path = temp.path().join("capture-password.sh");
        let script = format!(
            "#!/bin/sh\nset -eu\nOUTPUT=\"\"\nfor arg in \"$@\"; do\n  case \"$arg\" in\n    CAPTURE=*)\n      OUTPUT=\"${{arg#CAPTURE=}}\"\n      ;;\n  esac\ndone\n: \"${{OUTPUT:?}}\"\ncat > \"$OUTPUT\"\n"
        );
        fs::write(&script_path, script).expect("script written");
        let metadata = fs::metadata(&script_path).expect("script metadata");
        let mut permissions = metadata.permissions();
        permissions.set_mode(0o755);
        fs::set_permissions(&script_path, permissions).expect("script permissions set");

        let mut args = baseline_fallback_args();
        args.fallback_binary = Some(script_path.clone().into_os_string());
        args.password_file = Some(PathBuf::from("-"));
        args.daemon_password = Some(b"topsecret".to_vec());
        args.remainder = vec![OsString::from(format!(
            "CAPTURE={}",
            capture_path.display()
        ))];

        let mut stdout = Vec::new();
        let mut stderr = Vec::new();
        let exit = run_remote_transfer_fallback(&mut stdout, &mut stderr, args)
            .expect("fallback invocation succeeds");

        assert_eq!(exit, 0);
        assert!(stdout.is_empty());
        assert!(stderr.is_empty());

        let captured = fs::read(&capture_path).expect("captured password");
        assert_eq!(captured, b"topsecret\n");
    }

    #[test]
    fn write_daemon_password_appends_newline_and_zeroizes_buffer() {
        let mut output = Vec::new();
        let mut secret = b"swordfish".to_vec();

        write_daemon_password(&mut output, &mut secret).expect("write succeeds");

        assert_eq!(output, b"swordfish\n");
        assert!(secret.iter().all(|&byte| byte == 0));
    }

    #[test]
    fn write_daemon_password_handles_existing_newline() {
        let mut output = Vec::new();
        let mut secret = b"hunter2\n".to_vec();

        write_daemon_password(&mut output, &mut secret).expect("write succeeds");

        assert_eq!(output, b"hunter2\n");
        assert!(secret.iter().all(|&byte| byte == 0));
    }

    #[cfg(unix)]
    #[test]
    fn remote_fallback_forwards_copy_links_toggle() {
        let _lock = env_lock().lock().expect("env mutex poisoned");
        let temp = tempdir().expect("tempdir created");
        let capture_path = temp.path().join("args.txt");
        let script_path = temp.path().join("capture.sh");
        let script_contents = format!(
            "#!/bin/sh\nset -eu\nOUTPUT=\"\"\nfor arg in \"$@\"; do\n  case \"$arg\" in\n    CAPTURE=*)\n      OUTPUT=\"${{arg#CAPTURE=}}\"\n      ;;\n  esac\ndone\n: \"${{OUTPUT:?}}\"\n: > \"$OUTPUT\"\nfor arg in \"$@\"; do\n  case \"$arg\" in\n    CAPTURE=*)\n      ;;\n    *)\n      printf '%s\\n' \"$arg\" >> \"$OUTPUT\"\n      ;;\n  esac\ndone\n",
        );
        fs::write(&script_path, script_contents).expect("script written");
        let metadata = fs::metadata(&script_path).expect("script metadata");
        let mut permissions = metadata.permissions();
        permissions.set_mode(0o755);
        fs::set_permissions(&script_path, permissions).expect("script permissions set");

        let mut args = baseline_fallback_args();
        args.fallback_binary = Some(script_path.clone().into_os_string());
        args.copy_links = Some(true);
        args.remainder = vec![OsString::from(format!(
            "CAPTURE={}",
            capture_path.display()
        ))];
        let mut stdout = Vec::new();
        let mut stderr = Vec::new();
        run_remote_transfer_fallback(&mut stdout, &mut stderr, args)
            .expect("fallback invocation succeeds");
        assert!(stdout.is_empty());
        assert!(stderr.is_empty());
        let captured = fs::read_to_string(&capture_path).expect("capture contents");
        assert!(captured.lines().any(|line| line == "--copy-links"));

        let mut args = baseline_fallback_args();
        args.fallback_binary = Some(script_path.into_os_string());
        args.copy_links = Some(false);
        args.remainder = vec![OsString::from(format!(
            "CAPTURE={}",
            capture_path.display()
        ))];
        let mut stdout = Vec::new();
        let mut stderr = Vec::new();
        run_remote_transfer_fallback(&mut stdout, &mut stderr, args)
            .expect("fallback invocation succeeds");
        assert!(stdout.is_empty());
        assert!(stderr.is_empty());
        let captured = fs::read_to_string(&capture_path).expect("capture contents");
        assert!(captured.lines().any(|line| line == "--no-copy-links"));
    }

    #[cfg(unix)]
    #[test]
    fn remote_fallback_forwards_copy_dirlinks_flag() {
        let _lock = env_lock().lock().expect("env mutex poisoned");
        let temp = tempdir().expect("tempdir created");
        let capture_path = temp.path().join("args.txt");
        let script_path = temp.path().join("capture.sh");
        let script_contents = format!(
            "#!/bin/sh\nset -eu\nOUTPUT=\"\"\nfor arg in \"$@\"; do\n  case \"$arg\" in\n    CAPTURE=*)\n      OUTPUT=\"${{arg#CAPTURE=}}\"\n      ;;\n  esac\ndone\n: \"${{OUTPUT:?}}\"\n: > \"$OUTPUT\"\nfor arg in \"$@\"; do\n  case \"$arg\" in\n    CAPTURE=*)\n      ;;\n    *)\n      printf '%s\\n' \"$arg\" >> \"$OUTPUT\"\n      ;;\n  esac\ndone\n"
        );
        fs::write(&script_path, script_contents).expect("script written");
        let metadata = fs::metadata(&script_path).expect("script metadata");
        let mut permissions = metadata.permissions();
        permissions.set_mode(0o755);
        fs::set_permissions(&script_path, permissions).expect("script permissions set");

        let mut args = baseline_fallback_args();
        args.fallback_binary = Some(script_path.clone().into_os_string());
        args.copy_dirlinks = true;
        args.remainder = vec![OsString::from(format!(
            "CAPTURE={}",
            capture_path.display()
        ))];
        let mut stdout = Vec::new();
        let mut stderr = Vec::new();
        run_remote_transfer_fallback(&mut stdout, &mut stderr, args)
            .expect("fallback invocation succeeds");
        assert!(stdout.is_empty());
        assert!(stderr.is_empty());
        let captured = fs::read_to_string(&capture_path).expect("capture contents");
        assert!(captured.lines().any(|line| line == "--copy-dirlinks"));
    }

    #[cfg(unix)]
    #[test]
    fn remote_fallback_forwards_reference_directory_flags() {
        let _lock = env_lock().lock().expect("env mutex poisoned");
        let temp = tempdir().expect("tempdir created");
        let capture_path = temp.path().join("args.txt");
        let script_path = temp.path().join("capture.sh");
        let script_contents = format!(
            "#!/bin/sh\nset -eu\nOUTPUT=\"\"\nfor arg in \"$@\"; do\n  case \"$arg\" in\n    CAPTURE=*)\n      OUTPUT=\"${{arg#CAPTURE=}}\"\n      ;;\n  esac\ndone\n: \"${{OUTPUT:?}}\"\n: > \"$OUTPUT\"\nfor arg in \"$@\"; do\n  case \"$arg\" in\n    CAPTURE=*)\n      ;;\n    *)\n      printf '%s\\n' \"$arg\" >> \"$OUTPUT\"\n      ;;\n  esac\ndone\n"
        );
        fs::write(&script_path, script_contents).expect("script written");
        let metadata = fs::metadata(&script_path).expect("script metadata");
        let mut permissions = metadata.permissions();
        permissions.set_mode(0o755);
        fs::set_permissions(&script_path, permissions).expect("script permissions set");

        let mut args = baseline_fallback_args();
        args.fallback_binary = Some(script_path.clone().into_os_string());
        args.compare_destinations =
            vec![OsString::from("compare-one"), OsString::from("compare-two")];
        args.copy_destinations = vec![OsString::from("copy-one")];
        args.link_destinations = vec![OsString::from("link-one"), OsString::from("link-two")];
        args.remainder = vec![OsString::from(format!(
            "CAPTURE={}",
            capture_path.display()
        ))];

        let mut stdout = Vec::new();
        let mut stderr = Vec::new();
        run_remote_transfer_fallback(&mut stdout, &mut stderr, args)
            .expect("fallback invocation succeeds");

        assert!(stdout.is_empty());
        assert!(stderr.is_empty());

        let captured = fs::read_to_string(&capture_path).expect("capture contents");
        let lines: Vec<&str> = captured.lines().collect();
        let expected_pairs = [
            ("--compare-dest", "compare-one"),
            ("--compare-dest", "compare-two"),
            ("--copy-dest", "copy-one"),
            ("--link-dest", "link-one"),
            ("--link-dest", "link-two"),
        ];

        for (flag, path) in expected_pairs {
            assert!(
                lines
                    .windows(2)
                    .any(|window| window[0] == flag && window[1] == path),
                "missing pair {flag} {path} in {:?}",
                lines
            );
        }
    }

    #[cfg(unix)]
    #[test]
    fn remote_fallback_forwards_cvs_exclude_flag() {
        let _lock = env_lock().lock().expect("env mutex poisoned");
        let temp = tempdir().expect("tempdir created");
        let capture_path = temp.path().join("args.txt");
        let script_path = temp.path().join("capture.sh");
        let script_contents = format!(
            "#!/bin/sh\nset -eu\nOUTPUT=\"\"\nfor arg in \"$@\"; do\n  case \"$arg\" in\n    CAPTURE=*)\n      OUTPUT=\"${{arg#CAPTURE=}}\"\n      ;;\n  esac\ndone\n: \"${{OUTPUT:?}}\"\n: > \"$OUTPUT\"\nfor arg in \"$@\"; do\n  case \"$arg\" in\n    CAPTURE=*)\n      ;;\n    *)\n      printf '%s\\n' \"$arg\" >> \"$OUTPUT\"\n      ;;\n  esac\ndone\n"
        );
        fs::write(&script_path, script_contents).expect("script written");
        let metadata = fs::metadata(&script_path).expect("script metadata");
        let mut permissions = metadata.permissions();
        permissions.set_mode(0o755);
        fs::set_permissions(&script_path, permissions).expect("script permissions set");

        let mut args = baseline_fallback_args();
        args.fallback_binary = Some(script_path.into_os_string());
        args.cvs_exclude = true;
        args.remainder = vec![OsString::from(format!(
            "CAPTURE={}",
            capture_path.display()
        ))];

        let mut stdout = Vec::new();
        let mut stderr = Vec::new();
        run_remote_transfer_fallback(&mut stdout, &mut stderr, args)
            .expect("fallback invocation succeeds");
        assert!(stdout.is_empty());
        assert!(stderr.is_empty());
        let captured = fs::read_to_string(&capture_path).expect("capture contents");
        assert!(captured.lines().any(|line| line == "--cvs-exclude"));
    }

    #[cfg(unix)]
    #[test]
    fn remote_fallback_forwards_mkpath_flag() {
        let _lock = env_lock().lock().expect("env mutex poisoned");
        let temp = tempdir().expect("tempdir created");
        let capture_path = temp.path().join("args.txt");
        let script_path = temp.path().join("capture.sh");
        let script_contents = format!(
            "#!/bin/sh\nset -eu\nOUTPUT=\"\"\nfor arg in \"$@\"; do\n  case \"$arg\" in\n    CAPTURE=*)\n      OUTPUT=\"${{arg#CAPTURE=}}\"\n      ;;\n  esac\ndone\n: \"${{OUTPUT:?}}\"\n: > \"$OUTPUT\"\nfor arg in \"$@\"; do\n  case \"$arg\" in\n    CAPTURE=*)\n      ;;\n    *)\n      printf '%s\\n' \"$arg\" >> \"$OUTPUT\"\n      ;;\n  esac\ndone\n"
        );
        fs::write(&script_path, script_contents).expect("script written");
        let metadata = fs::metadata(&script_path).expect("script metadata");
        let mut permissions = metadata.permissions();
        permissions.set_mode(0o755);
        fs::set_permissions(&script_path, permissions).expect("script permissions set");

        let mut args = baseline_fallback_args();
        args.fallback_binary = Some(script_path.clone().into_os_string());
        args.mkpath = true;
        args.remainder = vec![OsString::from(format!(
            "CAPTURE={}",
            capture_path.display()
        ))];
        let mut stdout = Vec::new();
        let mut stderr = Vec::new();
        run_remote_transfer_fallback(&mut stdout, &mut stderr, args)
            .expect("fallback invocation succeeds");
        assert!(stdout.is_empty());
        assert!(stderr.is_empty());
        let captured = fs::read_to_string(&capture_path).expect("capture contents");
        assert!(captured.lines().any(|line| line == "--mkpath"));
    }

    #[cfg(unix)]
    #[test]
    fn remote_fallback_forwards_partial_dir_argument() {
        let _lock = env_lock().lock().expect("env mutex poisoned");
        let temp = tempdir().expect("tempdir created");
        let capture_path = temp.path().join("args.txt");
        let script_path = temp.path().join("capture.sh");
        let script_contents = format!(
            "#!/bin/sh\nset -eu\nOUTPUT=\"\"\nfor arg in \"$@\"; do\n  case \"$arg\" in\n    CAPTURE=*)\n      OUTPUT=\"${{arg#CAPTURE=}}\"\n      ;;\n  esac\ndone\n: \"${{OUTPUT:?}}\"\n: > \"$OUTPUT\"\nfor arg in \"$@\"; do\n  case \"$arg\" in\n    CAPTURE=*)\n      ;;\n    *)\n      printf '%s\\n' \"$arg\" >> \"$OUTPUT\"\n      ;;\n  esac\ndone\n",
        );
        fs::write(&script_path, script_contents).expect("script written");
        let metadata = fs::metadata(&script_path).expect("script metadata");
        let mut permissions = metadata.permissions();
        permissions.set_mode(0o755);
        fs::set_permissions(&script_path, permissions).expect("script permissions set");

        let mut args = baseline_fallback_args();
        args.fallback_binary = Some(script_path.clone().into_os_string());
        args.partial = true;
        args.partial_dir = Some(PathBuf::from(".rsync-partial"));
        args.remainder = vec![OsString::from(format!(
            "CAPTURE={}",
            capture_path.display()
        ))];
        let mut stdout = Vec::new();
        let mut stderr = Vec::new();
        run_remote_transfer_fallback(&mut stdout, &mut stderr, args)
            .expect("fallback invocation succeeds");
        assert!(stdout.is_empty());
        assert!(stderr.is_empty());
        let captured = fs::read_to_string(&capture_path).expect("capture contents");
        assert!(captured.lines().any(|line| line == "--partial"));
        assert!(captured.lines().any(|line| line == "--partial-dir"));
        assert!(captured.lines().any(|line| line == ".rsync-partial"));
    }

    #[cfg(unix)]
    #[test]
    fn remote_fallback_forwards_itemize_changes_flag() {
        let _lock = env_lock().lock().expect("env mutex poisoned");
        let temp = tempdir().expect("tempdir created");
        let capture_path = temp.path().join("args.txt");
        let script_path = temp.path().join("capture.sh");
        let script_contents = format!(
            "#!/bin/sh\nset -eu\nOUTPUT=\"\"\nfor arg in \"$@\"; do\n  case \"$arg\" in\n    CAPTURE=*)\n      OUTPUT=\"${{arg#CAPTURE=}}\"\n      ;;\n  esac\ndone\n: \"${{OUTPUT:?}}\"\n: > \"$OUTPUT\"\nfor arg in \"$@\"; do\n  case \"$arg\" in\n    CAPTURE=*)\n      ;;\n    *)\n      printf '%s\\n' \"$arg\" >> \"$OUTPUT\"\n      ;;\n  esac\ndone\n"
        );
        fs::write(&script_path, script_contents).expect("script written");
        let metadata = fs::metadata(&script_path).expect("script metadata");
        let mut permissions = metadata.permissions();
        permissions.set_mode(0o755);
        fs::set_permissions(&script_path, permissions).expect("script permissions set");

        const ITEMIZE_FORMAT: &str = "%i %n%L";

        let mut args = baseline_fallback_args();
        args.fallback_binary = Some(script_path.clone().into_os_string());
        args.itemize_changes = true;
        args.out_format = Some(OsString::from(ITEMIZE_FORMAT));
        args.remainder = vec![OsString::from(format!(
            "CAPTURE={}",
            capture_path.display()
        ))];

        let mut stdout = Vec::new();
        let mut stderr = Vec::new();
        run_remote_transfer_fallback(&mut stdout, &mut stderr, args)
            .expect("fallback invocation succeeds");

        assert!(stdout.is_empty());
        assert!(stderr.is_empty());
        let captured = fs::read_to_string(&capture_path).expect("capture contents");
        assert!(captured.lines().any(|line| line == "--itemize-changes"));
        assert!(captured.lines().any(|line| line == "--out-format"));
        assert!(captured.lines().any(|line| line == ITEMIZE_FORMAT));
    }

    #[cfg(unix)]
    #[test]
    fn run_client_or_fallback_uses_fallback_for_remote_operands() {
        let _lock = env_lock().lock().expect("env mutex poisoned");
        let temp = tempdir().expect("tempdir created");
        let script = write_fallback_script(temp.path());

        let config = ClientConfig::builder()
            .transfer_args([OsString::from("remote::module"), OsString::from("/tmp/dst")])
            .build();

        let mut args = baseline_fallback_args();
        args.remainder = vec![OsString::from("remote::module"), OsString::from("/tmp/dst")];
        args.fallback_binary = Some(script.into_os_string());

        let mut stdout = Vec::new();
        let mut stderr = Vec::new();
        let context = RemoteFallbackContext::new(&mut stdout, &mut stderr, args);

        let outcome = run_client_or_fallback(config, None, Some(context))
            .expect("fallback invocation succeeds");

        match outcome {
            ClientOutcome::Fallback(summary) => {
                assert_eq!(summary.exit_code(), 42);
            }
            ClientOutcome::Local(_) => panic!("expected fallback outcome"),
        }

        assert_eq!(
            String::from_utf8(stdout).expect("stdout utf8"),
            "fallback stdout\n"
        );
        assert_eq!(
            String::from_utf8(stderr).expect("stderr utf8"),
            "fallback stderr\n"
        );
    }

    #[cfg(unix)]
    #[test]
    fn run_client_or_fallback_handles_delta_mode_locally() {
        let _lock = env_lock().lock().expect("env mutex poisoned");
        let temp = tempdir().expect("tempdir created");
        let script = write_fallback_script(temp.path());

        let source_path = temp.path().join("source.txt");
        let dest_path = temp.path().join("dest.txt");
        fs::write(&source_path, b"delta-test").expect("source created");

        let source = OsString::from(source_path.as_os_str());
        let dest = OsString::from(dest_path.as_os_str());

        let config = ClientConfig::builder()
            .transfer_args([source.clone(), dest.clone()])
            .whole_file(false)
            .build();

        let mut args = baseline_fallback_args();
        args.remainder = vec![source, dest];
        args.whole_file = Some(false);
        args.fallback_binary = Some(script.into_os_string());

        let mut stdout = Vec::new();
        let mut stderr = Vec::new();
        let context = RemoteFallbackContext::new(&mut stdout, &mut stderr, args);

        let outcome =
            run_client_or_fallback(config, None, Some(context)).expect("local delta copy succeeds");

        match outcome {
            ClientOutcome::Local(summary) => {
                assert_eq!(summary.files_copied(), 1);
            }
            ClientOutcome::Fallback(_) => panic!("unexpected fallback execution"),
        }

        assert!(stdout.is_empty());
        assert!(stderr.is_empty());
        assert_eq!(fs::read(dest_path).expect("dest contents"), b"delta-test");
    }

    #[test]
    fn remote_fallback_reports_launch_errors() {
        let _lock = env_lock().lock().expect("env mutex poisoned");
        let temp = tempdir().expect("tempdir created");
        let missing = temp.path().join("missing-rsync");

        let mut stdout = Vec::new();
        let mut stderr = Vec::new();

        let mut args = baseline_fallback_args();
        args.fallback_binary = Some(missing.into_os_string());

        let error = run_remote_transfer_fallback(&mut stdout, &mut stderr, args)
            .expect_err("spawn failure reported");

        assert_eq!(error.exit_code(), 1);
        let message = format!("{error}");
        assert!(message.contains("failed to launch fallback rsync binary"));
    }

    #[cfg(unix)]
    #[test]
    fn remote_fallback_reports_stdout_forward_errors() {
        let _lock = env_lock().lock().expect("env mutex poisoned");
        let temp = tempdir().expect("tempdir created");
        let script = write_fallback_script(temp.path());

        let mut stdout = FailingWriter;
        let mut stderr = Vec::new();

        let mut args = baseline_fallback_args();
        args.fallback_binary = Some(script.into_os_string());

        let error = run_remote_transfer_fallback(&mut stdout, &mut stderr, args)
            .expect_err("stdout forwarding failure surfaces");

        assert_eq!(error.exit_code(), 1);
        let message = format!("{error}");
        assert!(message.contains("failed to forward fallback stdout"));
    }

    #[test]
    fn builder_forces_event_collection() {
        let config = ClientConfig::builder()
            .transfer_args([OsString::from("src"), OsString::from("dst")])
            .force_event_collection(true)
            .build();

        assert!(config.force_event_collection());
        assert!(config.collect_events());
    }

    #[test]
    fn run_client_reports_missing_operands() {
        let config = ClientConfig::builder().build();
        let error = run_client(config).expect_err("missing operands should error");

        assert_eq!(error.exit_code(), FEATURE_UNAVAILABLE_EXIT_CODE);
        let rendered = error.message().to_string();
        assert!(rendered.contains("missing source operands"));
        assert!(rendered.contains("[client=3.4.1-rust]"));
    }

    #[test]
    fn run_client_handles_delta_transfer_mode_locally() {
        let tmp = tempdir().expect("tempdir");
        let source = tmp.path().join("source.bin");
        let destination = tmp.path().join("dest.bin");
        fs::write(&source, b"payload").expect("write source");

        let config = ClientConfig::builder()
            .transfer_args([
                source.clone().into_os_string(),
                destination.clone().into_os_string(),
            ])
            .whole_file(false)
            .build();

        let summary = run_client(config).expect("delta mode executes locally");

        assert_eq!(fs::read(&destination).expect("read dest"), b"payload");
        assert_eq!(summary.files_copied(), 1);
        assert_eq!(summary.bytes_copied(), b"payload".len() as u64);
    }

    #[test]
    fn run_client_copies_single_file() {
        let tmp = tempdir().expect("tempdir");
        let source = tmp.path().join("source.txt");
        let destination = tmp.path().join("dest.txt");
        fs::write(&source, b"example").expect("write source");

        let config = ClientConfig::builder()
            .transfer_args([source.clone(), destination.clone()])
            .permissions(true)
            .times(true)
            .build();

        assert!(config.preserve_permissions());
        assert!(config.preserve_times());

        let summary = run_client(config).expect("copy succeeds");

        assert_eq!(fs::read(&destination).expect("read dest"), b"example");
        assert_eq!(summary.files_copied(), 1);
        assert_eq!(summary.bytes_copied(), b"example".len() as u64);
        assert!(!summary.compression_used());
        assert!(summary.compressed_bytes().is_none());
    }

    #[test]
    fn run_client_with_compress_records_compressed_bytes() {
        let tmp = tempdir().expect("tempdir");
        let source = tmp.path().join("source.bin");
        let destination = tmp.path().join("dest.bin");
        let payload = vec![b'Z'; 32 * 1024];
        fs::write(&source, &payload).expect("write source");

        let config = ClientConfig::builder()
            .transfer_args([source.clone(), destination.clone()])
            .compress(true)
            .build();

        let summary = run_client(config).expect("copy succeeds");

        assert_eq!(fs::read(&destination).expect("read dest"), payload);
        assert!(summary.compression_used());
        let compressed = summary
            .compressed_bytes()
            .expect("compressed bytes recorded");
        assert!(compressed > 0);
        assert!(compressed <= summary.bytes_copied());
    }

    #[test]
    fn run_client_remove_source_files_deletes_source() {
        let tmp = tempdir().expect("tempdir");
        let source = tmp.path().join("source.txt");
        let destination = tmp.path().join("dest.txt");
        fs::write(&source, b"move me").expect("write source");

        let config = ClientConfig::builder()
            .transfer_args([source.clone(), destination.clone()])
            .remove_source_files(true)
            .build();

        let summary = run_client(config).expect("copy succeeds");

        assert_eq!(summary.sources_removed(), 1);
        assert!(!source.exists(), "source should be removed after transfer");
        assert_eq!(fs::read(&destination).expect("read dest"), b"move me");
    }

    #[test]
    fn run_client_remove_source_files_preserves_matched_source() {
        use filetime::{FileTime, set_file_times};

        let tmp = tempdir().expect("tempdir");
        let source = tmp.path().join("source.txt");
        let destination = tmp.path().join("dest.txt");
        let payload = b"stable";
        fs::write(&source, payload).expect("write source");
        fs::write(&destination, payload).expect("write destination");

        let timestamp = FileTime::from_unix_time(1_700_000_000, 0);
        set_file_times(&source, timestamp, timestamp).expect("set source times");
        set_file_times(&destination, timestamp, timestamp).expect("set dest times");

        let config = ClientConfig::builder()
            .transfer_args([source.clone(), destination.clone()])
            .remove_source_files(true)
            .times(true)
            .build();

        let summary = run_client(config).expect("transfer succeeds");

        assert_eq!(summary.sources_removed(), 0, "unchanged sources remain");
        assert!(source.exists(), "matched source should not be removed");
        assert_eq!(fs::read(&destination).expect("read dest"), payload);
    }

    #[test]
    fn run_client_dry_run_skips_copy() {
        let tmp = tempdir().expect("tempdir");
        let source = tmp.path().join("source.txt");
        let destination = tmp.path().join("dest.txt");
        fs::write(&source, b"dry-run").expect("write source");

        let config = ClientConfig::builder()
            .transfer_args([source.clone(), destination.clone()])
            .dry_run(true)
            .build();

        let summary = run_client(config).expect("dry-run succeeds");

        assert!(!destination.exists());
        assert_eq!(summary.files_copied(), 1);
    }

    #[test]
    fn run_client_delete_removes_extraneous_entries() {
        let tmp = tempdir().expect("tempdir");
        let source_root = tmp.path().join("source");
        fs::create_dir_all(&source_root).expect("create source root");
        fs::write(source_root.join("keep.txt"), b"fresh").expect("write keep");

        let dest_root = tmp.path().join("dest");
        fs::create_dir_all(&dest_root).expect("create dest root");
        fs::write(dest_root.join("keep.txt"), b"stale").expect("write stale");
        fs::write(dest_root.join("extra.txt"), b"extra").expect("write extra");

        let mut source_operand = source_root.clone().into_os_string();
        source_operand.push(std::path::MAIN_SEPARATOR.to_string());

        let config = ClientConfig::builder()
            .transfer_args([source_operand, dest_root.clone().into_os_string()])
            .delete(true)
            .build();

        let summary = run_client(config).expect("copy succeeds");

        assert_eq!(
            fs::read(dest_root.join("keep.txt")).expect("read keep"),
            b"fresh"
        );
        assert!(!dest_root.join("extra.txt").exists());
        assert_eq!(summary.files_copied(), 1);
        assert_eq!(summary.items_deleted(), 1);
    }

    #[test]
    fn run_client_delete_respects_dry_run() {
        let tmp = tempdir().expect("tempdir");
        let source_root = tmp.path().join("source");
        fs::create_dir_all(&source_root).expect("create source root");
        fs::write(source_root.join("keep.txt"), b"fresh").expect("write keep");

        let dest_root = tmp.path().join("dest");
        fs::create_dir_all(&dest_root).expect("create dest root");
        fs::write(dest_root.join("keep.txt"), b"stale").expect("write stale");
        fs::write(dest_root.join("extra.txt"), b"extra").expect("write extra");

        let mut source_operand = source_root.clone().into_os_string();
        source_operand.push(std::path::MAIN_SEPARATOR.to_string());

        let config = ClientConfig::builder()
            .transfer_args([source_operand, dest_root.clone().into_os_string()])
            .dry_run(true)
            .delete(true)
            .build();

        let summary = run_client(config).expect("dry-run succeeds");

        assert_eq!(
            fs::read(dest_root.join("keep.txt")).expect("read keep"),
            b"stale"
        );
        assert!(dest_root.join("extra.txt").exists());
        assert_eq!(summary.files_copied(), 1);
        assert_eq!(summary.items_deleted(), 1);
    }

    #[test]
    fn run_client_update_skips_newer_destination() {
        use filetime::{FileTime, set_file_times};

        let tmp = tempdir().expect("tempdir");
        let source = tmp.path().join("source-update.txt");
        let destination = tmp.path().join("dest-update.txt");
        fs::write(&source, b"fresh").expect("write source");
        fs::write(&destination, b"existing").expect("write destination");

        let older = FileTime::from_unix_time(1_700_000_000, 0);
        let newer = FileTime::from_unix_time(1_700_000_100, 0);
        set_file_times(&source, older, older).expect("set source times");
        set_file_times(&destination, newer, newer).expect("set dest times");

        let summary = run_client(
            ClientConfig::builder()
                .transfer_args([
                    source.clone().into_os_string(),
                    destination.clone().into_os_string(),
                ])
                .update(true)
                .build(),
        )
        .expect("run client");

        assert_eq!(summary.files_copied(), 0);
        assert_eq!(summary.regular_files_skipped_newer(), 1);
        assert_eq!(
            fs::read(destination).expect("read destination"),
            b"existing"
        );
    }

    #[test]
    fn run_client_respects_filter_rules() {
        let tmp = tempdir().expect("tempdir");
        let source_root = tmp.path().join("source");
        let dest_root = tmp.path().join("dest");
        fs::create_dir_all(&source_root).expect("create source root");
        fs::create_dir_all(&dest_root).expect("create dest root");
        fs::write(source_root.join("keep.txt"), b"keep").expect("write keep");
        fs::write(source_root.join("skip.tmp"), b"skip").expect("write skip");

        let config = ClientConfig::builder()
            .transfer_args([source_root.clone(), dest_root.clone()])
            .extend_filter_rules([FilterRuleSpec::exclude("*.tmp".to_string())])
            .build();

        let summary = run_client(config).expect("copy succeeds");

        assert!(dest_root.join("source").join("keep.txt").exists());
        assert!(!dest_root.join("source").join("skip.tmp").exists());
        assert!(summary.files_copied() >= 1);
    }

    #[test]
    fn run_client_copies_directory_tree() {
        let tmp = tempdir().expect("tempdir");
        let source_root = tmp.path().join("source");
        let nested = source_root.join("nested");
        let source_file = nested.join("file.txt");
        fs::create_dir_all(&nested).expect("create nested");
        fs::write(&source_file, b"tree").expect("write source file");

        let dest_root = tmp.path().join("destination");

        let config = ClientConfig::builder()
            .transfer_args([source_root.clone(), dest_root.clone()])
            .build();

        let summary = run_client(config).expect("directory copy succeeds");

        let copied_file = dest_root.join("nested").join("file.txt");
        assert_eq!(fs::read(copied_file).expect("read copied"), b"tree");
        assert!(summary.files_copied() >= 1);
        assert!(summary.directories_created() >= 1);
    }

    #[cfg(unix)]
    #[test]
    fn run_client_copies_symbolic_link() {
        use std::os::unix::fs::symlink;

        let tmp = tempdir().expect("tempdir");
        let target_file = tmp.path().join("target.txt");
        fs::write(&target_file, b"symlink target").expect("write target");

        let source_link = tmp.path().join("source-link");
        symlink(&target_file, &source_link).expect("create source symlink");

        let destination_link = tmp.path().join("dest-link");
        let config = ClientConfig::builder()
            .transfer_args([source_link.clone(), destination_link.clone()])
            .force_event_collection(true)
            .build();

        let summary = run_client(config).expect("link copy succeeds");

        let copied = fs::read_link(destination_link).expect("read copied link");
        assert_eq!(copied, target_file);
        assert_eq!(summary.symlinks_copied(), 1);

        let event = summary
            .events()
            .iter()
            .find(|event| matches!(event.kind(), ClientEventKind::SymlinkCopied))
            .expect("symlink event present");
        let recorded_target = event
            .metadata()
            .and_then(ClientEntryMetadata::symlink_target)
            .expect("symlink target recorded");
        assert_eq!(recorded_target, target_file.as_path());
    }

    #[cfg(unix)]
    #[test]
    fn run_client_preserves_symbolic_links_in_directories() {
        use std::os::unix::fs::symlink;

        let tmp = tempdir().expect("tempdir");
        let source_root = tmp.path().join("source");
        let nested = source_root.join("nested");
        fs::create_dir_all(&nested).expect("create nested");

        let target_file = tmp.path().join("target.txt");
        fs::write(&target_file, b"data").expect("write target");
        let link_path = nested.join("link");
        symlink(&target_file, &link_path).expect("create link");

        let dest_root = tmp.path().join("destination");
        let config = ClientConfig::builder()
            .transfer_args([source_root.clone(), dest_root.clone()])
            .force_event_collection(true)
            .build();

        let summary = run_client(config).expect("directory copy succeeds");

        let copied_link = dest_root.join("nested").join("link");
        let copied_target = fs::read_link(copied_link).expect("read copied link");
        assert_eq!(copied_target, target_file);
        assert_eq!(summary.symlinks_copied(), 1);

        let event = summary
            .events()
            .iter()
            .find(|event| matches!(event.kind(), ClientEventKind::SymlinkCopied))
            .expect("symlink event present");
        let recorded_target = event
            .metadata()
            .and_then(ClientEntryMetadata::symlink_target)
            .expect("symlink target recorded");
        assert_eq!(recorded_target, target_file.as_path());
    }

    #[cfg(unix)]
    #[test]
    fn run_client_preserves_file_metadata() {
        use filetime::{FileTime, set_file_times};
        use std::os::unix::fs::PermissionsExt;

        let tmp = tempdir().expect("tempdir");
        let source = tmp.path().join("source-metadata.txt");
        let destination = tmp.path().join("dest-metadata.txt");
        fs::write(&source, b"metadata").expect("write source");

        let mode = 0o640;
        fs::set_permissions(&source, PermissionsExt::from_mode(mode))
            .expect("set source permissions");
        let atime = FileTime::from_unix_time(1_700_000_000, 123_000_000);
        let mtime = FileTime::from_unix_time(1_700_000_100, 456_000_000);
        set_file_times(&source, atime, mtime).expect("set source timestamps");

        let source_metadata = fs::metadata(&source).expect("source metadata");
        assert_eq!(source_metadata.permissions().mode() & 0o777, mode);
        let src_atime = FileTime::from_last_access_time(&source_metadata);
        let src_mtime = FileTime::from_last_modification_time(&source_metadata);
        assert_eq!(src_atime, atime);
        assert_eq!(src_mtime, mtime);

        let config = ClientConfig::builder()
            .transfer_args([source.clone(), destination.clone()])
            .permissions(true)
            .times(true)
            .build();

        let summary = run_client(config).expect("copy succeeds");

        let dest_metadata = fs::metadata(&destination).expect("dest metadata");
        assert_eq!(dest_metadata.permissions().mode() & 0o777, mode);
        let dest_atime = FileTime::from_last_access_time(&dest_metadata);
        let dest_mtime = FileTime::from_last_modification_time(&dest_metadata);
        assert_eq!(dest_atime, atime);
        assert_eq!(dest_mtime, mtime);
        assert_eq!(summary.files_copied(), 1);
    }

    #[cfg(unix)]
    #[test]
    fn run_client_preserves_directory_metadata() {
        use filetime::{FileTime, set_file_times};
        use std::os::unix::fs::PermissionsExt;

        let tmp = tempdir().expect("tempdir");
        let source_dir = tmp.path().join("source-dir");
        fs::create_dir(&source_dir).expect("create source dir");

        let mode = 0o751;
        fs::set_permissions(&source_dir, PermissionsExt::from_mode(mode))
            .expect("set directory permissions");
        let atime = FileTime::from_unix_time(1_700_010_000, 0);
        let mtime = FileTime::from_unix_time(1_700_020_000, 789_000_000);
        set_file_times(&source_dir, atime, mtime).expect("set directory timestamps");

        let destination_dir = tmp.path().join("dest-dir");
        let config = ClientConfig::builder()
            .transfer_args([source_dir.clone(), destination_dir.clone()])
            .permissions(true)
            .times(true)
            .build();

        assert!(config.preserve_permissions());
        assert!(config.preserve_times());

        let summary = run_client(config).expect("directory copy succeeds");

        let dest_metadata = fs::metadata(&destination_dir).expect("dest metadata");
        assert!(dest_metadata.is_dir());
        assert_eq!(dest_metadata.permissions().mode() & 0o777, mode);
        let dest_atime = FileTime::from_last_access_time(&dest_metadata);
        let dest_mtime = FileTime::from_last_modification_time(&dest_metadata);
        assert_eq!(dest_atime, atime);
        assert_eq!(dest_mtime, mtime);
        assert!(summary.directories_created() >= 1);
    }

    #[cfg(unix)]
    #[test]
    fn run_client_updates_existing_directory_metadata() {
        use filetime::{FileTime, set_file_times};
        use std::os::unix::fs::PermissionsExt;

        let tmp = tempdir().expect("tempdir");
        let source_dir = tmp.path().join("source-tree");
        let source_nested = source_dir.join("nested");
        fs::create_dir_all(&source_nested).expect("create source tree");

        let source_mode = 0o745;
        fs::set_permissions(&source_nested, PermissionsExt::from_mode(source_mode))
            .expect("set source nested permissions");
        let source_atime = FileTime::from_unix_time(1_700_030_000, 1_000_000);
        let source_mtime = FileTime::from_unix_time(1_700_040_000, 2_000_000);
        set_file_times(&source_nested, source_atime, source_mtime)
            .expect("set source nested timestamps");

        let dest_root = tmp.path().join("dest-root");
        fs::create_dir(&dest_root).expect("create dest root");
        let dest_dir = dest_root.join("source-tree");
        let dest_nested = dest_dir.join("nested");
        fs::create_dir_all(&dest_nested).expect("pre-create destination tree");

        let dest_mode = 0o711;
        fs::set_permissions(&dest_nested, PermissionsExt::from_mode(dest_mode))
            .expect("set dest nested permissions");
        let dest_atime = FileTime::from_unix_time(1_600_000_000, 0);
        let dest_mtime = FileTime::from_unix_time(1_600_100_000, 0);
        set_file_times(&dest_nested, dest_atime, dest_mtime).expect("set dest nested timestamps");

        let config = ClientConfig::builder()
            .transfer_args([source_dir.clone(), dest_root.clone()])
            .permissions(true)
            .times(true)
            .build();

        assert!(config.preserve_permissions());
        assert!(config.preserve_times());

        let _summary = run_client(config).expect("directory copy succeeds");

        let copied_nested = dest_root.join("source-tree").join("nested");
        let copied_metadata = fs::metadata(&copied_nested).expect("dest metadata");
        assert!(copied_metadata.is_dir());
        assert_eq!(copied_metadata.permissions().mode() & 0o777, source_mode);
        let copied_atime = FileTime::from_last_access_time(&copied_metadata);
        let copied_mtime = FileTime::from_last_modification_time(&copied_metadata);
        assert_eq!(copied_atime, source_atime);
        assert_eq!(copied_mtime, source_mtime);
    }

    #[cfg(unix)]
    #[test]
    fn run_client_sparse_copy_creates_holes() {
        use std::os::unix::fs::MetadataExt;

        let tmp = tempdir().expect("tempdir");
        let source = tmp.path().join("sparse-source.bin");
        let mut source_file = fs::File::create(&source).expect("create source");
        source_file.write_all(&[0x11]).expect("write leading");
        source_file
            .seek(SeekFrom::Start(1 * 1024 * 1024))
            .expect("seek to hole");
        source_file.write_all(&[0x22]).expect("write middle");
        source_file
            .seek(SeekFrom::Start(4 * 1024 * 1024))
            .expect("seek to tail");
        source_file.write_all(&[0x33]).expect("write tail");
        source_file.set_len(6 * 1024 * 1024).expect("extend source");

        let dense_dest = tmp.path().join("dense.bin");
        let sparse_dest = tmp.path().join("sparse.bin");

        let dense_config = ClientConfig::builder()
            .transfer_args([
                source.clone().into_os_string(),
                dense_dest.clone().into_os_string(),
            ])
            .permissions(true)
            .times(true)
            .build();
        let summary = run_client(dense_config).expect("dense copy succeeds");
        assert!(summary.events().is_empty());

        let sparse_config = ClientConfig::builder()
            .transfer_args([
                source.into_os_string(),
                sparse_dest.clone().into_os_string(),
            ])
            .permissions(true)
            .times(true)
            .sparse(true)
            .build();
        let summary = run_client(sparse_config).expect("sparse copy succeeds");
        assert!(summary.events().is_empty());

        let dense_meta = fs::metadata(&dense_dest).expect("dense metadata");
        let sparse_meta = fs::metadata(&sparse_dest).expect("sparse metadata");

        assert_eq!(dense_meta.len(), sparse_meta.len());
        assert!(sparse_meta.blocks() < dense_meta.blocks());
    }

    #[test]
    fn run_client_merges_directory_contents_when_trailing_separator_present() {
        let tmp = tempdir().expect("tempdir");
        let source_root = tmp.path().join("source");
        let nested = source_root.join("nested");
        fs::create_dir_all(&nested).expect("create nested");
        let file_path = nested.join("file.txt");
        fs::write(&file_path, b"contents").expect("write file");

        let dest_root = tmp.path().join("dest");
        let mut source_arg = source_root.clone().into_os_string();
        source_arg.push(std::path::MAIN_SEPARATOR.to_string());

        let config = ClientConfig::builder()
            .transfer_args([source_arg, dest_root.clone().into_os_string()])
            .build();

        let summary = run_client(config).expect("directory contents copy succeeds");

        assert!(dest_root.is_dir());
        assert!(dest_root.join("nested").is_dir());
        assert_eq!(
            fs::read(dest_root.join("nested").join("file.txt")).expect("read copied"),
            b"contents"
        );
        assert!(!dest_root.join("source").exists());
        assert!(summary.files_copied() >= 1);
    }

    #[test]
    fn module_list_request_detects_remote_url() {
        let operands = vec![OsString::from("rsync://example.com:8730/")];
        let request = ModuleListRequest::from_operands(&operands)
            .expect("parse succeeds")
            .expect("request detected");
        assert_eq!(request.address().host(), "example.com");
        assert_eq!(request.address().port(), 8730);
    }

    #[test]
    fn module_list_request_accepts_mixed_case_scheme() {
        let operands = vec![OsString::from("RSyNc://Example.COM/")];
        let request = ModuleListRequest::from_operands(&operands)
            .expect("parse succeeds")
            .expect("request detected");
        assert_eq!(request.address().host(), "Example.COM");
        assert_eq!(request.address().port(), 873);
    }

    #[test]
    fn module_list_request_rejects_remote_transfer() {
        let operands = vec![OsString::from("rsync://example.com/module")];
        let request = ModuleListRequest::from_operands(&operands).expect("parse succeeds");
        assert!(request.is_none());
    }

    #[test]
    fn module_list_request_accepts_username_in_rsync_url() {
        let operands = vec![OsString::from("rsync://user@example.com/")];
        let request = ModuleListRequest::from_operands(&operands)
            .expect("parse succeeds")
            .expect("request detected");
        assert_eq!(request.address().host(), "example.com");
        assert_eq!(request.address().port(), 873);
        assert_eq!(request.username(), Some("user"));
    }

    #[test]
    fn module_list_request_accepts_username_in_legacy_syntax() {
        let operands = vec![OsString::from("user@example.com::")];
        let request = ModuleListRequest::from_operands(&operands)
            .expect("parse succeeds")
            .expect("request detected");
        assert_eq!(request.address().host(), "example.com");
        assert_eq!(request.address().port(), 873);
        assert_eq!(request.username(), Some("user"));
    }

    #[test]
    fn module_list_request_supports_ipv6_in_rsync_url() {
        let operands = vec![OsString::from("rsync://[2001:db8::1]/")];
        let request = ModuleListRequest::from_operands(&operands)
            .expect("parse succeeds")
            .expect("request detected");
        assert_eq!(request.address().host(), "2001:db8::1");
        assert_eq!(request.address().port(), 873);
    }

    #[test]
    fn module_list_request_supports_ipv6_in_legacy_syntax() {
        let operands = vec![OsString::from("[fe80::1]::")];
        let request = ModuleListRequest::from_operands(&operands)
            .expect("parse succeeds")
            .expect("request detected");
        assert_eq!(request.address().host(), "fe80::1");
        assert_eq!(request.address().port(), 873);
    }

    #[test]
    fn module_list_request_decodes_percent_encoded_host() {
        let operands = vec![OsString::from("rsync://example%2Ecom/")];
        let request = ModuleListRequest::from_operands(&operands)
            .expect("parse succeeds")
            .expect("request detected");
        assert_eq!(request.address().host(), "example.com");
        assert_eq!(request.address().port(), 873);
    }

    #[test]
    fn module_list_request_supports_ipv6_zone_identifier() {
        let operands = vec![OsString::from("rsync://[fe80::1%25eth0]/")];
        let request = ModuleListRequest::from_operands(&operands)
            .expect("parse succeeds")
            .expect("request detected");
        assert_eq!(request.address().host(), "fe80::1%eth0");
        assert_eq!(request.address().port(), 873);
    }

    #[test]
    fn module_list_request_supports_raw_ipv6_zone_identifier() {
        let operands = vec![OsString::from("[fe80::1%eth0]::")];
        let request = ModuleListRequest::from_operands(&operands)
            .expect("parse succeeds")
            .expect("request detected");
        assert_eq!(request.address().host(), "fe80::1%eth0");
        assert_eq!(request.address().port(), 873);
    }

    #[test]
    fn module_list_request_decodes_percent_encoded_username() {
        let operands = vec![OsString::from("user%2Bname@localhost::")];
        let request = ModuleListRequest::from_operands(&operands)
            .expect("parse succeeds")
            .expect("request detected");
        assert_eq!(request.username(), Some("user+name"));
        assert_eq!(request.address().host(), "localhost");
    }

    #[test]
    fn module_list_request_rejects_truncated_percent_encoding_in_username() {
        let operands = vec![OsString::from("user%2@localhost::")];
        let error =
            ModuleListRequest::from_operands(&operands).expect_err("invalid encoding should fail");
        assert_eq!(error.exit_code(), FEATURE_UNAVAILABLE_EXIT_CODE);
        assert!(
            error
                .message()
                .to_string()
                .contains("invalid percent-encoding in daemon username")
        );
    }

    #[test]
    fn module_list_request_defaults_to_localhost_for_shorthand() {
        let operands = vec![OsString::from("::")];
        let request = ModuleListRequest::from_operands(&operands)
            .expect("parse succeeds")
            .expect("request detected");
        assert_eq!(request.address().host(), "localhost");
        assert_eq!(request.address().port(), 873);
        assert!(request.username().is_none());
    }

    #[test]
    fn module_list_request_preserves_username_with_default_host() {
        let operands = vec![OsString::from("user@::")];
        let request = ModuleListRequest::from_operands(&operands)
            .expect("parse succeeds")
            .expect("request detected");
        assert_eq!(request.address().host(), "localhost");
        assert_eq!(request.address().port(), 873);
        assert_eq!(request.username(), Some("user"));
    }

    #[test]
    fn module_list_request_rejects_truncated_percent_encoding() {
        let operands = vec![OsString::from("rsync://example%2/")];
        let error = ModuleListRequest::from_operands(&operands)
            .expect_err("truncated percent encoding should fail");
        assert_eq!(error.exit_code(), FEATURE_UNAVAILABLE_EXIT_CODE);
        assert!(
            error
                .message()
                .to_string()
                .contains("invalid percent-encoding in daemon host")
        );
    }

    #[test]
    fn daemon_address_trims_host_whitespace() {
        let address =
            DaemonAddress::new("  example.com  ".to_string(), 873).expect("address trims host");
        assert_eq!(address.host(), "example.com");
        assert_eq!(address.port(), 873);
    }

    #[test]
    fn module_list_request_rejects_empty_username() {
        let operands = vec![OsString::from("@example.com::")];
        let error = ModuleListRequest::from_operands(&operands)
            .expect_err("empty username should be rejected");
        let rendered = error.message().to_string();
        assert!(rendered.contains("daemon username must be non-empty"));
        assert_eq!(error.exit_code(), FEATURE_UNAVAILABLE_EXIT_CODE);
    }

    #[test]
    fn module_list_request_rejects_ipv6_module_transfer() {
        let operands = vec![OsString::from("[fe80::1]::module")];
        let request = ModuleListRequest::from_operands(&operands).expect("parse succeeds");
        assert!(request.is_none());
    }

    #[test]
    fn module_list_request_requires_bracketed_ipv6_host() {
        let operands = vec![OsString::from("fe80::1::")];
        let error = ModuleListRequest::from_operands(&operands)
            .expect_err("unbracketed IPv6 host should be rejected");
        assert_eq!(error.exit_code(), FEATURE_UNAVAILABLE_EXIT_CODE);
        assert!(
            error
                .message()
                .to_string()
                .contains("IPv6 daemon addresses must be enclosed in brackets")
        );
    }

    #[test]
    fn run_module_list_collects_entries() {
        let _guard = env_lock().lock().expect("env mutex poisoned");

        let responses = vec![
            "@RSYNCD: MOTD Welcome to the test daemon\n",
            "@RSYNCD: MOTD Maintenance window at 02:00 UTC\n",
            "@RSYNCD: OK\n",
            "alpha\tPrimary module\n",
            "beta\n",
            "@RSYNCD: EXIT\n",
        ];
        let (addr, handle) = spawn_stub_daemon(responses);

        let request = ModuleListRequest {
            address: DaemonAddress::new(addr.ip().to_string(), addr.port()).expect("address"),
            username: None,
            protocol: ProtocolVersion::NEWEST,
        };

        let list = run_module_list(request).expect("module list succeeds");
        assert_eq!(
            list.motd_lines(),
            &[
                String::from("Welcome to the test daemon"),
                String::from("Maintenance window at 02:00 UTC"),
            ]
        );
        assert!(list.capabilities().is_empty());
        assert_eq!(list.entries().len(), 2);
        assert_eq!(list.entries()[0].name(), "alpha");
        assert_eq!(list.entries()[0].comment(), Some("Primary module"));
        assert_eq!(list.entries()[1].name(), "beta");
        assert_eq!(list.entries()[1].comment(), None);

        handle.join().expect("server thread");
    }

    #[test]
    fn run_module_list_uses_connect_program_command() {
        let _guard = env_lock().lock().expect("env mutex poisoned");

        let command = OsString::from(
            "sh -c 'CONNECT_HOST=%H\n\
             printf \"@RSYNCD: 31.0\\n\"\n\
             read greeting\n\
             printf \"@RSYNCD: OK\\n\"\n\
             read request\n\
             printf \"example\\t$CONNECT_HOST\\n@RSYNCD: EXIT\\n\"'",
        );

        let _prog_guard = EnvGuard::set_os("RSYNC_CONNECT_PROG", &command);
        let _shell_guard = EnvGuard::remove("RSYNC_SHELL");
        let _proxy_guard = EnvGuard::remove("RSYNC_PROXY");

        let request = ModuleListRequest {
            address: DaemonAddress::new("example.com".to_string(), 873).expect("address"),
            username: None,
            protocol: ProtocolVersion::NEWEST,
        };

        let list = run_module_list(request).expect("connect program listing succeeds");
        assert_eq!(list.entries().len(), 1);
        let entry = &list.entries()[0];
        assert_eq!(entry.name(), "example");
        assert_eq!(entry.comment(), Some("example.com"));
    }

    #[test]
    fn run_module_list_collects_motd_after_acknowledgement() {
        let _guard = env_lock().lock().expect("env mutex poisoned");

        let responses = vec![
            "@RSYNCD: OK\n",
            "@RSYNCD: MOTD: Post-acknowledgement notice\n",
            "gamma\n",
            "@RSYNCD: EXIT\n",
        ];
        let (addr, handle) = spawn_stub_daemon(responses);

        let request = ModuleListRequest {
            address: DaemonAddress::new(addr.ip().to_string(), addr.port()).expect("address"),
            username: None,
            protocol: ProtocolVersion::NEWEST,
        };

        let list = run_module_list(request).expect("module list succeeds");
        assert_eq!(
            list.motd_lines(),
            &[String::from("Post-acknowledgement notice")]
        );
        assert!(list.capabilities().is_empty());
        assert_eq!(list.entries().len(), 1);
        assert_eq!(list.entries()[0].name(), "gamma");
        assert!(list.entries()[0].comment().is_none());

        handle.join().expect("server thread");
    }

    #[test]
    fn run_module_list_suppresses_motd_when_requested() {
        let _guard = env_lock().lock().expect("env mutex poisoned");

        let responses = vec![
            "@RSYNCD: MOTD Welcome to the test daemon\n",
            "@RSYNCD: OK\n",
            "alpha\tPrimary module\n",
            "@RSYNCD: EXIT\n",
        ];
        let (addr, handle) = spawn_stub_daemon(responses);

        let request = ModuleListRequest {
            address: DaemonAddress::new(addr.ip().to_string(), addr.port()).expect("address"),
            username: None,
            protocol: ProtocolVersion::NEWEST,
        };

        let list =
            run_module_list_with_options(request, ModuleListOptions::default().suppress_motd(true))
                .expect("module list succeeds");
        assert!(list.motd_lines().is_empty());
        assert_eq!(list.entries().len(), 1);
        assert_eq!(list.entries()[0].name(), "alpha");
        assert_eq!(list.entries()[0].comment(), Some("Primary module"));

        handle.join().expect("server thread");
    }

    #[test]
    fn run_module_list_collects_warnings() {
        let _guard = env_lock().lock().expect("env mutex poisoned");

        let responses = vec![
            "@WARNING: Maintenance scheduled\n",
            "@RSYNCD: OK\n",
            "delta\n",
            "@WARNING: Additional notice\n",
            "@RSYNCD: EXIT\n",
        ];
        let (addr, handle) = spawn_stub_daemon(responses);

        let request = ModuleListRequest {
            address: DaemonAddress::new(addr.ip().to_string(), addr.port()).expect("address"),
            username: None,
            protocol: ProtocolVersion::NEWEST,
        };

        let list = run_module_list(request).expect("module list succeeds");
        assert_eq!(list.entries().len(), 1);
        assert_eq!(list.entries()[0].name(), "delta");
        assert_eq!(
            list.warnings(),
            &[
                String::from("Maintenance scheduled"),
                String::from("Additional notice")
            ]
        );
        assert!(list.capabilities().is_empty());

        handle.join().expect("server thread");
    }

    #[test]
    fn run_module_list_collects_capabilities() {
        let _guard = env_lock().lock().expect("env mutex poisoned");

        let responses = vec![
            "@RSYNCD: CAP modules uid\n",
            "@RSYNCD: OK\n",
            "epsilon\n",
            "@RSYNCD: CAP compression\n",
            "@RSYNCD: EXIT\n",
        ];
        let (addr, handle) = spawn_stub_daemon(responses);

        let request = ModuleListRequest {
            address: DaemonAddress::new(addr.ip().to_string(), addr.port()).expect("address"),
            username: None,
            protocol: ProtocolVersion::NEWEST,
        };

        let list = run_module_list(request).expect("module list succeeds");
        assert_eq!(list.entries().len(), 1);
        assert_eq!(list.entries()[0].name(), "epsilon");
        assert_eq!(
            list.capabilities(),
            &[String::from("modules uid"), String::from("compression")]
        );

        handle.join().expect("server thread");
    }

    #[test]
    fn run_module_list_via_proxy_connects_through_tunnel() {
        let responses = vec!["@RSYNCD: OK\n", "theta\n", "@RSYNCD: EXIT\n"];
        let (daemon_addr, daemon_handle) = spawn_stub_daemon(responses);
        let (proxy_addr, request_rx, proxy_handle) =
            spawn_stub_proxy(daemon_addr, None, DEFAULT_PROXY_STATUS_LINE);

        let _env_lock = env_lock().lock().expect("env mutex poisoned");
        let _guard = EnvGuard::set(
            "RSYNC_PROXY",
            &format!("{}:{}", proxy_addr.ip(), proxy_addr.port()),
        );

        let request = ModuleListRequest {
            address: DaemonAddress::new(daemon_addr.ip().to_string(), daemon_addr.port())
                .expect("address"),
            username: None,
            protocol: ProtocolVersion::NEWEST,
        };

        let list = run_module_list(request).expect("module list succeeds");
        assert_eq!(list.entries().len(), 1);
        assert_eq!(list.entries()[0].name(), "theta");

        let captured = request_rx.recv().expect("proxy request");
        assert!(
            captured
                .lines()
                .next()
                .is_some_and(|line| line.starts_with("CONNECT "))
        );

        proxy_handle.join().expect("proxy thread");
        daemon_handle.join().expect("daemon thread");
    }

    #[test]
    fn run_module_list_via_proxy_includes_auth_header() {
        let responses = vec!["@RSYNCD: OK\n", "iota\n", "@RSYNCD: EXIT\n"];
        let (daemon_addr, daemon_handle) = spawn_stub_daemon(responses);
        let expected_header = "Proxy-Authorization: Basic dXNlcjpzZWNyZXQ=";
        let (proxy_addr, request_rx, proxy_handle) = spawn_stub_proxy(
            daemon_addr,
            Some(expected_header),
            DEFAULT_PROXY_STATUS_LINE,
        );

        let _env_lock = env_lock().lock().expect("env mutex poisoned");
        let _guard = EnvGuard::set(
            "RSYNC_PROXY",
            &format!("user:secret@{}:{}", proxy_addr.ip(), proxy_addr.port()),
        );

        let request = ModuleListRequest {
            address: DaemonAddress::new(daemon_addr.ip().to_string(), daemon_addr.port())
                .expect("address"),
            username: None,
            protocol: ProtocolVersion::NEWEST,
        };

        let list = run_module_list(request).expect("module list succeeds");
        assert_eq!(list.entries().len(), 1);
        assert_eq!(list.entries()[0].name(), "iota");

        let captured = request_rx.recv().expect("proxy request");
        assert!(captured.contains(expected_header));

        proxy_handle.join().expect("proxy thread");
        daemon_handle.join().expect("daemon thread");
    }

    #[test]
    fn run_module_list_accepts_lowercase_proxy_status_line() {
        let responses = vec!["@RSYNCD: OK\n", "kappa\n", "@RSYNCD: EXIT\n"];
        let (daemon_addr, daemon_handle) = spawn_stub_daemon(responses);
        let (proxy_addr, _request_rx, proxy_handle) = spawn_stub_proxy(
            daemon_addr,
            None,
            LOWERCASE_PROXY_STATUS_LINE,
        );

        let _env_lock = env_lock().lock().expect("env mutex poisoned");
        let _guard = EnvGuard::set(
            "RSYNC_PROXY",
            &format!("{}:{}", proxy_addr.ip(), proxy_addr.port()),
        );

        let request = ModuleListRequest {
            address: DaemonAddress::new(daemon_addr.ip().to_string(), daemon_addr.port())
                .expect("address"),
            username: None,
            protocol: ProtocolVersion::NEWEST,
        };

        let list = run_module_list(request).expect("module list succeeds");
        assert_eq!(list.entries().len(), 1);
        assert_eq!(list.entries()[0].name(), "kappa");

        proxy_handle.join().expect("proxy thread");
        daemon_handle.join().expect("daemon thread");
    }

    #[test]
    fn run_module_list_reports_invalid_proxy_configuration() {
        let _env_lock = env_lock().lock().expect("env mutex poisoned");
        let _guard = EnvGuard::set("RSYNC_PROXY", "invalid-proxy");

        let request = ModuleListRequest {
            address: DaemonAddress::new(String::from("localhost"), 873).expect("address"),
            username: None,
            protocol: ProtocolVersion::NEWEST,
        };

        let error = run_module_list(request).expect_err("invalid proxy should fail");
        assert_eq!(error.exit_code(), SOCKET_IO_EXIT_CODE);
        assert!(
            error
                .message()
                .to_string()
                .contains("RSYNC_PROXY must be in HOST:PORT form")
        );
    }

    #[test]
    fn parse_proxy_spec_accepts_http_scheme() {
        let proxy =
            parse_proxy_spec("http://user:secret@proxy.example:8080").expect("http proxy parses");
        assert_eq!(proxy.host, "proxy.example");
        assert_eq!(proxy.port, 8080);
        assert_eq!(
            proxy.authorization_header(),
            Some(String::from("dXNlcjpzZWNyZXQ="))
        );
    }

    #[test]
    fn parse_proxy_spec_decodes_percent_encoded_credentials() {
        let proxy = parse_proxy_spec("http://user%3Aname:p%40ss%25word@proxy.example:1080")
            .expect("percent-encoded proxy parses");
        assert_eq!(proxy.host, "proxy.example");
        assert_eq!(proxy.port, 1080);
        assert_eq!(
            proxy.authorization_header(),
            Some(String::from("dXNlcjpuYW1lOnBAc3Mld29yZA=="))
        );
    }

    #[test]
    fn parse_proxy_spec_accepts_https_scheme() {
        let proxy = parse_proxy_spec("https://proxy.example:3128").expect("https proxy parses");
        assert_eq!(proxy.host, "proxy.example");
        assert_eq!(proxy.port, 3128);
        assert!(proxy.authorization_header().is_none());
    }

    #[test]
    fn parse_proxy_spec_rejects_unknown_scheme() {
        let error = match parse_proxy_spec("socks5://proxy:1080") {
            Ok(_) => panic!("invalid proxy scheme should be rejected"),
            Err(error) => error,
        };
        assert_eq!(error.exit_code(), SOCKET_IO_EXIT_CODE);
        assert!(
            error
                .message()
                .to_string()
                .contains("RSYNC_PROXY scheme must be http:// or https://")
        );
    }

    #[test]
    fn parse_proxy_spec_rejects_path_component() {
        let error = match parse_proxy_spec("http://proxy.example:3128/path") {
            Ok(_) => panic!("proxy specification with path should be rejected"),
            Err(error) => error,
        };
        assert_eq!(error.exit_code(), SOCKET_IO_EXIT_CODE);
        assert!(
            error
                .message()
                .to_string()
                .contains("RSYNC_PROXY must not include a path component")
        );
    }

    #[test]
    fn parse_proxy_spec_rejects_invalid_percent_encoding_in_credentials() {
        let error = match parse_proxy_spec("user%zz:secret@proxy.example:8080") {
            Ok(_) => panic!("invalid percent-encoding should be rejected"),
            Err(error) => error,
        };

        assert_eq!(error.exit_code(), SOCKET_IO_EXIT_CODE);
        assert!(
            error
                .message()
                .to_string()
                .contains("RSYNC_PROXY username contains invalid percent-encoding")
        );

        let error = match parse_proxy_spec("user:secret%@proxy.example:8080") {
            Ok(_) => panic!("truncated percent-encoding should be rejected"),
            Err(error) => error,
        };
        assert_eq!(error.exit_code(), SOCKET_IO_EXIT_CODE);
        assert!(
            error
                .message()
                .to_string()
                .contains("RSYNC_PROXY password contains truncated percent-encoding")
        );
    }

    #[test]
    fn run_module_list_reports_daemon_error() {
        let _guard = env_lock().lock().expect("env mutex poisoned");

        let responses = vec!["@ERROR: unavailable\n", "@RSYNCD: EXIT\n"];
        let (addr, handle) = spawn_stub_daemon(responses);

        let request = ModuleListRequest {
            address: DaemonAddress::new(addr.ip().to_string(), addr.port()).expect("address"),
            username: None,
            protocol: ProtocolVersion::NEWEST,
        };

        let error = run_module_list(request).expect_err("daemon error should surface");
        assert_eq!(error.exit_code(), PARTIAL_TRANSFER_EXIT_CODE);
        assert!(error.message().to_string().contains("unavailable"));

        handle.join().expect("server thread");
    }

    #[test]
    fn run_module_list_reports_daemon_error_without_colon() {
        let _guard = env_lock().lock().expect("env mutex poisoned");

        let responses = vec!["@ERROR unavailable\n", "@RSYNCD: EXIT\n"];
        let (addr, handle) = spawn_stub_daemon(responses);

        let request = ModuleListRequest {
            address: DaemonAddress::new(addr.ip().to_string(), addr.port()).expect("address"),
            username: None,
            protocol: ProtocolVersion::NEWEST,
        };

        let error = run_module_list(request).expect_err("daemon error should surface");
        assert_eq!(error.exit_code(), PARTIAL_TRANSFER_EXIT_CODE);
        assert!(error.message().to_string().contains("unavailable"));

        handle.join().expect("server thread");
    }

    #[test]
    fn map_daemon_handshake_error_converts_error_payload() {
        let addr = DaemonAddress::new("127.0.0.1".to_string(), 873).expect("address");
        let error = io::Error::new(
            io::ErrorKind::InvalidData,
            NegotiationError::MalformedLegacyGreeting {
                input: "@ERROR module unavailable".to_string(),
            },
        );

        let mapped = map_daemon_handshake_error(error, &addr);
        assert_eq!(mapped.exit_code(), PARTIAL_TRANSFER_EXIT_CODE);
        assert!(mapped.message().to_string().contains("module unavailable"));
    }

    #[test]
    fn map_daemon_handshake_error_converts_plain_invalid_data_error() {
        let addr = DaemonAddress::new("127.0.0.1".to_string(), 873).expect("address");
        let error = io::Error::new(io::ErrorKind::InvalidData, "@ERROR daemon unavailable");

        let mapped = map_daemon_handshake_error(error, &addr);
        assert_eq!(mapped.exit_code(), PARTIAL_TRANSFER_EXIT_CODE);
        assert!(mapped.message().to_string().contains("daemon unavailable"));
    }

    #[test]
    fn map_daemon_handshake_error_converts_other_malformed_greetings() {
        let addr = DaemonAddress::new("127.0.0.1".to_string(), 873).expect("address");
        let error = io::Error::new(
            io::ErrorKind::InvalidData,
            NegotiationError::MalformedLegacyGreeting {
                input: "@RSYNCD? unexpected".to_string(),
            },
        );

        let mapped = map_daemon_handshake_error(error, &addr);
        assert_eq!(mapped.exit_code(), PROTOCOL_INCOMPATIBLE_EXIT_CODE);
        assert!(mapped.message().to_string().contains("@RSYNCD? unexpected"));
    }

    #[test]
    fn map_daemon_handshake_error_propagates_other_failures() {
        let addr = DaemonAddress::new("127.0.0.1".to_string(), 873).expect("address");
        let error = io::Error::new(io::ErrorKind::TimedOut, "timed out");

        let mapped = map_daemon_handshake_error(error, &addr);
        assert_eq!(mapped.exit_code(), SOCKET_IO_EXIT_CODE);
        let rendered = mapped.message().to_string();
        assert!(rendered.contains("timed out"));
        assert!(rendered.contains("negotiate with"));
    }

    #[test]
    fn run_module_list_reports_daemon_error_with_case_insensitive_prefix() {
        let _guard = env_lock().lock().expect("env mutex poisoned");

        let responses = vec!["@error:\tunavailable\n", "@RSYNCD: EXIT\n"];
        let (addr, handle) = spawn_stub_daemon(responses);

        let request = ModuleListRequest {
            address: DaemonAddress::new(addr.ip().to_string(), addr.port()).expect("address"),
            username: None,
            protocol: ProtocolVersion::NEWEST,
        };

        let error = run_module_list(request).expect_err("daemon error should surface");
        assert_eq!(error.exit_code(), PARTIAL_TRANSFER_EXIT_CODE);
        assert!(error.message().to_string().contains("unavailable"));

        handle.join().expect("server thread");
    }

    #[test]
    fn run_module_list_reports_authentication_required() {
        let _guard = env_lock().lock().expect("env mutex poisoned");

        let responses = vec!["@RSYNCD: AUTHREQD modules\n", "@RSYNCD: EXIT\n"];
        let (addr, handle) = spawn_stub_daemon(responses);

        let request = ModuleListRequest {
            address: DaemonAddress::new(addr.ip().to_string(), addr.port()).expect("address"),
            username: None,
            protocol: ProtocolVersion::NEWEST,
        };

        let error = run_module_list(request).expect_err("auth requirement should surface");
        assert_eq!(error.exit_code(), FEATURE_UNAVAILABLE_EXIT_CODE);
        let rendered = error.message().to_string();
        assert!(rendered.contains("requires authentication"));
        assert!(rendered.contains("username"));

        handle.join().expect("server thread");
    }

    #[test]
    fn run_module_list_requires_password_for_authentication() {
        let responses = vec!["@RSYNCD: AUTHREQD challenge\n", "@RSYNCD: EXIT\n"];
        let (addr, handle) = spawn_stub_daemon(responses);

        let request = ModuleListRequest {
            address: DaemonAddress::new(addr.ip().to_string(), addr.port()).expect("address"),
            username: Some(String::from("user")),
            protocol: ProtocolVersion::NEWEST,
        };

        let _guard = env_lock().lock().unwrap();
        super::set_test_daemon_password(None);

        let error = run_module_list(request).expect_err("missing password should fail");
        assert_eq!(error.exit_code(), FEATURE_UNAVAILABLE_EXIT_CODE);
        assert!(error.message().to_string().contains("RSYNC_PASSWORD"));

        handle.join().expect("server thread");
    }

    #[test]
    fn run_module_list_authenticates_with_credentials() {
        let listener = TcpListener::bind("127.0.0.1:0").expect("bind auth daemon");
        let addr = listener.local_addr().expect("local addr");
        let challenge = "abc123";
        let expected = compute_daemon_auth_response(b"secret", challenge);

        let handle = thread::spawn(move || {
            if let Ok((mut stream, _)) = listener.accept() {
                stream
                    .set_read_timeout(Some(Duration::from_secs(5)))
                    .expect("read timeout");
                stream
                    .set_write_timeout(Some(Duration::from_secs(5)))
                    .expect("write timeout");

                stream
                    .write_all(LEGACY_DAEMON_GREETING.as_bytes())
                    .expect("write greeting");
                stream.flush().expect("flush greeting");

                let mut reader = BufReader::new(stream);
                let mut line = String::new();
                reader.read_line(&mut line).expect("read client greeting");
                assert_eq!(line, LEGACY_DAEMON_GREETING);

                line.clear();
                reader.read_line(&mut line).expect("read request");
                assert_eq!(line, "#list\n");

                reader
                    .get_mut()
                    .write_all(format!("@RSYNCD: AUTHREQD {challenge}\n").as_bytes())
                    .expect("write challenge");
                reader.get_mut().flush().expect("flush challenge");

                line.clear();
                reader.read_line(&mut line).expect("read credentials");
                let received = line.trim_end_matches(['\n', '\r']);
                assert_eq!(received, format!("user {expected}"));

                for response in ["@RSYNCD: OK\n", "secured\n", "@RSYNCD: EXIT\n"] {
                    reader
                        .get_mut()
                        .write_all(response.as_bytes())
                        .expect("write response");
                }
                reader.get_mut().flush().expect("flush response");
            }
        });

        let request = ModuleListRequest {
            address: DaemonAddress::new(addr.ip().to_string(), addr.port()).expect("address"),
            username: Some(String::from("user")),
            protocol: ProtocolVersion::NEWEST,
        };

        let _guard = env_lock().lock().unwrap();
        super::set_test_daemon_password(Some(b"secret".to_vec()));
        let list = run_module_list(request).expect("module list succeeds");
        super::set_test_daemon_password(None);

        assert_eq!(list.entries().len(), 1);
        assert_eq!(list.entries()[0].name(), "secured");

        handle.join().expect("server thread");
    }

    #[test]
    fn run_module_list_authenticates_with_password_override() {
        let listener = TcpListener::bind("127.0.0.1:0").expect("bind override daemon");
        let addr = listener.local_addr().expect("local addr");
        let challenge = "override";
        let expected = compute_daemon_auth_response(b"override-secret", challenge);

        let handle = thread::spawn(move || {
            if let Ok((mut stream, _)) = listener.accept() {
                stream
                    .set_read_timeout(Some(Duration::from_secs(5)))
                    .expect("read timeout");
                stream
                    .set_write_timeout(Some(Duration::from_secs(5)))
                    .expect("write timeout");

                stream
                    .write_all(LEGACY_DAEMON_GREETING.as_bytes())
                    .expect("write greeting");
                stream.flush().expect("flush greeting");

                let mut reader = BufReader::new(stream);
                let mut line = String::new();
                reader.read_line(&mut line).expect("read client greeting");
                assert_eq!(line, LEGACY_DAEMON_GREETING);

                line.clear();
                reader.read_line(&mut line).expect("read request");
                assert_eq!(line, "#list\n");

                reader
                    .get_mut()
                    .write_all(format!("@RSYNCD: AUTHREQD {challenge}\n").as_bytes())
                    .expect("write challenge");
                reader.get_mut().flush().expect("flush challenge");

                line.clear();
                reader.read_line(&mut line).expect("read credentials");
                let received = line.trim_end_matches(['\n', '\r']);
                assert_eq!(received, format!("user {expected}"));

                for response in ["@RSYNCD: OK\n", "override\n", "@RSYNCD: EXIT\n"] {
                    reader
                        .get_mut()
                        .write_all(response.as_bytes())
                        .expect("write response");
                }
                reader.get_mut().flush().expect("flush response");
            }
        });

        let request = ModuleListRequest {
            address: DaemonAddress::new(addr.ip().to_string(), addr.port()).expect("address"),
            username: Some(String::from("user")),
            protocol: ProtocolVersion::NEWEST,
        };

        let _guard = env_lock().lock().unwrap();
        super::set_test_daemon_password(Some(b"wrong".to_vec()));
        let list = run_module_list_with_password(
            request,
            Some(b"override-secret".to_vec()),
            TransferTimeout::Default,
        )
        .expect("module list succeeds");
        super::set_test_daemon_password(None);

        assert_eq!(list.entries().len(), 1);
        assert_eq!(list.entries()[0].name(), "override");

        handle.join().expect("server thread");
    }

    #[test]
    fn run_module_list_authenticates_with_split_challenge() {
        let listener = TcpListener::bind("127.0.0.1:0").expect("bind split auth daemon");
        let addr = listener.local_addr().expect("local addr");
        let challenge = "split123";
        let expected = compute_daemon_auth_response(b"secret", challenge);

        let handle = thread::spawn(move || {
            if let Ok((mut stream, _)) = listener.accept() {
                stream
                    .set_read_timeout(Some(Duration::from_secs(5)))
                    .expect("read timeout");
                stream
                    .set_write_timeout(Some(Duration::from_secs(5)))
                    .expect("write timeout");

                stream
                    .write_all(LEGACY_DAEMON_GREETING.as_bytes())
                    .expect("write greeting");
                stream.flush().expect("flush greeting");

                let mut reader = BufReader::new(stream);
                let mut line = String::new();
                reader.read_line(&mut line).expect("read client greeting");
                assert_eq!(line, LEGACY_DAEMON_GREETING);

                line.clear();
                reader.read_line(&mut line).expect("read request");
                assert_eq!(line, "#list\n");

                reader
                    .get_mut()
                    .write_all(b"@RSYNCD: AUTHREQD\n")
                    .expect("write authreqd");
                reader.get_mut().flush().expect("flush authreqd");

                reader
                    .get_mut()
                    .write_all(format!("@RSYNCD: AUTH {challenge}\n").as_bytes())
                    .expect("write challenge");
                reader.get_mut().flush().expect("flush challenge");

                line.clear();
                reader.read_line(&mut line).expect("read credentials");
                let received = line.trim_end_matches(['\n', '\r']);
                assert_eq!(received, format!("user {expected}"));

                for response in ["@RSYNCD: OK\n", "protected\n", "@RSYNCD: EXIT\n"] {
                    reader
                        .get_mut()
                        .write_all(response.as_bytes())
                        .expect("write response");
                }
                reader.get_mut().flush().expect("flush response");
            }
        });

        let request = ModuleListRequest {
            address: DaemonAddress::new(addr.ip().to_string(), addr.port()).expect("address"),
            username: Some(String::from("user")),
            protocol: ProtocolVersion::NEWEST,
        };

        let _guard = env_lock().lock().unwrap();
        super::set_test_daemon_password(Some(b"secret".to_vec()));
        let list = run_module_list(request).expect("module list succeeds");
        super::set_test_daemon_password(None);

        assert_eq!(list.entries().len(), 1);
        assert_eq!(list.entries()[0].name(), "protected");

        handle.join().expect("server thread");
    }

    #[test]
    fn run_module_list_reports_authentication_failure() {
        let listener = TcpListener::bind("127.0.0.1:0").expect("bind auth daemon");
        let addr = listener.local_addr().expect("local addr");
        let challenge = "abcdef";
        let expected = compute_daemon_auth_response(b"secret", challenge);

        let handle = thread::spawn(move || {
            if let Ok((mut stream, _)) = listener.accept() {
                stream
                    .set_read_timeout(Some(Duration::from_secs(5)))
                    .expect("read timeout");
                stream
                    .set_write_timeout(Some(Duration::from_secs(5)))
                    .expect("write timeout");

                stream
                    .write_all(LEGACY_DAEMON_GREETING.as_bytes())
                    .expect("write greeting");
                stream.flush().expect("flush greeting");

                let mut reader = BufReader::new(stream);
                let mut line = String::new();
                reader.read_line(&mut line).expect("read client greeting");
                assert_eq!(line, LEGACY_DAEMON_GREETING);

                line.clear();
                reader.read_line(&mut line).expect("read request");
                assert_eq!(line, "#list\n");

                reader
                    .get_mut()
                    .write_all(format!("@RSYNCD: AUTHREQD {challenge}\n").as_bytes())
                    .expect("write challenge");
                reader.get_mut().flush().expect("flush challenge");

                line.clear();
                reader.read_line(&mut line).expect("read credentials");
                let received = line.trim_end_matches(['\n', '\r']);
                assert_eq!(received, format!("user {expected}"));

                reader
                    .get_mut()
                    .write_all(b"@RSYNCD: AUTHFAILED credentials rejected\n")
                    .expect("write failure");
                reader
                    .get_mut()
                    .write_all(b"@RSYNCD: EXIT\n")
                    .expect("write exit");
                reader.get_mut().flush().expect("flush failure");
            }
        });

        let request = ModuleListRequest {
            address: DaemonAddress::new(addr.ip().to_string(), addr.port()).expect("address"),
            username: Some(String::from("user")),
            protocol: ProtocolVersion::NEWEST,
        };

        let _guard = env_lock().lock().unwrap();
        super::set_test_daemon_password(Some(b"secret".to_vec()));
        let error = run_module_list(request).expect_err("auth failure surfaces");
        super::set_test_daemon_password(None);

        assert_eq!(error.exit_code(), FEATURE_UNAVAILABLE_EXIT_CODE);
        assert!(
            error
                .message()
                .to_string()
                .contains("rejected provided credentials")
        );

        handle.join().expect("server thread");
    }

    #[test]
    fn run_module_list_reports_access_denied() {
        let _guard = env_lock().lock().expect("env mutex poisoned");

        let responses = vec!["@RSYNCD: DENIED host rules\n", "@RSYNCD: EXIT\n"];
        let (addr, handle) = spawn_stub_daemon(responses);

        let request = ModuleListRequest {
            address: DaemonAddress::new(addr.ip().to_string(), addr.port()).expect("address"),
            username: None,
            protocol: ProtocolVersion::NEWEST,
        };

        let error = run_module_list(request).expect_err("denied response should surface");
        assert_eq!(error.exit_code(), PARTIAL_TRANSFER_EXIT_CODE);
        let rendered = error.message().to_string();
        assert!(rendered.contains("denied access"));
        assert!(rendered.contains("host rules"));

        handle.join().expect("server thread");
    }

    struct EnvGuard {
        key: &'static str,
        previous: Option<OsString>,
    }

    impl EnvGuard {
        fn set(key: &'static str, value: &str) -> Self {
            let previous = env::var_os(key);
            #[allow(unsafe_code)]
            unsafe {
                env::set_var(key, value);
            }
            Self { key, previous }
        }

        fn set_os(key: &'static str, value: &OsStr) -> Self {
            let previous = env::var_os(key);
            #[allow(unsafe_code)]
            unsafe {
                env::set_var(key, value);
            }
            Self { key, previous }
        }

        fn remove(key: &'static str) -> Self {
            let previous = env::var_os(key);
            #[allow(unsafe_code)]
            unsafe {
                env::remove_var(key);
            }
            Self { key, previous }
        }
    }

    impl Drop for EnvGuard {
        fn drop(&mut self) {
            if let Some(value) = self.previous.take() {
                #[allow(unsafe_code)]
                unsafe {
                    env::set_var(self.key, value);
                }
            } else {
                #[allow(unsafe_code)]
                unsafe {
                    env::remove_var(self.key);
                }
            }
        }
    }

    const DEFAULT_PROXY_STATUS_LINE: &str = "HTTP/1.0 200 Connection established";
    const LOWERCASE_PROXY_STATUS_LINE: &str = "http/1.1 200 Connection Established";

    fn spawn_stub_proxy(
        target: std::net::SocketAddr,
        expected_header: Option<&'static str>,
        status_line: &'static str,
    ) -> (
        std::net::SocketAddr,
        mpsc::Receiver<String>,
        thread::JoinHandle<()>,
    ) {
        let listener = TcpListener::bind("127.0.0.1:0").expect("bind proxy");
        let addr = listener.local_addr().expect("proxy addr");
        let (tx, rx) = mpsc::channel();

        let handle = thread::spawn(move || {
            if let Ok((stream, _)) = listener.accept() {
                let mut reader = BufReader::new(stream);
                let mut captured = String::new();
                loop {
                    let mut line = String::new();
                    if reader.read_line(&mut line).expect("read request line") == 0 {
                        break;
                    }
                    captured.push_str(&line);
                    if line == "\r\n" || line == "\n" {
                        break;
                    }
                }

                if let Some(expected) = expected_header {
                    assert!(captured.contains(expected), "missing proxy header");
                }

                tx.send(captured).expect("send captured request");

                let mut client_stream = reader.into_inner();
                let mut server_stream = TcpStream::connect(target).expect("connect daemon");
                client_stream
                    .write_all(status_line.as_bytes())
                    .expect("write proxy response");
                client_stream
                    .write_all(b"\r\n\r\n")
                    .expect("terminate proxy status");

                let mut client_clone = client_stream.try_clone().expect("clone client");
                let mut server_clone = server_stream.try_clone().expect("clone server");

                let forward = thread::spawn(move || {
                    let _ = io::copy(&mut client_clone, &mut server_stream);
                });
                let backward = thread::spawn(move || {
                    let _ = io::copy(&mut server_clone, &mut client_stream);
                });

                let _ = forward.join();
                let _ = backward.join();
            }
        });

        (addr, rx, handle)
    }

    fn spawn_stub_daemon(
        responses: Vec<&'static str>,
    ) -> (std::net::SocketAddr, thread::JoinHandle<()>) {
        let listener = TcpListener::bind("127.0.0.1:0").expect("bind stub daemon");
        let addr = listener.local_addr().expect("local addr");

        let handle = thread::spawn(move || {
            if let Ok((stream, _)) = listener.accept() {
                handle_connection(stream, responses);
            }
        });

        (addr, handle)
    }

    fn handle_connection(mut stream: TcpStream, responses: Vec<&'static str>) {
        stream
            .set_read_timeout(Some(Duration::from_secs(5)))
            .expect("set read timeout");
        stream
            .set_write_timeout(Some(Duration::from_secs(5)))
            .expect("set write timeout");

        stream
            .write_all(LEGACY_DAEMON_GREETING.as_bytes())
            .expect("write greeting");
        stream.flush().expect("flush greeting");

        let mut reader = BufReader::new(stream);
        let mut line = String::new();
        reader.read_line(&mut line).expect("read client greeting");
        assert_eq!(line, LEGACY_DAEMON_GREETING);

        line.clear();
        reader.read_line(&mut line).expect("read request");
        assert_eq!(line, "#list\n");

        for response in responses {
            reader
                .get_mut()
                .write_all(response.as_bytes())
                .expect("write response");
        }
        reader.get_mut().flush().expect("flush response");

        let stream = reader.into_inner();
        let _ = stream.shutdown(Shutdown::Both);
    }
}

fn missing_operands_error() -> ClientError {
    let message = rsync_error!(
        FEATURE_UNAVAILABLE_EXIT_CODE,
        "missing source operands: supply at least one source and a destination"
    )
    .with_role(Role::Client);
    ClientError::new(FEATURE_UNAVAILABLE_EXIT_CODE, message)
}

fn invalid_argument_error(text: &str, exit_code: i32) -> ClientError {
    let message = rsync_error!(exit_code, "{}", text).with_role(Role::Client);
    ClientError::new(exit_code, message)
}

fn map_local_copy_error(error: LocalCopyError) -> ClientError {
    let exit_code = error.exit_code();
    match error.into_kind() {
        LocalCopyErrorKind::MissingSourceOperands => missing_operands_error(),
        LocalCopyErrorKind::InvalidArgument(reason) => {
            invalid_argument_error(reason.message(), exit_code)
        }
        LocalCopyErrorKind::Io {
            action,
            path,
            source,
        } => io_error(action, &path, source),
        LocalCopyErrorKind::Timeout { duration } => {
            let text = format!(
                "transfer timed out after {:.3} seconds without progress",
                duration.as_secs_f64()
            );
            let message = rsync_error!(exit_code, text).with_role(Role::Client);
            ClientError::new(exit_code, message)
        }
    }
}

fn compile_filter_program(rules: &[FilterRuleSpec]) -> Result<Option<FilterProgram>, ClientError> {
    if rules.is_empty() {
        return Ok(None);
    }

    let mut entries = Vec::new();
    for rule in rules {
        match rule.kind() {
            FilterRuleKind::Include => entries.push(FilterProgramEntry::Rule(
                EngineFilterRule::include(rule.pattern().to_string())
                    .with_sides(rule.applies_to_sender(), rule.applies_to_receiver()),
            )),
            FilterRuleKind::Exclude => entries.push(FilterProgramEntry::Rule(
                EngineFilterRule::exclude(rule.pattern().to_string())
                    .with_sides(rule.applies_to_sender(), rule.applies_to_receiver()),
            )),
            FilterRuleKind::Protect => entries.push(FilterProgramEntry::Rule(
                EngineFilterRule::protect(rule.pattern().to_string())
                    .with_sides(rule.applies_to_sender(), rule.applies_to_receiver()),
            )),
            FilterRuleKind::DirMerge => {
                entries.push(FilterProgramEntry::DirMerge(DirMergeRule::new(
                    rule.pattern().to_string(),
                    rule.dir_merge_options().cloned().unwrap_or_default(),
                )))
            }
            FilterRuleKind::ExcludeIfPresent => entries.push(FilterProgramEntry::ExcludeIfPresent(
                ExcludeIfPresentRule::new(rule.pattern().to_string()),
            )),
        }
    }

    FilterProgram::new(entries).map(Some).map_err(|error| {
        let text = format!(
            "failed to compile filter pattern '{}': {}",
            error.pattern(),
            error
        );
        let message = rsync_error!(FEATURE_UNAVAILABLE_EXIT_CODE, text).with_role(Role::Client);
        ClientError::new(FEATURE_UNAVAILABLE_EXIT_CODE, message)
    })
}

fn io_error(action: &str, path: &Path, error: io::Error) -> ClientError {
    let text = format!(
        "failed to {action} '{path}': {error}",
        action = action,
        path = path.display(),
        error = error
    );
    let message = rsync_error!(PARTIAL_TRANSFER_EXIT_CODE, text).with_role(Role::Client);
    ClientError::new(PARTIAL_TRANSFER_EXIT_CODE, message)
}

fn socket_error(action: &str, target: impl fmt::Display, error: io::Error) -> ClientError {
    let text = format!("failed to {action} {target}: {error}");
    let message = rsync_error!(SOCKET_IO_EXIT_CODE, text).with_role(Role::Client);
    ClientError::new(SOCKET_IO_EXIT_CODE, message)
}

fn daemon_error(text: impl Into<String>, exit_code: i32) -> ClientError {
    let message = rsync_error!(exit_code, "{}", text.into()).with_role(Role::Client);
    ClientError::new(exit_code, message)
}

fn daemon_protocol_error(text: &str) -> ClientError {
    daemon_error(
        format!("unexpected response from daemon: {text}"),
        PROTOCOL_INCOMPATIBLE_EXIT_CODE,
    )
}

fn daemon_authentication_required_error(reason: &str) -> ClientError {
    let detail = if reason.is_empty() {
        "daemon requires authentication for module listing".to_string()
    } else {
        format!("daemon requires authentication for module listing: {reason}")
    };

    daemon_error(detail, FEATURE_UNAVAILABLE_EXIT_CODE)
}

fn daemon_authentication_failed_error(reason: Option<&str>) -> ClientError {
    let detail = match reason {
        Some(text) if !text.is_empty() => {
            format!("daemon rejected provided credentials: {text}")
        }
        _ => "daemon rejected provided credentials".to_string(),
    };

    daemon_error(detail, FEATURE_UNAVAILABLE_EXIT_CODE)
}

fn daemon_access_denied_error(reason: &str) -> ClientError {
    let detail = if reason.is_empty() {
        "daemon denied access to module listing".to_string()
    } else {
        format!("daemon denied access to module listing: {reason}")
    };

    daemon_error(detail, PARTIAL_TRANSFER_EXIT_CODE)
}

fn read_trimmed_line<R: BufRead>(reader: &mut R) -> io::Result<Option<String>> {
    let mut line = String::new();
    let bytes = reader.read_line(&mut line)?;

    if bytes == 0 {
        return Ok(None);
    }

    while line.ends_with('\n') || line.ends_with('\r') {
        line.pop();
    }

    Ok(Some(line))
}

fn legacy_daemon_error_payload(line: &str) -> Option<String> {
    if let Some(payload) = parse_legacy_error_message(line) {
        return Some(payload.to_string());
    }

    let trimmed = line.trim_matches(['\r', '\n']).trim_start();
    let remainder = strip_prefix_ignore_ascii_case(trimmed, "@ERROR")?;

    if let Some(ch) = remainder.chars().next()
        && ch != ':'
        && !ch.is_ascii_whitespace()
    {
        return None;
    }

    let payload = remainder
        .trim_start_matches(|ch: char| ch == ':' || ch.is_ascii_whitespace())
        .trim();

    Some(payload.to_string())
}

fn map_daemon_handshake_error(error: io::Error, addr: &DaemonAddress) -> ClientError {
    if let Some(mapped) = handshake_error_to_client_error(&error) {
        mapped
    } else {
        match daemon_error_from_invalid_data(&error) {
            Some(mapped) => mapped,
            None => socket_error("negotiate with", addr.socket_addr_display(), error),
        }
    }
}

fn handshake_error_to_client_error(error: &io::Error) -> Option<ClientError> {
    let negotiation_error = error
        .get_ref()
        .and_then(|inner| inner.downcast_ref::<NegotiationError>())?;

    if let Some(input) = negotiation_error.malformed_legacy_greeting() {
        if let Some(payload) = legacy_daemon_error_payload(input) {
            return Some(daemon_error(payload, PARTIAL_TRANSFER_EXIT_CODE));
        }

        return Some(daemon_protocol_error(input));
    }

    None
}

fn daemon_error_from_invalid_data(error: &io::Error) -> Option<ClientError> {
    if error.kind() != io::ErrorKind::InvalidData {
        return None;
    }

    let payload_candidates = error
        .get_ref()
        .map(|inner| inner.to_string())
        .into_iter()
        .chain(std::iter::once(error.to_string()));

    for candidate in payload_candidates {
        if let Some(payload) = legacy_daemon_error_payload(&candidate) {
            return Some(daemon_error(payload, PARTIAL_TRANSFER_EXIT_CODE));
        }
    }

    None
}

/// Target daemon address used for module listing requests.
#[derive(Clone, Debug, Eq, PartialEq)]
pub struct DaemonAddress {
    host: String,
    port: u16,
}

impl DaemonAddress {
    /// Creates a new daemon address from the supplied host and port.
    pub fn new(host: String, port: u16) -> Result<Self, ClientError> {
        let trimmed = host.trim();
        if trimmed.is_empty() {
            return Err(daemon_error(
                "daemon host must be non-empty",
                FEATURE_UNAVAILABLE_EXIT_CODE,
            ));
        }
        Ok(Self {
            host: trimmed.to_string(),
            port,
        })
    }

    /// Returns the daemon host name or address.
    #[must_use]
    pub fn host(&self) -> &str {
        &self.host
    }

    /// Returns the daemon TCP port.
    #[must_use]
    pub const fn port(&self) -> u16 {
        self.port
    }

    fn socket_addr_display(&self) -> SocketAddrDisplay<'_> {
        SocketAddrDisplay {
            host: &self.host,
            port: self.port,
        }
    }
}

struct SocketAddrDisplay<'a> {
    host: &'a str,
    port: u16,
}

impl fmt::Display for SocketAddrDisplay<'_> {
    fn fmt(&self, f: &mut fmt::Formatter<'_>) -> fmt::Result {
        if self.host.contains(':') && !self.host.starts_with('[') {
            write!(f, "[{}]:{}", self.host, self.port)
        } else {
            write!(f, "{}:{}", self.host, self.port)
        }
    }
}

/// Specification describing a daemon module listing request parsed from CLI operands.
///
/// The request retains the optional username embedded in the operand so future
/// authentication flows can reuse the caller-supplied identity even though the
/// current module listing implementation performs anonymous queries.
#[derive(Clone, Debug, Eq, PartialEq)]
pub struct ModuleListRequest {
    address: DaemonAddress,
    username: Option<String>,
    protocol: ProtocolVersion,
}

impl ModuleListRequest {
    /// Attempts to derive a module listing request from CLI-style operands.
    pub fn from_operands(operands: &[OsString]) -> Result<Option<Self>, ClientError> {
        if operands.len() != 1 {
            return Ok(None);
        }

        Self::from_operand(&operands[0])
    }

    fn from_operand(operand: &OsString) -> Result<Option<Self>, ClientError> {
        let text = operand.to_string_lossy();

        if let Some(rest) = strip_prefix_ignore_ascii_case(&text, "rsync://") {
            return parse_rsync_url(rest);
        }

        if let Some((host_part, module_part)) = split_daemon_host_module(&text)? {
            if module_part.is_empty() {
                let target = parse_host_port(host_part)?;
                return Ok(Some(Self::new(target.address, target.username)));
            }
            return Ok(None);
        }

        Ok(None)
    }

    fn new(address: DaemonAddress, username: Option<String>) -> Self {
        Self {
            address,
            username,
            protocol: ProtocolVersion::NEWEST,
        }
    }

    /// Returns the parsed daemon address.
    #[must_use]
    pub fn address(&self) -> &DaemonAddress {
        &self.address
    }

    /// Returns the optional username supplied in the daemon URL or legacy syntax.
    #[must_use]
    pub fn username(&self) -> Option<&str> {
        self.username.as_deref()
    }

    /// Returns the desired protocol version for daemon negotiation.
    #[must_use]
    pub const fn protocol(&self) -> ProtocolVersion {
        self.protocol
    }

    /// Returns a new request that clamps the negotiation to the provided protocol.
    #[must_use]
    pub const fn with_protocol(mut self, protocol: ProtocolVersion) -> Self {
        self.protocol = protocol;
        self
    }
}

/// Configuration toggles that influence daemon module listings.
#[derive(Clone, Copy, Debug, Eq, PartialEq)]
pub struct ModuleListOptions {
    suppress_motd: bool,
}

impl ModuleListOptions {
    /// Creates a new options structure with all toggles disabled.
    #[must_use]
    pub const fn new() -> Self {
        Self {
            suppress_motd: false,
        }
    }

    /// Returns a new configuration that suppresses daemon MOTD lines.
    #[must_use]
    pub const fn suppress_motd(mut self, suppress: bool) -> Self {
        self.suppress_motd = suppress;
        self
    }

    /// Returns whether MOTD lines should be suppressed.
    #[must_use]
    pub const fn suppresses_motd(self) -> bool {
        self.suppress_motd
    }
}

impl Default for ModuleListOptions {
    fn default() -> Self {
        Self::new()
    }
}

fn parse_rsync_url(rest: &str) -> Result<Option<ModuleListRequest>, ClientError> {
    let mut parts = rest.splitn(2, '/');
    let host_port = parts.next().unwrap_or("");
    let remainder = parts.next();

    if remainder.is_some_and(|path| !path.is_empty()) {
        return Ok(None);
    }

    let target = parse_host_port(host_port)?;
    Ok(Some(ModuleListRequest::new(
        target.address,
        target.username,
    )))
}

struct ParsedDaemonTarget {
    address: DaemonAddress,
    username: Option<String>,
}

fn parse_host_port(input: &str) -> Result<ParsedDaemonTarget, ClientError> {
    const DEFAULT_PORT: u16 = 873;
    const DEFAULT_HOST: &str = "localhost";

    let (username, input) = split_daemon_username(input)?;
    let username = username.map(decode_daemon_username).transpose()?;

    if input.is_empty() {
        let address = DaemonAddress::new(DEFAULT_HOST.to_string(), DEFAULT_PORT)?;
        return Ok(ParsedDaemonTarget { address, username });
    }

    if let Some(host) = input.strip_prefix('[') {
        let (address, port) = parse_bracketed_host(host, DEFAULT_PORT)?;
        let address = DaemonAddress::new(address, port)?;
        return Ok(ParsedDaemonTarget { address, username });
    }

    if let Some((host, port)) = split_host_port(input) {
        let port = port
            .parse::<u16>()
            .map_err(|_| daemon_error("invalid daemon port", FEATURE_UNAVAILABLE_EXIT_CODE))?;
        let host = decode_host_component(host)?;
        let address = DaemonAddress::new(host, port)?;
        return Ok(ParsedDaemonTarget { address, username });
    }

    let host = decode_host_component(input)?;
    let address = DaemonAddress::new(host, DEFAULT_PORT)?;
    Ok(ParsedDaemonTarget { address, username })
}

fn split_daemon_host_module(input: &str) -> Result<Option<(&str, &str)>, ClientError> {
    if !input.contains('[') {
        let segments = input.split("::");
        if segments.clone().count() > 2 {
            return Err(daemon_error(
                "IPv6 daemon addresses must be enclosed in brackets",
                FEATURE_UNAVAILABLE_EXIT_CODE,
            ));
        }
    }

    let mut in_brackets = false;
    let mut previous_colon = None;

    for (idx, ch) in input.char_indices() {
        match ch {
            '[' => {
                in_brackets = true;
                previous_colon = None;
            }
            ']' => {
                in_brackets = false;
                previous_colon = None;
            }
            ':' if !in_brackets => {
                if let Some(prev) = previous_colon
                    && prev + 1 == idx
                {
                    let host = &input[..prev];
                    if !host.contains('[') {
                        let colon_count = host.chars().filter(|&ch| ch == ':').count();
                        if colon_count > 1 {
                            return Err(daemon_error(
                                "IPv6 daemon addresses must be enclosed in brackets",
                                FEATURE_UNAVAILABLE_EXIT_CODE,
                            ));
                        }
                    }
                    let module = &input[idx + 1..];
                    return Ok(Some((host, module)));
                }
                previous_colon = Some(idx);
            }
            _ => {
                previous_colon = None;
            }
        }
    }

    Ok(None)
}

fn strip_prefix_ignore_ascii_case<'a>(text: &'a str, prefix: &str) -> Option<&'a str> {
    if text.len() < prefix.len() {
        return None;
    }

    let (candidate, remainder) = text.split_at(prefix.len());
    if candidate.eq_ignore_ascii_case(prefix) {
        Some(remainder)
    } else {
        None
    }
}

fn parse_bracketed_host(host: &str, default_port: u16) -> Result<(String, u16), ClientError> {
    let (addr, remainder) = host.split_once(']').ok_or_else(|| {
        daemon_error(
            "invalid bracketed daemon host",
            FEATURE_UNAVAILABLE_EXIT_CODE,
        )
    })?;

    let decoded = decode_host_component(addr)?;

    if remainder.is_empty() {
        return Ok((decoded, default_port));
    }

    let port = remainder
        .strip_prefix(':')
        .ok_or_else(|| {
            daemon_error(
                "invalid bracketed daemon host",
                FEATURE_UNAVAILABLE_EXIT_CODE,
            )
        })?
        .parse::<u16>()
        .map_err(|_| daemon_error("invalid daemon port", FEATURE_UNAVAILABLE_EXIT_CODE))?;

    Ok((decoded, port))
}

fn decode_host_component(input: &str) -> Result<String, ClientError> {
    decode_percent_component(
        input,
        invalid_percent_encoding_error,
        invalid_host_utf8_error,
    )
}

fn decode_daemon_username(input: &str) -> Result<String, ClientError> {
    decode_percent_component(
        input,
        invalid_username_percent_encoding_error,
        invalid_username_utf8_error,
    )
}

fn decode_percent_component(
    input: &str,
    truncated_error: fn() -> ClientError,
    invalid_utf8_error: fn() -> ClientError,
) -> Result<String, ClientError> {
    if !input.contains('%') {
        return Ok(input.to_string());
    }

    let mut decoded = Vec::with_capacity(input.len());
    let bytes = input.as_bytes();
    let mut index = 0;

    while index < bytes.len() {
        if bytes[index] == b'%' {
            if index + 2 >= bytes.len() {
                return Err(truncated_error());
            }

            let hi = hex_value(bytes[index + 1]);
            let lo = hex_value(bytes[index + 2]);

            if let (Some(hi), Some(lo)) = (hi, lo) {
                decoded.push((hi << 4) | lo);
                index += 3;
                continue;
            }
        }

        decoded.push(bytes[index]);
        index += 1;
    }

    String::from_utf8(decoded).map_err(|_| invalid_utf8_error())
}

fn hex_value(byte: u8) -> Option<u8> {
    match byte {
        b'0'..=b'9' => Some(byte - b'0'),
        b'a'..=b'f' => Some(10 + byte - b'a'),
        b'A'..=b'F' => Some(10 + byte - b'A'),
        _ => None,
    }
}

fn invalid_percent_encoding_error() -> ClientError {
    daemon_error(
        "invalid percent-encoding in daemon host",
        FEATURE_UNAVAILABLE_EXIT_CODE,
    )
}

fn invalid_host_utf8_error() -> ClientError {
    daemon_error(
        "daemon host contains invalid UTF-8 after percent-decoding",
        FEATURE_UNAVAILABLE_EXIT_CODE,
    )
}

fn invalid_username_percent_encoding_error() -> ClientError {
    daemon_error(
        "invalid percent-encoding in daemon username",
        FEATURE_UNAVAILABLE_EXIT_CODE,
    )
}

fn invalid_username_utf8_error() -> ClientError {
    daemon_error(
        "daemon username contains invalid UTF-8 after percent-decoding",
        FEATURE_UNAVAILABLE_EXIT_CODE,
    )
}

fn split_host_port(input: &str) -> Option<(&str, &str)> {
    let idx = input.rfind(':')?;
    let (host, port) = input.split_at(idx);
    if host.contains(':') {
        return None;
    }
    Some((host, &port[1..]))
}

fn split_daemon_username(input: &str) -> Result<(Option<&str>, &str), ClientError> {
    if let Some(idx) = input.rfind('@') {
        let (user, host) = input.split_at(idx);
        if user.is_empty() {
            return Err(daemon_error(
                "daemon username must be non-empty",
                FEATURE_UNAVAILABLE_EXIT_CODE,
            ));
        }

        return Ok((Some(user), &host[1..]));
    }

    Ok((None, input))
}

/// Describes the module entries advertised by a daemon together with ancillary metadata.
#[derive(Clone, Debug, Default, Eq, PartialEq)]
pub struct ModuleList {
    motd: Vec<String>,
    warnings: Vec<String>,
    capabilities: Vec<String>,
    entries: Vec<ModuleListEntry>,
}

impl ModuleList {
    /// Creates a new list from the supplied entries, warning lines, MOTD lines, and capability advertisements.
    fn new(
        motd: Vec<String>,
        warnings: Vec<String>,
        capabilities: Vec<String>,
        entries: Vec<ModuleListEntry>,
    ) -> Self {
        Self {
            motd,
            warnings,
            capabilities,
            entries,
        }
    }

    /// Returns the advertised module entries.
    #[must_use]
    pub fn entries(&self) -> &[ModuleListEntry] {
        &self.entries
    }

    /// Returns the optional message-of-the-day lines emitted by the daemon.
    #[must_use]
    pub fn motd_lines(&self) -> &[String] {
        &self.motd
    }

    /// Returns the warning messages emitted by the daemon while processing the request.
    #[must_use]
    pub fn warnings(&self) -> &[String] {
        &self.warnings
    }

    /// Returns the capability strings advertised by the daemon via `@RSYNCD: CAP` lines.
    #[must_use]
    pub fn capabilities(&self) -> &[String] {
        &self.capabilities
    }
}

/// Entry describing a single daemon module.
#[derive(Clone, Debug, Eq, PartialEq)]
pub struct ModuleListEntry {
    name: String,
    comment: Option<String>,
}

impl ModuleListEntry {
    fn from_line(line: &str) -> Self {
        match line.split_once('\t') {
            Some((name, comment)) => Self {
                name: name.to_string(),
                comment: if comment.is_empty() {
                    None
                } else {
                    Some(comment.to_string())
                },
            },
            None => Self {
                name: line.to_string(),
                comment: None,
            },
        }
    }

    /// Returns the module name advertised by the daemon.
    #[must_use]
    pub fn name(&self) -> &str {
        &self.name
    }

    /// Returns the optional comment associated with the module.
    #[must_use]
    pub fn comment(&self) -> Option<&str> {
        self.comment.as_deref()
    }
}

/// Performs a daemon module listing by connecting to the supplied address.
///
/// The helper honours the `RSYNC_PROXY` environment variable, establishing an
/// HTTP `CONNECT` tunnel through the specified proxy before negotiating with
/// the daemon when the variable is set. This mirrors the behaviour of
/// upstream rsync.
pub fn run_module_list(request: ModuleListRequest) -> Result<ModuleList, ClientError> {
    run_module_list_with_options(request, ModuleListOptions::default())
}

fn open_daemon_stream(
    addr: &DaemonAddress,
    timeout: Option<Duration>,
) -> Result<DaemonStream, ClientError> {
    if let Some(program) = load_daemon_connect_program()? {
        return connect_via_program(addr, &program);
    }

    let stream = match load_daemon_proxy()? {
        Some(proxy) => connect_via_proxy(addr, &proxy, timeout)?,
        None => connect_direct(addr, timeout)?,
    };

    Ok(DaemonStream::tcp(stream))
}

fn connect_direct(
    addr: &DaemonAddress,
    timeout: Option<Duration>,
) -> Result<TcpStream, ClientError> {
    let stream = TcpStream::connect((addr.host.as_str(), addr.port))
        .map_err(|error| socket_error("connect to", addr.socket_addr_display(), error))?;

    if let Some(duration) = timeout {
        stream
            .set_read_timeout(Some(duration))
            .map_err(|error| socket_error("configure", addr.socket_addr_display(), error))?;
        stream
            .set_write_timeout(Some(duration))
            .map_err(|error| socket_error("configure", addr.socket_addr_display(), error))?;
    }

    Ok(stream)
}

fn connect_via_proxy(
    addr: &DaemonAddress,
    proxy: &ProxyConfig,
    timeout: Option<Duration>,
) -> Result<TcpStream, ClientError> {
    let mut stream = TcpStream::connect((proxy.host.as_str(), proxy.port))
        .map_err(|error| socket_error("connect to", proxy.display(), error))?;

    if let Some(duration) = timeout {
        stream
            .set_read_timeout(Some(duration))
            .map_err(|error| socket_error("configure", proxy.display(), error))?;
        stream
            .set_write_timeout(Some(duration))
            .map_err(|error| socket_error("configure", proxy.display(), error))?;
    }

    establish_proxy_tunnel(&mut stream, addr, proxy)?;

    Ok(stream)
}

fn establish_proxy_tunnel(
    stream: &mut TcpStream,
    addr: &DaemonAddress,
    proxy: &ProxyConfig,
) -> Result<(), ClientError> {
    let mut request = String::new();
    request.push_str("CONNECT ");
    request.push_str(addr.host());
    request.push(':');
    request.push_str(&addr.port().to_string());
    request.push_str(" HTTP/1.0\r\n");

    if let Some(header) = proxy.authorization_header() {
        request.push_str("Proxy-Authorization: Basic ");
        request.push_str(&header);
        request.push_str("\r\n");
    }

    request.push_str("\r\n");

    stream
        .write_all(request.as_bytes())
        .map_err(|error| socket_error("write to", proxy.display(), error))?;
    stream
        .flush()
        .map_err(|error| socket_error("flush", proxy.display(), error))?;

    let mut line = Vec::with_capacity(128);
    read_proxy_line(stream, &mut line, proxy.display())?;
    let status = String::from_utf8(line.clone())
        .map_err(|_| proxy_response_error("proxy status line contained invalid UTF-8"))?;
    line.clear();

    let trimmed_status = status.trim_start_matches(|ch: char| matches!(ch, ' ' | '\t'));
    if !trimmed_status
        .get(..5)
        .is_some_and(|prefix| prefix.eq_ignore_ascii_case("HTTP/"))
    {
        return Err(proxy_response_error(format!(
            "proxy response did not start with HTTP/: {status}"
        )));
    }

    let mut parts = trimmed_status.split_whitespace();
    let _ = parts.next();
    let code = parts.next().ok_or_else(|| {
        proxy_response_error(format!("proxy response missing status code: {status}"))
    })?;

    if !code.starts_with('2') {
        return Err(proxy_response_error(format!(
            "proxy rejected CONNECT with status {status}"
        )));
    }

    loop {
        read_proxy_line(stream, &mut line, proxy.display())?;
        if line.is_empty() {
            break;
        }
    }

    Ok(())
}

fn connect_via_program(
    addr: &DaemonAddress,
    program: &ConnectProgramConfig,
) -> Result<DaemonStream, ClientError> {
    let command = program
        .format_command(addr.host())
        .map_err(|error| daemon_error(error, FEATURE_UNAVAILABLE_EXIT_CODE))?;

    let shell = program
        .shell()
        .cloned()
        .unwrap_or_else(|| OsString::from("sh"));

    let mut builder = Command::new(&shell);
    builder.arg("-c").arg(&command);
    builder.stdin(Stdio::piped());
    builder.stdout(Stdio::piped());
    builder.stderr(Stdio::inherit());
    builder.env("RSYNC_PORT", addr.port().to_string());

    let mut child = builder.spawn().map_err(|error| {
        daemon_error(
            format!(
                "failed to spawn RSYNC_CONNECT_PROG using shell '{}': {error}",
                Path::new(&shell).display()
            ),
            FEATURE_UNAVAILABLE_EXIT_CODE,
        )
    })?;

    let stdin = child.stdin.take().ok_or_else(|| {
        daemon_error(
            "RSYNC_CONNECT_PROG command did not expose a writable stdin",
            FEATURE_UNAVAILABLE_EXIT_CODE,
        )
    })?;

    let stdout = child.stdout.take().ok_or_else(|| {
        daemon_error(
            "RSYNC_CONNECT_PROG command did not expose a readable stdout",
            FEATURE_UNAVAILABLE_EXIT_CODE,
        )
    })?;

    Ok(DaemonStream::program(ConnectProgramStream::new(
        child, stdin, stdout,
    )))
}

fn load_daemon_connect_program() -> Result<Option<ConnectProgramConfig>, ClientError> {
    let Some(template) = env::var_os("RSYNC_CONNECT_PROG") else {
        return Ok(None);
    };

    if template.is_empty() {
        return Err(connect_program_configuration_error(
            "RSYNC_CONNECT_PROG must not be empty",
        ));
    }

    let shell = env::var_os("RSYNC_SHELL").filter(|value| !value.is_empty());

    ConnectProgramConfig::new(template, shell)
        .map(Some)
        .map_err(connect_program_configuration_error)
}

enum DaemonStream {
    Tcp(TcpStream),
    Program(ConnectProgramStream),
}

impl DaemonStream {
    fn tcp(stream: TcpStream) -> Self {
        Self::Tcp(stream)
    }

    fn program(stream: ConnectProgramStream) -> Self {
        Self::Program(stream)
    }
}

impl Read for DaemonStream {
    fn read(&mut self, buf: &mut [u8]) -> io::Result<usize> {
        match self {
            Self::Tcp(stream) => stream.read(buf),
            Self::Program(stream) => stream.read(buf),
        }
    }
}

impl Write for DaemonStream {
    fn write(&mut self, buf: &[u8]) -> io::Result<usize> {
        match self {
            Self::Tcp(stream) => stream.write(buf),
            Self::Program(stream) => stream.write(buf),
        }
    }

    fn flush(&mut self) -> io::Result<()> {
        match self {
            Self::Tcp(stream) => stream.flush(),
            Self::Program(stream) => stream.flush(),
        }
    }
}

struct ConnectProgramConfig {
    template: OsString,
    shell: Option<OsString>,
}

impl ConnectProgramConfig {
    fn new(template: OsString, shell: Option<OsString>) -> Result<Self, String> {
        if template.is_empty() {
            return Err("RSYNC_CONNECT_PROG must not be empty".to_string());
        }

        if shell.as_ref().is_some_and(|value| value.is_empty()) {
            return Err("RSYNC_SHELL must not be empty".to_string());
        }

        Ok(Self { template, shell })
    }

    fn shell(&self) -> Option<&OsString> {
        self.shell.as_ref()
    }

    fn format_command(&self, host: &str) -> Result<OsString, String> {
        #[cfg(unix)]
        {
            let template = self.template.as_bytes();
            let mut rendered = Vec::with_capacity(template.len() + host.len());
            let mut iter = template.iter().copied();
            let host_bytes = host.as_bytes();

            while let Some(byte) = iter.next() {
                if byte == b'%' {
                    match iter.next() {
                        Some(b'%') => rendered.push(b'%'),
                        Some(b'H') => rendered.extend_from_slice(host_bytes),
                        Some(other) => {
                            rendered.push(b'%');
                            rendered.push(other);
                        }
                        None => rendered.push(b'%'),
                    }
                } else {
                    rendered.push(byte);
                }
            }

            Ok(OsString::from_vec(rendered))
        }

        #[cfg(not(unix))]
        {
            let template = self.template.as_os_str().to_string_lossy();
            let mut rendered = String::with_capacity(template.len() + host.len());
            let mut chars = template.chars();

            while let Some(ch) = chars.next() {
                if ch == '%' {
                    match chars.next() {
                        Some('%') => rendered.push('%'),
                        Some('H') => rendered.push_str(host),
                        Some(other) => {
                            rendered.push('%');
                            rendered.push(other);
                        }
                        None => rendered.push('%'),
                    }
                } else {
                    rendered.push(ch);
                }
            }

            Ok(OsString::from(rendered))
        }
    }
}

struct ConnectProgramStream {
    child: Child,
    stdin: ChildStdin,
    stdout: ChildStdout,
}

impl ConnectProgramStream {
    fn new(child: Child, stdin: ChildStdin, stdout: ChildStdout) -> Self {
        Self {
            child,
            stdin,
            stdout,
        }
    }
}

impl Read for ConnectProgramStream {
    fn read(&mut self, buf: &mut [u8]) -> io::Result<usize> {
        self.stdout.read(buf)
    }
}

impl Write for ConnectProgramStream {
    fn write(&mut self, buf: &[u8]) -> io::Result<usize> {
        self.stdin.write(buf)
    }

    fn flush(&mut self) -> io::Result<()> {
        self.stdin.flush()
    }
}

impl Drop for ConnectProgramStream {
    fn drop(&mut self) {
        let _ = self.child.kill();
        let _ = self.child.wait();
    }
}

struct ProxyConfig {
    host: String,
    port: u16,
    credentials: Option<ProxyCredentials>,
}

impl ProxyConfig {
    fn display(&self) -> SocketAddrDisplay<'_> {
        SocketAddrDisplay {
            host: &self.host,
            port: self.port,
        }
    }

    fn authorization_header(&self) -> Option<String> {
        self.credentials
            .as_ref()
            .map(ProxyCredentials::authorization_value)
    }
}

struct ProxyCredentials {
    username: String,
    password: String,
}

impl ProxyCredentials {
    fn new(username: String, password: String) -> Self {
        Self { username, password }
    }

    fn authorization_value(&self) -> String {
        let mut bytes = Vec::with_capacity(self.username.len() + self.password.len() + 1);
        bytes.extend_from_slice(self.username.as_bytes());
        bytes.push(b':');
        bytes.extend_from_slice(self.password.as_bytes());
        STANDARD.encode(bytes)
    }
}

fn load_daemon_proxy() -> Result<Option<ProxyConfig>, ClientError> {
    match env::var("RSYNC_PROXY") {
        Ok(value) => {
            let trimmed = value.trim();
            if trimmed.is_empty() {
                return Ok(None);
            }
            parse_proxy_spec(trimmed).map(Some)
        }
        Err(VarError::NotPresent) => Ok(None),
        Err(VarError::NotUnicode(_)) => Err(proxy_configuration_error(
            "RSYNC_PROXY value must be valid UTF-8",
        )),
    }
}

fn parse_proxy_spec(spec: &str) -> Result<ProxyConfig, ClientError> {
    let trimmed = spec.trim();
    if trimmed.is_empty() {
        return Err(proxy_configuration_error(
            "RSYNC_PROXY must specify a proxy host",
        ));
    }

    let mut remainder = trimmed;
    if let Some(idx) = trimmed.find("://") {
        let (scheme, rest_with_separator) = trimmed.split_at(idx);
        let rest = &rest_with_separator[3..];
        if rest.is_empty() {
            return Err(proxy_configuration_error(
                "RSYNC_PROXY must specify a proxy host",
            ));
        }

        if !scheme.eq_ignore_ascii_case("http") && !scheme.eq_ignore_ascii_case("https") {
            return Err(proxy_configuration_error(
                "RSYNC_PROXY scheme must be http:// or https://",
            ));
        }

        remainder = rest;
    }

    if remainder.contains('/') {
        return Err(proxy_configuration_error(
            "RSYNC_PROXY must not include a path component",
        ));
    }

    let (credentials, remainder) = if let Some(idx) = remainder.rfind('@') {
        let (userinfo, host_part) = remainder.split_at(idx);
        if userinfo.is_empty() {
            return Err(proxy_configuration_error(
                "RSYNC_PROXY user information must be non-empty when '@' is present",
            ));
        }

        let mut segments = userinfo.splitn(2, ':');
        let username = segments.next().unwrap();
        let password = segments.next().ok_or_else(|| {
            proxy_configuration_error("RSYNC_PROXY credentials must use USER:PASS@HOST:PORT format")
        })?;

        let username = decode_proxy_component(username, "username")?;
        let password = decode_proxy_component(password, "password")?;
        let credentials = ProxyCredentials::new(username, password);
        (Some(credentials), &host_part[1..])
    } else {
        (None, remainder)
    };

    let (host, port) = parse_proxy_host_port(remainder)?;

    Ok(ProxyConfig {
        host,
        port,
        credentials,
    })
}

fn parse_proxy_host_port(input: &str) -> Result<(String, u16), ClientError> {
    if input.is_empty() {
        return Err(proxy_configuration_error(
            "RSYNC_PROXY must specify a proxy host and port",
        ));
    }

    if let Some(rest) = input.strip_prefix('[') {
        let (host, port) = parse_bracketed_host(rest, 0).map_err(|_| {
            proxy_configuration_error("RSYNC_PROXY contains an invalid bracketed host")
        })?;
        if port == 0 {
            return Err(proxy_configuration_error(
                "RSYNC_PROXY bracketed host must include a port",
            ));
        }
        return Ok((host, port));
    }

    let idx = input
        .rfind(':')
        .ok_or_else(|| proxy_configuration_error("RSYNC_PROXY must be in HOST:PORT form"))?;
    let host = &input[..idx];
    let port_text = &input[idx + 1..];

    if port_text.is_empty() {
        return Err(proxy_configuration_error(
            "RSYNC_PROXY must include a proxy port",
        ));
    }

    let host = decode_host_component(host).map_err(|_| {
        proxy_configuration_error("RSYNC_PROXY proxy host contains invalid percent-encoding")
    })?;
    let port = port_text
        .parse::<u16>()
        .map_err(|_| proxy_configuration_error("RSYNC_PROXY specified an invalid port"))?;

    Ok((host, port))
}

fn decode_proxy_component(input: &str, field: &str) -> Result<String, ClientError> {
    if !input.contains('%') {
        return Ok(input.to_string());
    }

    let mut decoded = Vec::with_capacity(input.len());
    let bytes = input.as_bytes();
    let mut index = 0;

    while index < bytes.len() {
        if bytes[index] == b'%' {
            if index + 2 >= bytes.len() {
                return Err(proxy_configuration_error(format!(
                    "RSYNC_PROXY {field} contains truncated percent-encoding"
                )));
            }

            let hi = hex_value(bytes[index + 1]).ok_or_else(|| {
                proxy_configuration_error(format!(
                    "RSYNC_PROXY {field} contains invalid percent-encoding"
                ))
            })?;
            let lo = hex_value(bytes[index + 2]).ok_or_else(|| {
                proxy_configuration_error(format!(
                    "RSYNC_PROXY {field} contains invalid percent-encoding"
                ))
            })?;

            decoded.push((hi << 4) | lo);
            index += 3;
            continue;
        }

        decoded.push(bytes[index]);
        index += 1;
    }

    String::from_utf8(decoded).map_err(|_| {
        proxy_configuration_error(format!(
            "RSYNC_PROXY {field} contains invalid UTF-8 after percent-decoding"
        ))
    })
}

fn proxy_configuration_error(text: impl Into<String>) -> ClientError {
    let message = rsync_error!(SOCKET_IO_EXIT_CODE, "{}", text.into()).with_role(Role::Client);
    ClientError::new(SOCKET_IO_EXIT_CODE, message)
}

fn proxy_response_error(text: impl Into<String>) -> ClientError {
    let message =
        rsync_error!(SOCKET_IO_EXIT_CODE, "proxy error: {}", text.into()).with_role(Role::Client);
    ClientError::new(SOCKET_IO_EXIT_CODE, message)
}

fn connect_program_configuration_error(text: impl Into<String>) -> ClientError {
    let message =
        rsync_error!(FEATURE_UNAVAILABLE_EXIT_CODE, "{}", text.into()).with_role(Role::Client);
    ClientError::new(FEATURE_UNAVAILABLE_EXIT_CODE, message)
}

fn read_proxy_line(
    stream: &mut TcpStream,
    buffer: &mut Vec<u8>,
    proxy: SocketAddrDisplay<'_>,
) -> Result<(), ClientError> {
    buffer.clear();

    loop {
        let mut byte = [0u8; 1];
        match stream.read(&mut byte) {
            Ok(0) => {
                return Err(proxy_response_error(
                    "proxy closed the connection during CONNECT negotiation",
                ));
            }
            Ok(_) => {
                buffer.push(byte[0]);
                if byte[0] == b'\n' {
                    while matches!(buffer.last(), Some(b'\n' | b'\r')) {
                        buffer.pop();
                    }
                    break;
                }
                if buffer.len() > 4096 {
                    return Err(proxy_response_error(
                        "proxy response line exceeded 4096 bytes",
                    ));
                }
            }
            Err(error) if error.kind() == io::ErrorKind::Interrupted => continue,
            Err(error) => return Err(socket_error("read from", proxy, error)),
        }
    }

    Ok(())
}

/// Performs a daemon module listing using caller-provided options.
///
/// This variant mirrors [`run_module_list`] while allowing callers to configure
/// behaviours such as suppressing daemon MOTD lines when `--no-motd` is supplied.
pub fn run_module_list_with_options(
    request: ModuleListRequest,
    options: ModuleListOptions,
) -> Result<ModuleList, ClientError> {
    run_module_list_with_password_and_options(request, options, None, TransferTimeout::Default)
}

/// Performs a daemon module listing using an optional password override.
///
/// When `password_override` is `Some`, the bytes are used for authentication
/// instead of loading `RSYNC_PASSWORD`. This mirrors `--password-file` in the
/// CLI and simplifies testing by avoiding environment manipulation.
pub fn run_module_list_with_password(
    request: ModuleListRequest,
    password_override: Option<Vec<u8>>,
    timeout: TransferTimeout,
) -> Result<ModuleList, ClientError> {
    run_module_list_with_password_and_options(
        request,
        ModuleListOptions::default(),
        password_override,
        timeout,
    )
}

/// Performs a daemon module listing with the supplied options and password override.
///
/// The helper is primarily used by the CLI to honour flags such as `--no-motd`
/// while still exercising the optional password override path used for
/// `--password-file`. The [`ModuleListOptions`] parameter defaults to the same
/// behaviour as [`run_module_list`].
pub fn run_module_list_with_password_and_options(
    request: ModuleListRequest,
    options: ModuleListOptions,
    password_override: Option<Vec<u8>>,
    timeout: TransferTimeout,
) -> Result<ModuleList, ClientError> {
    let addr = request.address();
    let username = request.username().map(str::to_owned);
    let mut password_bytes = password_override.map(SensitiveBytes::new);
    let mut auth_attempted = false;
    let mut auth_context: Option<DaemonAuthContext> = None;
    let suppress_motd = options.suppresses_motd();

    let effective_timeout = timeout.effective(DAEMON_SOCKET_TIMEOUT);
    let stream = open_daemon_stream(addr, effective_timeout)?;

    let handshake = negotiate_legacy_daemon_session(stream, request.protocol())
        .map_err(|error| map_daemon_handshake_error(error, addr))?;
    let stream = handshake.into_stream();
    let mut reader = BufReader::new(stream);

    reader
        .get_mut()
        .write_all(b"#list\n")
        .map_err(|error| socket_error("write to", addr.socket_addr_display(), error))?;
    reader
        .get_mut()
        .flush()
        .map_err(|error| socket_error("flush", addr.socket_addr_display(), error))?;

    let mut entries = Vec::new();
    let mut motd = Vec::new();
    let mut warnings = Vec::new();
    let mut capabilities = Vec::new();
    let mut acknowledged = false;

    while let Some(line) = read_trimmed_line(&mut reader)
        .map_err(|error| socket_error("read from", addr.socket_addr_display(), error))?
    {
        if let Some(payload) = legacy_daemon_error_payload(&line) {
            return Err(daemon_error(payload, PARTIAL_TRANSFER_EXIT_CODE));
        }

        if let Some(payload) = parse_legacy_warning_message(&line) {
            warnings.push(payload.to_string());
            continue;
        }

        if line.starts_with(LEGACY_DAEMON_PREFIX) {
            match parse_legacy_daemon_message(&line) {
                Ok(LegacyDaemonMessage::Ok) => {
                    acknowledged = true;
                    continue;
                }
                Ok(LegacyDaemonMessage::Exit) => break,
                Ok(LegacyDaemonMessage::Capabilities { flags }) => {
                    capabilities.push(flags.to_string());
                    continue;
                }
                Ok(LegacyDaemonMessage::AuthRequired { module }) => {
                    if auth_attempted {
                        return Err(daemon_protocol_error(
                            "daemon repeated authentication challenge",
                        ));
                    }

                    let username = username.as_deref().ok_or_else(|| {
                        daemon_authentication_required_error(
                            "supply a username in the daemon URL (e.g. rsync://user@host/)",
                        )
                    })?;

                    let secret = if let Some(secret) = password_bytes.as_ref() {
                        secret.to_vec()
                    } else {
                        password_bytes = load_daemon_password().map(SensitiveBytes::new);
                        password_bytes
                            .as_ref()
                            .map(SensitiveBytes::to_vec)
                            .ok_or_else(|| {
                                daemon_authentication_required_error(
                                    "set RSYNC_PASSWORD before contacting authenticated daemons",
                                )
                            })?
                    };

                    let context = DaemonAuthContext::new(username.to_owned(), secret);
                    if let Some(challenge) = module {
                        send_daemon_auth_credentials(&mut reader, &context, challenge, addr)?;
                    }

                    auth_context = Some(context);
                    auth_attempted = true;
                    continue;
                }
                Ok(LegacyDaemonMessage::AuthChallenge { challenge }) => {
                    let context = auth_context.as_ref().ok_or_else(|| {
                        daemon_protocol_error(
                            "daemon issued authentication challenge before requesting credentials",
                        )
                    })?;

                    send_daemon_auth_credentials(&mut reader, context, challenge, addr)?;
                    continue;
                }
                Ok(LegacyDaemonMessage::Other(payload)) => {
                    if let Some(reason) = payload.strip_prefix("DENIED") {
                        return Err(daemon_access_denied_error(reason.trim()));
                    }

                    if let Some(reason) = payload.strip_prefix("AUTHFAILED") {
                        let reason = reason.trim();
                        return Err(daemon_authentication_failed_error(if reason.is_empty() {
                            None
                        } else {
                            Some(reason)
                        }));
                    }

                    if is_motd_payload(payload) {
                        if !suppress_motd {
                            motd.push(normalize_motd_payload(payload));
                        }
                        continue;
                    }

                    return Err(daemon_protocol_error(&line));
                }
                Ok(LegacyDaemonMessage::Version(_)) => {
                    return Err(daemon_protocol_error(&line));
                }
                Err(_) => {
                    return Err(daemon_protocol_error(&line));
                }
            }
        }

        if !acknowledged {
            return Err(daemon_protocol_error(&line));
        }

        entries.push(ModuleListEntry::from_line(&line));
    }

    if !acknowledged {
        return Err(daemon_protocol_error(
            "daemon did not acknowledge module listing",
        ));
    }

    Ok(ModuleList::new(motd, warnings, capabilities, entries))
}

struct DaemonAuthContext {
    username: String,
    secret: SensitiveBytes,
}

impl DaemonAuthContext {
    fn new(username: String, secret: Vec<u8>) -> Self {
        Self {
            username,
            secret: SensitiveBytes::new(secret),
        }
    }

    fn secret(&self) -> &[u8] {
        self.secret.as_slice()
    }
}

#[cfg(test)]
impl DaemonAuthContext {
    fn into_zeroized_secret(self) -> Vec<u8> {
        self.secret.into_zeroized_vec()
    }
}

struct SensitiveBytes(Vec<u8>);

impl SensitiveBytes {
    fn new(bytes: Vec<u8>) -> Self {
        Self(bytes)
    }

    fn to_vec(&self) -> Vec<u8> {
        self.0.clone()
    }

    fn as_slice(&self) -> &[u8] {
        &self.0
    }
}

#[cfg(test)]
impl SensitiveBytes {
    fn into_zeroized_vec(mut self) -> Vec<u8> {
        for byte in &mut self.0 {
            *byte = 0;
        }
        std::mem::take(&mut self.0)
    }
}

impl Drop for SensitiveBytes {
    fn drop(&mut self) {
        for byte in &mut self.0 {
            *byte = 0;
        }
    }
}

fn send_daemon_auth_credentials<S>(
    reader: &mut BufReader<S>,
    context: &DaemonAuthContext,
    challenge: &str,
    addr: &DaemonAddress,
) -> Result<(), ClientError>
where
    S: Write,
{
    let digest = compute_daemon_auth_response(context.secret(), challenge);
    let mut command = String::with_capacity(context.username.len() + digest.len() + 2);
    command.push_str(&context.username);
    command.push(' ');
    command.push_str(&digest);
    command.push('\n');

    reader
        .get_mut()
        .write_all(command.as_bytes())
        .map_err(|error| socket_error("write to", addr.socket_addr_display(), error))?;
    reader
        .get_mut()
        .flush()
        .map_err(|error| socket_error("flush", addr.socket_addr_display(), error))?;

    Ok(())
}

#[cfg(test)]
thread_local! {
    static TEST_PASSWORD_OVERRIDE: RefCell<Option<Vec<u8>>> = const { RefCell::new(None) };
}

#[cfg(test)]
fn set_test_daemon_password(password: Option<Vec<u8>>) {
    TEST_PASSWORD_OVERRIDE.with(|slot| *slot.borrow_mut() = password);
}

fn load_daemon_password() -> Option<Vec<u8>> {
    #[cfg(test)]
    if let Some(password) = TEST_PASSWORD_OVERRIDE.with(|slot| slot.borrow().clone()) {
        return Some(password);
    }

    env::var_os("RSYNC_PASSWORD").map(|value| {
        #[cfg(unix)]
        {
            use std::os::unix::ffi::OsStringExt;

            value.into_vec()
        }

        #[cfg(not(unix))]
        {
            value.to_string_lossy().into_owned().into_bytes()
        }
    })
}

fn compute_daemon_auth_response(secret: &[u8], challenge: &str) -> String {
    let mut hasher = Md5::new();
    hasher.update(secret);
    hasher.update(challenge.as_bytes());
    let digest = hasher.finalize();
    STANDARD_NO_PAD.encode(digest)
}

fn normalize_motd_payload(payload: &str) -> String {
    if !is_motd_payload(payload) {
        return payload.to_string();
    }

    let remainder = &payload[4..];
    let remainder = remainder.trim_start_matches([' ', '\t', ':']);
    remainder.trim_start().to_string()
}

fn is_motd_payload(payload: &str) -> bool {
    let bytes = payload.as_bytes();
    if bytes.len() < 4 {
        return false;
    }

    if !bytes[..4].eq_ignore_ascii_case(b"motd") {
        return false;
    }

    if bytes.len() == 4 {
        return true;
    }

    matches!(bytes[4], b' ' | b'\t' | b'\r' | b'\n' | b':')
}<|MERGE_RESOLUTION|>--- conflicted
+++ resolved
@@ -377,11 +377,8 @@
     preserve_specials: bool,
     list_only: bool,
     timeout: TransferTimeout,
-<<<<<<< HEAD
     link_dest_paths: Vec<PathBuf>,
-=======
     reference_directories: Vec<ReferenceDirectory>,
->>>>>>> 921d2c40
     #[cfg(feature = "acl")]
     preserve_acls: bool,
     #[cfg(feature = "xattr")]
@@ -434,11 +431,8 @@
             preserve_specials: false,
             list_only: false,
             timeout: TransferTimeout::Default,
-<<<<<<< HEAD
             link_dest_paths: Vec::new(),
-=======
             reference_directories: Vec::new(),
->>>>>>> 921d2c40
             #[cfg(feature = "acl")]
             preserve_acls: false,
             #[cfg(feature = "xattr")]
@@ -881,11 +875,8 @@
     preserve_specials: bool,
     list_only: bool,
     timeout: TransferTimeout,
-<<<<<<< HEAD
     link_dest_paths: Vec<PathBuf>,
-=======
     reference_directories: Vec<ReferenceDirectory>,
->>>>>>> 921d2c40
     #[cfg(feature = "acl")]
     preserve_acls: bool,
     #[cfg(feature = "xattr")]
@@ -1458,11 +1449,8 @@
             preserve_specials: self.preserve_specials,
             list_only: self.list_only,
             timeout: self.timeout,
-<<<<<<< HEAD
             link_dest_paths: self.link_dest_paths,
-=======
             reference_directories: self.reference_directories,
->>>>>>> 921d2c40
             #[cfg(feature = "acl")]
             preserve_acls: self.preserve_acls,
             #[cfg(feature = "xattr")]
