#![allow(clippy::module_name_repetitions)]

//! # Overview
//!
//! The `client` module exposes the orchestration entry points consumed by the
//! `oc-rsync` CLI binary. The current implementation focuses on providing a
//! deterministic, synchronous local copy engine that mirrors the high-level
//! behaviour of `rsync SOURCE DEST` when no remote shells or daemons are
//! involved. The API models the configuration and error structures that higher
//! layers will reuse once network transports and the full delta-transfer engine
//! land.
//!
//! # Design
//!
//! - [`ClientConfig`] encapsulates the caller-provided transfer arguments. A
//!   builder is offered so future options (e.g. logging verbosity) can be wired
//!   through without breaking call sites. Today it exposes toggles for dry-run
//!   validation (`--dry-run`) and extraneous-destination cleanup (`--delete`).
//! - [`run_client`] executes the client flow. The helper delegates to
//!   [`rsync_engine::local_copy`] to mirror a simplified subset of upstream
//!   behaviour by copying files, directories, and symbolic links on the local
//!   filesystem while preserving permissions, timestamps, optional
//!   ownership/group metadata, and sparse regions when requested. Delta
//!   compression and advanced metadata such as
//!   ACLs or extended attributes remain out of scope for this snapshot. When
//!   deletion is requested, the helper removes
//!   destination entries that are absent from the source tree before applying
//!   metadata.
//! - [`ModuleListRequest`] parses daemon-style operands (`rsync://host/` or
//!   `host::`) and [`run_module_list`] connects to the remote daemon using the
//!   legacy `@RSYNCD:` negotiation to retrieve the advertised module table.
//! - [`ClientError`] carries the exit code and fully formatted
//!   [`Message`](crate::message::Message) so binaries can surface diagnostics via
//!   the central rendering helpers.
//!
//! # Invariants
//!
//! - `ClientError::exit_code` always matches the exit code embedded in the
//!   [`Message`].
//! - `run_client` never panics and preserves the provided configuration even
//!   when reporting unsupported functionality.
//!
//! # Errors
//!
//! All failures are routed through [`ClientError`]. The structure implements
//! [`std::error::Error`], allowing integration with higher-level error handling
//! stacks without losing access to the formatted diagnostic.
//!
//! # Examples
//!
//! Running the client with a single source copies the file into the destination
//! path. The helper currently operates entirely on the local filesystem.
//!
//! ```
//! use rsync_core::client::{run_client, ClientConfig};
//! use std::fs;
//! use tempfile::tempdir;
//!
//! let temp = tempdir().unwrap();
//! let source = temp.path().join("source.txt");
//! let destination = temp.path().join("dest.txt");
//! fs::write(&source, b"example").unwrap();
//!
//! let config = ClientConfig::builder()
//!     .transfer_args([source.clone(), destination.clone()])
//!     .build();
//!
//! let summary = run_client(config).expect("local copy succeeds");
//! assert_eq!(summary.files_copied(), 1);
//! assert_eq!(fs::read(&destination).unwrap(), b"example");
//! ```
//!
//! # See also
//!
//! - [`crate::message`] for the formatting utilities reused by the client
//!   orchestration.
//! - [`crate::version`] for the canonical version banner shared with the CLI.
//! - [`rsync_engine::local_copy`] for the transfer plan executed by this module.

use std::error::Error;
use std::ffi::OsString;
use std::fmt;
use std::io::{self, BufRead, BufReader, Write};
use std::net::TcpStream;
use std::num::NonZeroU64;
use std::path::{Path, PathBuf};
use std::time::Duration;

use rsync_engine::local_copy::{
<<<<<<< HEAD
    LocalCopyAction, LocalCopyError, LocalCopyErrorKind, LocalCopyExecution, LocalCopyOptions,
    LocalCopyPlan, LocalCopyRecord, LocalCopyReport,
=======
    LocalCopyError, LocalCopyErrorKind, LocalCopyExecution, LocalCopyOptions, LocalCopyPlan,
    LocalCopySummary,
>>>>>>> 11e35206
};
use rsync_filters::{FilterError, FilterRule as EngineFilterRule, FilterSet};
use rsync_protocol::ProtocolVersion;
use rsync_transport::negotiate_legacy_daemon_session;

use crate::{
    message::{Message, Role},
    rsync_error,
};

/// Exit code returned when client functionality is unavailable.
const FEATURE_UNAVAILABLE_EXIT_CODE: i32 = 1;
/// Exit code used when a copy partially or wholly fails.
const PARTIAL_TRANSFER_EXIT_CODE: i32 = 23;
/// Exit code returned when socket I/O fails.
const SOCKET_IO_EXIT_CODE: i32 = 10;
/// Exit code returned when a daemon violates the protocol.
const PROTOCOL_INCOMPATIBLE_EXIT_CODE: i32 = 2;
/// Timeout applied to daemon sockets to avoid hanging handshakes.
const DAEMON_SOCKET_TIMEOUT: Duration = Duration::from_secs(10);

/// Configuration describing the requested client operation.
#[derive(Clone, Debug, Default, Eq, PartialEq)]
pub struct ClientConfig {
    transfer_args: Vec<OsString>,
    dry_run: bool,
    delete: bool,
    bandwidth_limit: Option<BandwidthLimit>,
    preserve_owner: bool,
    preserve_group: bool,
    preserve_permissions: bool,
    preserve_times: bool,
    numeric_ids: bool,
    filter_rules: Vec<FilterRuleSpec>,
    sparse: bool,
    verbosity: u8,
    progress: bool,
    partial: bool,
}

impl ClientConfig {
    /// Creates a new [`ClientConfigBuilder`].
    #[must_use]
    pub fn builder() -> ClientConfigBuilder {
        ClientConfigBuilder::default()
    }

    /// Returns the raw transfer arguments provided by the caller.
    #[must_use]
    pub fn transfer_args(&self) -> &[OsString] {
        &self.transfer_args
    }

    /// Reports whether a transfer was explicitly requested.
    #[must_use]
    pub fn has_transfer_request(&self) -> bool {
        !self.transfer_args.is_empty()
    }

    /// Returns the ordered list of filter rules supplied by the caller.
    #[must_use]
    pub fn filter_rules(&self) -> &[FilterRuleSpec] {
        &self.filter_rules
    }

    /// Returns whether the run should avoid mutating the destination filesystem.
    #[must_use]
    #[doc(alias = "--dry-run")]
    #[doc(alias = "-n")]
    pub const fn dry_run(&self) -> bool {
        self.dry_run
    }

    /// Returns whether extraneous destination files should be removed.
    #[must_use]
    #[doc(alias = "--delete")]
    pub const fn delete(&self) -> bool {
        self.delete
    }

    /// Returns the requested bandwidth limit, if any.
    #[must_use]
    pub fn bandwidth_limit(&self) -> Option<BandwidthLimit> {
        self.bandwidth_limit
    }

    /// Reports whether ownership preservation was requested.
    #[must_use]
    #[doc(alias = "--owner")]
    pub const fn preserve_owner(&self) -> bool {
        self.preserve_owner
    }

    /// Reports whether group preservation was requested.
    #[must_use]
    #[doc(alias = "--group")]
    pub const fn preserve_group(&self) -> bool {
        self.preserve_group
    }

    /// Reports whether permissions should be preserved.
    #[must_use]
    #[doc(alias = "--perms")]
    pub const fn preserve_permissions(&self) -> bool {
        self.preserve_permissions
    }

    /// Reports whether timestamps should be preserved.
    #[must_use]
    #[doc(alias = "--times")]
    pub const fn preserve_times(&self) -> bool {
        self.preserve_times
    }

    /// Reports whether numeric UID/GID values should be preserved.
    #[must_use]
    #[doc(alias = "--numeric-ids")]
    pub const fn numeric_ids(&self) -> bool {
        self.numeric_ids
    }

    /// Reports whether sparse file handling has been requested.
    #[must_use]
    #[doc(alias = "--sparse")]
    pub const fn sparse(&self) -> bool {
        self.sparse
    }

    /// Returns the requested verbosity level.
    #[must_use]
    #[doc(alias = "--verbose")]
    #[doc(alias = "-v")]
    pub const fn verbosity(&self) -> u8 {
        self.verbosity
    }

    /// Reports whether progress output was requested.
    #[must_use]
    #[doc(alias = "--progress")]
    pub const fn progress(&self) -> bool {
        self.progress
    }

    /// Reports whether partial transfers were requested.
    #[must_use]
    #[doc(alias = "--partial")]
    #[doc(alias = "-P")]
    pub const fn partial(&self) -> bool {
        self.partial
    }

    /// Returns whether the configuration requires collection of transfer events.
    #[must_use]
    pub const fn collect_events(&self) -> bool {
        self.verbosity > 0 || self.progress
    }
}

/// Builder used to assemble a [`ClientConfig`].
#[derive(Clone, Debug, Default, Eq, PartialEq)]
pub struct ClientConfigBuilder {
    transfer_args: Vec<OsString>,
    dry_run: bool,
    delete: bool,
    bandwidth_limit: Option<BandwidthLimit>,
    preserve_owner: bool,
    preserve_group: bool,
    preserve_permissions: bool,
    preserve_times: bool,
    numeric_ids: bool,
    filter_rules: Vec<FilterRuleSpec>,
    sparse: bool,
    verbosity: u8,
    progress: bool,
    partial: bool,
}

impl ClientConfigBuilder {
    /// Sets the transfer arguments that should be propagated to the engine.
    #[must_use]
    pub fn transfer_args<I, S>(mut self, args: I) -> Self
    where
        I: IntoIterator<Item = S>,
        S: Into<OsString>,
    {
        self.transfer_args = args.into_iter().map(Into::into).collect();
        self
    }

    /// Enables or disables dry-run mode.
    #[must_use]
    #[doc(alias = "--dry-run")]
    #[doc(alias = "-n")]
    pub const fn dry_run(mut self, dry_run: bool) -> Self {
        self.dry_run = dry_run;
        self
    }

    /// Enables or disables deletion of extraneous destination files.
    #[must_use]
    #[doc(alias = "--delete")]
    pub const fn delete(mut self, delete: bool) -> Self {
        self.delete = delete;
        self
    }

    /// Configures the optional bandwidth limit to apply during transfers.
    #[must_use]
    #[doc(alias = "--bwlimit")]
    pub fn bandwidth_limit(mut self, limit: Option<BandwidthLimit>) -> Self {
        self.bandwidth_limit = limit;
        self
    }

    /// Requests that ownership be preserved when applying metadata.
    #[must_use]
    #[doc(alias = "--owner")]
    pub const fn owner(mut self, preserve: bool) -> Self {
        self.preserve_owner = preserve;
        self
    }

    /// Requests that group metadata be preserved.
    #[must_use]
    #[doc(alias = "--group")]
    pub const fn group(mut self, preserve: bool) -> Self {
        self.preserve_group = preserve;
        self
    }

    /// Requests that permissions be preserved when applying metadata.
    #[must_use]
    #[doc(alias = "--perms")]
    pub const fn permissions(mut self, preserve: bool) -> Self {
        self.preserve_permissions = preserve;
        self
    }

    /// Requests that timestamps be preserved when applying metadata.
    #[must_use]
    #[doc(alias = "--times")]
    pub const fn times(mut self, preserve: bool) -> Self {
        self.preserve_times = preserve;
        self
    }

    /// Requests that numeric UID/GID values be preserved instead of names.
    #[must_use]
    #[doc(alias = "--numeric-ids")]
    pub const fn numeric_ids(mut self, numeric_ids: bool) -> Self {
        self.numeric_ids = numeric_ids;
        self
    }

    /// Enables or disables sparse file handling for the transfer.
    #[must_use]
    #[doc(alias = "--sparse")]
    #[doc(alias = "-S")]
    pub const fn sparse(mut self, sparse: bool) -> Self {
        self.sparse = sparse;
        self
    }

    /// Sets the verbosity level requested by the caller.
    #[must_use]
    #[doc(alias = "--verbose")]
    #[doc(alias = "-v")]
    pub const fn verbosity(mut self, verbosity: u8) -> Self {
        self.verbosity = verbosity;
        self
    }

    /// Enables or disables progress reporting for the transfer.
    #[must_use]
    #[doc(alias = "--progress")]
    #[doc(alias = "--no-progress")]
    pub const fn progress(mut self, progress: bool) -> Self {
        self.progress = progress;
        self
    }

    /// Enables or disables retention of partial files on failure.
    #[must_use]
    #[doc(alias = "--partial")]
    #[doc(alias = "--no-partial")]
    #[doc(alias = "-P")]
    pub const fn partial(mut self, partial: bool) -> Self {
        self.partial = partial;
        self
    }

    /// Appends a filter rule to the configuration being constructed.
    #[must_use]
    pub fn add_filter_rule(mut self, rule: FilterRuleSpec) -> Self {
        self.filter_rules.push(rule);
        self
    }

    /// Extends the builder with a collection of filter rules.
    #[must_use]
    pub fn extend_filter_rules<I>(mut self, rules: I) -> Self
    where
        I: IntoIterator<Item = FilterRuleSpec>,
    {
        self.filter_rules.extend(rules);
        self
    }

    /// Finalises the builder and constructs a [`ClientConfig`].
    #[must_use]
    pub fn build(self) -> ClientConfig {
        ClientConfig {
            transfer_args: self.transfer_args,
            dry_run: self.dry_run,
            delete: self.delete,
            bandwidth_limit: self.bandwidth_limit,
            preserve_owner: self.preserve_owner,
            preserve_group: self.preserve_group,
            preserve_permissions: self.preserve_permissions,
            preserve_times: self.preserve_times,
            numeric_ids: self.numeric_ids,
            filter_rules: self.filter_rules,
            sparse: self.sparse,
            verbosity: self.verbosity,
            progress: self.progress,
            partial: self.partial,
        }
    }
}

/// Classifies a filter rule as inclusive or exclusive.
#[derive(Clone, Copy, Debug, Eq, PartialEq)]
pub enum FilterRuleKind {
    /// Include matching paths.
    Include,
    /// Exclude matching paths.
    Exclude,
}

/// Filter rule supplied by the caller.
#[derive(Clone, Debug, Eq, PartialEq)]
pub struct FilterRuleSpec {
    kind: FilterRuleKind,
    pattern: String,
}

impl FilterRuleSpec {
    /// Creates an include rule for the given pattern text.
    #[must_use]
    pub fn include(pattern: impl Into<String>) -> Self {
        Self {
            kind: FilterRuleKind::Include,
            pattern: pattern.into(),
        }
    }

    /// Creates an exclude rule for the given pattern text.
    #[must_use]
    pub fn exclude(pattern: impl Into<String>) -> Self {
        Self {
            kind: FilterRuleKind::Exclude,
            pattern: pattern.into(),
        }
    }

    /// Returns the rule kind.
    #[must_use]
    pub const fn kind(&self) -> FilterRuleKind {
        self.kind
    }

    /// Returns the pattern associated with this rule.
    #[must_use]
    pub fn pattern(&self) -> &str {
        &self.pattern
    }
}

/// Bandwidth limit expressed in bytes per second.
///
/// # Examples
/// ```
/// use rsync_core::client::BandwidthLimit;
/// use std::num::NonZeroU64;
///
/// let limit = BandwidthLimit::from_bytes_per_second(NonZeroU64::new(1024).unwrap());
/// assert_eq!(limit.bytes_per_second().get(), 1024);
/// ```
#[derive(Clone, Copy, Debug, Eq, PartialEq)]
pub struct BandwidthLimit {
    bytes_per_second: NonZeroU64,
}

impl BandwidthLimit {
    /// Creates a new [`BandwidthLimit`] from the supplied byte-per-second value.
    #[must_use]
    pub const fn from_bytes_per_second(bytes_per_second: NonZeroU64) -> Self {
        Self { bytes_per_second }
    }

    /// Returns the configured rate in bytes per second.
    #[must_use]
    pub const fn bytes_per_second(self) -> NonZeroU64 {
        self.bytes_per_second
    }
}

/// Error returned when the client orchestration fails.
#[derive(Clone, Debug)]
pub struct ClientError {
    exit_code: i32,
    message: Message,
}

impl ClientError {
    /// Creates a new [`ClientError`] from the supplied message.
    fn new(exit_code: i32, message: Message) -> Self {
        Self { exit_code, message }
    }

    /// Returns the exit code associated with this error.
    #[must_use]
    pub const fn exit_code(&self) -> i32 {
        self.exit_code
    }

    /// Returns the formatted diagnostic message that should be emitted.
    #[must_use]
    pub fn message(&self) -> &Message {
        &self.message
    }
}

impl fmt::Display for ClientError {
    fn fmt(&self, f: &mut fmt::Formatter<'_>) -> fmt::Result {
        self.message.fmt(f)
    }
}

impl Error for ClientError {}

/// Summary of the work performed by [`run_client`].
#[derive(Clone, Debug, Default)]
pub struct ClientSummary {
    events: Vec<ClientEvent>,
}

impl ClientSummary {
    fn from_report(report: LocalCopyReport) -> Self {
        let events = report
            .records()
            .iter()
            .map(ClientEvent::from_record)
            .collect();
        Self { events }
    }

    /// Returns the list of recorded transfer actions.
    #[must_use]
    pub fn events(&self) -> &[ClientEvent] {
        &self.events
    }

    /// Consumes the summary and returns the recorded actions.
    #[must_use]
    pub fn into_events(self) -> Vec<ClientEvent> {
        self.events
    }
}

/// Describes a transfer action performed by the local copy engine.
#[derive(Clone, Debug, Eq, PartialEq)]
pub enum ClientEventKind {
    /// File data was copied into place.
    DataCopied,
    /// The destination already matched the source and metadata was reused.
    MetadataReused,
    /// A hard link was created to a previously copied destination file.
    HardLink,
    /// A symbolic link was recreated.
    SymlinkCopied,
    /// A FIFO node was recreated.
    FifoCopied,
    /// A device node was recreated.
    DeviceCopied,
    /// A directory was created during traversal.
    DirectoryCreated,
    /// An entry was deleted due to `--delete`.
    EntryDeleted,
}

/// Event describing a single action performed during a client transfer.
#[derive(Clone, Debug, Eq, PartialEq)]
pub struct ClientEvent {
    relative_path: PathBuf,
    kind: ClientEventKind,
    bytes_transferred: u64,
    elapsed: Duration,
}

impl ClientEvent {
    fn from_record(record: &LocalCopyRecord) -> Self {
        let kind = match record.action() {
            LocalCopyAction::DataCopied => ClientEventKind::DataCopied,
            LocalCopyAction::MetadataReused => ClientEventKind::MetadataReused,
            LocalCopyAction::HardLink => ClientEventKind::HardLink,
            LocalCopyAction::SymlinkCopied => ClientEventKind::SymlinkCopied,
            LocalCopyAction::FifoCopied => ClientEventKind::FifoCopied,
            LocalCopyAction::DeviceCopied => ClientEventKind::DeviceCopied,
            LocalCopyAction::DirectoryCreated => ClientEventKind::DirectoryCreated,
            LocalCopyAction::EntryDeleted => ClientEventKind::EntryDeleted,
        };
        Self {
            relative_path: record.relative_path().to_path_buf(),
            kind,
            bytes_transferred: record.bytes_transferred(),
            elapsed: record.elapsed(),
        }
    }

    /// Returns the relative path affected by this event.
    #[must_use]
    pub fn relative_path(&self) -> &Path {
        &self.relative_path
    }

    /// Returns the action recorded by this event.
    #[must_use]
    pub fn kind(&self) -> &ClientEventKind {
        &self.kind
    }

    /// Returns the number of bytes transferred as part of this event.
    #[must_use]
    pub const fn bytes_transferred(&self) -> u64 {
        self.bytes_transferred
    }

    /// Returns the elapsed time spent on this event.
    #[must_use]
    pub const fn elapsed(&self) -> Duration {
        self.elapsed
    }
}

/// Runs the client orchestration using the provided configuration.
///
/// The current implementation offers best-effort local copies covering
/// directories, regular files, and symbolic links. Metadata preservation, delta
<<<<<<< HEAD
/// compression, and remote transports remain unimplemented. A [`ClientSummary`]
/// describing the operations performed is returned so callers can surface
/// verbose and progress-aware output.
pub fn run_client(config: ClientConfig) -> Result<ClientSummary, ClientError> {
=======
/// compression, and remote transports remain unimplemented.
pub fn run_client(config: ClientConfig) -> Result<LocalCopySummary, ClientError> {
>>>>>>> 11e35206
    if !config.has_transfer_request() {
        return Err(missing_operands_error());
    }

    let plan =
        LocalCopyPlan::from_operands(config.transfer_args()).map_err(map_local_copy_error)?;

    let filter_set = compile_filter_set(config.filter_rules())?;

    let options = LocalCopyOptions::default()
        .delete(config.delete())
        .bandwidth_limit(
            config
                .bandwidth_limit()
                .map(|limit| limit.bytes_per_second()),
        )
        .owner(config.preserve_owner())
        .group(config.preserve_group())
        .permissions(config.preserve_permissions())
        .times(config.preserve_times())
        .filters(filter_set)
        .numeric_ids(config.numeric_ids())
        .sparse(config.sparse())
        .partial(config.partial());
    let mode = if config.dry_run() {
        LocalCopyExecution::DryRun
    } else {
        LocalCopyExecution::Apply
    };

    let collect_events = config.collect_events();

    if collect_events {
        plan.execute_with_report(mode, options.collect_events(true))
            .map(ClientSummary::from_report)
            .map_err(map_local_copy_error)
    } else {
        plan.execute_with_options(mode, options)
            .map_err(map_local_copy_error)?;
        Ok(ClientSummary::default())
    }
}

#[cfg(test)]
mod tests {
    use super::*;
    use std::fs;
    use std::io::{BufRead, BufReader, Seek, SeekFrom, Write};
    use std::net::{TcpListener, TcpStream};
    use std::num::NonZeroU64;
    use std::thread;
    use std::time::Duration;
    use tempfile::tempdir;

    #[test]
    fn builder_collects_transfer_arguments() {
        let config = ClientConfig::builder()
            .transfer_args([OsString::from("source"), OsString::from("dest")])
            .build();

        assert_eq!(
            config.transfer_args(),
            &[OsString::from("source"), OsString::from("dest")]
        );
        assert!(config.has_transfer_request());
        assert!(!config.dry_run());
    }

    #[test]
    fn builder_enables_dry_run() {
        let config = ClientConfig::builder()
            .transfer_args([OsString::from("src"), OsString::from("dst")])
            .dry_run(true)
            .build();

        assert!(config.dry_run());
    }

    #[test]
    fn builder_enables_delete() {
        let config = ClientConfig::builder()
            .transfer_args([OsString::from("src"), OsString::from("dst")])
            .delete(true)
            .build();

        assert!(config.delete());
    }

    #[test]
    fn builder_sets_bandwidth_limit() {
        let limit = BandwidthLimit::from_bytes_per_second(NonZeroU64::new(4096).unwrap());
        let config = ClientConfig::builder()
            .transfer_args([OsString::from("src"), OsString::from("dst")])
            .bandwidth_limit(Some(limit))
            .build();

        assert_eq!(config.bandwidth_limit(), Some(limit));
    }

    #[test]
    fn builder_sets_numeric_ids() {
        let config = ClientConfig::builder()
            .transfer_args([OsString::from("src"), OsString::from("dst")])
            .numeric_ids(true)
            .build();

        assert!(config.numeric_ids());

        let config = ClientConfig::builder()
            .transfer_args([OsString::from("src"), OsString::from("dst")])
            .build();

        assert!(!config.numeric_ids());
    }

    #[test]
    fn builder_preserves_owner_flag() {
        let config = ClientConfig::builder()
            .transfer_args([OsString::from("src"), OsString::from("dst")])
            .owner(true)
            .build();

        assert!(config.preserve_owner());
        assert!(!config.preserve_group());
    }

    #[test]
    fn builder_preserves_group_flag() {
        let config = ClientConfig::builder()
            .transfer_args([OsString::from("src"), OsString::from("dst")])
            .group(true)
            .build();

        assert!(config.preserve_group());
        assert!(!config.preserve_owner());
    }

    #[test]
    fn builder_preserves_permissions_flag() {
        let config = ClientConfig::builder()
            .transfer_args([OsString::from("src"), OsString::from("dst")])
            .permissions(true)
            .build();

        assert!(config.preserve_permissions());
        assert!(!config.preserve_times());
    }

    #[test]
    fn builder_preserves_times_flag() {
        let config = ClientConfig::builder()
            .transfer_args([OsString::from("src"), OsString::from("dst")])
            .times(true)
            .build();

        assert!(config.preserve_times());
        assert!(!config.preserve_permissions());
    }

    #[test]
    fn builder_enables_sparse() {
        let config = ClientConfig::builder()
            .transfer_args([OsString::from("src"), OsString::from("dst")])
            .sparse(true)
            .build();

        assert!(config.sparse());
    }

    #[test]
    fn run_client_reports_missing_operands() {
        let config = ClientConfig::builder().build();
        let error = run_client(config).expect_err("missing operands should error");

        assert_eq!(error.exit_code(), FEATURE_UNAVAILABLE_EXIT_CODE);
        let rendered = error.message().to_string();
        assert!(rendered.contains("missing source operands"));
        assert!(rendered.contains("[client=3.4.1-rust]"));
    }

    #[test]
    fn run_client_copies_single_file() {
        let tmp = tempdir().expect("tempdir");
        let source = tmp.path().join("source.txt");
        let destination = tmp.path().join("dest.txt");
        fs::write(&source, b"example").expect("write source");

        let config = ClientConfig::builder()
            .transfer_args([source.clone(), destination.clone()])
            .permissions(true)
            .times(true)
            .build();

        assert!(config.preserve_permissions());
        assert!(config.preserve_times());

        let summary = run_client(config).expect("copy succeeds");
<<<<<<< HEAD
        assert!(summary.events().is_empty());
=======
>>>>>>> 11e35206

        assert_eq!(fs::read(&destination).expect("read dest"), b"example");
        assert_eq!(summary.files_copied(), 1);
        assert_eq!(summary.bytes_copied(), b"example".len() as u64);
    }

    #[test]
    fn run_client_dry_run_skips_copy() {
        let tmp = tempdir().expect("tempdir");
        let source = tmp.path().join("source.txt");
        let destination = tmp.path().join("dest.txt");
        fs::write(&source, b"dry-run").expect("write source");

        let config = ClientConfig::builder()
            .transfer_args([source.clone(), destination.clone()])
            .dry_run(true)
            .build();

        let summary = run_client(config).expect("dry-run succeeds");
<<<<<<< HEAD
        assert!(summary.events().is_empty());
=======
>>>>>>> 11e35206

        assert!(!destination.exists());
        assert_eq!(summary.files_copied(), 1);
    }

    #[test]
    fn run_client_delete_removes_extraneous_entries() {
        let tmp = tempdir().expect("tempdir");
        let source_root = tmp.path().join("source");
        fs::create_dir_all(&source_root).expect("create source root");
        fs::write(source_root.join("keep.txt"), b"fresh").expect("write keep");

        let dest_root = tmp.path().join("dest");
        fs::create_dir_all(&dest_root).expect("create dest root");
        fs::write(dest_root.join("keep.txt"), b"stale").expect("write stale");
        fs::write(dest_root.join("extra.txt"), b"extra").expect("write extra");

        let mut source_operand = source_root.clone().into_os_string();
        source_operand.push(std::path::MAIN_SEPARATOR.to_string());

        let config = ClientConfig::builder()
            .transfer_args([source_operand, dest_root.clone().into_os_string()])
            .delete(true)
            .build();

        let summary = run_client(config).expect("copy succeeds");
<<<<<<< HEAD
        assert!(summary.events().is_empty());
=======
>>>>>>> 11e35206

        assert_eq!(
            fs::read(dest_root.join("keep.txt")).expect("read keep"),
            b"fresh"
        );
        assert!(!dest_root.join("extra.txt").exists());
        assert_eq!(summary.files_copied(), 1);
        assert_eq!(summary.items_deleted(), 1);
    }

    #[test]
    fn run_client_delete_respects_dry_run() {
        let tmp = tempdir().expect("tempdir");
        let source_root = tmp.path().join("source");
        fs::create_dir_all(&source_root).expect("create source root");
        fs::write(source_root.join("keep.txt"), b"fresh").expect("write keep");

        let dest_root = tmp.path().join("dest");
        fs::create_dir_all(&dest_root).expect("create dest root");
        fs::write(dest_root.join("keep.txt"), b"stale").expect("write stale");
        fs::write(dest_root.join("extra.txt"), b"extra").expect("write extra");

        let mut source_operand = source_root.clone().into_os_string();
        source_operand.push(std::path::MAIN_SEPARATOR.to_string());

        let config = ClientConfig::builder()
            .transfer_args([source_operand, dest_root.clone().into_os_string()])
            .dry_run(true)
            .delete(true)
            .build();

        let summary = run_client(config).expect("dry-run succeeds");
<<<<<<< HEAD
        assert!(summary.events().is_empty());
=======
>>>>>>> 11e35206

        assert_eq!(
            fs::read(dest_root.join("keep.txt")).expect("read keep"),
            b"stale"
        );
        assert!(dest_root.join("extra.txt").exists());
        assert_eq!(summary.files_copied(), 1);
        assert_eq!(summary.items_deleted(), 1);
    }

    #[test]
    fn run_client_respects_filter_rules() {
        let tmp = tempdir().expect("tempdir");
        let source_root = tmp.path().join("source");
        let dest_root = tmp.path().join("dest");
        fs::create_dir_all(&source_root).expect("create source root");
        fs::create_dir_all(&dest_root).expect("create dest root");
        fs::write(source_root.join("keep.txt"), b"keep").expect("write keep");
        fs::write(source_root.join("skip.tmp"), b"skip").expect("write skip");

        let config = ClientConfig::builder()
            .transfer_args([source_root.clone(), dest_root.clone()])
            .extend_filter_rules([FilterRuleSpec::exclude("*.tmp".to_string())])
            .build();

        let summary = run_client(config).expect("copy succeeds");
<<<<<<< HEAD
        assert!(summary.events().is_empty());
=======
>>>>>>> 11e35206

        assert!(dest_root.join("source").join("keep.txt").exists());
        assert!(!dest_root.join("source").join("skip.tmp").exists());
        assert!(summary.files_copied() >= 1);
    }

    #[test]
    fn run_client_copies_directory_tree() {
        let tmp = tempdir().expect("tempdir");
        let source_root = tmp.path().join("source");
        let nested = source_root.join("nested");
        let source_file = nested.join("file.txt");
        fs::create_dir_all(&nested).expect("create nested");
        fs::write(&source_file, b"tree").expect("write source file");

        let dest_root = tmp.path().join("destination");

        let config = ClientConfig::builder()
            .transfer_args([source_root.clone(), dest_root.clone()])
            .build();

        let summary = run_client(config).expect("directory copy succeeds");
<<<<<<< HEAD
        assert!(summary.events().is_empty());
=======
>>>>>>> 11e35206

        let copied_file = dest_root.join("nested").join("file.txt");
        assert_eq!(fs::read(copied_file).expect("read copied"), b"tree");
        assert!(summary.files_copied() >= 1);
        assert!(summary.directories_created() >= 1);
    }

    #[cfg(unix)]
    #[test]
    fn run_client_copies_symbolic_link() {
        use std::os::unix::fs::symlink;

        let tmp = tempdir().expect("tempdir");
        let target_file = tmp.path().join("target.txt");
        fs::write(&target_file, b"symlink target").expect("write target");

        let source_link = tmp.path().join("source-link");
        symlink(&target_file, &source_link).expect("create source symlink");

        let destination_link = tmp.path().join("dest-link");
        let config = ClientConfig::builder()
            .transfer_args([source_link.clone(), destination_link.clone()])
            .build();

        let summary = run_client(config).expect("link copy succeeds");
<<<<<<< HEAD
        assert!(summary.events().is_empty());
=======
>>>>>>> 11e35206

        let copied = fs::read_link(destination_link).expect("read copied link");
        assert_eq!(copied, target_file);
        assert_eq!(summary.symlinks_copied(), 1);
    }

    #[cfg(unix)]
    #[test]
    fn run_client_preserves_symbolic_links_in_directories() {
        use std::os::unix::fs::symlink;

        let tmp = tempdir().expect("tempdir");
        let source_root = tmp.path().join("source");
        let nested = source_root.join("nested");
        fs::create_dir_all(&nested).expect("create nested");

        let target_file = tmp.path().join("target.txt");
        fs::write(&target_file, b"data").expect("write target");
        let link_path = nested.join("link");
        symlink(&target_file, &link_path).expect("create link");

        let dest_root = tmp.path().join("destination");
        let config = ClientConfig::builder()
            .transfer_args([source_root.clone(), dest_root.clone()])
            .build();

        let summary = run_client(config).expect("directory copy succeeds");
<<<<<<< HEAD
        assert!(summary.events().is_empty());
=======
>>>>>>> 11e35206

        let copied_link = dest_root.join("nested").join("link");
        let copied_target = fs::read_link(copied_link).expect("read copied link");
        assert_eq!(copied_target, target_file);
        assert_eq!(summary.symlinks_copied(), 1);
    }

    #[cfg(unix)]
    #[test]
    fn run_client_preserves_file_metadata() {
        use filetime::{FileTime, set_file_times};
        use std::os::unix::fs::PermissionsExt;

        let tmp = tempdir().expect("tempdir");
        let source = tmp.path().join("source-metadata.txt");
        let destination = tmp.path().join("dest-metadata.txt");
        fs::write(&source, b"metadata").expect("write source");

        let mode = 0o640;
        fs::set_permissions(&source, PermissionsExt::from_mode(mode))
            .expect("set source permissions");
        let atime = FileTime::from_unix_time(1_700_000_000, 123_000_000);
        let mtime = FileTime::from_unix_time(1_700_000_100, 456_000_000);
        set_file_times(&source, atime, mtime).expect("set source timestamps");

        let source_metadata = fs::metadata(&source).expect("source metadata");
        assert_eq!(source_metadata.permissions().mode() & 0o777, mode);
        let src_atime = FileTime::from_last_access_time(&source_metadata);
        let src_mtime = FileTime::from_last_modification_time(&source_metadata);
        assert_eq!(src_atime, atime);
        assert_eq!(src_mtime, mtime);

        let config = ClientConfig::builder()
            .transfer_args([source.clone(), destination.clone()])
            .permissions(true)
            .times(true)
            .build();

        let summary = run_client(config).expect("copy succeeds");
<<<<<<< HEAD
        assert!(summary.events().is_empty());
=======
>>>>>>> 11e35206

        let dest_metadata = fs::metadata(&destination).expect("dest metadata");
        assert_eq!(dest_metadata.permissions().mode() & 0o777, mode);
        let dest_atime = FileTime::from_last_access_time(&dest_metadata);
        let dest_mtime = FileTime::from_last_modification_time(&dest_metadata);
        assert_eq!(dest_atime, atime);
        assert_eq!(dest_mtime, mtime);
        assert_eq!(summary.files_copied(), 1);
    }

    #[cfg(unix)]
    #[test]
    fn run_client_preserves_directory_metadata() {
        use filetime::{FileTime, set_file_times};
        use std::os::unix::fs::PermissionsExt;

        let tmp = tempdir().expect("tempdir");
        let source_dir = tmp.path().join("source-dir");
        fs::create_dir(&source_dir).expect("create source dir");

        let mode = 0o751;
        fs::set_permissions(&source_dir, PermissionsExt::from_mode(mode))
            .expect("set directory permissions");
        let atime = FileTime::from_unix_time(1_700_010_000, 0);
        let mtime = FileTime::from_unix_time(1_700_020_000, 789_000_000);
        set_file_times(&source_dir, atime, mtime).expect("set directory timestamps");

        let destination_dir = tmp.path().join("dest-dir");
        let config = ClientConfig::builder()
            .transfer_args([source_dir.clone(), destination_dir.clone()])
            .permissions(true)
            .times(true)
            .build();

        assert!(config.preserve_permissions());
        assert!(config.preserve_times());

        let summary = run_client(config).expect("directory copy succeeds");
<<<<<<< HEAD
        assert!(summary.events().is_empty());
=======
>>>>>>> 11e35206

        let dest_metadata = fs::metadata(&destination_dir).expect("dest metadata");
        assert!(dest_metadata.is_dir());
        assert_eq!(dest_metadata.permissions().mode() & 0o777, mode);
        let dest_atime = FileTime::from_last_access_time(&dest_metadata);
        let dest_mtime = FileTime::from_last_modification_time(&dest_metadata);
        assert_eq!(dest_atime, atime);
        assert_eq!(dest_mtime, mtime);
        assert!(summary.directories_created() >= 1);
    }

    #[cfg(unix)]
    #[test]
    fn run_client_updates_existing_directory_metadata() {
        use filetime::{FileTime, set_file_times};
        use std::os::unix::fs::PermissionsExt;

        let tmp = tempdir().expect("tempdir");
        let source_dir = tmp.path().join("source-tree");
        let source_nested = source_dir.join("nested");
        fs::create_dir_all(&source_nested).expect("create source tree");

        let source_mode = 0o745;
        fs::set_permissions(&source_nested, PermissionsExt::from_mode(source_mode))
            .expect("set source nested permissions");
        let source_atime = FileTime::from_unix_time(1_700_030_000, 1_000_000);
        let source_mtime = FileTime::from_unix_time(1_700_040_000, 2_000_000);
        set_file_times(&source_nested, source_atime, source_mtime)
            .expect("set source nested timestamps");

        let dest_root = tmp.path().join("dest-root");
        fs::create_dir(&dest_root).expect("create dest root");
        let dest_dir = dest_root.join("source-tree");
        let dest_nested = dest_dir.join("nested");
        fs::create_dir_all(&dest_nested).expect("pre-create destination tree");

        let dest_mode = 0o711;
        fs::set_permissions(&dest_nested, PermissionsExt::from_mode(dest_mode))
            .expect("set dest nested permissions");
        let dest_atime = FileTime::from_unix_time(1_600_000_000, 0);
        let dest_mtime = FileTime::from_unix_time(1_600_100_000, 0);
        set_file_times(&dest_nested, dest_atime, dest_mtime).expect("set dest nested timestamps");

        let config = ClientConfig::builder()
            .transfer_args([source_dir.clone(), dest_root.clone()])
            .permissions(true)
            .times(true)
            .build();

        assert!(config.preserve_permissions());
        assert!(config.preserve_times());

<<<<<<< HEAD
        let summary = run_client(config).expect("directory copy succeeds");
        assert!(summary.events().is_empty());
=======
        let _summary = run_client(config).expect("directory copy succeeds");
>>>>>>> 11e35206

        let copied_nested = dest_root.join("source-tree").join("nested");
        let copied_metadata = fs::metadata(&copied_nested).expect("dest metadata");
        assert!(copied_metadata.is_dir());
        assert_eq!(copied_metadata.permissions().mode() & 0o777, source_mode);
        let copied_atime = FileTime::from_last_access_time(&copied_metadata);
        let copied_mtime = FileTime::from_last_modification_time(&copied_metadata);
        assert_eq!(copied_atime, source_atime);
        assert_eq!(copied_mtime, source_mtime);
    }

    #[cfg(unix)]
    #[test]
    fn run_client_sparse_copy_creates_holes() {
        use std::os::unix::fs::MetadataExt;

        let tmp = tempdir().expect("tempdir");
        let source = tmp.path().join("sparse-source.bin");
        let mut source_file = fs::File::create(&source).expect("create source");
        source_file.write_all(&[0x11]).expect("write leading");
        source_file
            .seek(SeekFrom::Start(1 * 1024 * 1024))
            .expect("seek to hole");
        source_file.write_all(&[0x22]).expect("write middle");
        source_file
            .seek(SeekFrom::Start(4 * 1024 * 1024))
            .expect("seek to tail");
        source_file.write_all(&[0x33]).expect("write tail");
        source_file.set_len(6 * 1024 * 1024).expect("extend source");

        let dense_dest = tmp.path().join("dense.bin");
        let sparse_dest = tmp.path().join("sparse.bin");

        let dense_config = ClientConfig::builder()
            .transfer_args([
                source.clone().into_os_string(),
                dense_dest.clone().into_os_string(),
            ])
            .permissions(true)
            .times(true)
            .build();
        let summary = run_client(dense_config).expect("dense copy succeeds");
        assert!(summary.events().is_empty());

        let sparse_config = ClientConfig::builder()
            .transfer_args([
                source.into_os_string(),
                sparse_dest.clone().into_os_string(),
            ])
            .permissions(true)
            .times(true)
            .sparse(true)
            .build();
        let summary = run_client(sparse_config).expect("sparse copy succeeds");
        assert!(summary.events().is_empty());

        let dense_meta = fs::metadata(&dense_dest).expect("dense metadata");
        let sparse_meta = fs::metadata(&sparse_dest).expect("sparse metadata");

        assert_eq!(dense_meta.len(), sparse_meta.len());
        assert!(sparse_meta.blocks() < dense_meta.blocks());
    }

    #[test]
    fn run_client_merges_directory_contents_when_trailing_separator_present() {
        let tmp = tempdir().expect("tempdir");
        let source_root = tmp.path().join("source");
        let nested = source_root.join("nested");
        fs::create_dir_all(&nested).expect("create nested");
        let file_path = nested.join("file.txt");
        fs::write(&file_path, b"contents").expect("write file");

        let dest_root = tmp.path().join("dest");
        let mut source_arg = source_root.clone().into_os_string();
        source_arg.push(std::path::MAIN_SEPARATOR.to_string());

        let config = ClientConfig::builder()
            .transfer_args([source_arg, dest_root.clone().into_os_string()])
            .build();

        let summary = run_client(config).expect("directory contents copy succeeds");
<<<<<<< HEAD
        assert!(summary.events().is_empty());
=======
>>>>>>> 11e35206

        assert!(dest_root.is_dir());
        assert!(dest_root.join("nested").is_dir());
        assert_eq!(
            fs::read(dest_root.join("nested").join("file.txt")).expect("read copied"),
            b"contents"
        );
        assert!(!dest_root.join("source").exists());
        assert!(summary.files_copied() >= 1);
    }

    #[test]
    fn module_list_request_detects_remote_url() {
        let operands = vec![OsString::from("rsync://example.com:8730/")];
        let request = ModuleListRequest::from_operands(&operands)
            .expect("parse succeeds")
            .expect("request detected");
        assert_eq!(request.address().host(), "example.com");
        assert_eq!(request.address().port(), 8730);
    }

    #[test]
    fn module_list_request_rejects_remote_transfer() {
        let operands = vec![OsString::from("rsync://example.com/module")];
        let error = ModuleListRequest::from_operands(&operands)
            .expect_err("module transfer should be rejected");
        assert!(error.message().to_string().contains("remote operands"));
    }

    #[test]
    fn module_list_request_rejects_username_in_rsync_url() {
        let operands = vec![OsString::from("rsync://user@example.com/")];
        let error = ModuleListRequest::from_operands(&operands)
            .expect_err("username prefixes should be rejected");
        let rendered = error.message().to_string();
        assert!(rendered.contains("daemon usernames are not supported"));
        assert_eq!(error.exit_code(), FEATURE_UNAVAILABLE_EXIT_CODE);
    }

    #[test]
    fn module_list_request_rejects_username_in_legacy_syntax() {
        let operands = vec![OsString::from("user@example.com::")];
        let error = ModuleListRequest::from_operands(&operands)
            .expect_err("username prefixes should be rejected");
        let rendered = error.message().to_string();
        assert!(rendered.contains("daemon usernames are not supported"));
        assert_eq!(error.exit_code(), FEATURE_UNAVAILABLE_EXIT_CODE);
    }

    #[test]
    fn module_list_request_supports_ipv6_in_rsync_url() {
        let operands = vec![OsString::from("rsync://[2001:db8::1]/")];
        let request = ModuleListRequest::from_operands(&operands)
            .expect("parse succeeds")
            .expect("request detected");
        assert_eq!(request.address().host(), "2001:db8::1");
        assert_eq!(request.address().port(), 873);
    }

    #[test]
    fn module_list_request_supports_ipv6_in_legacy_syntax() {
        let operands = vec![OsString::from("[fe80::1]::")];
        let request = ModuleListRequest::from_operands(&operands)
            .expect("parse succeeds")
            .expect("request detected");
        assert_eq!(request.address().host(), "fe80::1");
        assert_eq!(request.address().port(), 873);
    }

    #[test]
    fn module_list_request_rejects_ipv6_module_transfer() {
        let operands = vec![OsString::from("[fe80::1]::module")];
        let error = ModuleListRequest::from_operands(&operands)
            .expect_err("module transfers should be rejected");
        assert_eq!(error.exit_code(), PARTIAL_TRANSFER_EXIT_CODE);
        assert!(
            error
                .message()
                .to_string()
                .contains("remote operands are not supported")
        );
    }

    #[test]
    fn run_module_list_collects_entries() {
        let responses = vec![
            "@RSYNCD: MOTD Welcome to the test daemon\n",
            "@RSYNCD: MOTD Maintenance window at 02:00 UTC\n",
            "@RSYNCD: OK\n",
            "alpha\tPrimary module\n",
            "beta\n",
            "@RSYNCD: EXIT\n",
        ];
        let (addr, handle) = spawn_stub_daemon(responses);

        let request = ModuleListRequest {
            address: DaemonAddress::new(addr.ip().to_string(), addr.port()).expect("address"),
        };

        let list = run_module_list(request).expect("module list succeeds");
        assert_eq!(
            list.motd_lines(),
            &[
                String::from("Welcome to the test daemon"),
                String::from("Maintenance window at 02:00 UTC"),
            ]
        );
        assert_eq!(list.entries().len(), 2);
        assert_eq!(list.entries()[0].name(), "alpha");
        assert_eq!(list.entries()[0].comment(), Some("Primary module"));
        assert_eq!(list.entries()[1].name(), "beta");
        assert_eq!(list.entries()[1].comment(), None);

        handle.join().expect("server thread");
    }

    #[test]
    fn run_module_list_reports_daemon_error() {
        let responses = vec!["@ERROR: unavailable\n", "@RSYNCD: EXIT\n"];
        let (addr, handle) = spawn_stub_daemon(responses);

        let request = ModuleListRequest {
            address: DaemonAddress::new(addr.ip().to_string(), addr.port()).expect("address"),
        };

        let error = run_module_list(request).expect_err("daemon error should surface");
        assert_eq!(error.exit_code(), PARTIAL_TRANSFER_EXIT_CODE);
        assert!(error.message().to_string().contains("unavailable"));

        handle.join().expect("server thread");
    }

    #[test]
    fn run_module_list_reports_authentication_required() {
        let responses = vec!["@RSYNCD: AUTHREQD modules\n", "@RSYNCD: EXIT\n"];
        let (addr, handle) = spawn_stub_daemon(responses);

        let request = ModuleListRequest {
            address: DaemonAddress::new(addr.ip().to_string(), addr.port()).expect("address"),
        };

        let error = run_module_list(request).expect_err("auth requirement should surface");
        assert_eq!(error.exit_code(), FEATURE_UNAVAILABLE_EXIT_CODE);
        let rendered = error.message().to_string();
        assert!(rendered.contains("requires authentication"));
        assert!(rendered.contains("modules"));

        handle.join().expect("server thread");
    }

    #[test]
    fn run_module_list_reports_access_denied() {
        let responses = vec!["@RSYNCD: DENIED host rules\n", "@RSYNCD: EXIT\n"];
        let (addr, handle) = spawn_stub_daemon(responses);

        let request = ModuleListRequest {
            address: DaemonAddress::new(addr.ip().to_string(), addr.port()).expect("address"),
        };

        let error = run_module_list(request).expect_err("denied response should surface");
        assert_eq!(error.exit_code(), PARTIAL_TRANSFER_EXIT_CODE);
        let rendered = error.message().to_string();
        assert!(rendered.contains("denied access"));
        assert!(rendered.contains("host rules"));

        handle.join().expect("server thread");
    }

    fn spawn_stub_daemon(
        responses: Vec<&'static str>,
    ) -> (std::net::SocketAddr, thread::JoinHandle<()>) {
        let listener = TcpListener::bind("127.0.0.1:0").expect("bind stub daemon");
        let addr = listener.local_addr().expect("local addr");

        let handle = thread::spawn(move || {
            if let Ok((stream, _)) = listener.accept() {
                handle_connection(stream, responses);
            }
        });

        (addr, handle)
    }

    fn handle_connection(mut stream: TcpStream, responses: Vec<&'static str>) {
        stream
            .set_read_timeout(Some(Duration::from_secs(5)))
            .expect("set read timeout");
        stream
            .set_write_timeout(Some(Duration::from_secs(5)))
            .expect("set write timeout");

        stream
            .write_all(b"@RSYNCD: 32.0\n")
            .expect("write greeting");
        stream.flush().expect("flush greeting");

        let mut reader = BufReader::new(stream);
        let mut line = String::new();
        reader.read_line(&mut line).expect("read client greeting");
        assert_eq!(line, "@RSYNCD: 32.0\n");

        line.clear();
        reader.read_line(&mut line).expect("read request");
        assert_eq!(line, "#list\n");

        for response in responses {
            reader
                .get_mut()
                .write_all(response.as_bytes())
                .expect("write response");
        }
        reader.get_mut().flush().expect("flush response");
    }
}

fn missing_operands_error() -> ClientError {
    let message = rsync_error!(
        FEATURE_UNAVAILABLE_EXIT_CODE,
        "missing source operands: supply at least one source and a destination"
    )
    .with_role(Role::Client);
    ClientError::new(FEATURE_UNAVAILABLE_EXIT_CODE, message)
}

fn invalid_argument_error(text: &str, exit_code: i32) -> ClientError {
    let message = rsync_error!(exit_code, "{}", text).with_role(Role::Client);
    ClientError::new(exit_code, message)
}

fn map_local_copy_error(error: LocalCopyError) -> ClientError {
    let exit_code = error.exit_code();
    match error.into_kind() {
        LocalCopyErrorKind::MissingSourceOperands => missing_operands_error(),
        LocalCopyErrorKind::InvalidArgument(reason) => {
            invalid_argument_error(reason.message(), exit_code)
        }
        LocalCopyErrorKind::Io {
            action,
            path,
            source,
        } => io_error(action, &path, source),
    }
}

fn compile_filter_set(rules: &[FilterRuleSpec]) -> Result<Option<FilterSet>, ClientError> {
    if rules.is_empty() {
        return Ok(None);
    }

    let compiled_rules = rules.iter().map(|rule| match rule.kind() {
        FilterRuleKind::Include => EngineFilterRule::include(rule.pattern()),
        FilterRuleKind::Exclude => EngineFilterRule::exclude(rule.pattern()),
    });

    let set = FilterSet::from_rules(compiled_rules).map_err(filter_compile_error)?;
    Ok(Some(set))
}

fn filter_compile_error(error: FilterError) -> ClientError {
    let text = format!(
        "failed to compile filter pattern '{}': {}",
        error.pattern(),
        error
    );
    let message = rsync_error!(FEATURE_UNAVAILABLE_EXIT_CODE, text).with_role(Role::Client);
    ClientError::new(FEATURE_UNAVAILABLE_EXIT_CODE, message)
}

fn io_error(action: &str, path: &Path, error: io::Error) -> ClientError {
    let text = format!(
        "failed to {action} '{path}': {error}",
        action = action,
        path = path.display(),
        error = error
    );
    let message = rsync_error!(PARTIAL_TRANSFER_EXIT_CODE, text).with_role(Role::Client);
    ClientError::new(PARTIAL_TRANSFER_EXIT_CODE, message)
}

fn socket_error(action: &str, target: impl fmt::Display, error: io::Error) -> ClientError {
    let text = format!("failed to {action} {target}: {error}");
    let message = rsync_error!(SOCKET_IO_EXIT_CODE, text).with_role(Role::Client);
    ClientError::new(SOCKET_IO_EXIT_CODE, message)
}

fn daemon_error(text: impl Into<String>, exit_code: i32) -> ClientError {
    let message = rsync_error!(exit_code, "{}", text.into()).with_role(Role::Client);
    ClientError::new(exit_code, message)
}

fn daemon_protocol_error(text: &str) -> ClientError {
    daemon_error(
        format!("unexpected response from daemon: {text}"),
        PROTOCOL_INCOMPATIBLE_EXIT_CODE,
    )
}

fn daemon_authentication_required_error(reason: &str) -> ClientError {
    let detail = if reason.is_empty() {
        "daemon requires authentication for module listing".to_string()
    } else {
        format!("daemon requires authentication for module listing: {reason}")
    };

    daemon_error(detail, FEATURE_UNAVAILABLE_EXIT_CODE)
}

fn daemon_access_denied_error(reason: &str) -> ClientError {
    let detail = if reason.is_empty() {
        "daemon denied access to module listing".to_string()
    } else {
        format!("daemon denied access to module listing: {reason}")
    };

    daemon_error(detail, PARTIAL_TRANSFER_EXIT_CODE)
}

fn remote_operands_unsupported() -> ClientError {
    daemon_error(
        "remote operands are not supported: this build handles local filesystem copies only",
        PARTIAL_TRANSFER_EXIT_CODE,
    )
}

fn daemon_usernames_unsupported() -> ClientError {
    daemon_error(
        "daemon usernames are not supported: this build handles anonymous module listings only",
        FEATURE_UNAVAILABLE_EXIT_CODE,
    )
}

fn read_trimmed_line<R: BufRead>(reader: &mut R) -> io::Result<Option<String>> {
    let mut line = String::new();
    let bytes = reader.read_line(&mut line)?;

    if bytes == 0 {
        return Ok(None);
    }

    while line.ends_with('\n') || line.ends_with('\r') {
        line.pop();
    }

    Ok(Some(line))
}

/// Target daemon address used for module listing requests.
#[derive(Clone, Debug, Eq, PartialEq)]
pub struct DaemonAddress {
    host: String,
    port: u16,
}

impl DaemonAddress {
    /// Creates a new daemon address from the supplied host and port.
    pub fn new(host: String, port: u16) -> Result<Self, ClientError> {
        if host.trim().is_empty() {
            return Err(daemon_error(
                "daemon host must be non-empty",
                FEATURE_UNAVAILABLE_EXIT_CODE,
            ));
        }
        Ok(Self { host, port })
    }

    /// Returns the daemon host name or address.
    #[must_use]
    pub fn host(&self) -> &str {
        &self.host
    }

    /// Returns the daemon TCP port.
    #[must_use]
    pub const fn port(&self) -> u16 {
        self.port
    }

    fn socket_addr_display(&self) -> SocketAddrDisplay<'_> {
        SocketAddrDisplay {
            host: &self.host,
            port: self.port,
        }
    }
}

struct SocketAddrDisplay<'a> {
    host: &'a str,
    port: u16,
}

impl fmt::Display for SocketAddrDisplay<'_> {
    fn fmt(&self, f: &mut fmt::Formatter<'_>) -> fmt::Result {
        if self.host.contains(':') && !self.host.starts_with('[') {
            write!(f, "[{}]:{}", self.host, self.port)
        } else {
            write!(f, "{}:{}", self.host, self.port)
        }
    }
}

/// Specification describing a daemon module listing request parsed from CLI operands.
#[derive(Clone, Debug, Eq, PartialEq)]
pub struct ModuleListRequest {
    address: DaemonAddress,
}

impl ModuleListRequest {
    /// Attempts to derive a module listing request from CLI-style operands.
    pub fn from_operands(operands: &[OsString]) -> Result<Option<Self>, ClientError> {
        if operands.len() != 1 {
            return Ok(None);
        }

        Self::from_operand(&operands[0])
    }

    fn from_operand(operand: &OsString) -> Result<Option<Self>, ClientError> {
        let text = operand.to_string_lossy();

        if let Some(rest) = text.strip_prefix("rsync://") {
            return parse_rsync_url(rest).map(Some);
        }

        if let Some((host_part, module_part)) = split_daemon_host_module(&text) {
            if module_part.is_empty() {
                let address = parse_host_port(host_part)?;
                return Ok(Some(Self { address }));
            }
            return Err(remote_operands_unsupported());
        }

        Ok(None)
    }

    /// Returns the parsed daemon address.
    #[must_use]
    pub fn address(&self) -> &DaemonAddress {
        &self.address
    }
}

fn parse_rsync_url(rest: &str) -> Result<ModuleListRequest, ClientError> {
    let mut parts = rest.splitn(2, '/');
    let host_port = parts.next().unwrap_or("");
    let host_port = strip_daemon_username(host_port)?;
    let remainder = parts.next();

    if let Some(path) = remainder {
        if !path.is_empty() {
            return Err(remote_operands_unsupported());
        }
    }

    let address = parse_host_port(host_port)?;
    Ok(ModuleListRequest { address })
}

fn parse_host_port(input: &str) -> Result<DaemonAddress, ClientError> {
    const DEFAULT_PORT: u16 = 873;

    if input.is_empty() {
        return Err(daemon_error(
            "daemon host must be non-empty",
            FEATURE_UNAVAILABLE_EXIT_CODE,
        ));
    }

    let input = strip_daemon_username(input)?;

    if let Some(host) = input.strip_prefix('[') {
        let (address, port) = parse_bracketed_host(host, DEFAULT_PORT)?;
        return DaemonAddress::new(address, port);
    }

    if let Some((host, port)) = split_host_port(input) {
        let port = port
            .parse::<u16>()
            .map_err(|_| daemon_error("invalid daemon port", FEATURE_UNAVAILABLE_EXIT_CODE))?;
        return DaemonAddress::new(host.to_string(), port);
    }

    DaemonAddress::new(input.to_string(), DEFAULT_PORT)
}

fn split_daemon_host_module(input: &str) -> Option<(&str, &str)> {
    let mut in_brackets = false;
    let mut previous_colon = None;

    for (idx, ch) in input.char_indices() {
        match ch {
            '[' => {
                in_brackets = true;
                previous_colon = None;
            }
            ']' => {
                in_brackets = false;
                previous_colon = None;
            }
            ':' if !in_brackets => {
                if let Some(prev) = previous_colon {
                    if prev + 1 == idx {
                        let host = &input[..prev];
                        let module = &input[idx + 1..];
                        return Some((host, module));
                    }
                }
                previous_colon = Some(idx);
            }
            _ => {
                previous_colon = None;
            }
        }
    }

    None
}

fn parse_bracketed_host(host: &str, default_port: u16) -> Result<(String, u16), ClientError> {
    let (addr, remainder) = host.split_once(']').ok_or_else(|| {
        daemon_error(
            "invalid bracketed daemon host",
            FEATURE_UNAVAILABLE_EXIT_CODE,
        )
    })?;

    if remainder.is_empty() {
        return Ok((addr.to_string(), default_port));
    }

    let port = remainder
        .strip_prefix(':')
        .ok_or_else(|| {
            daemon_error(
                "invalid bracketed daemon host",
                FEATURE_UNAVAILABLE_EXIT_CODE,
            )
        })?
        .parse::<u16>()
        .map_err(|_| daemon_error("invalid daemon port", FEATURE_UNAVAILABLE_EXIT_CODE))?;

    Ok((addr.to_string(), port))
}

fn split_host_port(input: &str) -> Option<(&str, &str)> {
    let idx = input.rfind(':')?;
    let (host, port) = input.split_at(idx);
    if host.contains(':') {
        return None;
    }
    Some((&host[..], &port[1..]))
}

fn strip_daemon_username(input: &str) -> Result<&str, ClientError> {
    if let Some(idx) = input.rfind('@') {
        let (user, host) = input.split_at(idx);
        if user.is_empty() {
            return Err(daemon_error(
                "daemon username must be non-empty",
                FEATURE_UNAVAILABLE_EXIT_CODE,
            ));
        }

        if host.len() <= 1 {
            return Err(daemon_error(
                "daemon host must be non-empty",
                FEATURE_UNAVAILABLE_EXIT_CODE,
            ));
        }

        return Err(daemon_usernames_unsupported());
    }

    Ok(input)
}

/// Describes the module entries advertised by a daemon.
#[derive(Clone, Debug, Default, Eq, PartialEq)]
pub struct ModuleList {
    motd: Vec<String>,
    entries: Vec<ModuleListEntry>,
}

impl ModuleList {
    /// Creates a new list from the supplied entries and optional MOTD lines.
    fn new(motd: Vec<String>, entries: Vec<ModuleListEntry>) -> Self {
        Self { motd, entries }
    }

    /// Returns the advertised module entries.
    #[must_use]
    pub fn entries(&self) -> &[ModuleListEntry] {
        &self.entries
    }

    /// Returns the optional message-of-the-day lines emitted by the daemon.
    #[must_use]
    pub fn motd_lines(&self) -> &[String] {
        &self.motd
    }
}

/// Entry describing a single daemon module.
#[derive(Clone, Debug, Eq, PartialEq)]
pub struct ModuleListEntry {
    name: String,
    comment: Option<String>,
}

impl ModuleListEntry {
    fn from_line(line: &str) -> Self {
        match line.split_once('\t') {
            Some((name, comment)) => Self {
                name: name.to_string(),
                comment: if comment.is_empty() {
                    None
                } else {
                    Some(comment.to_string())
                },
            },
            None => Self {
                name: line.to_string(),
                comment: None,
            },
        }
    }

    /// Returns the module name advertised by the daemon.
    #[must_use]
    pub fn name(&self) -> &str {
        &self.name
    }

    /// Returns the optional comment associated with the module.
    #[must_use]
    pub fn comment(&self) -> Option<&str> {
        self.comment.as_deref()
    }
}

/// Performs a daemon module listing by connecting to the supplied address.
pub fn run_module_list(request: ModuleListRequest) -> Result<ModuleList, ClientError> {
    let addr = request.address();

    let stream = TcpStream::connect((addr.host.as_str(), addr.port))
        .map_err(|error| socket_error("connect to", addr.socket_addr_display(), error))?;
    stream
        .set_read_timeout(Some(DAEMON_SOCKET_TIMEOUT))
        .map_err(|error| socket_error("configure", addr.socket_addr_display(), error))?;
    stream
        .set_write_timeout(Some(DAEMON_SOCKET_TIMEOUT))
        .map_err(|error| socket_error("configure", addr.socket_addr_display(), error))?;

    let handshake = negotiate_legacy_daemon_session(stream, ProtocolVersion::NEWEST)
        .map_err(|error| socket_error("negotiate with", addr.socket_addr_display(), error))?;
    let stream = handshake.into_stream();
    let mut reader = BufReader::new(stream);

    reader
        .get_mut()
        .write_all(b"#list\n")
        .map_err(|error| socket_error("write to", addr.socket_addr_display(), error))?;
    reader
        .get_mut()
        .flush()
        .map_err(|error| socket_error("flush", addr.socket_addr_display(), error))?;

    let mut entries = Vec::new();
    let mut motd = Vec::new();
    let mut acknowledged = false;

    while let Some(line) = read_trimmed_line(&mut reader)
        .map_err(|error| socket_error("read from", addr.socket_addr_display(), error))?
    {
        if let Some(payload) = line.strip_prefix("@RSYNCD: ") {
            match payload {
                "OK" => {
                    acknowledged = true;
                    continue;
                }
                "EXIT" => break,
                _ => {
                    if let Some(reason) = payload.strip_prefix("AUTHREQD") {
                        return Err(daemon_authentication_required_error(reason.trim()));
                    }

                    if let Some(reason) = payload.strip_prefix("DENIED") {
                        return Err(daemon_access_denied_error(reason.trim()));
                    }

                    if !acknowledged {
                        motd.push(normalize_motd_payload(payload));
                        continue;
                    }

                    return Err(daemon_protocol_error(&line));
                }
            }
        }

        if let Some(payload) = line.strip_prefix("@ERROR: ") {
            return Err(daemon_error(
                payload.to_string(),
                PARTIAL_TRANSFER_EXIT_CODE,
            ));
        }

        if !acknowledged {
            return Err(daemon_protocol_error(&line));
        }

        entries.push(ModuleListEntry::from_line(&line));
    }

    if !acknowledged {
        return Err(daemon_protocol_error(
            "daemon did not acknowledge module listing",
        ));
    }

    Ok(ModuleList::new(motd, entries))
}

fn normalize_motd_payload(payload: &str) -> String {
    for prefix in ["MOTD ", "MOTD", "motd ", "motd"] {
        if let Some(rest) = payload.strip_prefix(prefix) {
            return rest.trim_start().to_string();
        }
    }
    payload.to_string()
}<|MERGE_RESOLUTION|>--- conflicted
+++ resolved
@@ -87,13 +87,8 @@
 use std::time::Duration;
 
 use rsync_engine::local_copy::{
-<<<<<<< HEAD
-    LocalCopyAction, LocalCopyError, LocalCopyErrorKind, LocalCopyExecution, LocalCopyOptions,
-    LocalCopyPlan, LocalCopyRecord, LocalCopyReport,
-=======
     LocalCopyError, LocalCopyErrorKind, LocalCopyExecution, LocalCopyOptions, LocalCopyPlan,
     LocalCopySummary,
->>>>>>> 11e35206
 };
 use rsync_filters::{FilterError, FilterRule as EngineFilterRule, FilterSet};
 use rsync_protocol::ProtocolVersion;
@@ -643,15 +638,8 @@
 ///
 /// The current implementation offers best-effort local copies covering
 /// directories, regular files, and symbolic links. Metadata preservation, delta
-<<<<<<< HEAD
-/// compression, and remote transports remain unimplemented. A [`ClientSummary`]
-/// describing the operations performed is returned so callers can surface
-/// verbose and progress-aware output.
-pub fn run_client(config: ClientConfig) -> Result<ClientSummary, ClientError> {
-=======
 /// compression, and remote transports remain unimplemented.
 pub fn run_client(config: ClientConfig) -> Result<LocalCopySummary, ClientError> {
->>>>>>> 11e35206
     if !config.has_transfer_request() {
         return Err(missing_operands_error());
     }
@@ -849,10 +837,6 @@
         assert!(config.preserve_times());
 
         let summary = run_client(config).expect("copy succeeds");
-<<<<<<< HEAD
-        assert!(summary.events().is_empty());
-=======
->>>>>>> 11e35206
 
         assert_eq!(fs::read(&destination).expect("read dest"), b"example");
         assert_eq!(summary.files_copied(), 1);
@@ -872,10 +856,6 @@
             .build();
 
         let summary = run_client(config).expect("dry-run succeeds");
-<<<<<<< HEAD
-        assert!(summary.events().is_empty());
-=======
->>>>>>> 11e35206
 
         assert!(!destination.exists());
         assert_eq!(summary.files_copied(), 1);
@@ -902,10 +882,6 @@
             .build();
 
         let summary = run_client(config).expect("copy succeeds");
-<<<<<<< HEAD
-        assert!(summary.events().is_empty());
-=======
->>>>>>> 11e35206
 
         assert_eq!(
             fs::read(dest_root.join("keep.txt")).expect("read keep"),
@@ -938,10 +914,6 @@
             .build();
 
         let summary = run_client(config).expect("dry-run succeeds");
-<<<<<<< HEAD
-        assert!(summary.events().is_empty());
-=======
->>>>>>> 11e35206
 
         assert_eq!(
             fs::read(dest_root.join("keep.txt")).expect("read keep"),
@@ -968,10 +940,6 @@
             .build();
 
         let summary = run_client(config).expect("copy succeeds");
-<<<<<<< HEAD
-        assert!(summary.events().is_empty());
-=======
->>>>>>> 11e35206
 
         assert!(dest_root.join("source").join("keep.txt").exists());
         assert!(!dest_root.join("source").join("skip.tmp").exists());
@@ -994,10 +962,6 @@
             .build();
 
         let summary = run_client(config).expect("directory copy succeeds");
-<<<<<<< HEAD
-        assert!(summary.events().is_empty());
-=======
->>>>>>> 11e35206
 
         let copied_file = dest_root.join("nested").join("file.txt");
         assert_eq!(fs::read(copied_file).expect("read copied"), b"tree");
@@ -1023,10 +987,6 @@
             .build();
 
         let summary = run_client(config).expect("link copy succeeds");
-<<<<<<< HEAD
-        assert!(summary.events().is_empty());
-=======
->>>>>>> 11e35206
 
         let copied = fs::read_link(destination_link).expect("read copied link");
         assert_eq!(copied, target_file);
@@ -1054,10 +1014,6 @@
             .build();
 
         let summary = run_client(config).expect("directory copy succeeds");
-<<<<<<< HEAD
-        assert!(summary.events().is_empty());
-=======
->>>>>>> 11e35206
 
         let copied_link = dest_root.join("nested").join("link");
         let copied_target = fs::read_link(copied_link).expect("read copied link");
@@ -1097,10 +1053,6 @@
             .build();
 
         let summary = run_client(config).expect("copy succeeds");
-<<<<<<< HEAD
-        assert!(summary.events().is_empty());
-=======
->>>>>>> 11e35206
 
         let dest_metadata = fs::metadata(&destination).expect("dest metadata");
         assert_eq!(dest_metadata.permissions().mode() & 0o777, mode);
@@ -1139,10 +1091,6 @@
         assert!(config.preserve_times());
 
         let summary = run_client(config).expect("directory copy succeeds");
-<<<<<<< HEAD
-        assert!(summary.events().is_empty());
-=======
->>>>>>> 11e35206
 
         let dest_metadata = fs::metadata(&destination_dir).expect("dest metadata");
         assert!(dest_metadata.is_dir());
@@ -1195,12 +1143,7 @@
         assert!(config.preserve_permissions());
         assert!(config.preserve_times());
 
-<<<<<<< HEAD
-        let summary = run_client(config).expect("directory copy succeeds");
-        assert!(summary.events().is_empty());
-=======
         let _summary = run_client(config).expect("directory copy succeeds");
->>>>>>> 11e35206
 
         let copied_nested = dest_root.join("source-tree").join("nested");
         let copied_metadata = fs::metadata(&copied_nested).expect("dest metadata");
@@ -1282,10 +1225,6 @@
             .build();
 
         let summary = run_client(config).expect("directory contents copy succeeds");
-<<<<<<< HEAD
-        assert!(summary.events().is_empty());
-=======
->>>>>>> 11e35206
 
         assert!(dest_root.is_dir());
         assert!(dest_root.join("nested").is_dir());
