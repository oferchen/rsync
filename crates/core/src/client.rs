#![allow(clippy::module_name_repetitions)]

//! # Overview
//!
//! The `client` module exposes the orchestration entry points consumed by the
//! `oc-rsync` CLI binary. The current implementation focuses on providing a
//! deterministic, synchronous local copy engine that mirrors the high-level
//! behaviour of `rsync SOURCE DEST` when no remote shells or daemons are
//! involved. The API models the configuration and error structures that higher
//! layers will reuse once network transports and the full delta-transfer engine
//! land.
//!
//! # Design
//!
//! - [`ClientConfig`] encapsulates the caller-provided transfer arguments. A
//!   builder is offered so future options (e.g. logging verbosity) can be wired
//!   through without breaking call sites. Today it exposes toggles for dry-run
//!   validation (`--dry-run`) and extraneous-destination cleanup (`--delete`).
//! - [`run_client`] executes the client flow. The helper delegates to
//!   [`rsync_engine::local_copy`] to mirror a simplified subset of upstream
//!   behaviour by copying files, directories, and symbolic links on the local
//!   filesystem while preserving permissions, timestamps, optional
//!   ownership/group metadata, and sparse regions when requested. Delta
//!   compression and advanced metadata such as ACLs or extended attributes
//!   remain out of scope for this snapshot. When remote operands are detected,
//!   the client delegates to the system `rsync` binary so network transfers are
//!   available while the native engine is completed. When
//!   deletion is requested (including [`--delete-excluded`](crate::client::ClientConfig::delete_excluded)),
//!   the helper removes destination entries that are absent from the source tree
//!   before applying metadata and prunes excluded entries when explicitly
//!   requested.
//! - [`ModuleListRequest`] parses daemon-style operands (`rsync://host/` or
//!   `host::`) and [`run_module_list`] connects to the remote daemon using the
//!   legacy `@RSYNCD:` negotiation to retrieve the advertised module table.
//! - [`ClientError`] carries the exit code and fully formatted
//!   [`Message`](crate::message::Message) so binaries can surface diagnostics via
//!   the central rendering helpers.
//!
//! # Invariants
//!
//! - `ClientError::exit_code` always matches the exit code embedded in the
//!   [`Message`].
//! - `run_client` never panics and preserves the provided configuration even
//!   when reporting unsupported functionality.
//!
//! # Errors
//!
//! All failures are routed through [`ClientError`]. The structure implements
//! [`std::error::Error`], allowing integration with higher-level error handling
//! stacks without losing access to the formatted diagnostic.
//!
//! # Examples
//!
//! Running the client with a single source copies the file into the destination
//! path. The helper currently operates entirely on the local filesystem.
//!
//! ```
//! use rsync_core::client::{run_client, ClientConfig};
//! use std::fs;
//! use tempfile::tempdir;
//!
//! let temp = tempdir().unwrap();
//! let source = temp.path().join("source.txt");
//! let destination = temp.path().join("dest.txt");
//! fs::write(&source, b"example").unwrap();
//!
//! let config = ClientConfig::builder()
//!     .transfer_args([source.clone(), destination.clone()])
//!     .build();
//!
//! let summary = run_client(config).expect("local copy succeeds");
//! assert_eq!(summary.files_copied(), 1);
//! assert_eq!(fs::read(&destination).unwrap(), b"example");
//! ```
//!
//! # See also
//!
//! - [`crate::message`] for the formatting utilities reused by the client
//!   orchestration.
//! - [`crate::version`] for the canonical version banner shared with the CLI.
//! - [`rsync_engine::local_copy`] for the transfer plan executed by this module.

use std::borrow::Cow;
use std::collections::HashMap;
use std::env::VarError;
use std::ffi::{OsStr, OsString};
use std::fmt;
use std::io::{self, BufRead, BufReader, Read, Write};
use std::net::TcpStream;
use std::num::NonZeroU64;
use std::path::{Path, PathBuf};
use std::process::{Child, Command, Stdio};
use std::sync::mpsc::{self, Sender};
use std::thread;
use std::time::{Duration, Instant, SystemTime};
use std::{env, error::Error};

use base64::Engine as _;
use base64::engine::general_purpose::{STANDARD, STANDARD_NO_PAD};
use rsync_checksums::strong::Md5;
use rsync_compress::zlib::{CompressionLevel, CompressionLevelError};
pub use rsync_engine::local_copy::{DirMergeEnforcedKind, DirMergeOptions};
use rsync_engine::local_copy::{
    DirMergeRule, ExcludeIfPresentRule, FilterProgram, FilterProgramEntry, LocalCopyAction,
    LocalCopyArgumentError, LocalCopyError, LocalCopyErrorKind, LocalCopyExecution,
    LocalCopyFileKind, LocalCopyMetadata, LocalCopyOptions, LocalCopyPlan, LocalCopyProgress,
    LocalCopyRecord, LocalCopyRecordHandler, LocalCopyReport, LocalCopySummary,
};
use rsync_filters::FilterRule as EngineFilterRule;
use rsync_protocol::{
    LEGACY_DAEMON_PREFIX, LegacyDaemonMessage, ProtocolVersion, parse_legacy_daemon_message,
    parse_legacy_error_message, parse_legacy_warning_message,
};
use rsync_transport::negotiate_legacy_daemon_session;
#[cfg(test)]
use std::cell::RefCell;
use tempfile::NamedTempFile;

use crate::{
    bandwidth::{self, BandwidthParseError},
    message::{Message, Role},
    rsync_error,
};

#[cfg(unix)]
use std::os::unix::ffi::OsStrExt;

/// Exit code returned when client functionality is unavailable.
const FEATURE_UNAVAILABLE_EXIT_CODE: i32 = 1;
/// Exit code used when a copy partially or wholly fails.
const PARTIAL_TRANSFER_EXIT_CODE: i32 = 23;
/// Exit code returned when socket I/O fails.
const SOCKET_IO_EXIT_CODE: i32 = 10;
/// Exit code returned when a daemon violates the protocol.
const PROTOCOL_INCOMPATIBLE_EXIT_CODE: i32 = 2;
/// Timeout applied to daemon sockets to avoid hanging handshakes when the caller
/// does not provide an override.
const DAEMON_SOCKET_TIMEOUT: Duration = Duration::from_secs(10);
/// Maximum exit code representable in the traditional 8-bit rsync transport.
const MAX_EXIT_CODE: i32 = u8::MAX as i32;

/// Describes the timeout configuration applied to network operations.
///
/// The variant captures whether the caller requested a custom timeout, disabled
/// socket timeouts entirely, or asked to rely on the default for the current
/// operation.  Higher layers convert the setting into concrete [`Duration`]
/// values depending on the transport in use.
#[derive(Clone, Copy, Debug, Eq, PartialEq)]
pub enum TransferTimeout {
    /// Use the default timeout for the current operation.
    Default,
    /// Disable socket timeouts entirely.
    Disabled,
    /// Apply a caller-provided timeout expressed in seconds.
    Seconds(NonZeroU64),
}

impl TransferTimeout {
    /// Returns the timeout expressed as a [`Duration`] using the provided
    /// default when the setting is [`TransferTimeout::Default`].
    #[must_use]
    pub fn effective(self, default: Duration) -> Option<Duration> {
        match self {
            TransferTimeout::Default => Some(default),
            TransferTimeout::Disabled => None,
            TransferTimeout::Seconds(seconds) => Some(Duration::from_secs(seconds.get())),
        }
    }

    /// Convenience helper returning the raw seconds value when specified.
    #[must_use]
    pub const fn as_seconds(self) -> Option<NonZeroU64> {
        match self {
            TransferTimeout::Seconds(value) => Some(value),
            TransferTimeout::Default | TransferTimeout::Disabled => None,
        }
    }
}

impl Default for TransferTimeout {
    fn default() -> Self {
        Self::Default
    }
}

/// Compression configuration propagated from the CLI.
#[derive(Clone, Copy, Debug, Eq, PartialEq)]
pub enum CompressionSetting {
    /// Compression has been explicitly disabled (e.g. `--compress-level=0`).
    ///
    /// This is also the default when building a [`ClientConfig`], matching
    /// upstream rsync's behaviour of leaving compression off unless the caller
    /// explicitly enables it.
    Disabled,
    /// Compression is enabled with the provided [`CompressionLevel`].
    Level(CompressionLevel),
}

impl CompressionSetting {
    /// Returns a setting that disables compression.
    #[must_use]
    pub const fn disabled() -> Self {
        Self::Disabled
    }

    /// Returns a setting that enables compression using `level`.
    #[must_use]
    pub const fn level(level: CompressionLevel) -> Self {
        Self::Level(level)
    }

    /// Parses a numeric compression level into a [`CompressionSetting`].
    ///
    /// Values `1` through `9` map to [`CompressionLevel::Precise`]. A value of
    /// `0` disables compression, mirroring upstream rsync's interpretation of
    /// `--compress-level=0`. Values outside the supported range return
    /// [`CompressionLevelError`].
    pub fn try_from_numeric(level: u32) -> Result<Self, CompressionLevelError> {
        if level == 0 {
            Ok(Self::Disabled)
        } else {
            CompressionLevel::from_numeric(level).map(Self::Level)
        }
    }

    /// Reports whether compression should be enabled.
    #[must_use]
    pub const fn is_enabled(self) -> bool {
        matches!(self, Self::Level(_))
    }

    /// Reports whether compression has been explicitly disabled.
    #[must_use]
    pub const fn is_disabled(self) -> bool {
        !self.is_enabled()
    }

    /// Returns the compression level that should be used when compression is
    /// enabled. When compression is disabled the default zlib level is
    /// returned, mirroring upstream rsync's behaviour when the caller toggles
    /// compression without specifying an explicit level.
    #[must_use]
    pub const fn level_or_default(self) -> CompressionLevel {
        match self {
            Self::Level(level) => level,
            Self::Disabled => CompressionLevel::Default,
        }
    }
}

impl Default for CompressionSetting {
    fn default() -> Self {
        Self::Disabled
    }
}

impl From<CompressionLevel> for CompressionSetting {
    fn from(level: CompressionLevel) -> Self {
        Self::Level(level)
    }
}

/// Deletion scheduling selected by the caller.
#[derive(Clone, Copy, Debug, Eq, PartialEq)]
pub enum DeleteMode {
    /// Do not remove extraneous destination entries.
    Disabled,
    /// Remove extraneous entries before transferring file data.
    Before,
    /// Remove extraneous entries while processing directory contents (upstream default).
    During,
    /// Record deletions during the walk and prune entries after transfers finish.
    Delay,
    /// Remove extraneous entries after the transfer completes.
    After,
}

impl DeleteMode {
    /// Returns `true` when deletion sweeps are enabled.
    #[must_use]
    pub const fn is_enabled(self) -> bool {
        !matches!(self, Self::Disabled)
    }
}

impl Default for DeleteMode {
    fn default() -> Self {
        Self::Disabled
    }
}

/// Configuration describing the requested client operation.
#[derive(Clone, Debug, Eq, PartialEq)]
pub struct ClientConfig {
    transfer_args: Vec<OsString>,
    dry_run: bool,
    delete_mode: DeleteMode,
    delete_excluded: bool,
    remove_source_files: bool,
    bandwidth_limit: Option<BandwidthLimit>,
    preserve_owner: bool,
    preserve_group: bool,
    preserve_permissions: bool,
    preserve_times: bool,
    omit_dir_times: bool,
    compress: bool,
    compression_level: Option<CompressionLevel>,
    compression_setting: CompressionSetting,
    whole_file: bool,
    checksum: bool,
    size_only: bool,
    ignore_existing: bool,
    update: bool,
    numeric_ids: bool,
    filter_rules: Vec<FilterRuleSpec>,
    sparse: bool,
    copy_links: bool,
    copy_dirlinks: bool,
    relative_paths: bool,
    implied_dirs: bool,
    mkpath: bool,
    verbosity: u8,
    progress: bool,
    stats: bool,
    partial: bool,
    partial_dir: Option<PathBuf>,
    inplace: bool,
    force_event_collection: bool,
    preserve_devices: bool,
    preserve_specials: bool,
    list_only: bool,
    timeout: TransferTimeout,
    #[cfg(feature = "acl")]
    preserve_acls: bool,
    #[cfg(feature = "xattr")]
    preserve_xattrs: bool,
}

impl Default for ClientConfig {
    fn default() -> Self {
        Self {
            transfer_args: Vec::new(),
            dry_run: false,
            delete_mode: DeleteMode::Disabled,
            delete_excluded: false,
            remove_source_files: false,
            bandwidth_limit: None,
            preserve_owner: false,
            preserve_group: false,
            preserve_permissions: false,
            preserve_times: false,
            omit_dir_times: false,
            compress: false,
            compression_level: None,
            compression_setting: CompressionSetting::default(),
            whole_file: true,
            checksum: false,
            size_only: false,
            ignore_existing: false,
            update: false,
            numeric_ids: false,
            filter_rules: Vec::new(),
            sparse: false,
            copy_links: false,
            copy_dirlinks: false,
            relative_paths: false,
            implied_dirs: true,
            mkpath: false,
            verbosity: 0,
            progress: false,
            stats: false,
            partial: false,
            partial_dir: None,
            inplace: false,
            force_event_collection: false,
            preserve_devices: false,
            preserve_specials: false,
            list_only: false,
            timeout: TransferTimeout::Default,
            #[cfg(feature = "acl")]
            preserve_acls: false,
            #[cfg(feature = "xattr")]
            preserve_xattrs: false,
        }
    }
}

impl ClientConfig {
    /// Creates a new [`ClientConfigBuilder`].
    #[must_use]
    pub fn builder() -> ClientConfigBuilder {
        ClientConfigBuilder::default()
    }

    /// Returns the raw transfer arguments provided by the caller.
    #[must_use]
    pub fn transfer_args(&self) -> &[OsString] {
        &self.transfer_args
    }

    /// Reports whether transfers should be listed without mutating the destination.
    #[must_use]
    #[doc(alias = "--list-only")]
    pub const fn list_only(&self) -> bool {
        self.list_only
    }

    /// Reports whether a transfer was explicitly requested.
    #[must_use]
    pub fn has_transfer_request(&self) -> bool {
        !self.transfer_args.is_empty()
    }

    /// Returns whether symlinks should be materialised as their referents.
    #[must_use]
    #[doc(alias = "--copy-links")]
    #[doc(alias = "-L")]
    pub const fn copy_links(&self) -> bool {
        self.copy_links
    }

    /// Returns whether symlinks that target directories should be traversed as directories.
    #[must_use]
    #[doc(alias = "--copy-dirlinks")]
    #[doc(alias = "-k")]
    pub const fn copy_dirlinks(&self) -> bool {
        self.copy_dirlinks
    }

    /// Returns the ordered list of filter rules supplied by the caller.
    #[must_use]
    pub fn filter_rules(&self) -> &[FilterRuleSpec] {
        &self.filter_rules
    }

    /// Returns the configured transfer timeout.
    #[must_use]
    #[doc(alias = "--timeout")]
    pub const fn timeout(&self) -> TransferTimeout {
        self.timeout
    }

    /// Returns whether the run should avoid mutating the destination filesystem.
    #[must_use]
    #[doc(alias = "--dry-run")]
    #[doc(alias = "-n")]
    pub const fn dry_run(&self) -> bool {
        self.dry_run
    }

    /// Returns the configured deletion mode.
    #[must_use]
    pub const fn delete_mode(&self) -> DeleteMode {
        self.delete_mode
    }

    /// Returns whether extraneous destination files should be removed.
    #[must_use]
    #[doc(alias = "--delete")]
    pub const fn delete(&self) -> bool {
        self.delete_mode.is_enabled()
    }

    /// Returns whether extraneous entries should be removed before the transfer begins.
    #[must_use]
    #[doc(alias = "--delete-before")]
    pub const fn delete_before(&self) -> bool {
        matches!(self.delete_mode, DeleteMode::Before)
    }

    /// Returns whether extraneous entries should be removed after the transfer completes.
    #[must_use]
    #[doc(alias = "--delete-after")]
    pub const fn delete_after(&self) -> bool {
        matches!(self.delete_mode, DeleteMode::After)
    }

    /// Returns whether extraneous entries should be removed after transfers using delayed sweeps.
    #[must_use]
    #[doc(alias = "--delete-delay")]
    pub const fn delete_delay(&self) -> bool {
        matches!(self.delete_mode, DeleteMode::Delay)
    }

    /// Returns whether excluded destination entries should also be deleted.
    #[must_use]
    #[doc(alias = "--delete-excluded")]
    pub const fn delete_excluded(&self) -> bool {
        self.delete_excluded
    }

    /// Returns whether the sender should remove source files after transfer.
    #[must_use]
    #[doc(alias = "--remove-source-files")]
    #[doc(alias = "--remove-sent-files")]
    pub const fn remove_source_files(&self) -> bool {
        self.remove_source_files
    }

    /// Returns the requested bandwidth limit, if any.
    #[must_use]
    pub fn bandwidth_limit(&self) -> Option<BandwidthLimit> {
        self.bandwidth_limit
    }

    /// Reports whether ownership preservation was requested.
    #[must_use]
    #[doc(alias = "--owner")]
    pub const fn preserve_owner(&self) -> bool {
        self.preserve_owner
    }

    /// Reports whether group preservation was requested.
    #[must_use]
    #[doc(alias = "--group")]
    pub const fn preserve_group(&self) -> bool {
        self.preserve_group
    }

    /// Reports whether permissions should be preserved.
    #[must_use]
    #[doc(alias = "--perms")]
    pub const fn preserve_permissions(&self) -> bool {
        self.preserve_permissions
    }

    /// Reports whether timestamps should be preserved.
    #[must_use]
    #[doc(alias = "--times")]
    pub const fn preserve_times(&self) -> bool {
        self.preserve_times
    }

    /// Reports whether directory timestamps should be skipped when preserving times.
    #[must_use]
    #[doc(alias = "--omit-dir-times")]
    pub const fn omit_dir_times(&self) -> bool {
        self.omit_dir_times
    }

    /// Reports whether POSIX ACLs should be preserved.
    #[cfg(feature = "acl")]
    #[must_use]
    #[doc(alias = "--acls")]
    #[doc(alias = "-A")]
    pub const fn preserve_acls(&self) -> bool {
        self.preserve_acls
    }

    /// Reports whether compression was requested for transfers.
    #[must_use]
    #[doc(alias = "--compress")]
    #[doc(alias = "-z")]
    pub const fn compress(&self) -> bool {
        self.compress
    }

    /// Returns the configured compression level override, if any.
    #[must_use]
    #[doc(alias = "--compress-level")]
    pub const fn compression_level(&self) -> Option<CompressionLevel> {
        self.compression_level
    }

    /// Returns the compression setting that should apply when compression is enabled.
    #[must_use]
    #[doc(alias = "--compress-level")]
    pub const fn compression_setting(&self) -> CompressionSetting {
        self.compression_setting
    }

    /// Reports whether whole-file transfers should be used.
    #[must_use]
    #[doc(alias = "--whole-file")]
    #[doc(alias = "-W")]
    #[doc(alias = "--no-whole-file")]
    pub const fn whole_file(&self) -> bool {
        self.whole_file
    }

    /// Reports whether extended attributes should be preserved.
    #[cfg(feature = "xattr")]
    #[must_use]
    #[doc(alias = "--xattrs")]
    #[doc(alias = "-X")]
    pub const fn preserve_xattrs(&self) -> bool {
        self.preserve_xattrs
    }

    /// Reports whether strong checksum comparison should be used when evaluating updates.
    #[must_use]
    #[doc(alias = "--checksum")]
    pub const fn checksum(&self) -> bool {
        self.checksum
    }

    /// Reports whether size-only change detection should be used when evaluating updates.
    #[must_use]
    #[doc(alias = "--size-only")]
    pub const fn size_only(&self) -> bool {
        self.size_only
    }

    /// Returns whether existing destination files should be skipped.
    #[must_use]
    pub const fn ignore_existing(&self) -> bool {
        self.ignore_existing
    }

    /// Reports whether files newer on the destination should be preserved.
    #[must_use]
    #[doc(alias = "--update")]
    #[doc(alias = "-u")]
    pub const fn update(&self) -> bool {
        self.update
    }

    /// Reports whether numeric UID/GID values should be preserved.
    #[must_use]
    #[doc(alias = "--numeric-ids")]
    pub const fn numeric_ids(&self) -> bool {
        self.numeric_ids
    }

    /// Reports whether sparse file handling has been requested.
    #[must_use]
    #[doc(alias = "--sparse")]
    pub const fn sparse(&self) -> bool {
        self.sparse
    }

    /// Reports whether device nodes should be preserved during the transfer.
    #[must_use]
    #[doc(alias = "--devices")]
    pub const fn preserve_devices(&self) -> bool {
        self.preserve_devices
    }

    /// Reports whether special files such as FIFOs should be preserved.
    #[must_use]
    #[doc(alias = "--specials")]
    pub const fn preserve_specials(&self) -> bool {
        self.preserve_specials
    }

    /// Reports whether relative path preservation was requested.
    #[must_use]
    #[doc(alias = "--relative")]
    #[doc(alias = "-R")]
    pub const fn relative_paths(&self) -> bool {
        self.relative_paths
    }

    /// Returns whether parent directories implied by the source path should be created.
    #[must_use]
    #[doc(alias = "--implied-dirs")]
    #[doc(alias = "--no-implied-dirs")]
    pub const fn implied_dirs(&self) -> bool {
        self.implied_dirs
    }

    /// Returns whether destination path components should be created when missing.
    #[must_use]
    #[doc(alias = "--mkpath")]
    pub const fn mkpath(&self) -> bool {
        self.mkpath
    }

    /// Returns the requested verbosity level.
    #[must_use]
    #[doc(alias = "--verbose")]
    #[doc(alias = "-v")]
    pub const fn verbosity(&self) -> u8 {
        self.verbosity
    }

    /// Reports whether progress output was requested.
    #[must_use]
    #[doc(alias = "--progress")]
    pub const fn progress(&self) -> bool {
        self.progress
    }

    /// Reports whether a statistics summary should be emitted after the transfer.
    #[must_use]
    #[doc(alias = "--stats")]
    pub const fn stats(&self) -> bool {
        self.stats
    }

    /// Reports whether partial transfers were requested.
    #[must_use]
    #[doc(alias = "--partial")]
    #[doc(alias = "-P")]
    pub const fn partial(&self) -> bool {
        self.partial
    }

    /// Returns the optional directory used to store partial files.
    #[must_use]
    #[doc(alias = "--partial-dir")]
    pub fn partial_directory(&self) -> Option<&Path> {
        self.partial_dir.as_deref()
    }

    /// Reports whether destination updates should be performed in place.
    #[must_use]
    #[doc(alias = "--inplace")]
    pub const fn inplace(&self) -> bool {
        self.inplace
    }

    /// Reports whether event collection has been explicitly requested by the caller.
    #[must_use]
    pub const fn force_event_collection(&self) -> bool {
        self.force_event_collection
    }

    /// Returns whether the configuration requires collection of transfer events.
    #[must_use]
    pub const fn collect_events(&self) -> bool {
        self.force_event_collection || self.verbosity > 0 || self.progress || self.list_only
    }
}

/// Builder used to assemble a [`ClientConfig`].
#[derive(Clone, Debug, Default, Eq, PartialEq)]
pub struct ClientConfigBuilder {
    transfer_args: Vec<OsString>,
    dry_run: bool,
    delete_mode: DeleteMode,
    delete_excluded: bool,
    remove_source_files: bool,
    bandwidth_limit: Option<BandwidthLimit>,
    preserve_owner: bool,
    preserve_group: bool,
    preserve_permissions: bool,
    preserve_times: bool,
    omit_dir_times: bool,
    compress: bool,
    compression_level: Option<CompressionLevel>,
    compression_setting: CompressionSetting,
    whole_file: Option<bool>,
    checksum: bool,
    size_only: bool,
    ignore_existing: bool,
    update: bool,
    numeric_ids: bool,
    filter_rules: Vec<FilterRuleSpec>,
    sparse: bool,
    copy_links: bool,
    copy_dirlinks: bool,
    relative_paths: bool,
    implied_dirs: Option<bool>,
    mkpath: bool,
    verbosity: u8,
    progress: bool,
    stats: bool,
    partial: bool,
    partial_dir: Option<PathBuf>,
    inplace: bool,
    force_event_collection: bool,
    preserve_devices: bool,
    preserve_specials: bool,
    list_only: bool,
    timeout: TransferTimeout,
    #[cfg(feature = "acl")]
    preserve_acls: bool,
    #[cfg(feature = "xattr")]
    preserve_xattrs: bool,
}

impl ClientConfigBuilder {
    /// Sets the transfer arguments that should be propagated to the engine.
    #[must_use]
    pub fn transfer_args<I, S>(mut self, args: I) -> Self
    where
        I: IntoIterator<Item = S>,
        S: Into<OsString>,
    {
        self.transfer_args = args.into_iter().map(Into::into).collect();
        self
    }

    /// Enables or disables dry-run mode.
    #[must_use]
    #[doc(alias = "--dry-run")]
    #[doc(alias = "-n")]
    pub const fn dry_run(mut self, dry_run: bool) -> Self {
        self.dry_run = dry_run;
        self
    }

    /// Enables or disables list-only mode, mirroring `--list-only`.
    #[must_use]
    #[doc(alias = "--list-only")]
    pub const fn list_only(mut self, list_only: bool) -> Self {
        self.list_only = list_only;
        self
    }

    /// Enables or disables deletion of extraneous destination files.
    #[must_use]
    #[doc(alias = "--delete")]
    pub const fn delete(mut self, delete: bool) -> Self {
        self.delete_mode = if delete {
            DeleteMode::During
        } else {
            DeleteMode::Disabled
        };
        self
    }

    /// Requests deletion of extraneous entries before the transfer begins.
    #[must_use]
    #[doc(alias = "--delete-before")]
    pub const fn delete_before(mut self, delete_before: bool) -> Self {
        if delete_before {
            self.delete_mode = DeleteMode::Before;
        } else if matches!(self.delete_mode, DeleteMode::Before) {
            self.delete_mode = DeleteMode::Disabled;
        }
        self
    }

    /// Requests deletion of extraneous entries while directories are processed.
    #[must_use]
    #[doc(alias = "--delete-during")]
    pub const fn delete_during(mut self) -> Self {
        self.delete_mode = DeleteMode::During;
        self
    }

    /// Enables deletion of extraneous entries after the transfer completes.
    #[must_use]
    #[doc(alias = "--delete-after")]
    pub const fn delete_after(mut self, delete_after: bool) -> Self {
        if delete_after {
            self.delete_mode = DeleteMode::After;
        } else if matches!(self.delete_mode, DeleteMode::After) {
            self.delete_mode = DeleteMode::Disabled;
        }
        self
    }

    /// Requests delayed deletion sweeps that run after transfers complete.
    #[must_use]
    #[doc(alias = "--delete-delay")]
    pub const fn delete_delay(mut self, delete_delay: bool) -> Self {
        if delete_delay {
            self.delete_mode = DeleteMode::Delay;
        } else if matches!(self.delete_mode, DeleteMode::Delay) {
            self.delete_mode = DeleteMode::Disabled;
        }
        self
    }

    /// Enables or disables deletion of excluded destination entries.
    #[must_use]
    #[doc(alias = "--delete-excluded")]
    pub const fn delete_excluded(mut self, delete: bool) -> Self {
        self.delete_excluded = delete;
        self
    }

    /// Enables or disables removal of source files after a successful transfer.
    #[must_use]
    #[doc(alias = "--remove-source-files")]
    #[doc(alias = "--remove-sent-files")]
    pub const fn remove_source_files(mut self, remove: bool) -> Self {
        self.remove_source_files = remove;
        self
    }

    /// Configures the optional bandwidth limit to apply during transfers.
    #[must_use]
    #[doc(alias = "--bwlimit")]
    pub fn bandwidth_limit(mut self, limit: Option<BandwidthLimit>) -> Self {
        self.bandwidth_limit = limit;
        self
    }

    /// Requests that ownership be preserved when applying metadata.
    #[must_use]
    #[doc(alias = "--owner")]
    pub const fn owner(mut self, preserve: bool) -> Self {
        self.preserve_owner = preserve;
        self
    }

    /// Requests that group metadata be preserved.
    #[must_use]
    #[doc(alias = "--group")]
    pub const fn group(mut self, preserve: bool) -> Self {
        self.preserve_group = preserve;
        self
    }

    /// Requests that permissions be preserved when applying metadata.
    #[must_use]
    #[doc(alias = "--perms")]
    pub const fn permissions(mut self, preserve: bool) -> Self {
        self.preserve_permissions = preserve;
        self
    }

    /// Requests that timestamps be preserved when applying metadata.
    #[must_use]
    #[doc(alias = "--times")]
    pub const fn times(mut self, preserve: bool) -> Self {
        self.preserve_times = preserve;
        self
    }

    /// Requests that directory timestamps be skipped when preserving times.
    #[must_use]
    #[doc(alias = "--omit-dir-times")]
    pub const fn omit_dir_times(mut self, omit: bool) -> Self {
        self.omit_dir_times = omit;
        self
    }

    #[cfg(feature = "acl")]
    /// Enables or disables POSIX ACL preservation when applying metadata.
    #[must_use]
    #[doc(alias = "--acls")]
    #[doc(alias = "-A")]
    pub const fn acls(mut self, preserve: bool) -> Self {
        self.preserve_acls = preserve;
        self
    }

    /// Enables or disables compression for the transfer.
    #[must_use]
    #[doc(alias = "--compress")]
    #[doc(alias = "--no-compress")]
    #[doc(alias = "-z")]
    pub const fn compress(mut self, compress: bool) -> Self {
        self.compress = compress;
        if compress {
            if self.compression_setting.is_disabled() {
                self.compression_setting = CompressionSetting::level(CompressionLevel::Default);
            }
        } else {
            self.compression_setting = CompressionSetting::disabled();
            self.compression_level = None;
        }
        self
    }

    /// Applies an explicit compression level override when building the configuration.
    #[must_use]
    #[doc(alias = "--compress-level")]
    pub const fn compression_level(mut self, level: Option<CompressionLevel>) -> Self {
        self.compression_level = level;
        if let Some(level) = level {
            self.compression_setting = CompressionSetting::level(level);
            self.compress = true;
        }
        self
    }

    /// Sets the compression level that should apply when compression is enabled.
    #[must_use]
    #[doc(alias = "--compress-level")]
    pub const fn compression_setting(mut self, setting: CompressionSetting) -> Self {
        self.compression_setting = setting;
        self.compress = setting.is_enabled();
        if !self.compress {
            self.compression_level = None;
        }
        self
    }

    /// Requests that whole-file transfers be used instead of the delta algorithm.
    #[must_use]
    #[doc(alias = "--whole-file")]
    #[doc(alias = "-W")]
    #[doc(alias = "--no-whole-file")]
    pub fn whole_file(mut self, whole_file: bool) -> Self {
        self.whole_file = Some(whole_file);
        self
    }

    /// Enables or disables checksum-based change detection.
    #[must_use]
    #[doc(alias = "--checksum")]
    #[doc(alias = "-c")]
    pub const fn checksum(mut self, checksum: bool) -> Self {
        self.checksum = checksum;
        self
    }

    /// Enables or disables size-only change detection.
    #[must_use]
    #[doc(alias = "--size-only")]
    pub const fn size_only(mut self, size_only: bool) -> Self {
        self.size_only = size_only;
        self
    }

    /// Enables or disables skipping of existing destination files.
    #[must_use]
    #[doc(alias = "--ignore-existing")]
    pub const fn ignore_existing(mut self, ignore_existing: bool) -> Self {
        self.ignore_existing = ignore_existing;
        self
    }

    /// Enables or disables preservation of newer destination files.
    #[must_use]
    #[doc(alias = "--update")]
    #[doc(alias = "-u")]
    pub const fn update(mut self, update: bool) -> Self {
        self.update = update;
        self
    }

    /// Requests that numeric UID/GID values be preserved instead of names.
    #[must_use]
    #[doc(alias = "--numeric-ids")]
    pub const fn numeric_ids(mut self, numeric_ids: bool) -> Self {
        self.numeric_ids = numeric_ids;
        self
    }

    /// Enables or disables sparse file handling for the transfer.
    #[must_use]
    #[doc(alias = "--sparse")]
    #[doc(alias = "-S")]
    pub const fn sparse(mut self, sparse: bool) -> Self {
        self.sparse = sparse;
        self
    }

    /// Enables or disables copying symlink referents.
    #[must_use]
    #[doc(alias = "--copy-links")]
    #[doc(alias = "-L")]
    pub const fn copy_links(mut self, copy_links: bool) -> Self {
        self.copy_links = copy_links;
        self
    }

    /// Enables treating symlinks that target directories as directories during traversal.
    #[must_use]
    #[doc(alias = "--copy-dirlinks")]
    #[doc(alias = "-k")]
    pub const fn copy_dirlinks(mut self, copy_dirlinks: bool) -> Self {
        self.copy_dirlinks = copy_dirlinks;
        self
    }

    /// Enables or disables copying of device nodes during the transfer.
    #[must_use]
    #[doc(alias = "--devices")]
    pub const fn devices(mut self, preserve: bool) -> Self {
        self.preserve_devices = preserve;
        self
    }

    /// Enables or disables copying of special files during the transfer.
    #[must_use]
    #[doc(alias = "--specials")]
    pub const fn specials(mut self, preserve: bool) -> Self {
        self.preserve_specials = preserve;
        self
    }

    /// Enables or disables preservation of source-relative path components.
    #[must_use]
    #[doc(alias = "--relative")]
    #[doc(alias = "-R")]
    pub const fn relative_paths(mut self, relative: bool) -> Self {
        self.relative_paths = relative;
        self
    }

    /// Enables or disables creation of parent directories implied by the source path.
    #[must_use]
    #[doc(alias = "--implied-dirs")]
    #[doc(alias = "--no-implied-dirs")]
    pub fn implied_dirs(mut self, implied: bool) -> Self {
        self.implied_dirs = Some(implied);
        self
    }

    /// Enables destination path creation prior to copying.
    #[must_use]
    #[doc(alias = "--mkpath")]
    pub const fn mkpath(mut self, mkpath: bool) -> Self {
        self.mkpath = mkpath;
        self
    }

    /// Sets the verbosity level requested by the caller.
    #[must_use]
    #[doc(alias = "--verbose")]
    #[doc(alias = "-v")]
    pub const fn verbosity(mut self, verbosity: u8) -> Self {
        self.verbosity = verbosity;
        self
    }

    /// Enables or disables progress reporting for the transfer.
    #[must_use]
    #[doc(alias = "--progress")]
    #[doc(alias = "--no-progress")]
    pub const fn progress(mut self, progress: bool) -> Self {
        self.progress = progress;
        self
    }

    /// Enables or disables statistics reporting for the transfer.
    #[must_use]
    #[doc(alias = "--stats")]
    pub const fn stats(mut self, stats: bool) -> Self {
        self.stats = stats;
        self
    }

    /// Enables or disables retention of partial files on failure.
    #[must_use]
    #[doc(alias = "--partial")]
    #[doc(alias = "--no-partial")]
    #[doc(alias = "-P")]
    pub const fn partial(mut self, partial: bool) -> Self {
        self.partial = partial;
        self
    }

    /// Configures the directory used to store partial files when transfers fail.
    #[must_use]
    #[doc(alias = "--partial-dir")]
    pub fn partial_directory<P: Into<PathBuf>>(mut self, directory: Option<P>) -> Self {
        self.partial_dir = directory.map(Into::into);
        if self.partial_dir.is_some() {
            self.partial = true;
        }
        self
    }

    /// Enables or disables in-place updates for destination files.
    #[must_use]
    #[doc(alias = "--inplace")]
    #[doc(alias = "--no-inplace")]
    pub const fn inplace(mut self, inplace: bool) -> Self {
        self.inplace = inplace;
        self
    }

    /// Forces collection of transfer events regardless of verbosity.
    #[must_use]
    pub const fn force_event_collection(mut self, force: bool) -> Self {
        self.force_event_collection = force;
        self
    }

    /// Enables or disables extended attribute preservation for the transfer.
    #[cfg(feature = "xattr")]
    #[must_use]
    #[doc(alias = "--xattrs")]
    #[doc(alias = "-X")]
    pub const fn xattrs(mut self, preserve: bool) -> Self {
        self.preserve_xattrs = preserve;
        self
    }

    /// Appends a filter rule to the configuration being constructed.
    #[must_use]
    pub fn add_filter_rule(mut self, rule: FilterRuleSpec) -> Self {
        self.filter_rules.push(rule);
        self
    }

    /// Extends the builder with a collection of filter rules.
    #[must_use]
    pub fn extend_filter_rules<I>(mut self, rules: I) -> Self
    where
        I: IntoIterator<Item = FilterRuleSpec>,
    {
        self.filter_rules.extend(rules);
        self
    }

    /// Sets the timeout configuration that should apply to network transfers.
    #[must_use]
    #[doc(alias = "--timeout")]
    pub const fn timeout(mut self, timeout: TransferTimeout) -> Self {
        self.timeout = timeout;
        self
    }

    /// Finalises the builder and constructs a [`ClientConfig`].
    #[must_use]
    pub fn build(self) -> ClientConfig {
        ClientConfig {
            transfer_args: self.transfer_args,
            dry_run: self.dry_run,
            delete_mode: self.delete_mode,
            delete_excluded: self.delete_excluded,
            remove_source_files: self.remove_source_files,
            bandwidth_limit: self.bandwidth_limit,
            preserve_owner: self.preserve_owner,
            preserve_group: self.preserve_group,
            preserve_permissions: self.preserve_permissions,
            preserve_times: self.preserve_times,
            omit_dir_times: self.omit_dir_times,
            compress: self.compress,
            compression_level: self.compression_level,
            compression_setting: self.compression_setting,
            whole_file: self.whole_file.unwrap_or(true),
            checksum: self.checksum,
            size_only: self.size_only,
            ignore_existing: self.ignore_existing,
            update: self.update,
            numeric_ids: self.numeric_ids,
            filter_rules: self.filter_rules,
            sparse: self.sparse,
            copy_links: self.copy_links,
            copy_dirlinks: self.copy_dirlinks,
            relative_paths: self.relative_paths,
            implied_dirs: self.implied_dirs.unwrap_or(true),
            mkpath: self.mkpath,
            verbosity: self.verbosity,
            progress: self.progress,
            stats: self.stats,
            partial: self.partial,
            partial_dir: self.partial_dir,
            inplace: self.inplace,
            force_event_collection: self.force_event_collection,
            preserve_devices: self.preserve_devices,
            preserve_specials: self.preserve_specials,
            list_only: self.list_only,
            timeout: self.timeout,
            #[cfg(feature = "acl")]
            preserve_acls: self.preserve_acls,
            #[cfg(feature = "xattr")]
            preserve_xattrs: self.preserve_xattrs,
        }
    }
}

/// Classifies a filter rule as inclusive or exclusive.
#[derive(Clone, Copy, Debug, Eq, PartialEq)]
pub enum FilterRuleKind {
    /// Include matching paths.
    Include,
    /// Exclude matching paths.
    Exclude,
    /// Protect matching destination paths from deletion.
    Protect,
    /// Merge per-directory filter rules from `.rsync-filter` style files.
    DirMerge,
    /// Exclude directories containing a specific marker file.
    ExcludeIfPresent,
}

/// Filter rule supplied by the caller.
#[derive(Clone, Debug, Eq, PartialEq)]
pub struct FilterRuleSpec {
    kind: FilterRuleKind,
    pattern: String,
    dir_merge_options: Option<DirMergeOptions>,
    applies_to_sender: bool,
    applies_to_receiver: bool,
}

impl FilterRuleSpec {
    /// Creates an include rule for the given pattern text.
    #[must_use]
    #[doc(alias = "show")]
    pub fn include(pattern: impl Into<String>) -> Self {
        Self {
            kind: FilterRuleKind::Include,
            pattern: pattern.into(),
            dir_merge_options: None,
            applies_to_sender: true,
            applies_to_receiver: true,
        }
    }

    /// Creates an exclude rule for the given pattern text.
    #[must_use]
    #[doc(alias = "hide")]
    pub fn exclude(pattern: impl Into<String>) -> Self {
        Self {
            kind: FilterRuleKind::Exclude,
            pattern: pattern.into(),
            dir_merge_options: None,
            applies_to_sender: true,
            applies_to_receiver: true,
        }
    }

    /// Creates a protect rule for the given pattern text.
    #[must_use]
    pub fn protect(pattern: impl Into<String>) -> Self {
        Self {
            kind: FilterRuleKind::Protect,
            pattern: pattern.into(),
            dir_merge_options: None,
            applies_to_sender: false,
            applies_to_receiver: true,
        }
    }

    /// Creates a per-directory merge rule for the provided filter file pattern.
    #[must_use]
    pub fn dir_merge(pattern: impl Into<String>, options: DirMergeOptions) -> Self {
        Self {
            kind: FilterRuleKind::DirMerge,
            pattern: pattern.into(),
            dir_merge_options: Some(options),
            applies_to_sender: true,
            applies_to_receiver: true,
        }
    }

    /// Excludes directories that contain the named marker file.
    #[must_use]
    #[doc(alias = "exclude-if-present")]
    pub fn exclude_if_present(pattern: impl Into<String>) -> Self {
        Self {
            kind: FilterRuleKind::ExcludeIfPresent,
            pattern: pattern.into(),
            dir_merge_options: None,
            applies_to_sender: true,
            applies_to_receiver: true,
        }
    }

    /// Creates an include rule that only affects the sending side.
    #[must_use]
    pub fn show(pattern: impl Into<String>) -> Self {
        Self {
            kind: FilterRuleKind::Include,
            pattern: pattern.into(),
            dir_merge_options: None,
            applies_to_sender: true,
            applies_to_receiver: false,
        }
    }

    /// Creates an exclude rule that only affects the sending side.
    #[must_use]
    pub fn hide(pattern: impl Into<String>) -> Self {
        Self {
            kind: FilterRuleKind::Exclude,
            pattern: pattern.into(),
            dir_merge_options: None,
            applies_to_sender: true,
            applies_to_receiver: false,
        }
    }

    /// Returns the rule kind.
    #[must_use]
    pub const fn kind(&self) -> FilterRuleKind {
        self.kind
    }

    /// Returns the pattern associated with this rule.
    #[must_use]
    pub fn pattern(&self) -> &str {
        &self.pattern
    }

    /// Returns the options associated with a dir-merge rule, if any.
    #[must_use]
    pub fn dir_merge_options(&self) -> Option<&DirMergeOptions> {
        self.dir_merge_options.as_ref()
    }

    /// Reports whether the rule applies to the sending side.
    #[must_use]
    pub const fn applies_to_sender(&self) -> bool {
        self.applies_to_sender
    }

    /// Reports whether the rule applies to the receiving side.
    #[must_use]
    pub const fn applies_to_receiver(&self) -> bool {
        self.applies_to_receiver
    }

    /// Applies dir-merge style overrides (anchor, side modifiers) to the rule.
    pub fn apply_dir_merge_overrides(&mut self, options: &DirMergeOptions) {
        if options.anchor_root_enabled() && !self.pattern.starts_with('/') {
            self.pattern.insert(0, '/');
        }

        if let Some(sender) = options.sender_side_override() {
            self.applies_to_sender = sender;
        }

        if let Some(receiver) = options.receiver_side_override() {
            self.applies_to_receiver = receiver;
        }
    }
}

/// Bandwidth limit expressed in bytes per second.
///
/// # Examples
/// ```
/// use rsync_core::client::BandwidthLimit;
/// use std::num::NonZeroU64;
///
/// let limit = BandwidthLimit::from_bytes_per_second(NonZeroU64::new(1024).unwrap());
/// assert_eq!(limit.bytes_per_second().get(), 1024);
/// ```
#[derive(Clone, Copy, Debug, Eq, PartialEq)]
pub struct BandwidthLimit {
    bytes_per_second: NonZeroU64,
}

impl BandwidthLimit {
    /// Creates a new [`BandwidthLimit`] from the supplied byte-per-second value.
    #[must_use]
    pub const fn from_bytes_per_second(bytes_per_second: NonZeroU64) -> Self {
        Self { bytes_per_second }
    }

    /// Parses a textual `--bwlimit` value into an optional [`BandwidthLimit`].
    pub fn parse(text: &str) -> Result<Option<Self>, BandwidthParseError> {
        bandwidth::parse_bandwidth_argument(text)
            .map(|value| value.map(Self::from_bytes_per_second))
    }

    /// Returns the configured rate in bytes per second.
    #[must_use]
    pub const fn bytes_per_second(self) -> NonZeroU64 {
        self.bytes_per_second
    }
}

/// Error returned when the client orchestration fails.
#[derive(Clone, Debug)]
pub struct ClientError {
    exit_code: i32,
    message: Message,
}

impl ClientError {
    /// Creates a new [`ClientError`] from the supplied message.
    fn new(exit_code: i32, message: Message) -> Self {
        Self { exit_code, message }
    }

    /// Returns the exit code associated with this error.
    #[must_use]
    pub const fn exit_code(&self) -> i32 {
        self.exit_code
    }

    /// Returns the formatted diagnostic message that should be emitted.
    pub fn message(&self) -> &Message {
        &self.message
    }
}

impl fmt::Display for ClientError {
    fn fmt(&self, f: &mut fmt::Formatter<'_>) -> fmt::Result {
        self.message.fmt(f)
    }
}

impl Error for ClientError {}

/// Summary of the work performed by [`run_client`].
#[derive(Clone, Debug, Default)]
pub struct ClientSummary {
    stats: LocalCopySummary,
    events: Vec<ClientEvent>,
}

impl ClientSummary {
    fn from_report(report: LocalCopyReport) -> Self {
        let stats = *report.summary();
        let events = report
            .records()
            .iter()
            .map(ClientEvent::from_record)
            .collect();
        Self { stats, events }
    }

    fn from_summary(summary: LocalCopySummary) -> Self {
        Self {
            stats: summary,
            events: Vec::new(),
        }
    }

    /// Returns the list of recorded transfer actions.
    #[must_use]
    pub fn events(&self) -> &[ClientEvent] {
        &self.events
    }

    /// Consumes the summary and returns the recorded actions.
    #[must_use]
    pub fn into_events(self) -> Vec<ClientEvent> {
        self.events
    }

    /// Returns the number of regular files copied or updated during the transfer.
    #[must_use]
    pub fn files_copied(&self) -> u64 {
        self.stats.files_copied()
    }

    /// Returns the number of regular files encountered in the source set.
    #[must_use]
    pub fn regular_files_total(&self) -> u64 {
        self.stats.regular_files_total()
    }

    /// Returns the number of regular files that were already up-to-date.
    #[must_use]
    pub fn regular_files_matched(&self) -> u64 {
        self.stats.regular_files_matched()
    }

    /// Returns the number of regular files skipped due to `--ignore-existing`.
    #[must_use]
    pub fn regular_files_ignored_existing(&self) -> u64 {
        self.stats.regular_files_ignored_existing()
    }

    /// Returns the number of regular files skipped because the destination was newer.
    #[must_use]
    pub fn regular_files_skipped_newer(&self) -> u64 {
        self.stats.regular_files_skipped_newer()
    }

    /// Returns the number of directories created during the transfer.
    #[must_use]
    pub fn directories_created(&self) -> u64 {
        self.stats.directories_created()
    }

    /// Returns the number of directories encountered in the source set.
    #[must_use]
    pub fn directories_total(&self) -> u64 {
        self.stats.directories_total()
    }

    /// Returns the number of symbolic links copied during the transfer.
    #[must_use]
    pub fn symlinks_copied(&self) -> u64 {
        self.stats.symlinks_copied()
    }

    /// Returns the number of symbolic links encountered in the source set.
    #[must_use]
    pub fn symlinks_total(&self) -> u64 {
        self.stats.symlinks_total()
    }

    /// Returns the number of hard links materialised during the transfer.
    #[must_use]
    pub fn hard_links_created(&self) -> u64 {
        self.stats.hard_links_created()
    }

    /// Returns the number of device nodes created during the transfer.
    #[must_use]
    pub fn devices_created(&self) -> u64 {
        self.stats.devices_created()
    }

    /// Returns the number of device nodes encountered in the source set.
    #[must_use]
    pub fn devices_total(&self) -> u64 {
        self.stats.devices_total()
    }

    /// Returns the number of FIFOs created during the transfer.
    #[must_use]
    pub fn fifos_created(&self) -> u64 {
        self.stats.fifos_created()
    }

    /// Returns the number of FIFOs encountered in the source set.
    #[must_use]
    pub fn fifos_total(&self) -> u64 {
        self.stats.fifos_total()
    }

    /// Returns the number of extraneous entries removed due to `--delete`.
    #[must_use]
    pub fn items_deleted(&self) -> u64 {
        self.stats.items_deleted()
    }

    /// Returns the aggregate number of bytes copied.
    #[must_use]
    pub fn bytes_copied(&self) -> u64 {
        self.stats.bytes_copied()
    }

    /// Returns the aggregate size of files that were rewritten or created.
    #[must_use]
    pub fn transferred_file_size(&self) -> u64 {
        self.stats.transferred_file_size()
    }

    /// Returns the number of bytes that would be sent after applying compression.
    #[must_use]
    pub fn compressed_bytes(&self) -> Option<u64> {
        if self.stats.compression_used() {
            Some(self.stats.compressed_bytes())
        } else {
            None
        }
    }

    /// Reports whether compression participated in the transfer.
    #[must_use]
    pub fn compression_used(&self) -> bool {
        self.stats.compression_used()
    }

    /// Returns the number of source entries removed due to `--remove-source-files`.
    #[must_use]
    pub fn sources_removed(&self) -> u64 {
        self.stats.sources_removed()
    }

    /// Returns the aggregate size of all source files considered during the transfer.
    #[must_use]
    pub fn total_source_bytes(&self) -> u64 {
        self.stats.total_source_bytes()
    }

    /// Returns the total elapsed time spent transferring file payloads.
    #[must_use]
    pub fn total_elapsed(&self) -> Duration {
        self.stats.total_elapsed()
    }

    /// Returns the number of bytes that would be transmitted for the file list.
    #[must_use]
    pub fn file_list_size(&self) -> u64 {
        self.stats.file_list_size()
    }

    /// Returns the duration spent generating the in-memory file list.
    #[must_use]
    pub fn file_list_generation_time(&self) -> Duration {
        self.stats.file_list_generation_time()
    }

    /// Returns the duration spent transmitting the file list to the peer.
    #[must_use]
    pub fn file_list_transfer_time(&self) -> Duration {
        self.stats.file_list_transfer_time()
    }
}

/// Outcome returned when executing [`run_client_or_fallback`].
#[derive(Debug)]
pub enum ClientOutcome {
    /// The transfer was handled by the local copy engine.
    Local(Box<ClientSummary>),
    /// The transfer was delegated to an upstream `rsync` binary.
    Fallback(FallbackSummary),
}

impl ClientOutcome {
    /// Returns the contained [`ClientSummary`] when the outcome represents a local execution.
    pub fn into_local(self) -> Option<ClientSummary> {
        match self {
            Self::Local(summary) => Some(*summary),
            Self::Fallback(_) => None,
        }
    }
}

/// Summary describing the result of a fallback invocation.
#[derive(Clone, Copy, Debug, Eq, PartialEq)]
pub struct FallbackSummary {
    exit_code: i32,
}

impl FallbackSummary {
    const fn new(exit_code: i32) -> Self {
        Self { exit_code }
    }

    /// Returns the exit code reported by the fallback process.
    #[must_use]
    pub const fn exit_code(self) -> i32 {
        self.exit_code
    }
}

/// Arguments used to spawn the legacy `rsync` binary when remote operands are present.
///
/// The fallback path preserves the command-line semantics of upstream rsync while the
/// native protocol engine is completed. Higher level consumers such as the CLI build
/// this structure from parsed flags before handing control to
/// [`run_remote_transfer_fallback`].
#[derive(Clone, Debug)]
pub struct RemoteFallbackArgs {
    /// Enables `--dry-run`.
    pub dry_run: bool,
    /// Enables `--list-only`.
    pub list_only: bool,
    /// Supplies the remote shell command forwarded via `-e`/`--rsh`.
    pub remote_shell: Option<OsString>,
    /// Controls whether remote shell arguments are protected from expansion.
    ///
    /// When `Some(true)` the fallback command receives `--protect-args`,
    /// while `Some(false)` forwards `--no-protect-args`. A `None` value keeps
    /// rsync's default behaviour.
    pub protect_args: Option<bool>,
    /// Enables archive mode (`-a`).
    pub archive: bool,
    /// Enables `--delete`.
    pub delete: bool,
    /// Selects the deletion timing to forward to the fallback binary.
    pub delete_mode: DeleteMode,
    /// Enables `--delete-excluded`.
    pub delete_excluded: bool,
    /// Enables `--checksum`.
    pub checksum: bool,
    /// Enables `--size-only`.
    pub size_only: bool,
    /// Enables `--ignore-existing`.
    pub ignore_existing: bool,
    /// Enables `--update`.
    pub update: bool,
    /// Enables `--compress`.
    pub compress: bool,
    /// Enables `--no-compress` when `true` and compression is otherwise disabled.
    pub compress_disabled: bool,
    /// Optional compression level forwarded via `--compress-level`.
    pub compress_level: Option<OsString>,
    /// Optional `--owner`/`--no-owner` toggle.
    pub owner: Option<bool>,
    /// Optional `--group`/`--no-group` toggle.
    pub group: Option<bool>,
    /// Optional `--perms`/`--no-perms` toggle.
    pub perms: Option<bool>,
    /// Optional `--times`/`--no-times` toggle.
    pub times: Option<bool>,
    /// Optional `--omit-dir-times`/`--no-omit-dir-times` toggle.
    pub omit_dir_times: Option<bool>,
    /// Optional `--numeric-ids`/`--no-numeric-ids` toggle.
    pub numeric_ids: Option<bool>,
    /// Optional `--copy-links`/`--no-copy-links` toggle.
    pub copy_links: Option<bool>,
    /// Enables `--copy-dirlinks` when `true`.
    pub copy_dirlinks: bool,
    /// Optional `--sparse`/`--no-sparse` toggle.
    pub sparse: Option<bool>,
    /// Optional `--devices`/`--no-devices` toggle.
    pub devices: Option<bool>,
    /// Optional `--specials`/`--no-specials` toggle.
    pub specials: Option<bool>,
    /// Optional `--relative`/`--no-relative` toggle.
    pub relative: Option<bool>,
    /// Optional `--implied-dirs`/`--no-implied-dirs` toggle.
    pub implied_dirs: Option<bool>,
    /// Enables `--mkpath`.
    pub mkpath: bool,
    /// Verbosity level translated into repeated `-v` flags.
    pub verbosity: u8,
    /// Enables `--progress`.
    pub progress: bool,
    /// Enables `--stats`.
    pub stats: bool,
    /// Enables `--itemize-changes` on the fallback command line.
    pub itemize_changes: bool,
    /// Enables `--partial`.
    pub partial: bool,
    /// Optional directory forwarded via `--partial-dir`.
    pub partial_dir: Option<PathBuf>,
    /// Enables `--remove-source-files`.
    pub remove_source_files: bool,
    /// Optional `--inplace`/`--no-inplace` toggle.
    pub inplace: Option<bool>,
    /// Routes daemon messages to standard error via `--msgs2stderr`.
    pub msgs_to_stderr: bool,
    /// Optional `--whole-file`/`--no-whole-file` toggle.
    pub whole_file: Option<bool>,
    /// Optional bandwidth limit forwarded through `--bwlimit`.
    pub bwlimit: Option<OsString>,
    /// Patterns forwarded via repeated `--exclude` flags.
    pub excludes: Vec<OsString>,
    /// Patterns forwarded via repeated `--include` flags.
    pub includes: Vec<OsString>,
    /// File paths forwarded via repeated `--exclude-from` flags.
    pub exclude_from: Vec<OsString>,
    /// File paths forwarded via repeated `--include-from` flags.
    pub include_from: Vec<OsString>,
    /// Raw filter directives forwarded via repeated `--filter` flags.
    pub filters: Vec<OsString>,
    /// Enables `--cvs-exclude` on the fallback binary.
    pub cvs_exclude: bool,
    /// Values forwarded to the fallback binary via repeated `--info=FLAGS` occurrences.
    pub info_flags: Vec<OsString>,
    /// Whether the original invocation used `--files-from`.
    pub files_from_used: bool,
    /// Entries collected from `--files-from` operands.
    pub file_list_entries: Vec<OsString>,
    /// Indicates that `--from0` was supplied.
    pub from0: bool,
    /// Optional path provided via `--password-file`.
    pub password_file: Option<PathBuf>,
    /// Optional daemon password supplied via `--password-file=-`.
    ///
    /// When populated the helper writes the password to the fallback
    /// process' standard input so callers do not need to re-enter
    /// credentials after the CLI has already consumed them.
    pub daemon_password: Option<Vec<u8>>,
    /// Optional protocol override forwarded via `--protocol`.
    pub protocol: Option<ProtocolVersion>,
    /// Timeout applied to the spawned process via `--timeout`.
    pub timeout: TransferTimeout,
    /// Optional `--out-format` template.
    pub out_format: Option<OsString>,
    /// Enables `--no-motd`.
    pub no_motd: bool,
    /// Optional override for the fallback executable path.
    ///
    /// When unspecified the helper consults the `OC_RSYNC_FALLBACK` environment variable and
    /// defaults to `rsync` if the override is missing or empty.
    pub fallback_binary: Option<OsString>,
    /// Remaining operands to forward to the fallback binary.
    pub remainder: Vec<OsString>,
    /// Controls ACL forwarding (`--acls`/`--no-acls`).
    #[cfg(feature = "acl")]
    pub acls: Option<bool>,
    /// Controls xattr forwarding (`--xattrs`/`--no-xattrs`).
    #[cfg(feature = "xattr")]
    pub xattrs: Option<bool>,
}

/// Writer references and arguments required to invoke the fallback binary.
pub struct RemoteFallbackContext<'a, Out, Err>
where
    Out: Write + 'a,
    Err: Write + 'a,
{
    stdout: &'a mut Out,
    stderr: &'a mut Err,
    args: RemoteFallbackArgs,
}

impl<'a, Out, Err> RemoteFallbackContext<'a, Out, Err>
where
    Out: Write + 'a,
    Err: Write + 'a,
{
    /// Creates a new context that streams output into the supplied writers.
    #[must_use]
    pub fn new(stdout: &'a mut Out, stderr: &'a mut Err, args: RemoteFallbackArgs) -> Self {
        Self {
            stdout,
            stderr,
            args,
        }
    }

    fn split(self) -> (&'a mut Out, &'a mut Err, RemoteFallbackArgs) {
        let Self {
            stdout,
            stderr,
            args,
        } = self;
        (stdout, stderr, args)
    }
}

/// Spawns the fallback `rsync` binary with arguments derived from [`RemoteFallbackArgs`].
///
/// The helper forwards the subprocess stdout/stderr into the provided writers and returns
/// the exit status code on success. Errors surface as [`ClientError`] instances with
/// fully formatted diagnostics.
pub fn run_remote_transfer_fallback<Out, Err>(
    stdout: &mut Out,
    stderr: &mut Err,
    args: RemoteFallbackArgs,
) -> Result<i32, ClientError>
where
    Out: Write,
    Err: Write,
{
    let RemoteFallbackArgs {
        dry_run,
        list_only,
        remote_shell,
        protect_args,
        archive,
        delete,
        delete_mode,
        delete_excluded,
        checksum,
        size_only,
        ignore_existing,
        update,
        compress,
        compress_disabled,
        compress_level,
        owner,
        group,
        perms,
        times,
        omit_dir_times,
        numeric_ids,
        copy_links,
        copy_dirlinks,
        sparse,
        devices,
        specials,
        relative,
        implied_dirs,
        mkpath,
        verbosity,
        progress,
        stats,
        itemize_changes,
        partial,
        partial_dir,
        remove_source_files,
        inplace,
        msgs_to_stderr,
        whole_file,
        bwlimit,
        excludes,
        includes,
        exclude_from,
        include_from,
        filters,
        cvs_exclude,
        info_flags,
        files_from_used,
        file_list_entries,
        from0,
        password_file,
        mut daemon_password,
        protocol,
        timeout,
        out_format,
        no_motd,
        fallback_binary,
        mut remainder,
        #[cfg(feature = "acl")]
        acls,
        #[cfg(feature = "xattr")]
        xattrs,
    } = args;

    let mut command_args = Vec::new();
    if archive {
        command_args.push(OsString::from("-a"));
    }
    if dry_run {
        command_args.push(OsString::from("--dry-run"));
    }
    if list_only {
        command_args.push(OsString::from("--list-only"));
    }
    if delete {
        command_args.push(OsString::from("--delete"));
        match delete_mode {
            DeleteMode::Before => command_args.push(OsString::from("--delete-before")),
            DeleteMode::After => command_args.push(OsString::from("--delete-after")),
            DeleteMode::Delay => command_args.push(OsString::from("--delete-delay")),
            DeleteMode::During => command_args.push(OsString::from("--delete-during")),
            DeleteMode::Disabled => {}
        }
    }
    if delete_excluded {
        command_args.push(OsString::from("--delete-excluded"));
    }
    if checksum {
        command_args.push(OsString::from("--checksum"));
    }
    if size_only {
        command_args.push(OsString::from("--size-only"));
    }
    if ignore_existing {
        command_args.push(OsString::from("--ignore-existing"));
    }
    if update {
        command_args.push(OsString::from("--update"));
    }
    if compress {
        command_args.push(OsString::from("--compress"));
    } else if compress_disabled {
        command_args.push(OsString::from("--no-compress"));
        if whole_file.is_none() {
            command_args.push(OsString::from("--no-whole-file"));
        }
    }
    if let Some(level) = compress_level {
        command_args.push(OsString::from("--compress-level"));
        command_args.push(level);
    }

    push_toggle(&mut command_args, "--owner", "--no-owner", owner);
    push_toggle(&mut command_args, "--group", "--no-group", group);
    push_toggle(&mut command_args, "--perms", "--no-perms", perms);
    push_toggle(&mut command_args, "--times", "--no-times", times);
    push_toggle(
        &mut command_args,
        "--omit-dir-times",
        "--no-omit-dir-times",
        omit_dir_times,
    );
    push_toggle(
        &mut command_args,
        "--numeric-ids",
        "--no-numeric-ids",
        numeric_ids,
    );
    push_toggle(
        &mut command_args,
        "--copy-links",
        "--no-copy-links",
        copy_links,
    );
    if copy_dirlinks {
        command_args.push(OsString::from("--copy-dirlinks"));
    }
    push_toggle(&mut command_args, "--sparse", "--no-sparse", sparse);
    push_toggle(&mut command_args, "--devices", "--no-devices", devices);
    push_toggle(&mut command_args, "--specials", "--no-specials", specials);
    push_toggle(&mut command_args, "--relative", "--no-relative", relative);
    push_toggle(
        &mut command_args,
        "--implied-dirs",
        "--no-implied-dirs",
        implied_dirs,
    );
    if mkpath {
        command_args.push(OsString::from("--mkpath"));
    }
    push_toggle(&mut command_args, "--inplace", "--no-inplace", inplace);
    #[cfg(feature = "acl")]
    push_toggle(&mut command_args, "--acls", "--no-acls", acls);
    push_toggle(
        &mut command_args,
        "--whole-file",
        "--no-whole-file",
        whole_file,
    );
    #[cfg(feature = "xattr")]
    push_toggle(&mut command_args, "--xattrs", "--no-xattrs", xattrs);

    for _ in 0..verbosity {
        command_args.push(OsString::from("-v"));
    }
    if progress {
        command_args.push(OsString::from("--progress"));
    }
    if stats {
        command_args.push(OsString::from("--stats"));
    }
    if itemize_changes {
        command_args.push(OsString::from("--itemize-changes"));
    }
    if partial {
        command_args.push(OsString::from("--partial"));
    }
    if let Some(dir) = partial_dir {
        command_args.push(OsString::from("--partial-dir"));
        command_args.push(dir.into_os_string());
    }
    if remove_source_files {
        command_args.push(OsString::from("--remove-source-files"));
    }
    if msgs_to_stderr {
        command_args.push(OsString::from("--msgs2stderr"));
    }

    if let Some(enabled) = protect_args {
        if enabled {
            command_args.push(OsString::from("--protect-args"));
        } else {
            command_args.push(OsString::from("--no-protect-args"));
        }
    }

    if let Some(limit) = bwlimit {
        command_args.push(OsString::from("--bwlimit"));
        command_args.push(limit);
    }

    if let Some(format) = out_format {
        command_args.push(OsString::from("--out-format"));
        command_args.push(format);
    }

    for exclude in excludes {
        command_args.push(OsString::from("--exclude"));
        command_args.push(exclude);
    }
    for include in includes {
        command_args.push(OsString::from("--include"));
        command_args.push(include);
    }
    for path in exclude_from {
        command_args.push(OsString::from("--exclude-from"));
        command_args.push(path);
    }
    for path in include_from {
        command_args.push(OsString::from("--include-from"));
        command_args.push(path);
    }
    if cvs_exclude {
        command_args.push(OsString::from("--cvs-exclude"));
    }
    for filter in filters {
        command_args.push(OsString::from("--filter"));
        command_args.push(filter);
    }

    for flag in info_flags {
        let mut arg = OsString::from("--info=");
        arg.push(&flag);
        command_args.push(arg);
    }

    let files_from_temp =
        prepare_file_list(&file_list_entries, files_from_used, from0).map_err(|error| {
            fallback_error(format!(
                "failed to prepare file list for fallback rsync invocation: {error}"
            ))
        })?;

    if let Some(temp) = files_from_temp.as_ref() {
        command_args.push(OsString::from("--files-from"));
        command_args.push(temp.path().as_os_str().to_os_string());
        if from0 {
            command_args.push(OsString::from("--from0"));
        }
    }

    if let Some(path) = password_file {
        command_args.push(OsString::from("--password-file"));
        command_args.push(path.into_os_string());
    }

    if let Some(protocol) = protocol {
        command_args.push(OsString::from("--protocol"));
        command_args.push(OsString::from(protocol.to_string()));
    }

    match timeout {
        TransferTimeout::Default => {}
        TransferTimeout::Disabled => {
            command_args.push(OsString::from("--timeout"));
            command_args.push(OsString::from("0"));
        }
        TransferTimeout::Seconds(value) => {
            command_args.push(OsString::from("--timeout"));
            command_args.push(OsString::from(value.get().to_string()));
        }
    }

    if no_motd {
        command_args.push(OsString::from("--no-motd"));
    }

    if let Some(shell) = remote_shell {
        command_args.push(OsString::from("-e"));
        command_args.push(shell);
    }

    command_args.append(&mut remainder);

    let binary = fallback_binary.unwrap_or_else(|| {
        env::var_os("OC_RSYNC_FALLBACK")
            .filter(|value| !value.is_empty())
            .unwrap_or_else(|| OsString::from("rsync"))
    });

    let mut command = Command::new(&binary);
    command.args(&command_args);
    if daemon_password.is_some() {
        command.stdin(Stdio::piped());
    } else {
        command.stdin(Stdio::inherit());
    }
    command.stdout(Stdio::piped());
    command.stderr(Stdio::piped());

    let mut child = command.spawn().map_err(|error| {
        fallback_error(format!(
            "failed to launch fallback rsync binary '{}': {error}",
            Path::new(&binary).display()
        ))
    })?;

    if let Some(mut password) = daemon_password.take() {
        let mut stdin = child
            .stdin
            .take()
            .ok_or_else(|| fallback_error("fallback rsync did not expose a writable stdin"))?;

        write_daemon_password(&mut stdin, &mut password).map_err(|error| {
            fallback_error(format!(
                "failed to write password to fallback rsync stdin: {error}"
            ))
        })?;
    }

    let (sender, receiver) = mpsc::channel();
    let mut stdout_thread = child
        .stdout
        .take()
        .map(|handle| spawn_fallback_reader(handle, FallbackStreamKind::Stdout, sender.clone()));
    let mut stderr_thread = child
        .stderr
        .take()
        .map(|handle| spawn_fallback_reader(handle, FallbackStreamKind::Stderr, sender.clone()));
    drop(sender);

    let mut stdout_open = stdout_thread.is_some();
    let mut stderr_open = stderr_thread.is_some();

    while stdout_open || stderr_open {
        match receiver.recv() {
            Ok(FallbackStreamMessage::Data(FallbackStreamKind::Stdout, data)) => {
                if let Err(error) = stdout.write_all(&data) {
                    terminate_fallback_process(&mut child, &mut stdout_thread, &mut stderr_thread);
                    return Err(fallback_error(format!(
                        "failed to forward fallback stdout: {error}"
                    )));
                }
            }
            Ok(FallbackStreamMessage::Data(FallbackStreamKind::Stderr, data)) => {
                if let Err(error) = stderr.write_all(&data) {
                    terminate_fallback_process(&mut child, &mut stdout_thread, &mut stderr_thread);
                    return Err(fallback_error(format!(
                        "failed to forward fallback stderr: {error}"
                    )));
                }
            }
            Ok(FallbackStreamMessage::Error(FallbackStreamKind::Stdout, error)) => {
                terminate_fallback_process(&mut child, &mut stdout_thread, &mut stderr_thread);
                return Err(fallback_error(format!(
                    "failed to read stdout from fallback rsync: {error}"
                )));
            }
            Ok(FallbackStreamMessage::Error(FallbackStreamKind::Stderr, error)) => {
                terminate_fallback_process(&mut child, &mut stdout_thread, &mut stderr_thread);
                return Err(fallback_error(format!(
                    "failed to read stderr from fallback rsync: {error}"
                )));
            }
            Ok(FallbackStreamMessage::Finished(kind)) => match kind {
                FallbackStreamKind::Stdout => stdout_open = false,
                FallbackStreamKind::Stderr => stderr_open = false,
            },
            Err(_) => {
                if stdout_open {
                    terminate_fallback_process(&mut child, &mut stdout_thread, &mut stderr_thread);
                    return Err(fallback_error(
                        "failed to capture stdout from fallback rsync binary",
                    ));
                }
                if stderr_open {
                    terminate_fallback_process(&mut child, &mut stdout_thread, &mut stderr_thread);
                    return Err(fallback_error(
                        "failed to capture stderr from fallback rsync binary",
                    ));
                }
                break;
            }
        }
    }

    join_fallback_thread(&mut stdout_thread);
    join_fallback_thread(&mut stderr_thread);

    let status = child.wait().map_err(|error| {
        fallback_error(format!(
            "failed to wait for fallback rsync process: {error}"
        ))
    })?;

    drop(files_from_temp);

    Ok(status.code().unwrap_or(MAX_EXIT_CODE))
}

#[derive(Clone, Copy, Debug, Eq, PartialEq)]
enum FallbackStreamKind {
    Stdout,
    Stderr,
}

enum FallbackStreamMessage {
    Data(FallbackStreamKind, Vec<u8>),
    Error(FallbackStreamKind, io::Error),
    Finished(FallbackStreamKind),
}

fn fallback_error(text: impl Into<String>) -> ClientError {
    let message = rsync_error!(1, "{}", text.into()).with_role(Role::Client);
    ClientError::new(1, message)
}

fn push_toggle(args: &mut Vec<OsString>, enable: &str, disable: &str, setting: Option<bool>) {
    match setting {
        Some(true) => args.push(OsString::from(enable)),
        Some(false) => args.push(OsString::from(disable)),
        None => {}
    }
}

fn prepare_file_list(
    entries: &[OsString],
    files_from_used: bool,
    zero_terminated: bool,
) -> io::Result<Option<NamedTempFile>> {
    if !files_from_used {
        return Ok(None);
    }

    let mut file = NamedTempFile::new()?;
    {
        let writer = file.as_file_mut();
        for entry in entries {
            write_file_list_entry(writer, entry.as_os_str())?;
            if zero_terminated {
                writer.write_all(&[0])?;
            } else {
                writer.write_all(b"\n")?;
            }
        }
        writer.flush()?;
    }

    Ok(Some(file))
}

fn write_file_list_entry<W: Write>(writer: &mut W, value: &OsStr) -> io::Result<()> {
    #[cfg(unix)]
    {
        writer.write_all(value.as_bytes())
    }

    #[cfg(not(unix))]
    {
        writer.write_all(value.to_string_lossy().as_bytes())
    }
}

fn spawn_fallback_reader<R>(
    mut reader: R,
    kind: FallbackStreamKind,
    sender: Sender<FallbackStreamMessage>,
) -> thread::JoinHandle<()>
where
    R: Read + Send + 'static,
{
    thread::spawn(move || {
        let mut buffer = [0u8; 8192];
        loop {
            match reader.read(&mut buffer) {
                Ok(0) => {
                    let _ = sender.send(FallbackStreamMessage::Finished(kind));
                    break;
                }
                Ok(n) => {
                    if sender
                        .send(FallbackStreamMessage::Data(kind, Vec::from(&buffer[..n])))
                        .is_err()
                    {
                        break;
                    }
                }
                Err(error) => {
                    let _ = sender.send(FallbackStreamMessage::Error(kind, error));
                    break;
                }
            }
        }
    })
}

/// Writes the daemon password into `writer`, appending a newline when required and
/// scrubbing the buffer afterwards.
fn write_daemon_password<W: Write>(writer: &mut W, password: &mut Vec<u8>) -> io::Result<()> {
    if !password.ends_with(b"\n") {
        password.push(b'\n');
    }

    writer.write_all(password)?;
    writer.flush()?;

    for byte in password.iter_mut() {
        *byte = 0;
    }

    Ok(())
}

fn join_fallback_thread(handle: &mut Option<thread::JoinHandle<()>>) {
    if let Some(join_handle) = handle.take() {
        let _ = join_handle.join();
    }
}

fn terminate_fallback_process(
    child: &mut Child,
    stdout_thread: &mut Option<thread::JoinHandle<()>>,
    stderr_thread: &mut Option<thread::JoinHandle<()>>,
) {
    let _ = child.kill();
    let _ = child.wait();
    join_fallback_thread(stdout_thread);
    join_fallback_thread(stderr_thread);
}

/// Describes a transfer action performed by the local copy engine.
#[derive(Clone, Debug, Eq, PartialEq)]
pub enum ClientEventKind {
    /// File data was copied into place.
    DataCopied,
    /// The destination already matched the source and metadata was reused.
    MetadataReused,
    /// A hard link was created to a previously copied destination file.
    HardLink,
    /// A symbolic link was recreated.
    SymlinkCopied,
    /// A FIFO node was recreated.
    FifoCopied,
    /// A device node was recreated.
    DeviceCopied,
    /// A directory was created during traversal.
    DirectoryCreated,
    /// An existing destination file was left untouched due to `--ignore-existing`.
    SkippedExisting,
    /// An existing destination file was left untouched because it is newer.
    SkippedNewerDestination,
    /// A non-regular entry was skipped because support was disabled.
    SkippedNonRegular,
    /// An entry was deleted due to `--delete`.
    EntryDeleted,
    /// A source entry was removed after a successful transfer.
    SourceRemoved,
}

/// Event describing a single action performed during a client transfer.
#[derive(Clone, Debug, Eq, PartialEq)]
pub struct ClientEvent {
    relative_path: PathBuf,
    kind: ClientEventKind,
    bytes_transferred: u64,
    total_bytes: Option<u64>,
    elapsed: Duration,
    metadata: Option<ClientEntryMetadata>,
}

impl ClientEvent {
    fn from_record(record: &LocalCopyRecord) -> Self {
        let kind = match record.action() {
            LocalCopyAction::DataCopied => ClientEventKind::DataCopied,
            LocalCopyAction::MetadataReused => ClientEventKind::MetadataReused,
            LocalCopyAction::HardLink => ClientEventKind::HardLink,
            LocalCopyAction::SymlinkCopied => ClientEventKind::SymlinkCopied,
            LocalCopyAction::FifoCopied => ClientEventKind::FifoCopied,
            LocalCopyAction::DeviceCopied => ClientEventKind::DeviceCopied,
            LocalCopyAction::DirectoryCreated => ClientEventKind::DirectoryCreated,
            LocalCopyAction::SkippedExisting => ClientEventKind::SkippedExisting,
            LocalCopyAction::SkippedNewerDestination => ClientEventKind::SkippedNewerDestination,
            LocalCopyAction::SkippedNonRegular => ClientEventKind::SkippedNonRegular,
            LocalCopyAction::EntryDeleted => ClientEventKind::EntryDeleted,
            LocalCopyAction::SourceRemoved => ClientEventKind::SourceRemoved,
        };
        Self {
            relative_path: record.relative_path().to_path_buf(),
            kind,
            bytes_transferred: record.bytes_transferred(),
            total_bytes: record.total_bytes(),
            elapsed: record.elapsed(),
            metadata: record
                .metadata()
                .map(ClientEntryMetadata::from_local_copy_metadata),
        }
    }

    fn from_progress(
        relative: &Path,
        bytes_transferred: u64,
        total_bytes: Option<u64>,
        elapsed: Duration,
    ) -> Self {
        Self {
            relative_path: relative.to_path_buf(),
            kind: ClientEventKind::DataCopied,
            bytes_transferred,
            total_bytes,
            elapsed,
            metadata: None,
        }
    }

    /// Returns the relative path affected by this event.
    #[must_use]
    pub fn relative_path(&self) -> &Path {
        &self.relative_path
    }

    /// Returns the action recorded by this event.
    #[must_use]
    pub fn kind(&self) -> &ClientEventKind {
        &self.kind
    }

    /// Returns the number of bytes transferred as part of this event.
    #[must_use]
    pub const fn bytes_transferred(&self) -> u64 {
        self.bytes_transferred
    }

    /// Returns the total number of bytes expected for this event, when known.
    #[must_use]
    pub const fn total_bytes(&self) -> Option<u64> {
        self.total_bytes
    }

    /// Returns the elapsed time spent on this event.
    #[must_use]
    pub const fn elapsed(&self) -> Duration {
        self.elapsed
    }

    /// Returns the metadata associated with the event, when available.
    #[must_use]
    pub fn metadata(&self) -> Option<&ClientEntryMetadata> {
        self.metadata.as_ref()
    }
}

impl ClientEventKind {
    /// Returns whether the event contributes to progress reporting.
    #[must_use]
    pub const fn is_progress(&self) -> bool {
        matches!(
            self,
            Self::DataCopied
                | Self::MetadataReused
                | Self::HardLink
                | Self::SymlinkCopied
                | Self::FifoCopied
                | Self::DeviceCopied
        )
    }
}

/// Kind of entry described by [`ClientEntryMetadata`].
#[derive(Clone, Copy, Debug, Eq, PartialEq)]
pub enum ClientEntryKind {
    /// Regular file entry.
    File,
    /// Directory entry.
    Directory,
    /// Symbolic link entry.
    Symlink,
    /// FIFO entry.
    Fifo,
    /// Character device entry.
    CharDevice,
    /// Block device entry.
    BlockDevice,
    /// Unix domain socket entry.
    Socket,
    /// Entry of an unknown or platform-specific type.
    Other,
}

impl ClientEntryKind {
    /// Returns whether the metadata describes a directory entry.
    #[must_use]
    pub const fn is_directory(self) -> bool {
        matches!(self, Self::Directory)
    }

    /// Returns whether the metadata describes a symbolic link entry.
    #[must_use]
    pub const fn is_symlink(self) -> bool {
        matches!(self, Self::Symlink)
    }
}

/// Metadata snapshot describing an entry affected by a client event.
#[derive(Clone, Debug, PartialEq, Eq)]
pub struct ClientEntryMetadata {
    kind: ClientEntryKind,
    length: u64,
    modified: Option<SystemTime>,
    mode: Option<u32>,
    uid: Option<u32>,
    gid: Option<u32>,
    nlink: Option<u64>,
    symlink_target: Option<PathBuf>,
}

impl ClientEntryMetadata {
    fn from_local_copy_metadata(metadata: &LocalCopyMetadata) -> Self {
        Self {
            kind: match metadata.kind() {
                LocalCopyFileKind::File => ClientEntryKind::File,
                LocalCopyFileKind::Directory => ClientEntryKind::Directory,
                LocalCopyFileKind::Symlink => ClientEntryKind::Symlink,
                LocalCopyFileKind::Fifo => ClientEntryKind::Fifo,
                LocalCopyFileKind::CharDevice => ClientEntryKind::CharDevice,
                LocalCopyFileKind::BlockDevice => ClientEntryKind::BlockDevice,
                LocalCopyFileKind::Socket => ClientEntryKind::Socket,
                LocalCopyFileKind::Other => ClientEntryKind::Other,
            },
            length: metadata.len(),
            modified: metadata.modified(),
            mode: metadata.mode(),
            uid: metadata.uid(),
            gid: metadata.gid(),
            nlink: metadata.nlink(),
            symlink_target: metadata.symlink_target().map(Path::to_path_buf),
        }
    }

    /// Returns the kind of entry represented by this metadata snapshot.
    #[must_use]
    pub const fn kind(&self) -> ClientEntryKind {
        self.kind
    }

    /// Returns the logical length of the entry in bytes.
    #[must_use]
    pub const fn length(&self) -> u64 {
        self.length
    }

    /// Returns the recorded modification timestamp, when available.
    #[must_use]
    pub const fn modified(&self) -> Option<SystemTime> {
        self.modified
    }

    /// Returns the Unix permission bits when available.
    #[must_use]
    pub const fn mode(&self) -> Option<u32> {
        self.mode
    }

    /// Returns the numeric owner identifier when available.
    #[must_use]
    pub const fn uid(&self) -> Option<u32> {
        self.uid
    }

    /// Returns the numeric group identifier when available.
    #[must_use]
    pub const fn gid(&self) -> Option<u32> {
        self.gid
    }

    /// Returns the recorded link count when available.
    #[must_use]
    pub const fn nlink(&self) -> Option<u64> {
        self.nlink
    }

    /// Returns the recorded symbolic link target when the entry represents a symlink.
    #[must_use]
    pub fn symlink_target(&self) -> Option<&Path> {
        self.symlink_target.as_deref()
    }
}

/// Progress update emitted while executing [`run_client_with_observer`].
#[derive(Clone, Debug)]
pub struct ClientProgressUpdate {
    event: ClientEvent,
    total: usize,
    remaining: usize,
    index: usize,
    total_bytes: Option<u64>,
    final_update: bool,
    overall_transferred: u64,
    overall_total_bytes: Option<u64>,
    overall_elapsed: Duration,
}

impl ClientProgressUpdate {
    /// Returns the event associated with this progress update.
    #[must_use]
    pub fn event(&self) -> &ClientEvent {
        &self.event
    }

    /// Returns the number of remaining progress events after this update.
    #[must_use]
    pub const fn remaining(&self) -> usize {
        self.remaining
    }

    /// Returns the total number of progress events in the transfer.
    #[must_use]
    pub const fn total(&self) -> usize {
        self.total
    }

    /// Returns the 1-based index of the completed progress event.
    #[must_use]
    pub const fn index(&self) -> usize {
        self.index
    }

    /// Returns the total number of bytes expected for this transfer step, when known.
    #[must_use]
    pub const fn total_bytes(&self) -> Option<u64> {
        self.total_bytes
    }

    /// Reports whether this update corresponds to the completion of an action.
    #[must_use]
    pub const fn is_final(&self) -> bool {
        self.final_update
    }

    /// Returns the aggregate number of bytes transferred across the entire transfer.
    #[must_use]
    pub const fn overall_transferred(&self) -> u64 {
        self.overall_transferred
    }

    /// Returns the total number of bytes expected for the entire transfer, when known.
    #[must_use]
    pub const fn overall_total_bytes(&self) -> Option<u64> {
        self.overall_total_bytes
    }

    /// Returns the elapsed time since the transfer began.
    #[must_use]
    pub const fn overall_elapsed(&self) -> Duration {
        self.overall_elapsed
    }
}

/// Observer invoked for each progress update generated during client execution.
///
/// Implementations should expect multiple updates for a single path as file
/// contents stream into place.
pub trait ClientProgressObserver {
    /// Handles a new progress update.
    fn on_progress(&mut self, update: &ClientProgressUpdate);
}

impl<F> ClientProgressObserver for F
where
    F: FnMut(&ClientProgressUpdate),
{
    fn on_progress(&mut self, update: &ClientProgressUpdate) {
        self(update);
    }
}

struct ClientProgressForwarder<'a> {
    observer: &'a mut dyn ClientProgressObserver,
    total: usize,
    emitted: usize,
    overall_total_bytes: Option<u64>,
    overall_transferred: u64,
    overall_start: Instant,
    in_flight: HashMap<PathBuf, u64>,
}

impl<'a> ClientProgressForwarder<'a> {
    fn new(
        observer: &'a mut dyn ClientProgressObserver,
        plan: &LocalCopyPlan,
        mut options: LocalCopyOptions,
    ) -> Result<Self, ClientError> {
        if !options.events_enabled() {
            options = options.collect_events(true);
        }

        let preview_report = plan
            .execute_with_report(LocalCopyExecution::DryRun, options.clone())
            .map_err(map_local_copy_error)?;

        let total = preview_report
            .records()
            .iter()
            .filter(|record| {
                let event = ClientEvent::from_record(record);
                event.kind().is_progress()
            })
            .count();

        let summary = preview_report.summary();
        let total_bytes = summary.total_source_bytes();

        Ok(Self {
            observer,
            total,
            emitted: 0,
            overall_total_bytes: (total_bytes > 0).then_some(total_bytes),
            overall_transferred: 0,
            overall_start: Instant::now(),
            in_flight: HashMap::new(),
        })
    }

    fn as_handler_mut(&mut self) -> &mut dyn LocalCopyRecordHandler {
        self
    }
}

impl<'a> LocalCopyRecordHandler for ClientProgressForwarder<'a> {
    fn handle(&mut self, record: LocalCopyRecord) {
        let event = ClientEvent::from_record(&record);
        if !event.kind().is_progress() {
            return;
        }

        self.emitted = self.emitted.saturating_add(1);
        let index = self.emitted;
        let remaining = self.total.saturating_sub(index);

        let total_bytes = if matches!(record.action(), LocalCopyAction::DataCopied) {
            record.total_bytes()
        } else {
            None
        };

        let path = event.relative_path().to_path_buf();
        let previous = self.in_flight.remove(&path).unwrap_or_default();
        let additional = event.bytes_transferred().saturating_sub(previous);
        if additional > 0 {
            self.overall_transferred = self.overall_transferred.saturating_add(additional);
        }

        let update = ClientProgressUpdate {
            event,
            total: self.total,
            remaining,
            index,
            total_bytes,
            final_update: true,
            overall_transferred: self.overall_transferred,
            overall_total_bytes: self.overall_total_bytes,
            overall_elapsed: self.overall_start.elapsed(),
        };

        self.observer.on_progress(&update);
    }

    fn handle_progress(&mut self, progress: LocalCopyProgress<'_>) {
        if self.total == 0 {
            return;
        }

        let index = (self.emitted + 1).min(self.total);
        let remaining = self.total.saturating_sub(index);
        let event = ClientEvent::from_progress(
            progress.relative_path(),
            progress.bytes_transferred(),
            progress.total_bytes(),
            progress.elapsed(),
        );

        let entry = self
            .in_flight
            .entry(progress.relative_path().to_path_buf())
            .or_insert(0);
        let additional = progress.bytes_transferred().saturating_sub(*entry);
        if additional > 0 {
            self.overall_transferred = self.overall_transferred.saturating_add(additional);
            *entry = (*entry).saturating_add(additional);
        }

        let update = ClientProgressUpdate {
            event,
            total: self.total,
            remaining,
            index,
            total_bytes: progress.total_bytes(),
            final_update: false,
            overall_transferred: self.overall_transferred,
            overall_total_bytes: self.overall_total_bytes,
            overall_elapsed: self.overall_start.elapsed(),
        };

        self.observer.on_progress(&update);
    }
}

/// Runs the client orchestration using the provided configuration.
///
/// The current implementation offers best-effort local copies covering
/// directories, regular files, and symbolic links. Metadata preservation and
/// delta compression remain works in progress, while remote operands delegate to
/// the system `rsync` binary until the native network engine is available.
pub fn run_client(config: ClientConfig) -> Result<ClientSummary, ClientError> {
    match run_client_internal::<io::Sink, io::Sink>(config, None, None) {
        Ok(ClientOutcome::Local(summary)) => Ok(*summary),
        Ok(ClientOutcome::Fallback(_)) => unreachable!("fallback unavailable without context"),
        Err(error) => Err(error),
    }
}

/// Runs the client orchestration while forwarding progress updates to the provided observer.
pub fn run_client_with_observer(
    config: ClientConfig,
    observer: Option<&mut dyn ClientProgressObserver>,
) -> Result<ClientSummary, ClientError> {
    match run_client_internal::<io::Sink, io::Sink>(config, observer, None) {
        Ok(ClientOutcome::Local(summary)) => Ok(*summary),
        Ok(ClientOutcome::Fallback(_)) => unreachable!("fallback unavailable without context"),
        Err(error) => Err(error),
    }
}

/// Executes the client flow, delegating to a fallback `rsync` binary when provided.
pub fn run_client_or_fallback<Out, Err>(
    config: ClientConfig,
    observer: Option<&mut dyn ClientProgressObserver>,
    fallback: Option<RemoteFallbackContext<'_, Out, Err>>,
) -> Result<ClientOutcome, ClientError>
where
    Out: Write,
    Err: Write,
{
    run_client_internal(config, observer, fallback)
}

fn run_client_internal<Out, Err>(
    config: ClientConfig,
    observer: Option<&mut dyn ClientProgressObserver>,
    fallback: Option<RemoteFallbackContext<'_, Out, Err>>,
) -> Result<ClientOutcome, ClientError>
where
    Out: Write,
    Err: Write,
{
    if !config.has_transfer_request() {
        return Err(missing_operands_error());
    }

    let mut fallback = fallback;

    let plan = match LocalCopyPlan::from_operands(config.transfer_args()) {
        Ok(plan) => plan,
        Err(error) => {
            let requires_fallback =
                matches!(
                    error.kind(),
                    LocalCopyErrorKind::InvalidArgument(
                        LocalCopyArgumentError::RemoteOperandUnsupported,
                    )
                ) || matches!(error.kind(), LocalCopyErrorKind::MissingSourceOperands);

            if requires_fallback && let Some(ctx) = fallback.take() {
                return invoke_fallback(ctx);
            }

            return Err(map_local_copy_error(error));
        }
    };

    let filter_program = compile_filter_program(config.filter_rules())?;

    let mut options = build_local_copy_options(&config, filter_program);
    let mode = if config.dry_run() || config.list_only() {
        LocalCopyExecution::DryRun
    } else {
        LocalCopyExecution::Apply
    };

    let collect_events = config.collect_events();

    if collect_events {
        options = options.collect_events(true);
    }

    let mut handler_adapter = observer
        .map(|observer| ClientProgressForwarder::new(observer, &plan, options.clone()))
        .transpose()?;

    let summary = if collect_events {
        plan.execute_with_report_and_handler(
            mode,
            options,
            handler_adapter
                .as_mut()
                .map(ClientProgressForwarder::as_handler_mut),
        )
        .map(ClientSummary::from_report)
    } else {
        plan.execute_with_options_and_handler(
            mode,
            options,
            handler_adapter
                .as_mut()
                .map(ClientProgressForwarder::as_handler_mut),
        )
        .map(ClientSummary::from_summary)
    };

    summary
        .map(|summary| ClientOutcome::Local(Box::new(summary)))
        .map_err(map_local_copy_error)
}

fn build_local_copy_options(
    config: &ClientConfig,
    filter_program: Option<FilterProgram>,
) -> LocalCopyOptions {
    let mut options = LocalCopyOptions::default();
    if config.delete_mode().is_enabled() || config.delete_excluded() {
        options = options.delete(true);
    }
    options = match config.delete_mode() {
        DeleteMode::Before => options.delete_before(true),
        DeleteMode::After => options.delete_after(true),
        DeleteMode::Delay => options.delete_after(true),
        DeleteMode::During | DeleteMode::Disabled => options,
    };
    options = options
        .delete_excluded(config.delete_excluded())
        .remove_source_files(config.remove_source_files())
        .bandwidth_limit(
            config
                .bandwidth_limit()
                .map(|limit| limit.bytes_per_second()),
        )
        .with_default_compression_level(config.compression_setting().level_or_default())
        .whole_file(config.whole_file())
        .compress(config.compress())
        .with_compression_level_override(config.compression_level())
        .owner(config.preserve_owner())
        .group(config.preserve_group())
        .permissions(config.preserve_permissions())
        .times(config.preserve_times())
        .omit_dir_times(config.omit_dir_times())
        .checksum(config.checksum())
        .size_only(config.size_only())
        .ignore_existing(config.ignore_existing())
        .update(config.update())
        .with_filter_program(filter_program)
        .numeric_ids(config.numeric_ids())
        .sparse(config.sparse())
        .copy_links(config.copy_links())
        .copy_dirlinks(config.copy_dirlinks())
        .devices(config.preserve_devices())
        .specials(config.preserve_specials())
        .relative_paths(config.relative_paths())
        .implied_dirs(config.implied_dirs())
        .mkpath(config.mkpath())
        .inplace(config.inplace())
        .partial(config.partial())
        .with_partial_directory(config.partial_directory().map(|path| path.to_path_buf()))
        .with_timeout(
            config
                .timeout()
                .as_seconds()
                .map(|seconds| Duration::from_secs(seconds.get())),
        );
    #[cfg(feature = "acl")]
    let options = options.acls(config.preserve_acls());
    #[cfg(feature = "xattr")]
    let options = options.xattrs(config.preserve_xattrs());
    options
}

fn invoke_fallback<Out, Err>(
    ctx: RemoteFallbackContext<'_, Out, Err>,
) -> Result<ClientOutcome, ClientError>
where
    Out: Write,
    Err: Write,
{
    let (stdout, stderr, args) = ctx.split();
    run_remote_transfer_fallback(stdout, stderr, args)
        .map(|code| ClientOutcome::Fallback(FallbackSummary::new(code)))
}

#[cfg(test)]
mod tests {
    use super::*;
    use rsync_compress::zlib::CompressionLevel;
    use std::ffi::OsString;
    use std::fs;
    use std::io::{self, BufRead, BufReader, Seek, SeekFrom, Write};
    use std::net::{TcpListener, TcpStream};
    use std::num::{NonZeroU8, NonZeroU64};
    use std::sync::{Mutex, OnceLock};
    use std::thread;
    use std::time::Duration;
    use tempfile::tempdir;

    const LEGACY_DAEMON_GREETING: &str = "@RSYNCD: 32.0 sha512 sha256 sha1 md5 md4\n";

    #[test]
    fn sensitive_bytes_zeroizes_on_drop() {
        let bytes = SensitiveBytes::new(b"topsecret".to_vec());
        let zeroed = bytes.into_zeroized_vec();
        assert!(zeroed.iter().all(|&byte| byte == 0));
    }

    #[test]
    fn daemon_auth_context_zeroizes_secret_on_drop() {
        let context = DaemonAuthContext::new("user".to_string(), b"supersecret".to_vec());
        let zeroed = context.into_zeroized_secret();
        assert!(zeroed.iter().all(|&byte| byte == 0));
    }

    #[cfg(unix)]
    use std::path::{Path, PathBuf};

    #[cfg(unix)]
    use std::os::unix::fs::PermissionsExt;

    #[cfg(unix)]
    const FALLBACK_SCRIPT: &str = r#"#!/bin/sh
set -eu

while [ "$#" -gt 0 ]; do
  case "$1" in
    --files-from)
      FILE="$2"
      cat "$FILE"
      shift 2
      ;;
    --from0)
      shift
      ;;
    *)
      shift
      ;;
  esac
done

printf 'fallback stdout\n'
printf 'fallback stderr\n' >&2
exit 42
"#;

    static ENV_GUARD: OnceLock<Mutex<()>> = OnceLock::new();

    fn env_lock() -> &'static Mutex<()> {
        ENV_GUARD.get_or_init(|| Mutex::new(()))
    }

    #[cfg(unix)]
    fn write_fallback_script(dir: &Path) -> PathBuf {
        let path = dir.join("fallback.sh");
        fs::write(&path, FALLBACK_SCRIPT).expect("script written");
        let metadata = fs::metadata(&path).expect("script metadata");
        let mut permissions = metadata.permissions();
        permissions.set_mode(0o755);
        fs::set_permissions(&path, permissions).expect("script permissions set");
        path
    }

    fn baseline_fallback_args() -> RemoteFallbackArgs {
        RemoteFallbackArgs {
            dry_run: false,
            list_only: false,
            remote_shell: None,
            protect_args: None,
            archive: false,
            delete: false,
            delete_mode: DeleteMode::Disabled,
            delete_excluded: false,
            checksum: false,
            size_only: false,
            ignore_existing: false,
            update: false,
            compress: false,
            compress_disabled: false,
            compress_level: None,
            owner: None,
            group: None,
            perms: None,
            times: None,
            omit_dir_times: None,
            numeric_ids: None,
            copy_links: None,
            copy_dirlinks: false,
            sparse: None,
            devices: None,
            specials: None,
            relative: None,
            implied_dirs: None,
            mkpath: false,
            verbosity: 0,
            progress: false,
            stats: false,
            itemize_changes: false,
            partial: false,
            partial_dir: None,
            remove_source_files: false,
            inplace: None,
            msgs_to_stderr: false,
            whole_file: None,
            bwlimit: None,
            excludes: Vec::new(),
            includes: Vec::new(),
            exclude_from: Vec::new(),
            include_from: Vec::new(),
            filters: Vec::new(),
            cvs_exclude: false,
            info_flags: Vec::new(),
            files_from_used: false,
            file_list_entries: Vec::new(),
            from0: false,
            password_file: None,
            daemon_password: None,
            protocol: None,
            timeout: TransferTimeout::Default,
            out_format: None,
            no_motd: false,
            fallback_binary: None,
            remainder: Vec::new(),
            #[cfg(feature = "acl")]
            acls: None,
            #[cfg(feature = "xattr")]
            xattrs: None,
        }
    }

    #[cfg(unix)]
    struct FailingWriter;

    #[cfg(unix)]
    impl Write for FailingWriter {
        fn write(&mut self, _buf: &[u8]) -> io::Result<usize> {
            Err(io::Error::new(io::ErrorKind::Other, "forced failure"))
        }

        fn flush(&mut self) -> io::Result<()> {
            Err(io::Error::new(io::ErrorKind::Other, "forced failure"))
        }
    }

    #[test]
    fn builder_collects_transfer_arguments() {
        let config = ClientConfig::builder()
            .transfer_args([OsString::from("source"), OsString::from("dest")])
            .build();

        assert_eq!(
            config.transfer_args(),
            &[OsString::from("source"), OsString::from("dest")]
        );
        assert!(config.has_transfer_request());
        assert!(!config.dry_run());
    }

    #[test]
    fn builder_enables_dry_run() {
        let config = ClientConfig::builder()
            .transfer_args([OsString::from("src"), OsString::from("dst")])
            .dry_run(true)
            .build();

        assert!(config.dry_run());
    }

    #[test]
    fn builder_enables_list_only() {
        let config = ClientConfig::builder()
            .transfer_args([OsString::from("src"), OsString::from("dst")])
            .list_only(true)
            .build();

        assert!(config.list_only());
    }

    #[test]
    fn builder_sets_compression_setting() {
        let config = ClientConfig::builder()
            .transfer_args([OsString::from("src"), OsString::from("dst")])
            .compression_setting(CompressionSetting::level(CompressionLevel::Best))
            .build();

        assert_eq!(
            config.compression_setting(),
            CompressionSetting::level(CompressionLevel::Best)
        );
    }

    #[test]
    fn builder_defaults_disable_compression() {
        let config = ClientConfig::builder()
            .transfer_args([OsString::from("src"), OsString::from("dst")])
            .build();

        assert!(!config.compress());
        assert!(config.compression_setting().is_disabled());
    }

    #[test]
    fn builder_enabling_compress_sets_default_level() {
        let config = ClientConfig::builder()
            .transfer_args([OsString::from("src"), OsString::from("dst")])
            .compress(true)
            .build();

        assert!(config.compress());
        assert!(config.compression_setting().is_enabled());
        assert_eq!(
            config.compression_setting().level_or_default(),
            CompressionLevel::Default
        );
    }

    #[test]
    fn builder_disabling_compress_clears_override() {
        let level = NonZeroU8::new(5).unwrap();
        let config = ClientConfig::builder()
            .transfer_args([OsString::from("src"), OsString::from("dst")])
            .compression_level(Some(CompressionLevel::precise(level)))
            .compress(false)
            .build();

        assert!(!config.compress());
        assert!(config.compression_setting().is_disabled());
        assert_eq!(config.compression_level(), None);
    }

    #[test]
    fn builder_enables_delete() {
        let config = ClientConfig::builder()
            .transfer_args([OsString::from("src"), OsString::from("dst")])
            .delete(true)
            .build();

        assert!(config.delete());
        assert_eq!(config.delete_mode(), DeleteMode::During);
    }

    #[test]
    fn builder_enables_delete_after() {
        let config = ClientConfig::builder()
            .transfer_args([OsString::from("src"), OsString::from("dst")])
            .delete_after(true)
            .build();

        assert!(config.delete());
        assert!(config.delete_after());
        assert_eq!(config.delete_mode(), DeleteMode::After);
    }

    #[test]
    fn builder_enables_delete_delay() {
        let config = ClientConfig::builder()
            .transfer_args([OsString::from("src"), OsString::from("dst")])
            .delete_delay(true)
            .build();

        assert!(config.delete());
        assert!(config.delete_delay());
        assert_eq!(config.delete_mode(), DeleteMode::Delay);
    }

    #[test]
    fn builder_enables_delete_before() {
        let config = ClientConfig::builder()
            .transfer_args([OsString::from("src"), OsString::from("dst")])
            .delete_before(true)
            .build();

        assert!(config.delete());
        assert!(config.delete_before());
        assert_eq!(config.delete_mode(), DeleteMode::Before);
    }

    #[test]
    fn builder_enables_delete_excluded() {
        let config = ClientConfig::builder()
            .transfer_args([OsString::from("src"), OsString::from("dst")])
            .delete_excluded(true)
            .build();

        assert!(config.delete_excluded());
        assert!(!ClientConfig::default().delete_excluded());
    }

    #[test]
    fn builder_enables_checksum() {
        let config = ClientConfig::builder()
            .transfer_args([OsString::from("src"), OsString::from("dst")])
            .checksum(true)
            .build();

        assert!(config.checksum());
    }

    #[test]
    fn builder_sets_bandwidth_limit() {
        let limit = BandwidthLimit::from_bytes_per_second(NonZeroU64::new(4096).unwrap());
        let config = ClientConfig::builder()
            .transfer_args([OsString::from("src"), OsString::from("dst")])
            .bandwidth_limit(Some(limit))
            .build();

        assert_eq!(config.bandwidth_limit(), Some(limit));
    }

    #[test]
    fn builder_sets_compression_level() {
        let level = NonZeroU8::new(7).unwrap();
        let config = ClientConfig::builder()
            .transfer_args([OsString::from("src"), OsString::from("dst")])
            .compress(true)
            .compression_level(Some(CompressionLevel::precise(level)))
            .build();

        assert!(config.compress());
        assert_eq!(
            config.compression_level(),
            Some(CompressionLevel::precise(level))
        );
        assert_eq!(ClientConfig::default().compression_level(), None);
    }

    #[test]
    fn builder_enables_update() {
        let config = ClientConfig::builder()
            .transfer_args([OsString::from("src"), OsString::from("dst")])
            .update(true)
            .build();

        assert!(config.update());
        assert!(!ClientConfig::default().update());
    }

    #[test]
    fn builder_sets_timeout() {
        let timeout = TransferTimeout::Seconds(NonZeroU64::new(30).unwrap());
        let config = ClientConfig::builder()
            .transfer_args([OsString::from("src"), OsString::from("dst")])
            .timeout(timeout)
            .build();

        assert_eq!(config.timeout(), timeout);
        assert_eq!(ClientConfig::default().timeout(), TransferTimeout::Default);
    }

    #[test]
    fn local_copy_options_apply_explicit_timeout() {
        let timeout = TransferTimeout::Seconds(NonZeroU64::new(5).unwrap());
        let config = ClientConfig::builder()
            .transfer_args([OsString::from("src"), OsString::from("dst")])
            .timeout(timeout)
            .build();

        let options = build_local_copy_options(&config, None);
        assert_eq!(options.timeout(), Some(Duration::from_secs(5)));
    }

    #[test]
    fn local_copy_options_omit_timeout_when_unset() {
        let config = ClientConfig::builder()
            .transfer_args([OsString::from("src"), OsString::from("dst")])
            .build();

        let options = build_local_copy_options(&config, None);
        assert!(options.timeout().is_none());
    }

    #[test]
    fn builder_sets_numeric_ids() {
        let config = ClientConfig::builder()
            .transfer_args([OsString::from("src"), OsString::from("dst")])
            .numeric_ids(true)
            .build();

        assert!(config.numeric_ids());

        let config = ClientConfig::builder()
            .transfer_args([OsString::from("src"), OsString::from("dst")])
            .build();

        assert!(!config.numeric_ids());
    }

    #[test]
    fn builder_preserves_owner_flag() {
        let config = ClientConfig::builder()
            .transfer_args([OsString::from("src"), OsString::from("dst")])
            .owner(true)
            .build();

        assert!(config.preserve_owner());
        assert!(!config.preserve_group());
    }

    #[test]
    fn builder_preserves_group_flag() {
        let config = ClientConfig::builder()
            .transfer_args([OsString::from("src"), OsString::from("dst")])
            .group(true)
            .build();

        assert!(config.preserve_group());
        assert!(!config.preserve_owner());
    }

    #[test]
    fn builder_preserves_permissions_flag() {
        let config = ClientConfig::builder()
            .transfer_args([OsString::from("src"), OsString::from("dst")])
            .permissions(true)
            .build();

        assert!(config.preserve_permissions());
        assert!(!config.preserve_times());
    }

    #[test]
    fn builder_preserves_times_flag() {
        let config = ClientConfig::builder()
            .transfer_args([OsString::from("src"), OsString::from("dst")])
            .times(true)
            .build();

        assert!(config.preserve_times());
        assert!(!config.preserve_permissions());
    }

    #[test]
    fn builder_preserves_devices_flag() {
        let config = ClientConfig::builder()
            .transfer_args([OsString::from("src"), OsString::from("dst")])
            .devices(true)
            .build();

        assert!(config.preserve_devices());
        assert!(!config.preserve_specials());
    }

    #[test]
    fn builder_preserves_specials_flag() {
        let config = ClientConfig::builder()
            .transfer_args([OsString::from("src"), OsString::from("dst")])
            .specials(true)
            .build();

        assert!(config.preserve_specials());
        assert!(!config.preserve_devices());
    }

    #[cfg(feature = "acl")]
    #[test]
    fn builder_preserves_acls_flag() {
        let config = ClientConfig::builder()
            .transfer_args([OsString::from("src"), OsString::from("dst")])
            .acls(true)
            .build();

        assert!(config.preserve_acls());
        assert!(!ClientConfig::default().preserve_acls());
    }

    #[cfg(feature = "xattr")]
    #[test]
    fn builder_preserves_xattrs_flag() {
        let config = ClientConfig::builder()
            .transfer_args([OsString::from("src"), OsString::from("dst")])
            .xattrs(true)
            .build();

        assert!(config.preserve_xattrs());
        assert!(!ClientConfig::default().preserve_xattrs());
    }

    #[test]
    fn builder_preserves_remove_source_files_flag() {
        let config = ClientConfig::builder()
            .transfer_args([OsString::from("src"), OsString::from("dst")])
            .remove_source_files(true)
            .build();

        assert!(config.remove_source_files());
        assert!(!ClientConfig::default().remove_source_files());
    }

    #[test]
    fn builder_controls_omit_dir_times_flag() {
        let config = ClientConfig::builder()
            .transfer_args([OsString::from("src"), OsString::from("dst")])
            .omit_dir_times(true)
            .build();

        assert!(config.omit_dir_times());
        assert!(!ClientConfig::default().omit_dir_times());
    }

    #[test]
    fn builder_enables_sparse() {
        let config = ClientConfig::builder()
            .transfer_args([OsString::from("src"), OsString::from("dst")])
            .sparse(true)
            .build();

        assert!(config.sparse());
    }

    #[test]
    fn builder_enables_size_only() {
        let config = ClientConfig::builder()
            .transfer_args([OsString::from("src"), OsString::from("dst")])
            .size_only(true)
            .build();

        assert!(config.size_only());
        assert!(!ClientConfig::default().size_only());
    }

    #[test]
    fn builder_configures_implied_dirs_flag() {
        let default_config = ClientConfig::builder()
            .transfer_args([OsString::from("src"), OsString::from("dst")])
            .build();

        assert!(default_config.implied_dirs());
        assert!(ClientConfig::default().implied_dirs());

        let disabled = ClientConfig::builder()
            .transfer_args([OsString::from("src"), OsString::from("dst")])
            .implied_dirs(false)
            .build();

        assert!(!disabled.implied_dirs());

        let enabled = ClientConfig::builder()
            .transfer_args([OsString::from("src"), OsString::from("dst")])
            .implied_dirs(true)
            .build();

        assert!(enabled.implied_dirs());
    }

    #[test]
    fn builder_sets_mkpath_flag() {
        let config = ClientConfig::builder()
            .transfer_args([OsString::from("src"), OsString::from("dst")])
            .mkpath(true)
            .build();

        assert!(config.mkpath());
        assert!(!ClientConfig::default().mkpath());
    }

    #[test]
    fn builder_sets_inplace() {
        let config = ClientConfig::builder()
            .transfer_args([OsString::from("src"), OsString::from("dst")])
            .inplace(true)
            .build();

        assert!(config.inplace());

        let config = ClientConfig::builder()
            .transfer_args([OsString::from("src"), OsString::from("dst")])
            .build();

        assert!(!config.inplace());
    }

    #[test]
    fn builder_sets_copy_dirlinks() {
        let enabled = ClientConfig::builder()
            .transfer_args([OsString::from("src"), OsString::from("dst")])
            .copy_dirlinks(true)
            .build();

        assert!(enabled.copy_dirlinks());

        let disabled = ClientConfig::builder()
            .transfer_args([OsString::from("src"), OsString::from("dst")])
            .build();

        assert!(!disabled.copy_dirlinks());
    }

    #[test]
    fn builder_enables_stats() {
        let enabled = ClientConfig::builder()
            .transfer_args([OsString::from("src"), OsString::from("dst")])
            .stats(true)
            .build();

        assert!(enabled.stats());

        let disabled = ClientConfig::builder()
            .transfer_args([OsString::from("src"), OsString::from("dst")])
            .build();

        assert!(!disabled.stats());
    }

    #[cfg(unix)]
    #[test]
    fn remote_fallback_invocation_forwards_streams() {
        let _lock = env_lock().lock().expect("env mutex poisoned");
        let temp = tempdir().expect("tempdir created");
        let script = write_fallback_script(temp.path());

        let mut stdout = Vec::new();
        let mut stderr = Vec::new();
        let mut args = baseline_fallback_args();
        args.files_from_used = true;
        args.file_list_entries = vec![OsString::from("alpha"), OsString::from("beta")];
        args.fallback_binary = Some(script.into_os_string());

        let exit_code = run_remote_transfer_fallback(&mut stdout, &mut stderr, args)
            .expect("fallback invocation succeeds");

        assert_eq!(exit_code, 42);
        assert_eq!(
            String::from_utf8(stdout).expect("stdout utf8"),
            "alpha\nbeta\nfallback stdout\n"
        );
        assert_eq!(
            String::from_utf8(stderr).expect("stderr utf8"),
            "fallback stderr\n"
        );
    }

    #[cfg(unix)]
    #[test]
    fn remote_fallback_writes_password_to_stdin() {
        let _lock = env_lock().lock().expect("env mutex poisoned");
        let temp = tempdir().expect("tempdir created");
        let capture_path = temp.path().join("password.txt");
        let script_path = temp.path().join("capture-password.sh");
        let script = format!(
            "#!/bin/sh\nset -eu\nOUTPUT=\"\"\nfor arg in \"$@\"; do\n  case \"$arg\" in\n    CAPTURE=*)\n      OUTPUT=\"${{arg#CAPTURE=}}\"\n      ;;\n  esac\ndone\n: \"${{OUTPUT:?}}\"\ncat > \"$OUTPUT\"\n"
        );
        fs::write(&script_path, script).expect("script written");
        let metadata = fs::metadata(&script_path).expect("script metadata");
        let mut permissions = metadata.permissions();
        permissions.set_mode(0o755);
        fs::set_permissions(&script_path, permissions).expect("script permissions set");

        let mut args = baseline_fallback_args();
        args.fallback_binary = Some(script_path.clone().into_os_string());
        args.password_file = Some(PathBuf::from("-"));
        args.daemon_password = Some(b"topsecret".to_vec());
        args.remainder = vec![OsString::from(format!(
            "CAPTURE={}",
            capture_path.display()
        ))];

        let mut stdout = Vec::new();
        let mut stderr = Vec::new();
        let exit = run_remote_transfer_fallback(&mut stdout, &mut stderr, args)
            .expect("fallback invocation succeeds");

        assert_eq!(exit, 0);
        assert!(stdout.is_empty());
        assert!(stderr.is_empty());

        let captured = fs::read(&capture_path).expect("captured password");
        assert_eq!(captured, b"topsecret\n");
    }

    #[test]
    fn write_daemon_password_appends_newline_and_zeroizes_buffer() {
        let mut output = Vec::new();
        let mut secret = b"swordfish".to_vec();

        write_daemon_password(&mut output, &mut secret).expect("write succeeds");

        assert_eq!(output, b"swordfish\n");
        assert!(secret.iter().all(|&byte| byte == 0));
    }

    #[test]
    fn write_daemon_password_handles_existing_newline() {
        let mut output = Vec::new();
        let mut secret = b"hunter2\n".to_vec();

        write_daemon_password(&mut output, &mut secret).expect("write succeeds");

        assert_eq!(output, b"hunter2\n");
        assert!(secret.iter().all(|&byte| byte == 0));
    }

    #[cfg(unix)]
    #[test]
    fn remote_fallback_forwards_copy_links_toggle() {
        let _lock = env_lock().lock().expect("env mutex poisoned");
        let temp = tempdir().expect("tempdir created");
        let capture_path = temp.path().join("args.txt");
        let script_path = temp.path().join("capture.sh");
        let script_contents = format!(
            "#!/bin/sh\nset -eu\nOUTPUT=\"\"\nfor arg in \"$@\"; do\n  case \"$arg\" in\n    CAPTURE=*)\n      OUTPUT=\"${{arg#CAPTURE=}}\"\n      ;;\n  esac\ndone\n: \"${{OUTPUT:?}}\"\n: > \"$OUTPUT\"\nfor arg in \"$@\"; do\n  case \"$arg\" in\n    CAPTURE=*)\n      ;;\n    *)\n      printf '%s\\n' \"$arg\" >> \"$OUTPUT\"\n      ;;\n  esac\ndone\n",
        );
        fs::write(&script_path, script_contents).expect("script written");
        let metadata = fs::metadata(&script_path).expect("script metadata");
        let mut permissions = metadata.permissions();
        permissions.set_mode(0o755);
        fs::set_permissions(&script_path, permissions).expect("script permissions set");

        let mut args = baseline_fallback_args();
        args.fallback_binary = Some(script_path.clone().into_os_string());
        args.copy_links = Some(true);
        args.remainder = vec![OsString::from(format!(
            "CAPTURE={}",
            capture_path.display()
        ))];
        let mut stdout = Vec::new();
        let mut stderr = Vec::new();
        run_remote_transfer_fallback(&mut stdout, &mut stderr, args)
            .expect("fallback invocation succeeds");
        assert!(stdout.is_empty());
        assert!(stderr.is_empty());
        let captured = fs::read_to_string(&capture_path).expect("capture contents");
        assert!(captured.lines().any(|line| line == "--copy-links"));

        let mut args = baseline_fallback_args();
        args.fallback_binary = Some(script_path.into_os_string());
        args.copy_links = Some(false);
        args.remainder = vec![OsString::from(format!(
            "CAPTURE={}",
            capture_path.display()
        ))];
        let mut stdout = Vec::new();
        let mut stderr = Vec::new();
        run_remote_transfer_fallback(&mut stdout, &mut stderr, args)
            .expect("fallback invocation succeeds");
        assert!(stdout.is_empty());
        assert!(stderr.is_empty());
        let captured = fs::read_to_string(&capture_path).expect("capture contents");
        assert!(captured.lines().any(|line| line == "--no-copy-links"));
    }

    #[cfg(unix)]
    #[test]
    fn remote_fallback_forwards_copy_dirlinks_flag() {
        let _lock = env_lock().lock().expect("env mutex poisoned");
        let temp = tempdir().expect("tempdir created");
        let capture_path = temp.path().join("args.txt");
        let script_path = temp.path().join("capture.sh");
        let script_contents = format!(
            "#!/bin/sh\nset -eu\nOUTPUT=\"\"\nfor arg in \"$@\"; do\n  case \"$arg\" in\n    CAPTURE=*)\n      OUTPUT=\"${{arg#CAPTURE=}}\"\n      ;;\n  esac\ndone\n: \"${{OUTPUT:?}}\"\n: > \"$OUTPUT\"\nfor arg in \"$@\"; do\n  case \"$arg\" in\n    CAPTURE=*)\n      ;;\n    *)\n      printf '%s\\n' \"$arg\" >> \"$OUTPUT\"\n      ;;\n  esac\ndone\n"
        );
        fs::write(&script_path, script_contents).expect("script written");
        let metadata = fs::metadata(&script_path).expect("script metadata");
        let mut permissions = metadata.permissions();
        permissions.set_mode(0o755);
        fs::set_permissions(&script_path, permissions).expect("script permissions set");

        let mut args = baseline_fallback_args();
        args.fallback_binary = Some(script_path.clone().into_os_string());
        args.copy_dirlinks = true;
        args.remainder = vec![OsString::from(format!(
            "CAPTURE={}",
            capture_path.display()
        ))];
        let mut stdout = Vec::new();
        let mut stderr = Vec::new();
        run_remote_transfer_fallback(&mut stdout, &mut stderr, args)
            .expect("fallback invocation succeeds");
        assert!(stdout.is_empty());
        assert!(stderr.is_empty());
        let captured = fs::read_to_string(&capture_path).expect("capture contents");
        assert!(captured.lines().any(|line| line == "--copy-dirlinks"));
    }

    #[cfg(unix)]
    #[test]
    fn remote_fallback_forwards_cvs_exclude_flag() {
        let _lock = env_lock().lock().expect("env mutex poisoned");
        let temp = tempdir().expect("tempdir created");
        let capture_path = temp.path().join("args.txt");
        let script_path = temp.path().join("capture.sh");
        let script_contents = format!(
            "#!/bin/sh\nset -eu\nOUTPUT=\"\"\nfor arg in \"$@\"; do\n  case \"$arg\" in\n    CAPTURE=*)\n      OUTPUT=\"${{arg#CAPTURE=}}\"\n      ;;\n  esac\ndone\n: \"${{OUTPUT:?}}\"\n: > \"$OUTPUT\"\nfor arg in \"$@\"; do\n  case \"$arg\" in\n    CAPTURE=*)\n      ;;\n    *)\n      printf '%s\\n' \"$arg\" >> \"$OUTPUT\"\n      ;;\n  esac\ndone\n"
        );
        fs::write(&script_path, script_contents).expect("script written");
        let metadata = fs::metadata(&script_path).expect("script metadata");
        let mut permissions = metadata.permissions();
        permissions.set_mode(0o755);
        fs::set_permissions(&script_path, permissions).expect("script permissions set");

        let mut args = baseline_fallback_args();
        args.fallback_binary = Some(script_path.into_os_string());
        args.cvs_exclude = true;
        args.remainder = vec![OsString::from(format!(
            "CAPTURE={}",
            capture_path.display()
        ))];

        let mut stdout = Vec::new();
        let mut stderr = Vec::new();
        run_remote_transfer_fallback(&mut stdout, &mut stderr, args)
            .expect("fallback invocation succeeds");
        assert!(stdout.is_empty());
        assert!(stderr.is_empty());
        let captured = fs::read_to_string(&capture_path).expect("capture contents");
        assert!(captured.lines().any(|line| line == "--cvs-exclude"));
    }

    #[cfg(unix)]
    #[test]
    fn remote_fallback_forwards_mkpath_flag() {
        let _lock = env_lock().lock().expect("env mutex poisoned");
        let temp = tempdir().expect("tempdir created");
        let capture_path = temp.path().join("args.txt");
        let script_path = temp.path().join("capture.sh");
        let script_contents = format!(
            "#!/bin/sh\nset -eu\nOUTPUT=\"\"\nfor arg in \"$@\"; do\n  case \"$arg\" in\n    CAPTURE=*)\n      OUTPUT=\"${{arg#CAPTURE=}}\"\n      ;;\n  esac\ndone\n: \"${{OUTPUT:?}}\"\n: > \"$OUTPUT\"\nfor arg in \"$@\"; do\n  case \"$arg\" in\n    CAPTURE=*)\n      ;;\n    *)\n      printf '%s\\n' \"$arg\" >> \"$OUTPUT\"\n      ;;\n  esac\ndone\n"
        );
        fs::write(&script_path, script_contents).expect("script written");
        let metadata = fs::metadata(&script_path).expect("script metadata");
        let mut permissions = metadata.permissions();
        permissions.set_mode(0o755);
        fs::set_permissions(&script_path, permissions).expect("script permissions set");

        let mut args = baseline_fallback_args();
        args.fallback_binary = Some(script_path.clone().into_os_string());
        args.mkpath = true;
        args.remainder = vec![OsString::from(format!(
            "CAPTURE={}",
            capture_path.display()
        ))];
        let mut stdout = Vec::new();
        let mut stderr = Vec::new();
        run_remote_transfer_fallback(&mut stdout, &mut stderr, args)
            .expect("fallback invocation succeeds");
        assert!(stdout.is_empty());
        assert!(stderr.is_empty());
        let captured = fs::read_to_string(&capture_path).expect("capture contents");
        assert!(captured.lines().any(|line| line == "--mkpath"));
    }

    #[cfg(unix)]
    #[test]
    fn remote_fallback_forwards_partial_dir_argument() {
        let _lock = env_lock().lock().expect("env mutex poisoned");
        let temp = tempdir().expect("tempdir created");
        let capture_path = temp.path().join("args.txt");
        let script_path = temp.path().join("capture.sh");
        let script_contents = format!(
            "#!/bin/sh\nset -eu\nOUTPUT=\"\"\nfor arg in \"$@\"; do\n  case \"$arg\" in\n    CAPTURE=*)\n      OUTPUT=\"${{arg#CAPTURE=}}\"\n      ;;\n  esac\ndone\n: \"${{OUTPUT:?}}\"\n: > \"$OUTPUT\"\nfor arg in \"$@\"; do\n  case \"$arg\" in\n    CAPTURE=*)\n      ;;\n    *)\n      printf '%s\\n' \"$arg\" >> \"$OUTPUT\"\n      ;;\n  esac\ndone\n",
        );
        fs::write(&script_path, script_contents).expect("script written");
        let metadata = fs::metadata(&script_path).expect("script metadata");
        let mut permissions = metadata.permissions();
        permissions.set_mode(0o755);
        fs::set_permissions(&script_path, permissions).expect("script permissions set");

        let mut args = baseline_fallback_args();
        args.fallback_binary = Some(script_path.clone().into_os_string());
        args.partial = true;
        args.partial_dir = Some(PathBuf::from(".rsync-partial"));
        args.remainder = vec![OsString::from(format!(
            "CAPTURE={}",
            capture_path.display()
        ))];
        let mut stdout = Vec::new();
        let mut stderr = Vec::new();
        run_remote_transfer_fallback(&mut stdout, &mut stderr, args)
            .expect("fallback invocation succeeds");
        assert!(stdout.is_empty());
        assert!(stderr.is_empty());
        let captured = fs::read_to_string(&capture_path).expect("capture contents");
        assert!(captured.lines().any(|line| line == "--partial"));
        assert!(captured.lines().any(|line| line == "--partial-dir"));
        assert!(captured.lines().any(|line| line == ".rsync-partial"));
    }

    #[cfg(unix)]
    #[test]
    fn remote_fallback_forwards_itemize_changes_flag() {
        let _lock = env_lock().lock().expect("env mutex poisoned");
        let temp = tempdir().expect("tempdir created");
        let capture_path = temp.path().join("args.txt");
        let script_path = temp.path().join("capture.sh");
        let script_contents = format!(
            "#!/bin/sh\nset -eu\nOUTPUT=\"\"\nfor arg in \"$@\"; do\n  case \"$arg\" in\n    CAPTURE=*)\n      OUTPUT=\"${{arg#CAPTURE=}}\"\n      ;;\n  esac\ndone\n: \"${{OUTPUT:?}}\"\n: > \"$OUTPUT\"\nfor arg in \"$@\"; do\n  case \"$arg\" in\n    CAPTURE=*)\n      ;;\n    *)\n      printf '%s\\n' \"$arg\" >> \"$OUTPUT\"\n      ;;\n  esac\ndone\n"
        );
        fs::write(&script_path, script_contents).expect("script written");
        let metadata = fs::metadata(&script_path).expect("script metadata");
        let mut permissions = metadata.permissions();
        permissions.set_mode(0o755);
        fs::set_permissions(&script_path, permissions).expect("script permissions set");

        const ITEMIZE_FORMAT: &str = "%i %n%L";

        let mut args = baseline_fallback_args();
        args.fallback_binary = Some(script_path.clone().into_os_string());
        args.itemize_changes = true;
        args.out_format = Some(OsString::from(ITEMIZE_FORMAT));
        args.remainder = vec![OsString::from(format!(
            "CAPTURE={}",
            capture_path.display()
        ))];

        let mut stdout = Vec::new();
        let mut stderr = Vec::new();
        run_remote_transfer_fallback(&mut stdout, &mut stderr, args)
            .expect("fallback invocation succeeds");

        assert!(stdout.is_empty());
        assert!(stderr.is_empty());
        let captured = fs::read_to_string(&capture_path).expect("capture contents");
        assert!(captured.lines().any(|line| line == "--itemize-changes"));
        assert!(captured.lines().any(|line| line == "--out-format"));
        assert!(captured.lines().any(|line| line == ITEMIZE_FORMAT));
    }

    #[cfg(unix)]
    #[test]
    fn run_client_or_fallback_uses_fallback_for_remote_operands() {
        let _lock = env_lock().lock().expect("env mutex poisoned");
        let temp = tempdir().expect("tempdir created");
        let script = write_fallback_script(temp.path());

        let config = ClientConfig::builder()
            .transfer_args([OsString::from("remote::module"), OsString::from("/tmp/dst")])
            .build();

        let mut args = baseline_fallback_args();
        args.remainder = vec![OsString::from("remote::module"), OsString::from("/tmp/dst")];
        args.fallback_binary = Some(script.into_os_string());

        let mut stdout = Vec::new();
        let mut stderr = Vec::new();
        let context = RemoteFallbackContext::new(&mut stdout, &mut stderr, args);

        let outcome = run_client_or_fallback(config, None, Some(context))
            .expect("fallback invocation succeeds");

        match outcome {
            ClientOutcome::Fallback(summary) => {
                assert_eq!(summary.exit_code(), 42);
            }
            ClientOutcome::Local(_) => panic!("expected fallback outcome"),
        }

        assert_eq!(
            String::from_utf8(stdout).expect("stdout utf8"),
            "fallback stdout\n"
        );
        assert_eq!(
            String::from_utf8(stderr).expect("stderr utf8"),
            "fallback stderr\n"
        );
    }

    #[cfg(unix)]
    #[test]
    fn run_client_or_fallback_handles_delta_mode_locally() {
        let _lock = env_lock().lock().expect("env mutex poisoned");
        let temp = tempdir().expect("tempdir created");
        let script = write_fallback_script(temp.path());

        let source_path = temp.path().join("source.txt");
        let dest_path = temp.path().join("dest.txt");
        fs::write(&source_path, b"delta-test").expect("source created");

        let source = OsString::from(source_path.as_os_str());
        let dest = OsString::from(dest_path.as_os_str());

        let config = ClientConfig::builder()
            .transfer_args([source.clone(), dest.clone()])
            .whole_file(false)
            .build();

        let mut args = baseline_fallback_args();
        args.remainder = vec![source, dest];
        args.whole_file = Some(false);
        args.fallback_binary = Some(script.into_os_string());

        let mut stdout = Vec::new();
        let mut stderr = Vec::new();
        let context = RemoteFallbackContext::new(&mut stdout, &mut stderr, args);

        let outcome =
            run_client_or_fallback(config, None, Some(context)).expect("local delta copy succeeds");

        match outcome {
            ClientOutcome::Local(summary) => {
                assert_eq!(summary.files_copied(), 1);
            }
            ClientOutcome::Fallback(_) => panic!("unexpected fallback execution"),
        }

        assert!(stdout.is_empty());
        assert!(stderr.is_empty());
        assert_eq!(fs::read(dest_path).expect("dest contents"), b"delta-test");
    }

    #[test]
    fn remote_fallback_reports_launch_errors() {
        let _lock = env_lock().lock().expect("env mutex poisoned");
        let temp = tempdir().expect("tempdir created");
        let missing = temp.path().join("missing-rsync");

        let mut stdout = Vec::new();
        let mut stderr = Vec::new();

        let mut args = baseline_fallback_args();
        args.fallback_binary = Some(missing.into_os_string());

        let error = run_remote_transfer_fallback(&mut stdout, &mut stderr, args)
            .expect_err("spawn failure reported");

        assert_eq!(error.exit_code(), 1);
        let message = format!("{error}");
        assert!(message.contains("failed to launch fallback rsync binary"));
    }

    #[cfg(unix)]
    #[test]
    fn remote_fallback_reports_stdout_forward_errors() {
        let _lock = env_lock().lock().expect("env mutex poisoned");
        let temp = tempdir().expect("tempdir created");
        let script = write_fallback_script(temp.path());

        let mut stdout = FailingWriter;
        let mut stderr = Vec::new();

        let mut args = baseline_fallback_args();
        args.fallback_binary = Some(script.into_os_string());

        let error = run_remote_transfer_fallback(&mut stdout, &mut stderr, args)
            .expect_err("stdout forwarding failure surfaces");

        assert_eq!(error.exit_code(), 1);
        let message = format!("{error}");
        assert!(message.contains("failed to forward fallback stdout"));
    }

    #[test]
    fn builder_forces_event_collection() {
        let config = ClientConfig::builder()
            .transfer_args([OsString::from("src"), OsString::from("dst")])
            .force_event_collection(true)
            .build();

        assert!(config.force_event_collection());
        assert!(config.collect_events());
    }

    #[test]
    fn run_client_reports_missing_operands() {
        let config = ClientConfig::builder().build();
        let error = run_client(config).expect_err("missing operands should error");

        assert_eq!(error.exit_code(), FEATURE_UNAVAILABLE_EXIT_CODE);
        let rendered = error.message().to_string();
        assert!(rendered.contains("missing source operands"));
        assert!(rendered.contains("[client=3.4.1-rust]"));
    }

    #[test]
    fn run_client_handles_delta_transfer_mode_locally() {
        let tmp = tempdir().expect("tempdir");
        let source = tmp.path().join("source.bin");
        let destination = tmp.path().join("dest.bin");
        fs::write(&source, b"payload").expect("write source");

        let config = ClientConfig::builder()
            .transfer_args([
                source.clone().into_os_string(),
                destination.clone().into_os_string(),
            ])
            .whole_file(false)
            .build();

        let summary = run_client(config).expect("delta mode executes locally");

        assert_eq!(fs::read(&destination).expect("read dest"), b"payload");
        assert_eq!(summary.files_copied(), 1);
        assert_eq!(summary.bytes_copied(), b"payload".len() as u64);
    }

    #[test]
    fn run_client_copies_single_file() {
        let tmp = tempdir().expect("tempdir");
        let source = tmp.path().join("source.txt");
        let destination = tmp.path().join("dest.txt");
        fs::write(&source, b"example").expect("write source");

        let config = ClientConfig::builder()
            .transfer_args([source.clone(), destination.clone()])
            .permissions(true)
            .times(true)
            .build();

        assert!(config.preserve_permissions());
        assert!(config.preserve_times());

        let summary = run_client(config).expect("copy succeeds");

        assert_eq!(fs::read(&destination).expect("read dest"), b"example");
        assert_eq!(summary.files_copied(), 1);
        assert_eq!(summary.bytes_copied(), b"example".len() as u64);
        assert!(!summary.compression_used());
        assert!(summary.compressed_bytes().is_none());
    }

    #[test]
    fn run_client_with_compress_records_compressed_bytes() {
        let tmp = tempdir().expect("tempdir");
        let source = tmp.path().join("source.bin");
        let destination = tmp.path().join("dest.bin");
        let payload = vec![b'Z'; 32 * 1024];
        fs::write(&source, &payload).expect("write source");

        let config = ClientConfig::builder()
            .transfer_args([source.clone(), destination.clone()])
            .compress(true)
            .build();

        let summary = run_client(config).expect("copy succeeds");

        assert_eq!(fs::read(&destination).expect("read dest"), payload);
        assert!(summary.compression_used());
        let compressed = summary
            .compressed_bytes()
            .expect("compressed bytes recorded");
        assert!(compressed > 0);
        assert!(compressed <= summary.bytes_copied());
    }

    #[test]
    fn run_client_remove_source_files_deletes_source() {
        let tmp = tempdir().expect("tempdir");
        let source = tmp.path().join("source.txt");
        let destination = tmp.path().join("dest.txt");
        fs::write(&source, b"move me").expect("write source");

        let config = ClientConfig::builder()
            .transfer_args([source.clone(), destination.clone()])
            .remove_source_files(true)
            .build();

        let summary = run_client(config).expect("copy succeeds");

        assert_eq!(summary.sources_removed(), 1);
        assert!(!source.exists(), "source should be removed after transfer");
        assert_eq!(fs::read(&destination).expect("read dest"), b"move me");
    }

    #[test]
    fn run_client_remove_source_files_preserves_matched_source() {
        use filetime::{FileTime, set_file_times};

        let tmp = tempdir().expect("tempdir");
        let source = tmp.path().join("source.txt");
        let destination = tmp.path().join("dest.txt");
        let payload = b"stable";
        fs::write(&source, payload).expect("write source");
        fs::write(&destination, payload).expect("write destination");

        let timestamp = FileTime::from_unix_time(1_700_000_000, 0);
        set_file_times(&source, timestamp, timestamp).expect("set source times");
        set_file_times(&destination, timestamp, timestamp).expect("set dest times");

        let config = ClientConfig::builder()
            .transfer_args([source.clone(), destination.clone()])
            .remove_source_files(true)
            .times(true)
            .build();

        let summary = run_client(config).expect("transfer succeeds");

        assert_eq!(summary.sources_removed(), 0, "unchanged sources remain");
        assert!(source.exists(), "matched source should not be removed");
        assert_eq!(fs::read(&destination).expect("read dest"), payload);
    }

    #[test]
    fn run_client_dry_run_skips_copy() {
        let tmp = tempdir().expect("tempdir");
        let source = tmp.path().join("source.txt");
        let destination = tmp.path().join("dest.txt");
        fs::write(&source, b"dry-run").expect("write source");

        let config = ClientConfig::builder()
            .transfer_args([source.clone(), destination.clone()])
            .dry_run(true)
            .build();

        let summary = run_client(config).expect("dry-run succeeds");

        assert!(!destination.exists());
        assert_eq!(summary.files_copied(), 1);
    }

    #[test]
    fn run_client_delete_removes_extraneous_entries() {
        let tmp = tempdir().expect("tempdir");
        let source_root = tmp.path().join("source");
        fs::create_dir_all(&source_root).expect("create source root");
        fs::write(source_root.join("keep.txt"), b"fresh").expect("write keep");

        let dest_root = tmp.path().join("dest");
        fs::create_dir_all(&dest_root).expect("create dest root");
        fs::write(dest_root.join("keep.txt"), b"stale").expect("write stale");
        fs::write(dest_root.join("extra.txt"), b"extra").expect("write extra");

        let mut source_operand = source_root.clone().into_os_string();
        source_operand.push(std::path::MAIN_SEPARATOR.to_string());

        let config = ClientConfig::builder()
            .transfer_args([source_operand, dest_root.clone().into_os_string()])
            .delete(true)
            .build();

        let summary = run_client(config).expect("copy succeeds");

        assert_eq!(
            fs::read(dest_root.join("keep.txt")).expect("read keep"),
            b"fresh"
        );
        assert!(!dest_root.join("extra.txt").exists());
        assert_eq!(summary.files_copied(), 1);
        assert_eq!(summary.items_deleted(), 1);
    }

    #[test]
    fn run_client_delete_respects_dry_run() {
        let tmp = tempdir().expect("tempdir");
        let source_root = tmp.path().join("source");
        fs::create_dir_all(&source_root).expect("create source root");
        fs::write(source_root.join("keep.txt"), b"fresh").expect("write keep");

        let dest_root = tmp.path().join("dest");
        fs::create_dir_all(&dest_root).expect("create dest root");
        fs::write(dest_root.join("keep.txt"), b"stale").expect("write stale");
        fs::write(dest_root.join("extra.txt"), b"extra").expect("write extra");

        let mut source_operand = source_root.clone().into_os_string();
        source_operand.push(std::path::MAIN_SEPARATOR.to_string());

        let config = ClientConfig::builder()
            .transfer_args([source_operand, dest_root.clone().into_os_string()])
            .dry_run(true)
            .delete(true)
            .build();

        let summary = run_client(config).expect("dry-run succeeds");

        assert_eq!(
            fs::read(dest_root.join("keep.txt")).expect("read keep"),
            b"stale"
        );
        assert!(dest_root.join("extra.txt").exists());
        assert_eq!(summary.files_copied(), 1);
        assert_eq!(summary.items_deleted(), 1);
    }

    #[test]
    fn run_client_update_skips_newer_destination() {
        use filetime::{FileTime, set_file_times};

        let tmp = tempdir().expect("tempdir");
        let source = tmp.path().join("source-update.txt");
        let destination = tmp.path().join("dest-update.txt");
        fs::write(&source, b"fresh").expect("write source");
        fs::write(&destination, b"existing").expect("write destination");

        let older = FileTime::from_unix_time(1_700_000_000, 0);
        let newer = FileTime::from_unix_time(1_700_000_100, 0);
        set_file_times(&source, older, older).expect("set source times");
        set_file_times(&destination, newer, newer).expect("set dest times");

        let summary = run_client(
            ClientConfig::builder()
                .transfer_args([
                    source.clone().into_os_string(),
                    destination.clone().into_os_string(),
                ])
                .update(true)
                .build(),
        )
        .expect("run client");

        assert_eq!(summary.files_copied(), 0);
        assert_eq!(summary.regular_files_skipped_newer(), 1);
        assert_eq!(
            fs::read(destination).expect("read destination"),
            b"existing"
        );
    }

    #[test]
    fn run_client_respects_filter_rules() {
        let tmp = tempdir().expect("tempdir");
        let source_root = tmp.path().join("source");
        let dest_root = tmp.path().join("dest");
        fs::create_dir_all(&source_root).expect("create source root");
        fs::create_dir_all(&dest_root).expect("create dest root");
        fs::write(source_root.join("keep.txt"), b"keep").expect("write keep");
        fs::write(source_root.join("skip.tmp"), b"skip").expect("write skip");

        let config = ClientConfig::builder()
            .transfer_args([source_root.clone(), dest_root.clone()])
            .extend_filter_rules([FilterRuleSpec::exclude("*.tmp".to_string())])
            .build();

        let summary = run_client(config).expect("copy succeeds");

        assert!(dest_root.join("source").join("keep.txt").exists());
        assert!(!dest_root.join("source").join("skip.tmp").exists());
        assert!(summary.files_copied() >= 1);
    }

    #[test]
    fn run_client_copies_directory_tree() {
        let tmp = tempdir().expect("tempdir");
        let source_root = tmp.path().join("source");
        let nested = source_root.join("nested");
        let source_file = nested.join("file.txt");
        fs::create_dir_all(&nested).expect("create nested");
        fs::write(&source_file, b"tree").expect("write source file");

        let dest_root = tmp.path().join("destination");

        let config = ClientConfig::builder()
            .transfer_args([source_root.clone(), dest_root.clone()])
            .build();

        let summary = run_client(config).expect("directory copy succeeds");

        let copied_file = dest_root.join("nested").join("file.txt");
        assert_eq!(fs::read(copied_file).expect("read copied"), b"tree");
        assert!(summary.files_copied() >= 1);
        assert!(summary.directories_created() >= 1);
    }

    #[cfg(unix)]
    #[test]
    fn run_client_copies_symbolic_link() {
        use std::os::unix::fs::symlink;

        let tmp = tempdir().expect("tempdir");
        let target_file = tmp.path().join("target.txt");
        fs::write(&target_file, b"symlink target").expect("write target");

        let source_link = tmp.path().join("source-link");
        symlink(&target_file, &source_link).expect("create source symlink");

        let destination_link = tmp.path().join("dest-link");
        let config = ClientConfig::builder()
            .transfer_args([source_link.clone(), destination_link.clone()])
            .force_event_collection(true)
            .build();

        let summary = run_client(config).expect("link copy succeeds");

        let copied = fs::read_link(destination_link).expect("read copied link");
        assert_eq!(copied, target_file);
        assert_eq!(summary.symlinks_copied(), 1);

        let event = summary
            .events()
            .iter()
            .find(|event| matches!(event.kind(), ClientEventKind::SymlinkCopied))
            .expect("symlink event present");
        let recorded_target = event
            .metadata()
            .and_then(ClientEntryMetadata::symlink_target)
            .expect("symlink target recorded");
        assert_eq!(recorded_target, target_file.as_path());
    }

    #[cfg(unix)]
    #[test]
    fn run_client_preserves_symbolic_links_in_directories() {
        use std::os::unix::fs::symlink;

        let tmp = tempdir().expect("tempdir");
        let source_root = tmp.path().join("source");
        let nested = source_root.join("nested");
        fs::create_dir_all(&nested).expect("create nested");

        let target_file = tmp.path().join("target.txt");
        fs::write(&target_file, b"data").expect("write target");
        let link_path = nested.join("link");
        symlink(&target_file, &link_path).expect("create link");

        let dest_root = tmp.path().join("destination");
        let config = ClientConfig::builder()
            .transfer_args([source_root.clone(), dest_root.clone()])
            .force_event_collection(true)
            .build();

        let summary = run_client(config).expect("directory copy succeeds");

        let copied_link = dest_root.join("nested").join("link");
        let copied_target = fs::read_link(copied_link).expect("read copied link");
        assert_eq!(copied_target, target_file);
        assert_eq!(summary.symlinks_copied(), 1);

        let event = summary
            .events()
            .iter()
            .find(|event| matches!(event.kind(), ClientEventKind::SymlinkCopied))
            .expect("symlink event present");
        let recorded_target = event
            .metadata()
            .and_then(ClientEntryMetadata::symlink_target)
            .expect("symlink target recorded");
        assert_eq!(recorded_target, target_file.as_path());
    }

    #[cfg(unix)]
    #[test]
    fn run_client_preserves_file_metadata() {
        use filetime::{FileTime, set_file_times};
        use std::os::unix::fs::PermissionsExt;

        let tmp = tempdir().expect("tempdir");
        let source = tmp.path().join("source-metadata.txt");
        let destination = tmp.path().join("dest-metadata.txt");
        fs::write(&source, b"metadata").expect("write source");

        let mode = 0o640;
        fs::set_permissions(&source, PermissionsExt::from_mode(mode))
            .expect("set source permissions");
        let atime = FileTime::from_unix_time(1_700_000_000, 123_000_000);
        let mtime = FileTime::from_unix_time(1_700_000_100, 456_000_000);
        set_file_times(&source, atime, mtime).expect("set source timestamps");

        let source_metadata = fs::metadata(&source).expect("source metadata");
        assert_eq!(source_metadata.permissions().mode() & 0o777, mode);
        let src_atime = FileTime::from_last_access_time(&source_metadata);
        let src_mtime = FileTime::from_last_modification_time(&source_metadata);
        assert_eq!(src_atime, atime);
        assert_eq!(src_mtime, mtime);

        let config = ClientConfig::builder()
            .transfer_args([source.clone(), destination.clone()])
            .permissions(true)
            .times(true)
            .build();

        let summary = run_client(config).expect("copy succeeds");

        let dest_metadata = fs::metadata(&destination).expect("dest metadata");
        assert_eq!(dest_metadata.permissions().mode() & 0o777, mode);
        let dest_atime = FileTime::from_last_access_time(&dest_metadata);
        let dest_mtime = FileTime::from_last_modification_time(&dest_metadata);
        assert_eq!(dest_atime, atime);
        assert_eq!(dest_mtime, mtime);
        assert_eq!(summary.files_copied(), 1);
    }

    #[cfg(unix)]
    #[test]
    fn run_client_preserves_directory_metadata() {
        use filetime::{FileTime, set_file_times};
        use std::os::unix::fs::PermissionsExt;

        let tmp = tempdir().expect("tempdir");
        let source_dir = tmp.path().join("source-dir");
        fs::create_dir(&source_dir).expect("create source dir");

        let mode = 0o751;
        fs::set_permissions(&source_dir, PermissionsExt::from_mode(mode))
            .expect("set directory permissions");
        let atime = FileTime::from_unix_time(1_700_010_000, 0);
        let mtime = FileTime::from_unix_time(1_700_020_000, 789_000_000);
        set_file_times(&source_dir, atime, mtime).expect("set directory timestamps");

        let destination_dir = tmp.path().join("dest-dir");
        let config = ClientConfig::builder()
            .transfer_args([source_dir.clone(), destination_dir.clone()])
            .permissions(true)
            .times(true)
            .build();

        assert!(config.preserve_permissions());
        assert!(config.preserve_times());

        let summary = run_client(config).expect("directory copy succeeds");

        let dest_metadata = fs::metadata(&destination_dir).expect("dest metadata");
        assert!(dest_metadata.is_dir());
        assert_eq!(dest_metadata.permissions().mode() & 0o777, mode);
        let dest_atime = FileTime::from_last_access_time(&dest_metadata);
        let dest_mtime = FileTime::from_last_modification_time(&dest_metadata);
        assert_eq!(dest_atime, atime);
        assert_eq!(dest_mtime, mtime);
        assert!(summary.directories_created() >= 1);
    }

    #[cfg(unix)]
    #[test]
    fn run_client_updates_existing_directory_metadata() {
        use filetime::{FileTime, set_file_times};
        use std::os::unix::fs::PermissionsExt;

        let tmp = tempdir().expect("tempdir");
        let source_dir = tmp.path().join("source-tree");
        let source_nested = source_dir.join("nested");
        fs::create_dir_all(&source_nested).expect("create source tree");

        let source_mode = 0o745;
        fs::set_permissions(&source_nested, PermissionsExt::from_mode(source_mode))
            .expect("set source nested permissions");
        let source_atime = FileTime::from_unix_time(1_700_030_000, 1_000_000);
        let source_mtime = FileTime::from_unix_time(1_700_040_000, 2_000_000);
        set_file_times(&source_nested, source_atime, source_mtime)
            .expect("set source nested timestamps");

        let dest_root = tmp.path().join("dest-root");
        fs::create_dir(&dest_root).expect("create dest root");
        let dest_dir = dest_root.join("source-tree");
        let dest_nested = dest_dir.join("nested");
        fs::create_dir_all(&dest_nested).expect("pre-create destination tree");

        let dest_mode = 0o711;
        fs::set_permissions(&dest_nested, PermissionsExt::from_mode(dest_mode))
            .expect("set dest nested permissions");
        let dest_atime = FileTime::from_unix_time(1_600_000_000, 0);
        let dest_mtime = FileTime::from_unix_time(1_600_100_000, 0);
        set_file_times(&dest_nested, dest_atime, dest_mtime).expect("set dest nested timestamps");

        let config = ClientConfig::builder()
            .transfer_args([source_dir.clone(), dest_root.clone()])
            .permissions(true)
            .times(true)
            .build();

        assert!(config.preserve_permissions());
        assert!(config.preserve_times());

        let _summary = run_client(config).expect("directory copy succeeds");

        let copied_nested = dest_root.join("source-tree").join("nested");
        let copied_metadata = fs::metadata(&copied_nested).expect("dest metadata");
        assert!(copied_metadata.is_dir());
        assert_eq!(copied_metadata.permissions().mode() & 0o777, source_mode);
        let copied_atime = FileTime::from_last_access_time(&copied_metadata);
        let copied_mtime = FileTime::from_last_modification_time(&copied_metadata);
        assert_eq!(copied_atime, source_atime);
        assert_eq!(copied_mtime, source_mtime);
    }

    #[cfg(unix)]
    #[test]
    fn run_client_sparse_copy_creates_holes() {
        use std::os::unix::fs::MetadataExt;

        let tmp = tempdir().expect("tempdir");
        let source = tmp.path().join("sparse-source.bin");
        let mut source_file = fs::File::create(&source).expect("create source");
        source_file.write_all(&[0x11]).expect("write leading");
        source_file
            .seek(SeekFrom::Start(1 * 1024 * 1024))
            .expect("seek to hole");
        source_file.write_all(&[0x22]).expect("write middle");
        source_file
            .seek(SeekFrom::Start(4 * 1024 * 1024))
            .expect("seek to tail");
        source_file.write_all(&[0x33]).expect("write tail");
        source_file.set_len(6 * 1024 * 1024).expect("extend source");

        let dense_dest = tmp.path().join("dense.bin");
        let sparse_dest = tmp.path().join("sparse.bin");

        let dense_config = ClientConfig::builder()
            .transfer_args([
                source.clone().into_os_string(),
                dense_dest.clone().into_os_string(),
            ])
            .permissions(true)
            .times(true)
            .build();
        let summary = run_client(dense_config).expect("dense copy succeeds");
        assert!(summary.events().is_empty());

        let sparse_config = ClientConfig::builder()
            .transfer_args([
                source.into_os_string(),
                sparse_dest.clone().into_os_string(),
            ])
            .permissions(true)
            .times(true)
            .sparse(true)
            .build();
        let summary = run_client(sparse_config).expect("sparse copy succeeds");
        assert!(summary.events().is_empty());

        let dense_meta = fs::metadata(&dense_dest).expect("dense metadata");
        let sparse_meta = fs::metadata(&sparse_dest).expect("sparse metadata");

        assert_eq!(dense_meta.len(), sparse_meta.len());
        assert!(sparse_meta.blocks() < dense_meta.blocks());
    }

    #[test]
    fn run_client_merges_directory_contents_when_trailing_separator_present() {
        let tmp = tempdir().expect("tempdir");
        let source_root = tmp.path().join("source");
        let nested = source_root.join("nested");
        fs::create_dir_all(&nested).expect("create nested");
        let file_path = nested.join("file.txt");
        fs::write(&file_path, b"contents").expect("write file");

        let dest_root = tmp.path().join("dest");
        let mut source_arg = source_root.clone().into_os_string();
        source_arg.push(std::path::MAIN_SEPARATOR.to_string());

        let config = ClientConfig::builder()
            .transfer_args([source_arg, dest_root.clone().into_os_string()])
            .build();

        let summary = run_client(config).expect("directory contents copy succeeds");

        assert!(dest_root.is_dir());
        assert!(dest_root.join("nested").is_dir());
        assert_eq!(
            fs::read(dest_root.join("nested").join("file.txt")).expect("read copied"),
            b"contents"
        );
        assert!(!dest_root.join("source").exists());
        assert!(summary.files_copied() >= 1);
    }

    #[test]
    fn module_list_request_detects_remote_url() {
        let operands = vec![OsString::from("rsync://example.com:8730/")];
        let request = ModuleListRequest::from_operands(&operands)
            .expect("parse succeeds")
            .expect("request detected");
        assert_eq!(request.address().host(), "example.com");
        assert_eq!(request.address().port(), 8730);
    }

    #[test]
    fn module_list_request_accepts_mixed_case_scheme() {
        let operands = vec![OsString::from("RSyNc://Example.COM/")];
        let request = ModuleListRequest::from_operands(&operands)
            .expect("parse succeeds")
            .expect("request detected");
        assert_eq!(request.address().host(), "Example.COM");
        assert_eq!(request.address().port(), 873);
    }

    #[test]
    fn module_list_request_rejects_remote_transfer() {
        let operands = vec![OsString::from("rsync://example.com/module")];
        let request = ModuleListRequest::from_operands(&operands).expect("parse succeeds");
        assert!(request.is_none());
    }

    #[test]
    fn module_list_request_accepts_username_in_rsync_url() {
        let operands = vec![OsString::from("rsync://user@example.com/")];
        let request = ModuleListRequest::from_operands(&operands)
            .expect("parse succeeds")
            .expect("request detected");
        assert_eq!(request.address().host(), "example.com");
        assert_eq!(request.address().port(), 873);
        assert_eq!(request.username(), Some("user"));
    }

    #[test]
    fn module_list_request_accepts_username_in_legacy_syntax() {
        let operands = vec![OsString::from("user@example.com::")];
        let request = ModuleListRequest::from_operands(&operands)
            .expect("parse succeeds")
            .expect("request detected");
        assert_eq!(request.address().host(), "example.com");
        assert_eq!(request.address().port(), 873);
        assert_eq!(request.username(), Some("user"));
    }

    #[test]
    fn module_list_request_supports_ipv6_in_rsync_url() {
        let operands = vec![OsString::from("rsync://[2001:db8::1]/")];
        let request = ModuleListRequest::from_operands(&operands)
            .expect("parse succeeds")
            .expect("request detected");
        assert_eq!(request.address().host(), "2001:db8::1");
        assert_eq!(request.address().port(), 873);
    }

    #[test]
    fn module_list_request_supports_ipv6_in_legacy_syntax() {
        let operands = vec![OsString::from("[fe80::1]::")];
        let request = ModuleListRequest::from_operands(&operands)
            .expect("parse succeeds")
            .expect("request detected");
        assert_eq!(request.address().host(), "fe80::1");
        assert_eq!(request.address().port(), 873);
    }

    #[test]
    fn module_list_request_decodes_percent_encoded_host() {
        let operands = vec![OsString::from("rsync://example%2Ecom/")];
        let request = ModuleListRequest::from_operands(&operands)
            .expect("parse succeeds")
            .expect("request detected");
        assert_eq!(request.address().host(), "example.com");
        assert_eq!(request.address().port(), 873);
    }

    #[test]
    fn module_list_request_supports_ipv6_zone_identifier() {
        let operands = vec![OsString::from("rsync://[fe80::1%25eth0]/")];
        let request = ModuleListRequest::from_operands(&operands)
            .expect("parse succeeds")
            .expect("request detected");
        assert_eq!(request.address().host(), "fe80::1%eth0");
        assert_eq!(request.address().port(), 873);
    }

    #[test]
    fn module_list_request_supports_raw_ipv6_zone_identifier() {
        let operands = vec![OsString::from("[fe80::1%eth0]::")];
        let request = ModuleListRequest::from_operands(&operands)
            .expect("parse succeeds")
            .expect("request detected");
        assert_eq!(request.address().host(), "fe80::1%eth0");
        assert_eq!(request.address().port(), 873);
    }

    #[test]
    fn module_list_request_decodes_percent_encoded_username() {
        let operands = vec![OsString::from("user%2Bname@localhost::")];
        let request = ModuleListRequest::from_operands(&operands)
            .expect("parse succeeds")
            .expect("request detected");
        assert_eq!(request.username(), Some("user+name"));
        assert_eq!(request.address().host(), "localhost");
    }

    #[test]
    fn module_list_request_rejects_truncated_percent_encoding_in_username() {
        let operands = vec![OsString::from("user%2@localhost::")];
        let error =
            ModuleListRequest::from_operands(&operands).expect_err("invalid encoding should fail");
        assert_eq!(error.exit_code(), FEATURE_UNAVAILABLE_EXIT_CODE);
        assert!(
            error
                .message()
                .to_string()
                .contains("invalid percent-encoding in daemon username")
        );
    }

    #[test]
    fn module_list_request_defaults_to_localhost_for_shorthand() {
        let operands = vec![OsString::from("::")];
        let request = ModuleListRequest::from_operands(&operands)
            .expect("parse succeeds")
            .expect("request detected");
        assert_eq!(request.address().host(), "localhost");
        assert_eq!(request.address().port(), 873);
        assert!(request.username().is_none());
    }

    #[test]
    fn module_list_request_preserves_username_with_default_host() {
        let operands = vec![OsString::from("user@::")];
        let request = ModuleListRequest::from_operands(&operands)
            .expect("parse succeeds")
            .expect("request detected");
        assert_eq!(request.address().host(), "localhost");
        assert_eq!(request.address().port(), 873);
        assert_eq!(request.username(), Some("user"));
    }

    #[test]
    fn module_list_request_rejects_truncated_percent_encoding() {
        let operands = vec![OsString::from("rsync://example%2/")];
        let error = ModuleListRequest::from_operands(&operands)
            .expect_err("truncated percent encoding should fail");
        assert_eq!(error.exit_code(), FEATURE_UNAVAILABLE_EXIT_CODE);
        assert!(
            error
                .message()
                .to_string()
                .contains("invalid percent-encoding in daemon host")
        );
    }

    #[test]
    fn daemon_address_trims_host_whitespace() {
        let address =
            DaemonAddress::new("  example.com  ".to_string(), 873).expect("address trims host");
        assert_eq!(address.host(), "example.com");
        assert_eq!(address.port(), 873);
    }

    #[test]
    fn module_list_request_rejects_empty_username() {
        let operands = vec![OsString::from("@example.com::")];
        let error = ModuleListRequest::from_operands(&operands)
            .expect_err("empty username should be rejected");
        let rendered = error.message().to_string();
        assert!(rendered.contains("daemon username must be non-empty"));
        assert_eq!(error.exit_code(), FEATURE_UNAVAILABLE_EXIT_CODE);
    }

    #[test]
    fn module_list_request_rejects_ipv6_module_transfer() {
        let operands = vec![OsString::from("[fe80::1]::module")];
        let request = ModuleListRequest::from_operands(&operands).expect("parse succeeds");
        assert!(request.is_none());
    }

    #[test]
    fn module_list_request_requires_bracketed_ipv6_host() {
        let operands = vec![OsString::from("fe80::1::")];
        let error = ModuleListRequest::from_operands(&operands)
            .expect_err("unbracketed IPv6 host should be rejected");
        assert_eq!(error.exit_code(), FEATURE_UNAVAILABLE_EXIT_CODE);
        assert!(
            error
                .message()
                .to_string()
                .contains("IPv6 daemon addresses must be enclosed in brackets")
        );
    }

    #[test]
    fn run_module_list_collects_entries() {
        let responses = vec![
            "@RSYNCD: MOTD Welcome to the test daemon\n",
            "@RSYNCD: MOTD Maintenance window at 02:00 UTC\n",
            "@RSYNCD: OK\n",
            "alpha\tPrimary module\n",
            "beta\n",
            "@RSYNCD: EXIT\n",
        ];
        let (addr, handle) = spawn_stub_daemon(responses);

        let request = ModuleListRequest {
            address: DaemonAddress::new(addr.ip().to_string(), addr.port()).expect("address"),
            username: None,
            protocol: ProtocolVersion::NEWEST,
        };

        let list = run_module_list(request).expect("module list succeeds");
        assert_eq!(
            list.motd_lines(),
            &[
                String::from("Welcome to the test daemon"),
                String::from("Maintenance window at 02:00 UTC"),
            ]
        );
        assert!(list.capabilities().is_empty());
        assert_eq!(list.entries().len(), 2);
        assert_eq!(list.entries()[0].name(), "alpha");
        assert_eq!(list.entries()[0].comment(), Some("Primary module"));
        assert_eq!(list.entries()[1].name(), "beta");
        assert_eq!(list.entries()[1].comment(), None);

        handle.join().expect("server thread");
    }

    #[test]
    fn run_module_list_collects_motd_after_acknowledgement() {
        let responses = vec![
            "@RSYNCD: OK\n",
            "@RSYNCD: MOTD: Post-acknowledgement notice\n",
            "gamma\n",
            "@RSYNCD: EXIT\n",
        ];
        let (addr, handle) = spawn_stub_daemon(responses);

        let request = ModuleListRequest {
            address: DaemonAddress::new(addr.ip().to_string(), addr.port()).expect("address"),
            username: None,
            protocol: ProtocolVersion::NEWEST,
        };

        let list = run_module_list(request).expect("module list succeeds");
        assert_eq!(
            list.motd_lines(),
            &[String::from("Post-acknowledgement notice")]
        );
        assert!(list.capabilities().is_empty());
        assert_eq!(list.entries().len(), 1);
        assert_eq!(list.entries()[0].name(), "gamma");
        assert!(list.entries()[0].comment().is_none());

        handle.join().expect("server thread");
    }

    #[test]
    fn run_module_list_suppresses_motd_when_requested() {
        let responses = vec![
            "@RSYNCD: MOTD Welcome to the test daemon\n",
            "@RSYNCD: OK\n",
            "alpha\tPrimary module\n",
            "@RSYNCD: EXIT\n",
        ];
        let (addr, handle) = spawn_stub_daemon(responses);

        let request = ModuleListRequest {
            address: DaemonAddress::new(addr.ip().to_string(), addr.port()).expect("address"),
            username: None,
            protocol: ProtocolVersion::NEWEST,
        };

        let list =
            run_module_list_with_options(request, ModuleListOptions::default().suppress_motd(true))
                .expect("module list succeeds");
        assert!(list.motd_lines().is_empty());
        assert_eq!(list.entries().len(), 1);
        assert_eq!(list.entries()[0].name(), "alpha");
        assert_eq!(list.entries()[0].comment(), Some("Primary module"));

        handle.join().expect("server thread");
    }

    #[test]
    fn run_module_list_collects_warnings() {
        let responses = vec![
            "@WARNING: Maintenance scheduled\n",
            "@RSYNCD: OK\n",
            "delta\n",
            "@WARNING: Additional notice\n",
            "@RSYNCD: EXIT\n",
        ];
        let (addr, handle) = spawn_stub_daemon(responses);

        let request = ModuleListRequest {
            address: DaemonAddress::new(addr.ip().to_string(), addr.port()).expect("address"),
            username: None,
            protocol: ProtocolVersion::NEWEST,
        };

        let list = run_module_list(request).expect("module list succeeds");
        assert_eq!(list.entries().len(), 1);
        assert_eq!(list.entries()[0].name(), "delta");
        assert_eq!(
            list.warnings(),
            &[
                String::from("Maintenance scheduled"),
                String::from("Additional notice")
            ]
        );
        assert!(list.capabilities().is_empty());

        handle.join().expect("server thread");
    }

    #[test]
    fn run_module_list_collects_capabilities() {
        let responses = vec![
            "@RSYNCD: CAP modules uid\n",
            "@RSYNCD: OK\n",
            "epsilon\n",
            "@RSYNCD: CAP compression\n",
            "@RSYNCD: EXIT\n",
        ];
        let (addr, handle) = spawn_stub_daemon(responses);

        let request = ModuleListRequest {
            address: DaemonAddress::new(addr.ip().to_string(), addr.port()).expect("address"),
            username: None,
            protocol: ProtocolVersion::NEWEST,
        };

        let list = run_module_list(request).expect("module list succeeds");
        assert_eq!(list.entries().len(), 1);
        assert_eq!(list.entries()[0].name(), "epsilon");
        assert_eq!(
            list.capabilities(),
            &[String::from("modules uid"), String::from("compression")]
        );

        handle.join().expect("server thread");
    }

    #[test]
    fn run_module_list_via_proxy_connects_through_tunnel() {
        let responses = vec!["@RSYNCD: OK\n", "theta\n", "@RSYNCD: EXIT\n"];
        let (daemon_addr, daemon_handle) = spawn_stub_daemon(responses);
        let (proxy_addr, request_rx, proxy_handle) = spawn_stub_proxy(daemon_addr, None);

        let _env_lock = env_lock().lock().expect("env mutex poisoned");
        let _guard = EnvGuard::set(
            "RSYNC_PROXY",
            &format!("{}:{}", proxy_addr.ip(), proxy_addr.port()),
        );

        let request = ModuleListRequest {
            address: DaemonAddress::new(daemon_addr.ip().to_string(), daemon_addr.port())
                .expect("address"),
            username: None,
            protocol: ProtocolVersion::NEWEST,
        };

        let list = run_module_list(request).expect("module list succeeds");
        assert_eq!(list.entries().len(), 1);
        assert_eq!(list.entries()[0].name(), "theta");

        let captured = request_rx.recv().expect("proxy request");
        assert!(
            captured
                .lines()
                .next()
                .is_some_and(|line| line.starts_with("CONNECT "))
        );

        proxy_handle.join().expect("proxy thread");
        daemon_handle.join().expect("daemon thread");
    }

    #[test]
    fn run_module_list_via_proxy_brackets_ipv6_hosts_in_connect_requests() {
        let responses = vec!["@RSYNCD: OK\n", "iota\n", "@RSYNCD: EXIT\n"];
        let (daemon_addr, daemon_handle) = spawn_stub_daemon(responses);
        let (proxy_addr, request_rx, proxy_handle) = spawn_stub_proxy(daemon_addr, None);

        let _env_lock = env_lock().lock().expect("env mutex poisoned");
        let _guard = EnvGuard::set(
            "RSYNC_PROXY",
            &format!("{}:{}", proxy_addr.ip(), proxy_addr.port()),
        );

        let request = ModuleListRequest {
            address: DaemonAddress::new("2001:db8::1".to_string(), daemon_addr.port())
                .expect("address"),
            username: None,
            protocol: ProtocolVersion::NEWEST,
        };

        let list = run_module_list(request).expect("module list succeeds");
        assert_eq!(list.entries().len(), 1);
        assert_eq!(list.entries()[0].name(), "iota");

        let captured = request_rx.recv().expect("proxy request");
        let first_line = captured.lines().next().expect("connect line");
        assert_eq!(
            first_line,
            format!(
                "CONNECT [2001:db8::1]:{} HTTP/1.0",
                daemon_addr.port()
            )
        );

        proxy_handle.join().expect("proxy thread");
        daemon_handle.join().expect("daemon thread");
    }

    #[test]
    fn run_module_list_via_proxy_includes_auth_header() {
        let responses = vec!["@RSYNCD: OK\n", "iota\n", "@RSYNCD: EXIT\n"];
        let (daemon_addr, daemon_handle) = spawn_stub_daemon(responses);
        let expected_header = "Proxy-Authorization: Basic dXNlcjpzZWNyZXQ=";
        let (proxy_addr, request_rx, proxy_handle) =
            spawn_stub_proxy(daemon_addr, Some(expected_header));

        let _env_lock = env_lock().lock().expect("env mutex poisoned");
        let _guard = EnvGuard::set(
            "RSYNC_PROXY",
            &format!("user:secret@{}:{}", proxy_addr.ip(), proxy_addr.port()),
        );

        let request = ModuleListRequest {
            address: DaemonAddress::new(daemon_addr.ip().to_string(), daemon_addr.port())
                .expect("address"),
            username: None,
            protocol: ProtocolVersion::NEWEST,
        };

        let list = run_module_list(request).expect("module list succeeds");
        assert_eq!(list.entries().len(), 1);
        assert_eq!(list.entries()[0].name(), "iota");

        let captured = request_rx.recv().expect("proxy request");
        assert!(captured.contains(expected_header));

        proxy_handle.join().expect("proxy thread");
        daemon_handle.join().expect("daemon thread");
    }

    #[test]
    fn run_module_list_reports_invalid_proxy_configuration() {
        let _env_lock = env_lock().lock().expect("env mutex poisoned");
        let _guard = EnvGuard::set("RSYNC_PROXY", "invalid-proxy");

        let request = ModuleListRequest {
            address: DaemonAddress::new(String::from("localhost"), 873).expect("address"),
            username: None,
            protocol: ProtocolVersion::NEWEST,
        };

        let error = run_module_list(request).expect_err("invalid proxy should fail");
        assert_eq!(error.exit_code(), SOCKET_IO_EXIT_CODE);
        assert!(
            error
                .message()
                .to_string()
                .contains("RSYNC_PROXY must be in HOST:PORT form")
        );
    }

    #[test]
    fn run_module_list_reports_daemon_error() {
        let responses = vec!["@ERROR: unavailable\n", "@RSYNCD: EXIT\n"];
        let (addr, handle) = spawn_stub_daemon(responses);

        let request = ModuleListRequest {
            address: DaemonAddress::new(addr.ip().to_string(), addr.port()).expect("address"),
            username: None,
            protocol: ProtocolVersion::NEWEST,
        };

        let error = run_module_list(request).expect_err("daemon error should surface");
        assert_eq!(error.exit_code(), PARTIAL_TRANSFER_EXIT_CODE);
        assert!(error.message().to_string().contains("unavailable"));

        handle.join().expect("server thread");
    }

    #[test]
    fn run_module_list_reports_authentication_required() {
        let responses = vec!["@RSYNCD: AUTHREQD modules\n", "@RSYNCD: EXIT\n"];
        let (addr, handle) = spawn_stub_daemon(responses);

        let request = ModuleListRequest {
            address: DaemonAddress::new(addr.ip().to_string(), addr.port()).expect("address"),
            username: None,
            protocol: ProtocolVersion::NEWEST,
        };

        let error = run_module_list(request).expect_err("auth requirement should surface");
        assert_eq!(error.exit_code(), FEATURE_UNAVAILABLE_EXIT_CODE);
        let rendered = error.message().to_string();
        assert!(rendered.contains("requires authentication"));
        assert!(rendered.contains("username"));

        handle.join().expect("server thread");
    }

    #[test]
    fn run_module_list_requires_password_for_authentication() {
        let responses = vec!["@RSYNCD: AUTHREQD challenge\n", "@RSYNCD: EXIT\n"];
        let (addr, handle) = spawn_stub_daemon(responses);

        let request = ModuleListRequest {
            address: DaemonAddress::new(addr.ip().to_string(), addr.port()).expect("address"),
            username: Some(String::from("user")),
            protocol: ProtocolVersion::NEWEST,
        };

        let _guard = env_lock().lock().unwrap();
        super::set_test_daemon_password(None);

        let error = run_module_list(request).expect_err("missing password should fail");
        assert_eq!(error.exit_code(), FEATURE_UNAVAILABLE_EXIT_CODE);
        assert!(error.message().to_string().contains("RSYNC_PASSWORD"));

        handle.join().expect("server thread");
    }

    #[test]
    fn run_module_list_authenticates_with_credentials() {
        let listener = TcpListener::bind("127.0.0.1:0").expect("bind auth daemon");
        let addr = listener.local_addr().expect("local addr");
        let challenge = "abc123";
        let expected = compute_daemon_auth_response(b"secret", challenge);

        let handle = thread::spawn(move || {
            if let Ok((mut stream, _)) = listener.accept() {
                stream
                    .set_read_timeout(Some(Duration::from_secs(5)))
                    .expect("read timeout");
                stream
                    .set_write_timeout(Some(Duration::from_secs(5)))
                    .expect("write timeout");

                stream
                    .write_all(LEGACY_DAEMON_GREETING.as_bytes())
                    .expect("write greeting");
                stream.flush().expect("flush greeting");

                let mut reader = BufReader::new(stream);
                let mut line = String::new();
                reader.read_line(&mut line).expect("read client greeting");
                assert_eq!(line, LEGACY_DAEMON_GREETING);

                line.clear();
                reader.read_line(&mut line).expect("read request");
                assert_eq!(line, "#list\n");

                reader
                    .get_mut()
                    .write_all(format!("@RSYNCD: AUTHREQD {challenge}\n").as_bytes())
                    .expect("write challenge");
                reader.get_mut().flush().expect("flush challenge");

                line.clear();
                reader.read_line(&mut line).expect("read credentials");
                let received = line.trim_end_matches(['\n', '\r']);
                assert_eq!(received, format!("user {expected}"));

                for response in ["@RSYNCD: OK\n", "secured\n", "@RSYNCD: EXIT\n"] {
                    reader
                        .get_mut()
                        .write_all(response.as_bytes())
                        .expect("write response");
                }
                reader.get_mut().flush().expect("flush response");
            }
        });

        let request = ModuleListRequest {
            address: DaemonAddress::new(addr.ip().to_string(), addr.port()).expect("address"),
            username: Some(String::from("user")),
            protocol: ProtocolVersion::NEWEST,
        };

        let _guard = env_lock().lock().unwrap();
        super::set_test_daemon_password(Some(b"secret".to_vec()));
        let list = run_module_list(request).expect("module list succeeds");
        super::set_test_daemon_password(None);

        assert_eq!(list.entries().len(), 1);
        assert_eq!(list.entries()[0].name(), "secured");

        handle.join().expect("server thread");
    }

    #[test]
    fn run_module_list_authenticates_with_password_override() {
        let listener = TcpListener::bind("127.0.0.1:0").expect("bind override daemon");
        let addr = listener.local_addr().expect("local addr");
        let challenge = "override";
        let expected = compute_daemon_auth_response(b"override-secret", challenge);

        let handle = thread::spawn(move || {
            if let Ok((mut stream, _)) = listener.accept() {
                stream
                    .set_read_timeout(Some(Duration::from_secs(5)))
                    .expect("read timeout");
                stream
                    .set_write_timeout(Some(Duration::from_secs(5)))
                    .expect("write timeout");

                stream
                    .write_all(LEGACY_DAEMON_GREETING.as_bytes())
                    .expect("write greeting");
                stream.flush().expect("flush greeting");

                let mut reader = BufReader::new(stream);
                let mut line = String::new();
                reader.read_line(&mut line).expect("read client greeting");
                assert_eq!(line, LEGACY_DAEMON_GREETING);

                line.clear();
                reader.read_line(&mut line).expect("read request");
                assert_eq!(line, "#list\n");

                reader
                    .get_mut()
                    .write_all(format!("@RSYNCD: AUTHREQD {challenge}\n").as_bytes())
                    .expect("write challenge");
                reader.get_mut().flush().expect("flush challenge");

                line.clear();
                reader.read_line(&mut line).expect("read credentials");
                let received = line.trim_end_matches(['\n', '\r']);
                assert_eq!(received, format!("user {expected}"));

                for response in ["@RSYNCD: OK\n", "override\n", "@RSYNCD: EXIT\n"] {
                    reader
                        .get_mut()
                        .write_all(response.as_bytes())
                        .expect("write response");
                }
                reader.get_mut().flush().expect("flush response");
            }
        });

        let request = ModuleListRequest {
            address: DaemonAddress::new(addr.ip().to_string(), addr.port()).expect("address"),
            username: Some(String::from("user")),
            protocol: ProtocolVersion::NEWEST,
        };

        let _guard = env_lock().lock().unwrap();
        super::set_test_daemon_password(Some(b"wrong".to_vec()));
        let list = run_module_list_with_password(
            request,
            Some(b"override-secret".to_vec()),
            TransferTimeout::Default,
        )
        .expect("module list succeeds");
        super::set_test_daemon_password(None);

        assert_eq!(list.entries().len(), 1);
        assert_eq!(list.entries()[0].name(), "override");

        handle.join().expect("server thread");
    }

    #[test]
    fn run_module_list_authenticates_with_split_challenge() {
        let listener = TcpListener::bind("127.0.0.1:0").expect("bind split auth daemon");
        let addr = listener.local_addr().expect("local addr");
        let challenge = "split123";
        let expected = compute_daemon_auth_response(b"secret", challenge);

        let handle = thread::spawn(move || {
            if let Ok((mut stream, _)) = listener.accept() {
                stream
                    .set_read_timeout(Some(Duration::from_secs(5)))
                    .expect("read timeout");
                stream
                    .set_write_timeout(Some(Duration::from_secs(5)))
                    .expect("write timeout");

                stream
                    .write_all(LEGACY_DAEMON_GREETING.as_bytes())
                    .expect("write greeting");
                stream.flush().expect("flush greeting");

                let mut reader = BufReader::new(stream);
                let mut line = String::new();
                reader.read_line(&mut line).expect("read client greeting");
                assert_eq!(line, LEGACY_DAEMON_GREETING);

                line.clear();
                reader.read_line(&mut line).expect("read request");
                assert_eq!(line, "#list\n");

                reader
                    .get_mut()
                    .write_all(b"@RSYNCD: AUTHREQD\n")
                    .expect("write authreqd");
                reader.get_mut().flush().expect("flush authreqd");

                reader
                    .get_mut()
                    .write_all(format!("@RSYNCD: AUTH {challenge}\n").as_bytes())
                    .expect("write challenge");
                reader.get_mut().flush().expect("flush challenge");

                line.clear();
                reader.read_line(&mut line).expect("read credentials");
                let received = line.trim_end_matches(['\n', '\r']);
                assert_eq!(received, format!("user {expected}"));

                for response in ["@RSYNCD: OK\n", "protected\n", "@RSYNCD: EXIT\n"] {
                    reader
                        .get_mut()
                        .write_all(response.as_bytes())
                        .expect("write response");
                }
                reader.get_mut().flush().expect("flush response");
            }
        });

        let request = ModuleListRequest {
            address: DaemonAddress::new(addr.ip().to_string(), addr.port()).expect("address"),
            username: Some(String::from("user")),
            protocol: ProtocolVersion::NEWEST,
        };

        let _guard = env_lock().lock().unwrap();
        super::set_test_daemon_password(Some(b"secret".to_vec()));
        let list = run_module_list(request).expect("module list succeeds");
        super::set_test_daemon_password(None);

        assert_eq!(list.entries().len(), 1);
        assert_eq!(list.entries()[0].name(), "protected");

        handle.join().expect("server thread");
    }

    #[test]
    fn run_module_list_reports_authentication_failure() {
        let listener = TcpListener::bind("127.0.0.1:0").expect("bind auth daemon");
        let addr = listener.local_addr().expect("local addr");
        let challenge = "abcdef";
        let expected = compute_daemon_auth_response(b"secret", challenge);

        let handle = thread::spawn(move || {
            if let Ok((mut stream, _)) = listener.accept() {
                stream
                    .set_read_timeout(Some(Duration::from_secs(5)))
                    .expect("read timeout");
                stream
                    .set_write_timeout(Some(Duration::from_secs(5)))
                    .expect("write timeout");

                stream
                    .write_all(LEGACY_DAEMON_GREETING.as_bytes())
                    .expect("write greeting");
                stream.flush().expect("flush greeting");

                let mut reader = BufReader::new(stream);
                let mut line = String::new();
                reader.read_line(&mut line).expect("read client greeting");
                assert_eq!(line, LEGACY_DAEMON_GREETING);

                line.clear();
                reader.read_line(&mut line).expect("read request");
                assert_eq!(line, "#list\n");

                reader
                    .get_mut()
                    .write_all(format!("@RSYNCD: AUTHREQD {challenge}\n").as_bytes())
                    .expect("write challenge");
                reader.get_mut().flush().expect("flush challenge");

                line.clear();
                reader.read_line(&mut line).expect("read credentials");
                let received = line.trim_end_matches(['\n', '\r']);
                assert_eq!(received, format!("user {expected}"));

                reader
                    .get_mut()
                    .write_all(b"@RSYNCD: AUTHFAILED credentials rejected\n")
                    .expect("write failure");
                reader
                    .get_mut()
                    .write_all(b"@RSYNCD: EXIT\n")
                    .expect("write exit");
                reader.get_mut().flush().expect("flush failure");
            }
        });

        let request = ModuleListRequest {
            address: DaemonAddress::new(addr.ip().to_string(), addr.port()).expect("address"),
            username: Some(String::from("user")),
            protocol: ProtocolVersion::NEWEST,
        };

        let _guard = env_lock().lock().unwrap();
        super::set_test_daemon_password(Some(b"secret".to_vec()));
        let error = run_module_list(request).expect_err("auth failure surfaces");
        super::set_test_daemon_password(None);

        assert_eq!(error.exit_code(), FEATURE_UNAVAILABLE_EXIT_CODE);
        assert!(
            error
                .message()
                .to_string()
                .contains("rejected provided credentials")
        );

        handle.join().expect("server thread");
    }

    #[test]
    fn run_module_list_reports_access_denied() {
        let responses = vec!["@RSYNCD: DENIED host rules\n", "@RSYNCD: EXIT\n"];
        let (addr, handle) = spawn_stub_daemon(responses);

        let request = ModuleListRequest {
            address: DaemonAddress::new(addr.ip().to_string(), addr.port()).expect("address"),
            username: None,
            protocol: ProtocolVersion::NEWEST,
        };

        let error = run_module_list(request).expect_err("denied response should surface");
        assert_eq!(error.exit_code(), PARTIAL_TRANSFER_EXIT_CODE);
        let rendered = error.message().to_string();
        assert!(rendered.contains("denied access"));
        assert!(rendered.contains("host rules"));

        handle.join().expect("server thread");
    }

    struct EnvGuard {
        key: &'static str,
        previous: Option<OsString>,
    }

    impl EnvGuard {
        fn set(key: &'static str, value: &str) -> Self {
            let previous = env::var_os(key);
            #[allow(unsafe_code)]
            unsafe {
                env::set_var(key, value);
            }
            Self { key, previous }
        }
    }

    impl Drop for EnvGuard {
        fn drop(&mut self) {
            if let Some(value) = self.previous.take() {
                #[allow(unsafe_code)]
                unsafe {
                    env::set_var(self.key, value);
                }
            } else {
                #[allow(unsafe_code)]
                unsafe {
                    env::remove_var(self.key);
                }
            }
        }
    }

    fn spawn_stub_proxy(
        target: std::net::SocketAddr,
        expected_header: Option<&'static str>,
    ) -> (
        std::net::SocketAddr,
        mpsc::Receiver<String>,
        thread::JoinHandle<()>,
    ) {
        let listener = TcpListener::bind("127.0.0.1:0").expect("bind proxy");
        let addr = listener.local_addr().expect("proxy addr");
        let (tx, rx) = mpsc::channel();

        let handle = thread::spawn(move || {
            if let Ok((stream, _)) = listener.accept() {
                let mut reader = BufReader::new(stream);
                let mut captured = String::new();
                loop {
                    let mut line = String::new();
                    if reader.read_line(&mut line).expect("read request line") == 0 {
                        break;
                    }
                    captured.push_str(&line);
                    if line == "\r\n" || line == "\n" {
                        break;
                    }
                }

                if let Some(expected) = expected_header {
                    assert!(captured.contains(expected), "missing proxy header");
                }

                tx.send(captured).expect("send captured request");

                let mut client_stream = reader.into_inner();
                let mut server_stream = TcpStream::connect(target).expect("connect daemon");
                client_stream
                    .write_all(b"HTTP/1.0 200 Connection established\r\n\r\n")
                    .expect("write proxy response");

                let mut client_clone = client_stream.try_clone().expect("clone client");
                let mut server_clone = server_stream.try_clone().expect("clone server");

                let forward = thread::spawn(move || {
                    let _ = io::copy(&mut client_clone, &mut server_stream);
                });
                let backward = thread::spawn(move || {
                    let _ = io::copy(&mut server_clone, &mut client_stream);
                });

                let _ = forward.join();
                let _ = backward.join();
            }
        });

        (addr, rx, handle)
    }

    fn spawn_stub_daemon(
        responses: Vec<&'static str>,
    ) -> (std::net::SocketAddr, thread::JoinHandle<()>) {
        let listener = TcpListener::bind("127.0.0.1:0").expect("bind stub daemon");
        let addr = listener.local_addr().expect("local addr");

        let handle = thread::spawn(move || {
            if let Ok((stream, _)) = listener.accept() {
                handle_connection(stream, responses);
            }
        });

        (addr, handle)
    }

    fn handle_connection(mut stream: TcpStream, responses: Vec<&'static str>) {
        stream
            .set_read_timeout(Some(Duration::from_secs(5)))
            .expect("set read timeout");
        stream
            .set_write_timeout(Some(Duration::from_secs(5)))
            .expect("set write timeout");

        stream
            .write_all(LEGACY_DAEMON_GREETING.as_bytes())
            .expect("write greeting");
        stream.flush().expect("flush greeting");

        let mut reader = BufReader::new(stream);
        let mut line = String::new();
        reader.read_line(&mut line).expect("read client greeting");
        assert_eq!(line, LEGACY_DAEMON_GREETING);

        line.clear();
        reader.read_line(&mut line).expect("read request");
        assert_eq!(line, "#list\n");

        for response in responses {
            reader
                .get_mut()
                .write_all(response.as_bytes())
                .expect("write response");
        }
        reader.get_mut().flush().expect("flush response");
    }
}

fn missing_operands_error() -> ClientError {
    let message = rsync_error!(
        FEATURE_UNAVAILABLE_EXIT_CODE,
        "missing source operands: supply at least one source and a destination"
    )
    .with_role(Role::Client);
    ClientError::new(FEATURE_UNAVAILABLE_EXIT_CODE, message)
}

fn invalid_argument_error(text: &str, exit_code: i32) -> ClientError {
    let message = rsync_error!(exit_code, "{}", text).with_role(Role::Client);
    ClientError::new(exit_code, message)
}

fn map_local_copy_error(error: LocalCopyError) -> ClientError {
    let exit_code = error.exit_code();
    match error.into_kind() {
        LocalCopyErrorKind::MissingSourceOperands => missing_operands_error(),
        LocalCopyErrorKind::InvalidArgument(reason) => {
            invalid_argument_error(reason.message(), exit_code)
        }
        LocalCopyErrorKind::Io {
            action,
            path,
            source,
        } => io_error(action, &path, source),
        LocalCopyErrorKind::Timeout { duration } => {
            let text = format!(
                "transfer timed out after {:.3} seconds without progress",
                duration.as_secs_f64()
            );
            let message = rsync_error!(exit_code, text).with_role(Role::Client);
            ClientError::new(exit_code, message)
        }
    }
}

fn compile_filter_program(rules: &[FilterRuleSpec]) -> Result<Option<FilterProgram>, ClientError> {
    if rules.is_empty() {
        return Ok(None);
    }

    let mut entries = Vec::new();
    for rule in rules {
        match rule.kind() {
            FilterRuleKind::Include => entries.push(FilterProgramEntry::Rule(
                EngineFilterRule::include(rule.pattern().to_string())
                    .with_sides(rule.applies_to_sender(), rule.applies_to_receiver()),
            )),
            FilterRuleKind::Exclude => entries.push(FilterProgramEntry::Rule(
                EngineFilterRule::exclude(rule.pattern().to_string())
                    .with_sides(rule.applies_to_sender(), rule.applies_to_receiver()),
            )),
            FilterRuleKind::Protect => entries.push(FilterProgramEntry::Rule(
                EngineFilterRule::protect(rule.pattern().to_string())
                    .with_sides(rule.applies_to_sender(), rule.applies_to_receiver()),
            )),
            FilterRuleKind::DirMerge => {
                entries.push(FilterProgramEntry::DirMerge(DirMergeRule::new(
                    rule.pattern().to_string(),
                    rule.dir_merge_options().cloned().unwrap_or_default(),
                )))
            }
            FilterRuleKind::ExcludeIfPresent => entries.push(FilterProgramEntry::ExcludeIfPresent(
                ExcludeIfPresentRule::new(rule.pattern().to_string()),
            )),
        }
    }

    FilterProgram::new(entries).map(Some).map_err(|error| {
        let text = format!(
            "failed to compile filter pattern '{}': {}",
            error.pattern(),
            error
        );
        let message = rsync_error!(FEATURE_UNAVAILABLE_EXIT_CODE, text).with_role(Role::Client);
        ClientError::new(FEATURE_UNAVAILABLE_EXIT_CODE, message)
    })
}

fn io_error(action: &str, path: &Path, error: io::Error) -> ClientError {
    let text = format!(
        "failed to {action} '{path}': {error}",
        action = action,
        path = path.display(),
        error = error
    );
    let message = rsync_error!(PARTIAL_TRANSFER_EXIT_CODE, text).with_role(Role::Client);
    ClientError::new(PARTIAL_TRANSFER_EXIT_CODE, message)
}

fn socket_error(action: &str, target: impl fmt::Display, error: io::Error) -> ClientError {
    let text = format!("failed to {action} {target}: {error}");
    let message = rsync_error!(SOCKET_IO_EXIT_CODE, text).with_role(Role::Client);
    ClientError::new(SOCKET_IO_EXIT_CODE, message)
}

fn daemon_error(text: impl Into<String>, exit_code: i32) -> ClientError {
    let message = rsync_error!(exit_code, "{}", text.into()).with_role(Role::Client);
    ClientError::new(exit_code, message)
}

fn daemon_protocol_error(text: &str) -> ClientError {
    daemon_error(
        format!("unexpected response from daemon: {text}"),
        PROTOCOL_INCOMPATIBLE_EXIT_CODE,
    )
}

fn daemon_authentication_required_error(reason: &str) -> ClientError {
    let detail = if reason.is_empty() {
        "daemon requires authentication for module listing".to_string()
    } else {
        format!("daemon requires authentication for module listing: {reason}")
    };

    daemon_error(detail, FEATURE_UNAVAILABLE_EXIT_CODE)
}

fn daemon_authentication_failed_error(reason: Option<&str>) -> ClientError {
    let detail = match reason {
        Some(text) if !text.is_empty() => {
            format!("daemon rejected provided credentials: {text}")
        }
        _ => "daemon rejected provided credentials".to_string(),
    };

    daemon_error(detail, FEATURE_UNAVAILABLE_EXIT_CODE)
}

fn daemon_access_denied_error(reason: &str) -> ClientError {
    let detail = if reason.is_empty() {
        "daemon denied access to module listing".to_string()
    } else {
        format!("daemon denied access to module listing: {reason}")
    };

    daemon_error(detail, PARTIAL_TRANSFER_EXIT_CODE)
}

fn read_trimmed_line<R: BufRead>(reader: &mut R) -> io::Result<Option<String>> {
    let mut line = String::new();
    let bytes = reader.read_line(&mut line)?;

    if bytes == 0 {
        return Ok(None);
    }

    while line.ends_with('\n') || line.ends_with('\r') {
        line.pop();
    }

    Ok(Some(line))
}

/// Target daemon address used for module listing requests.
#[derive(Clone, Debug, Eq, PartialEq)]
pub struct DaemonAddress {
    host: String,
    port: u16,
}

impl DaemonAddress {
    /// Creates a new daemon address from the supplied host and port.
    pub fn new(host: String, port: u16) -> Result<Self, ClientError> {
        let trimmed = host.trim();
        if trimmed.is_empty() {
            return Err(daemon_error(
                "daemon host must be non-empty",
                FEATURE_UNAVAILABLE_EXIT_CODE,
            ));
        }
        Ok(Self {
            host: trimmed.to_string(),
            port,
        })
    }

    /// Returns the daemon host name or address.
    #[must_use]
    pub fn host(&self) -> &str {
        &self.host
    }

    /// Returns the daemon TCP port.
    #[must_use]
    pub const fn port(&self) -> u16 {
        self.port
    }

    fn socket_addr_display(&self) -> SocketAddrDisplay<'_> {
        SocketAddrDisplay {
            host: &self.host,
            port: self.port,
        }
    }
}

struct SocketAddrDisplay<'a> {
    host: &'a str,
    port: u16,
}

impl fmt::Display for SocketAddrDisplay<'_> {
    fn fmt(&self, f: &mut fmt::Formatter<'_>) -> fmt::Result {
        if self.host.contains(':') && !self.host.starts_with('[') {
            write!(f, "[{}]:{}", self.host, self.port)
        } else {
            write!(f, "{}:{}", self.host, self.port)
        }
    }
}

/// Specification describing a daemon module listing request parsed from CLI operands.
///
/// The request retains the optional username embedded in the operand so future
/// authentication flows can reuse the caller-supplied identity even though the
/// current module listing implementation performs anonymous queries.
#[derive(Clone, Debug, Eq, PartialEq)]
pub struct ModuleListRequest {
    address: DaemonAddress,
    username: Option<String>,
    protocol: ProtocolVersion,
}

impl ModuleListRequest {
    /// Attempts to derive a module listing request from CLI-style operands.
    pub fn from_operands(operands: &[OsString]) -> Result<Option<Self>, ClientError> {
        if operands.len() != 1 {
            return Ok(None);
        }

        Self::from_operand(&operands[0])
    }

    fn from_operand(operand: &OsString) -> Result<Option<Self>, ClientError> {
        let text = operand.to_string_lossy();

        if let Some(rest) = strip_prefix_ignore_ascii_case(&text, "rsync://") {
            return parse_rsync_url(rest);
        }

        if let Some((host_part, module_part)) = split_daemon_host_module(&text)? {
            if module_part.is_empty() {
                let target = parse_host_port(host_part)?;
                return Ok(Some(Self::new(target.address, target.username)));
            }
            return Ok(None);
        }

        Ok(None)
    }

    fn new(address: DaemonAddress, username: Option<String>) -> Self {
        Self {
            address,
            username,
            protocol: ProtocolVersion::NEWEST,
        }
    }

    /// Returns the parsed daemon address.
    #[must_use]
    pub fn address(&self) -> &DaemonAddress {
        &self.address
    }

    /// Returns the optional username supplied in the daemon URL or legacy syntax.
    #[must_use]
    pub fn username(&self) -> Option<&str> {
        self.username.as_deref()
    }

    /// Returns the desired protocol version for daemon negotiation.
    #[must_use]
    pub const fn protocol(&self) -> ProtocolVersion {
        self.protocol
    }

    /// Returns a new request that clamps the negotiation to the provided protocol.
    #[must_use]
    pub const fn with_protocol(mut self, protocol: ProtocolVersion) -> Self {
        self.protocol = protocol;
        self
    }
}

/// Configuration toggles that influence daemon module listings.
#[derive(Clone, Copy, Debug, Eq, PartialEq)]
pub struct ModuleListOptions {
    suppress_motd: bool,
}

impl ModuleListOptions {
    /// Creates a new options structure with all toggles disabled.
    #[must_use]
    pub const fn new() -> Self {
        Self {
            suppress_motd: false,
        }
    }

    /// Returns a new configuration that suppresses daemon MOTD lines.
    #[must_use]
    pub const fn suppress_motd(mut self, suppress: bool) -> Self {
        self.suppress_motd = suppress;
        self
    }

    /// Returns whether MOTD lines should be suppressed.
    #[must_use]
    pub const fn suppresses_motd(self) -> bool {
        self.suppress_motd
    }
}

impl Default for ModuleListOptions {
    fn default() -> Self {
        Self::new()
    }
}

fn parse_rsync_url(rest: &str) -> Result<Option<ModuleListRequest>, ClientError> {
    let mut parts = rest.splitn(2, '/');
    let host_port = parts.next().unwrap_or("");
    let remainder = parts.next();

    if remainder.is_some_and(|path| !path.is_empty()) {
        return Ok(None);
    }

    let target = parse_host_port(host_port)?;
    Ok(Some(ModuleListRequest::new(
        target.address,
        target.username,
    )))
}

struct ParsedDaemonTarget {
    address: DaemonAddress,
    username: Option<String>,
}

fn parse_host_port(input: &str) -> Result<ParsedDaemonTarget, ClientError> {
    const DEFAULT_PORT: u16 = 873;
    const DEFAULT_HOST: &str = "localhost";

    let (username, input) = split_daemon_username(input)?;
    let username = username.map(decode_daemon_username).transpose()?;

    if input.is_empty() {
        let address = DaemonAddress::new(DEFAULT_HOST.to_string(), DEFAULT_PORT)?;
        return Ok(ParsedDaemonTarget { address, username });
    }

    if let Some(host) = input.strip_prefix('[') {
        let (address, port) = parse_bracketed_host(host, DEFAULT_PORT)?;
        let address = DaemonAddress::new(address, port)?;
        return Ok(ParsedDaemonTarget { address, username });
    }

    if let Some((host, port)) = split_host_port(input) {
        let port = port
            .parse::<u16>()
            .map_err(|_| daemon_error("invalid daemon port", FEATURE_UNAVAILABLE_EXIT_CODE))?;
        let host = decode_host_component(host)?;
        let address = DaemonAddress::new(host, port)?;
        return Ok(ParsedDaemonTarget { address, username });
    }

    let host = decode_host_component(input)?;
    let address = DaemonAddress::new(host, DEFAULT_PORT)?;
    Ok(ParsedDaemonTarget { address, username })
}

fn split_daemon_host_module(input: &str) -> Result<Option<(&str, &str)>, ClientError> {
    if !input.contains('[') {
        let segments = input.split("::");
        if segments.clone().count() > 2 {
            return Err(daemon_error(
                "IPv6 daemon addresses must be enclosed in brackets",
                FEATURE_UNAVAILABLE_EXIT_CODE,
            ));
        }
    }

    let mut in_brackets = false;
    let mut previous_colon = None;

    for (idx, ch) in input.char_indices() {
        match ch {
            '[' => {
                in_brackets = true;
                previous_colon = None;
            }
            ']' => {
                in_brackets = false;
                previous_colon = None;
            }
            ':' if !in_brackets => {
                if let Some(prev) = previous_colon
                    && prev + 1 == idx
                {
                    let host = &input[..prev];
                    if !host.contains('[') {
                        let colon_count = host.chars().filter(|&ch| ch == ':').count();
                        if colon_count > 1 {
                            return Err(daemon_error(
                                "IPv6 daemon addresses must be enclosed in brackets",
                                FEATURE_UNAVAILABLE_EXIT_CODE,
                            ));
                        }
                    }
                    let module = &input[idx + 1..];
                    return Ok(Some((host, module)));
                }
                previous_colon = Some(idx);
            }
            _ => {
                previous_colon = None;
            }
        }
    }

    Ok(None)
}

fn strip_prefix_ignore_ascii_case<'a>(text: &'a str, prefix: &str) -> Option<&'a str> {
    if text.len() < prefix.len() {
        return None;
    }

    let (candidate, remainder) = text.split_at(prefix.len());
    if candidate.eq_ignore_ascii_case(prefix) {
        Some(remainder)
    } else {
        None
    }
}

fn parse_bracketed_host(host: &str, default_port: u16) -> Result<(String, u16), ClientError> {
    let (addr, remainder) = host.split_once(']').ok_or_else(|| {
        daemon_error(
            "invalid bracketed daemon host",
            FEATURE_UNAVAILABLE_EXIT_CODE,
        )
    })?;

    let decoded = decode_host_component(addr)?;

    if remainder.is_empty() {
        return Ok((decoded, default_port));
    }

    let port = remainder
        .strip_prefix(':')
        .ok_or_else(|| {
            daemon_error(
                "invalid bracketed daemon host",
                FEATURE_UNAVAILABLE_EXIT_CODE,
            )
        })?
        .parse::<u16>()
        .map_err(|_| daemon_error("invalid daemon port", FEATURE_UNAVAILABLE_EXIT_CODE))?;

    Ok((decoded, port))
}

fn decode_host_component(input: &str) -> Result<String, ClientError> {
    decode_percent_component(
        input,
        invalid_percent_encoding_error,
        invalid_host_utf8_error,
    )
}

fn decode_daemon_username(input: &str) -> Result<String, ClientError> {
    decode_percent_component(
        input,
        invalid_username_percent_encoding_error,
        invalid_username_utf8_error,
    )
}

fn decode_percent_component(
    input: &str,
    truncated_error: fn() -> ClientError,
    invalid_utf8_error: fn() -> ClientError,
) -> Result<String, ClientError> {
    if !input.contains('%') {
        return Ok(input.to_string());
    }

    let mut decoded = Vec::with_capacity(input.len());
    let bytes = input.as_bytes();
    let mut index = 0;

    while index < bytes.len() {
        if bytes[index] == b'%' {
            if index + 2 >= bytes.len() {
                return Err(truncated_error());
            }

            let hi = hex_value(bytes[index + 1]);
            let lo = hex_value(bytes[index + 2]);

            if let (Some(hi), Some(lo)) = (hi, lo) {
                decoded.push((hi << 4) | lo);
                index += 3;
                continue;
            }
        }

        decoded.push(bytes[index]);
        index += 1;
    }

    String::from_utf8(decoded).map_err(|_| invalid_utf8_error())
}

fn hex_value(byte: u8) -> Option<u8> {
    match byte {
        b'0'..=b'9' => Some(byte - b'0'),
        b'a'..=b'f' => Some(10 + byte - b'a'),
        b'A'..=b'F' => Some(10 + byte - b'A'),
        _ => None,
    }
}

fn invalid_percent_encoding_error() -> ClientError {
    daemon_error(
        "invalid percent-encoding in daemon host",
        FEATURE_UNAVAILABLE_EXIT_CODE,
    )
}

fn invalid_host_utf8_error() -> ClientError {
    daemon_error(
        "daemon host contains invalid UTF-8 after percent-decoding",
        FEATURE_UNAVAILABLE_EXIT_CODE,
    )
}

fn invalid_username_percent_encoding_error() -> ClientError {
    daemon_error(
        "invalid percent-encoding in daemon username",
        FEATURE_UNAVAILABLE_EXIT_CODE,
    )
}

fn invalid_username_utf8_error() -> ClientError {
    daemon_error(
        "daemon username contains invalid UTF-8 after percent-decoding",
        FEATURE_UNAVAILABLE_EXIT_CODE,
    )
}

fn split_host_port(input: &str) -> Option<(&str, &str)> {
    let idx = input.rfind(':')?;
    let (host, port) = input.split_at(idx);
    if host.contains(':') {
        return None;
    }
    Some((host, &port[1..]))
}

fn split_daemon_username(input: &str) -> Result<(Option<&str>, &str), ClientError> {
    if let Some(idx) = input.rfind('@') {
        let (user, host) = input.split_at(idx);
        if user.is_empty() {
            return Err(daemon_error(
                "daemon username must be non-empty",
                FEATURE_UNAVAILABLE_EXIT_CODE,
            ));
        }

        return Ok((Some(user), &host[1..]));
    }

    Ok((None, input))
}

/// Describes the module entries advertised by a daemon together with ancillary metadata.
#[derive(Clone, Debug, Default, Eq, PartialEq)]
pub struct ModuleList {
    motd: Vec<String>,
    warnings: Vec<String>,
    capabilities: Vec<String>,
    entries: Vec<ModuleListEntry>,
}

impl ModuleList {
    /// Creates a new list from the supplied entries, warning lines, MOTD lines, and capability advertisements.
    fn new(
        motd: Vec<String>,
        warnings: Vec<String>,
        capabilities: Vec<String>,
        entries: Vec<ModuleListEntry>,
    ) -> Self {
        Self {
            motd,
            warnings,
            capabilities,
            entries,
        }
    }

    /// Returns the advertised module entries.
    #[must_use]
    pub fn entries(&self) -> &[ModuleListEntry] {
        &self.entries
    }

    /// Returns the optional message-of-the-day lines emitted by the daemon.
    #[must_use]
    pub fn motd_lines(&self) -> &[String] {
        &self.motd
    }

    /// Returns the warning messages emitted by the daemon while processing the request.
    #[must_use]
    pub fn warnings(&self) -> &[String] {
        &self.warnings
    }

    /// Returns the capability strings advertised by the daemon via `@RSYNCD: CAP` lines.
    #[must_use]
    pub fn capabilities(&self) -> &[String] {
        &self.capabilities
    }
}

/// Entry describing a single daemon module.
#[derive(Clone, Debug, Eq, PartialEq)]
pub struct ModuleListEntry {
    name: String,
    comment: Option<String>,
}

impl ModuleListEntry {
    fn from_line(line: &str) -> Self {
        match line.split_once('\t') {
            Some((name, comment)) => Self {
                name: name.to_string(),
                comment: if comment.is_empty() {
                    None
                } else {
                    Some(comment.to_string())
                },
            },
            None => Self {
                name: line.to_string(),
                comment: None,
            },
        }
    }

    /// Returns the module name advertised by the daemon.
    #[must_use]
    pub fn name(&self) -> &str {
        &self.name
    }

    /// Returns the optional comment associated with the module.
    #[must_use]
    pub fn comment(&self) -> Option<&str> {
        self.comment.as_deref()
    }
}

/// Performs a daemon module listing by connecting to the supplied address.
///
/// The helper honours the `RSYNC_PROXY` environment variable, establishing an
/// HTTP `CONNECT` tunnel through the specified proxy before negotiating with
/// the daemon when the variable is set. This mirrors the behaviour of
/// upstream rsync.
pub fn run_module_list(request: ModuleListRequest) -> Result<ModuleList, ClientError> {
    run_module_list_with_options(request, ModuleListOptions::default())
}

fn open_daemon_stream(
    addr: &DaemonAddress,
    timeout: Option<Duration>,
) -> Result<TcpStream, ClientError> {
    match load_daemon_proxy()? {
        Some(proxy) => connect_via_proxy(addr, &proxy, timeout),
        None => connect_direct(addr, timeout),
    }
}

fn connect_direct(
    addr: &DaemonAddress,
    timeout: Option<Duration>,
) -> Result<TcpStream, ClientError> {
    let stream = TcpStream::connect((addr.host.as_str(), addr.port))
        .map_err(|error| socket_error("connect to", addr.socket_addr_display(), error))?;

    if let Some(duration) = timeout {
        stream
            .set_read_timeout(Some(duration))
            .map_err(|error| socket_error("configure", addr.socket_addr_display(), error))?;
        stream
            .set_write_timeout(Some(duration))
            .map_err(|error| socket_error("configure", addr.socket_addr_display(), error))?;
    }

    Ok(stream)
}

fn connect_via_proxy(
    addr: &DaemonAddress,
    proxy: &ProxyConfig,
    timeout: Option<Duration>,
) -> Result<TcpStream, ClientError> {
    let mut stream = TcpStream::connect((proxy.host.as_str(), proxy.port))
        .map_err(|error| socket_error("connect to", proxy.display(), error))?;

    if let Some(duration) = timeout {
        stream
            .set_read_timeout(Some(duration))
            .map_err(|error| socket_error("configure", proxy.display(), error))?;
        stream
            .set_write_timeout(Some(duration))
            .map_err(|error| socket_error("configure", proxy.display(), error))?;
    }

    establish_proxy_tunnel(&mut stream, addr, proxy)?;

    Ok(stream)
}

fn establish_proxy_tunnel(
    stream: &mut TcpStream,
    addr: &DaemonAddress,
    proxy: &ProxyConfig,
) -> Result<(), ClientError> {
    let mut request = String::new();
    let host = addr.host();
    let encoded_host: Cow<'_, str> = if host.contains(':') && !host.starts_with('[') {
        Cow::Owned(format!("[{}]", host))
    } else {
        Cow::Borrowed(host)
    };
    request.push_str("CONNECT ");
<<<<<<< HEAD
    request.push_str(&encoded_host);
=======
    if addr.host().contains(':') && !addr.host().starts_with('[') {
        request.push('[');
        request.push_str(addr.host());
        request.push(']');
    } else {
        request.push_str(addr.host());
    }
>>>>>>> ef4d5706
    request.push(':');
    request.push_str(&addr.port().to_string());
    request.push_str(" HTTP/1.0\r\n");

    if let Some(header) = proxy.authorization_header() {
        request.push_str("Proxy-Authorization: Basic ");
        request.push_str(&header);
        request.push_str("\r\n");
    }

    request.push_str("\r\n");

    stream
        .write_all(request.as_bytes())
        .map_err(|error| socket_error("write to", proxy.display(), error))?;
    stream
        .flush()
        .map_err(|error| socket_error("flush", proxy.display(), error))?;

    let mut line = Vec::with_capacity(128);
    read_proxy_line(stream, &mut line, proxy.display())?;
    let status = String::from_utf8(line.clone())
        .map_err(|_| proxy_response_error("proxy status line contained invalid UTF-8"))?;
    line.clear();

    if !status.starts_with("HTTP/") {
        return Err(proxy_response_error(format!(
            "proxy response did not start with HTTP/: {status}"
        )));
    }

    let mut parts = status.split_whitespace();
    let _ = parts.next();
    let code = parts.next().ok_or_else(|| {
        proxy_response_error(format!("proxy response missing status code: {status}"))
    })?;

    if !code.starts_with('2') {
        return Err(proxy_response_error(format!(
            "proxy rejected CONNECT with status {status}"
        )));
    }

    loop {
        read_proxy_line(stream, &mut line, proxy.display())?;
        if line.is_empty() {
            break;
        }
    }

    Ok(())
}

struct ProxyConfig {
    host: String,
    port: u16,
    credentials: Option<ProxyCredentials>,
}

impl ProxyConfig {
    fn display(&self) -> SocketAddrDisplay<'_> {
        SocketAddrDisplay {
            host: &self.host,
            port: self.port,
        }
    }

    fn authorization_header(&self) -> Option<String> {
        self.credentials
            .as_ref()
            .map(ProxyCredentials::authorization_value)
    }
}

struct ProxyCredentials {
    username: String,
    password: String,
}

impl ProxyCredentials {
    fn new(username: String, password: String) -> Self {
        Self { username, password }
    }

    fn authorization_value(&self) -> String {
        let mut bytes = Vec::with_capacity(self.username.len() + self.password.len() + 1);
        bytes.extend_from_slice(self.username.as_bytes());
        bytes.push(b':');
        bytes.extend_from_slice(self.password.as_bytes());
        STANDARD.encode(bytes)
    }
}

fn load_daemon_proxy() -> Result<Option<ProxyConfig>, ClientError> {
    match env::var("RSYNC_PROXY") {
        Ok(value) => {
            let trimmed = value.trim();
            if trimmed.is_empty() {
                return Ok(None);
            }
            parse_proxy_spec(trimmed).map(Some)
        }
        Err(VarError::NotPresent) => Ok(None),
        Err(VarError::NotUnicode(_)) => Err(proxy_configuration_error(
            "RSYNC_PROXY value must be valid UTF-8",
        )),
    }
}

fn parse_proxy_spec(spec: &str) -> Result<ProxyConfig, ClientError> {
    let trimmed = spec.trim();
    if trimmed.is_empty() {
        return Err(proxy_configuration_error(
            "RSYNC_PROXY must specify a proxy host",
        ));
    }

    let (credentials, remainder) = if let Some(idx) = trimmed.rfind('@') {
        let (userinfo, host_part) = trimmed.split_at(idx);
        if userinfo.is_empty() {
            return Err(proxy_configuration_error(
                "RSYNC_PROXY user information must be non-empty when '@' is present",
            ));
        }

        let mut segments = userinfo.splitn(2, ':');
        let username = segments.next().unwrap();
        let password = segments.next().ok_or_else(|| {
            proxy_configuration_error("RSYNC_PROXY credentials must use USER:PASS@HOST:PORT format")
        })?;

        let credentials = ProxyCredentials::new(username.to_string(), password.to_string());
        (Some(credentials), &host_part[1..])
    } else {
        (None, trimmed)
    };

    let (host, port) = parse_proxy_host_port(remainder)?;

    Ok(ProxyConfig {
        host,
        port,
        credentials,
    })
}

fn parse_proxy_host_port(input: &str) -> Result<(String, u16), ClientError> {
    if input.is_empty() {
        return Err(proxy_configuration_error(
            "RSYNC_PROXY must specify a proxy host and port",
        ));
    }

    if let Some(rest) = input.strip_prefix('[') {
        let (host, port) = parse_bracketed_host(rest, 0).map_err(|_| {
            proxy_configuration_error("RSYNC_PROXY contains an invalid bracketed host")
        })?;
        if port == 0 {
            return Err(proxy_configuration_error(
                "RSYNC_PROXY bracketed host must include a port",
            ));
        }
        return Ok((host, port));
    }

    let idx = input
        .rfind(':')
        .ok_or_else(|| proxy_configuration_error("RSYNC_PROXY must be in HOST:PORT form"))?;
    let host = &input[..idx];
    let port_text = &input[idx + 1..];

    if port_text.is_empty() {
        return Err(proxy_configuration_error(
            "RSYNC_PROXY must include a proxy port",
        ));
    }

    let host = decode_host_component(host).map_err(|_| {
        proxy_configuration_error("RSYNC_PROXY proxy host contains invalid percent-encoding")
    })?;
    let port = port_text
        .parse::<u16>()
        .map_err(|_| proxy_configuration_error("RSYNC_PROXY specified an invalid port"))?;

    Ok((host, port))
}

fn proxy_configuration_error(text: impl Into<String>) -> ClientError {
    let message = rsync_error!(SOCKET_IO_EXIT_CODE, "{}", text.into()).with_role(Role::Client);
    ClientError::new(SOCKET_IO_EXIT_CODE, message)
}

fn proxy_response_error(text: impl Into<String>) -> ClientError {
    let message =
        rsync_error!(SOCKET_IO_EXIT_CODE, "proxy error: {}", text.into()).with_role(Role::Client);
    ClientError::new(SOCKET_IO_EXIT_CODE, message)
}

fn read_proxy_line(
    stream: &mut TcpStream,
    buffer: &mut Vec<u8>,
    proxy: SocketAddrDisplay<'_>,
) -> Result<(), ClientError> {
    buffer.clear();

    loop {
        let mut byte = [0u8; 1];
        match stream.read(&mut byte) {
            Ok(0) => {
                return Err(proxy_response_error(
                    "proxy closed the connection during CONNECT negotiation",
                ));
            }
            Ok(_) => {
                buffer.push(byte[0]);
                if byte[0] == b'\n' {
                    while matches!(buffer.last(), Some(b'\n' | b'\r')) {
                        buffer.pop();
                    }
                    break;
                }
                if buffer.len() > 4096 {
                    return Err(proxy_response_error(
                        "proxy response line exceeded 4096 bytes",
                    ));
                }
            }
            Err(error) if error.kind() == io::ErrorKind::Interrupted => continue,
            Err(error) => return Err(socket_error("read from", proxy, error)),
        }
    }

    Ok(())
}

/// Performs a daemon module listing using caller-provided options.
///
/// This variant mirrors [`run_module_list`] while allowing callers to configure
/// behaviours such as suppressing daemon MOTD lines when `--no-motd` is supplied.
pub fn run_module_list_with_options(
    request: ModuleListRequest,
    options: ModuleListOptions,
) -> Result<ModuleList, ClientError> {
    run_module_list_with_password_and_options(request, options, None, TransferTimeout::Default)
}

/// Performs a daemon module listing using an optional password override.
///
/// When `password_override` is `Some`, the bytes are used for authentication
/// instead of loading `RSYNC_PASSWORD`. This mirrors `--password-file` in the
/// CLI and simplifies testing by avoiding environment manipulation.
pub fn run_module_list_with_password(
    request: ModuleListRequest,
    password_override: Option<Vec<u8>>,
    timeout: TransferTimeout,
) -> Result<ModuleList, ClientError> {
    run_module_list_with_password_and_options(
        request,
        ModuleListOptions::default(),
        password_override,
        timeout,
    )
}

/// Performs a daemon module listing with the supplied options and password override.
///
/// The helper is primarily used by the CLI to honour flags such as `--no-motd`
/// while still exercising the optional password override path used for
/// `--password-file`. The [`ModuleListOptions`] parameter defaults to the same
/// behaviour as [`run_module_list`].
pub fn run_module_list_with_password_and_options(
    request: ModuleListRequest,
    options: ModuleListOptions,
    password_override: Option<Vec<u8>>,
    timeout: TransferTimeout,
) -> Result<ModuleList, ClientError> {
    let addr = request.address();
    let username = request.username().map(str::to_owned);
    let mut password_bytes = password_override.map(SensitiveBytes::new);
    let mut auth_attempted = false;
    let mut auth_context: Option<DaemonAuthContext> = None;
    let suppress_motd = options.suppresses_motd();

    let effective_timeout = timeout.effective(DAEMON_SOCKET_TIMEOUT);
    let stream = open_daemon_stream(addr, effective_timeout)?;

    let handshake = negotiate_legacy_daemon_session(stream, request.protocol())
        .map_err(|error| socket_error("negotiate with", addr.socket_addr_display(), error))?;
    let stream = handshake.into_stream();
    let mut reader = BufReader::new(stream);

    reader
        .get_mut()
        .write_all(b"#list\n")
        .map_err(|error| socket_error("write to", addr.socket_addr_display(), error))?;
    reader
        .get_mut()
        .flush()
        .map_err(|error| socket_error("flush", addr.socket_addr_display(), error))?;

    let mut entries = Vec::new();
    let mut motd = Vec::new();
    let mut warnings = Vec::new();
    let mut capabilities = Vec::new();
    let mut acknowledged = false;

    while let Some(line) = read_trimmed_line(&mut reader)
        .map_err(|error| socket_error("read from", addr.socket_addr_display(), error))?
    {
        if let Some(payload) = parse_legacy_error_message(&line) {
            return Err(daemon_error(
                payload.to_string(),
                PARTIAL_TRANSFER_EXIT_CODE,
            ));
        }

        if let Some(payload) = parse_legacy_warning_message(&line) {
            warnings.push(payload.to_string());
            continue;
        }

        if line.starts_with(LEGACY_DAEMON_PREFIX) {
            match parse_legacy_daemon_message(&line) {
                Ok(LegacyDaemonMessage::Ok) => {
                    acknowledged = true;
                    continue;
                }
                Ok(LegacyDaemonMessage::Exit) => break,
                Ok(LegacyDaemonMessage::Capabilities { flags }) => {
                    capabilities.push(flags.to_string());
                    continue;
                }
                Ok(LegacyDaemonMessage::AuthRequired { module }) => {
                    if auth_attempted {
                        return Err(daemon_protocol_error(
                            "daemon repeated authentication challenge",
                        ));
                    }

                    let username = username.as_deref().ok_or_else(|| {
                        daemon_authentication_required_error(
                            "supply a username in the daemon URL (e.g. rsync://user@host/)",
                        )
                    })?;

                    let secret = if let Some(secret) = password_bytes.as_ref() {
                        secret.to_vec()
                    } else {
                        password_bytes = load_daemon_password().map(SensitiveBytes::new);
                        password_bytes
                            .as_ref()
                            .map(SensitiveBytes::to_vec)
                            .ok_or_else(|| {
                                daemon_authentication_required_error(
                                    "set RSYNC_PASSWORD before contacting authenticated daemons",
                                )
                            })?
                    };

                    let context = DaemonAuthContext::new(username.to_owned(), secret);
                    if let Some(challenge) = module {
                        send_daemon_auth_credentials(&mut reader, &context, challenge, addr)?;
                    }

                    auth_context = Some(context);
                    auth_attempted = true;
                    continue;
                }
                Ok(LegacyDaemonMessage::AuthChallenge { challenge }) => {
                    let context = auth_context.as_ref().ok_or_else(|| {
                        daemon_protocol_error(
                            "daemon issued authentication challenge before requesting credentials",
                        )
                    })?;

                    send_daemon_auth_credentials(&mut reader, context, challenge, addr)?;
                    continue;
                }
                Ok(LegacyDaemonMessage::Other(payload)) => {
                    if let Some(reason) = payload.strip_prefix("DENIED") {
                        return Err(daemon_access_denied_error(reason.trim()));
                    }

                    if let Some(reason) = payload.strip_prefix("AUTHFAILED") {
                        let reason = reason.trim();
                        return Err(daemon_authentication_failed_error(if reason.is_empty() {
                            None
                        } else {
                            Some(reason)
                        }));
                    }

                    if is_motd_payload(payload) {
                        if !suppress_motd {
                            motd.push(normalize_motd_payload(payload));
                        }
                        continue;
                    }

                    return Err(daemon_protocol_error(&line));
                }
                Ok(LegacyDaemonMessage::Version(_)) => {
                    return Err(daemon_protocol_error(&line));
                }
                Err(_) => {
                    return Err(daemon_protocol_error(&line));
                }
            }
        }

        if !acknowledged {
            return Err(daemon_protocol_error(&line));
        }

        entries.push(ModuleListEntry::from_line(&line));
    }

    if !acknowledged {
        return Err(daemon_protocol_error(
            "daemon did not acknowledge module listing",
        ));
    }

    Ok(ModuleList::new(motd, warnings, capabilities, entries))
}

struct DaemonAuthContext {
    username: String,
    secret: SensitiveBytes,
}

impl DaemonAuthContext {
    fn new(username: String, secret: Vec<u8>) -> Self {
        Self {
            username,
            secret: SensitiveBytes::new(secret),
        }
    }

    fn secret(&self) -> &[u8] {
        self.secret.as_slice()
    }
}

#[cfg(test)]
impl DaemonAuthContext {
    fn into_zeroized_secret(self) -> Vec<u8> {
        self.secret.into_zeroized_vec()
    }
}

struct SensitiveBytes(Vec<u8>);

impl SensitiveBytes {
    fn new(bytes: Vec<u8>) -> Self {
        Self(bytes)
    }

    fn to_vec(&self) -> Vec<u8> {
        self.0.clone()
    }

    fn as_slice(&self) -> &[u8] {
        &self.0
    }
}

#[cfg(test)]
impl SensitiveBytes {
    fn into_zeroized_vec(mut self) -> Vec<u8> {
        for byte in &mut self.0 {
            *byte = 0;
        }
        std::mem::take(&mut self.0)
    }
}

impl Drop for SensitiveBytes {
    fn drop(&mut self) {
        for byte in &mut self.0 {
            *byte = 0;
        }
    }
}

fn send_daemon_auth_credentials<S>(
    reader: &mut BufReader<S>,
    context: &DaemonAuthContext,
    challenge: &str,
    addr: &DaemonAddress,
) -> Result<(), ClientError>
where
    S: Write,
{
    let digest = compute_daemon_auth_response(context.secret(), challenge);
    let mut command = String::with_capacity(context.username.len() + digest.len() + 2);
    command.push_str(&context.username);
    command.push(' ');
    command.push_str(&digest);
    command.push('\n');

    reader
        .get_mut()
        .write_all(command.as_bytes())
        .map_err(|error| socket_error("write to", addr.socket_addr_display(), error))?;
    reader
        .get_mut()
        .flush()
        .map_err(|error| socket_error("flush", addr.socket_addr_display(), error))?;

    Ok(())
}

#[cfg(test)]
thread_local! {
    static TEST_PASSWORD_OVERRIDE: RefCell<Option<Vec<u8>>> = const { RefCell::new(None) };
}

#[cfg(test)]
fn set_test_daemon_password(password: Option<Vec<u8>>) {
    TEST_PASSWORD_OVERRIDE.with(|slot| *slot.borrow_mut() = password);
}

fn load_daemon_password() -> Option<Vec<u8>> {
    #[cfg(test)]
    if let Some(password) = TEST_PASSWORD_OVERRIDE.with(|slot| slot.borrow().clone()) {
        return Some(password);
    }

    env::var_os("RSYNC_PASSWORD").map(|value| {
        #[cfg(unix)]
        {
            use std::os::unix::ffi::OsStringExt;

            value.into_vec()
        }

        #[cfg(not(unix))]
        {
            value.to_string_lossy().into_owned().into_bytes()
        }
    })
}

fn compute_daemon_auth_response(secret: &[u8], challenge: &str) -> String {
    let mut hasher = Md5::new();
    hasher.update(secret);
    hasher.update(challenge.as_bytes());
    let digest = hasher.finalize();
    STANDARD_NO_PAD.encode(digest)
}

fn normalize_motd_payload(payload: &str) -> String {
    if !is_motd_payload(payload) {
        return payload.to_string();
    }

    let remainder = &payload[4..];
    let remainder = remainder.trim_start_matches([' ', '\t', ':']);
    remainder.trim_start().to_string()
}

fn is_motd_payload(payload: &str) -> bool {
    let bytes = payload.as_bytes();
    if bytes.len() < 4 {
        return false;
    }

    if !bytes[..4].eq_ignore_ascii_case(b"motd") {
        return false;
    }

    if bytes.len() == 4 {
        return true;
    }

    matches!(bytes[4], b' ' | b'\t' | b'\r' | b'\n' | b':')
}<|MERGE_RESOLUTION|>--- conflicted
+++ resolved
@@ -6456,9 +6456,6 @@
         Cow::Borrowed(host)
     };
     request.push_str("CONNECT ");
-<<<<<<< HEAD
-    request.push_str(&encoded_host);
-=======
     if addr.host().contains(':') && !addr.host().starts_with('[') {
         request.push('[');
         request.push_str(addr.host());
@@ -6466,7 +6463,6 @@
     } else {
         request.push_str(addr.host());
     }
->>>>>>> ef4d5706
     request.push(':');
     request.push_str(&addr.port().to_string());
     request.push_str(" HTTP/1.0\r\n");
