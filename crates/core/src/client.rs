#![allow(clippy::module_name_repetitions)]

//! # Overview
//!
//! The `client` module exposes the orchestration entry points consumed by the
//! `oc-rsync` CLI binary. The current implementation focuses on providing a
//! deterministic, synchronous local copy engine that mirrors the high-level
//! behaviour of `rsync SOURCE DEST` when no remote shells or daemons are
//! involved. The API models the configuration and error structures that higher
//! layers will reuse once network transports and the full delta-transfer engine
//! land.
//!
//! # Design
//!
//! - [`ClientConfig`] encapsulates the caller-provided transfer arguments. A
//!   builder is offered so future options (e.g. logging verbosity) can be wired
//!   through without breaking call sites. Today it exposes toggles for dry-run
//!   validation (`--dry-run`) and extraneous-destination cleanup (`--delete`).
//! - [`run_client`] executes the client flow. The helper delegates to
//!   [`rsync_engine::local_copy`] to mirror a simplified subset of upstream
//!   behaviour by copying files, directories, and symbolic links on the local
//!   filesystem while preserving permissions, timestamps, optional
//!   ownership/group metadata, and sparse regions when requested. Delta
//!   compression and advanced metadata such as ACLs or extended attributes
//!   remain out of scope for this snapshot. When remote operands are detected,
//!   the client delegates to the system `rsync` binary so network transfers are
//!   available while the native engine is completed. When
//!   deletion is requested (including [`--delete-excluded`](crate::client::ClientConfig::delete_excluded)),
//!   the helper removes destination entries that are absent from the source tree
//!   before applying metadata and prunes excluded entries when explicitly
//!   requested.
//! - [`ModuleListRequest`] parses daemon-style operands (`rsync://host/` or
//!   `host::`) and [`run_module_list`] connects to the remote daemon using the
//!   legacy `@RSYNCD:` negotiation to retrieve the advertised module table.
//! - [`ClientError`] carries the exit code and fully formatted
//!   [`Message`](crate::message::Message) so binaries can surface diagnostics via
//!   the central rendering helpers.
//!
//! # Invariants
//!
//! - `ClientError::exit_code` always matches the exit code embedded in the
//!   [`Message`].
//! - `run_client` never panics and preserves the provided configuration even
//!   when reporting unsupported functionality.
//!
//! # Errors
//!
//! All failures are routed through [`ClientError`]. The structure implements
//! [`std::error::Error`], allowing integration with higher-level error handling
//! stacks without losing access to the formatted diagnostic.
//!
//! # Examples
//!
//! Running the client with a single source copies the file into the destination
//! path. The helper currently operates entirely on the local filesystem.
//!
//! ```
//! use rsync_core::client::{run_client, ClientConfig};
//! use std::fs;
//! use tempfile::tempdir;
//!
//! let temp = tempdir().unwrap();
//! let source = temp.path().join("source.txt");
//! let destination = temp.path().join("dest.txt");
//! fs::write(&source, b"example").unwrap();
//!
//! let config = ClientConfig::builder()
//!     .transfer_args([source.clone(), destination.clone()])
//!     .build();
//!
//! let summary = run_client(config).expect("local copy succeeds");
//! assert_eq!(summary.files_copied(), 1);
//! assert_eq!(fs::read(&destination).unwrap(), b"example");
//! ```
//!
//! # See also
//!
//! - [`crate::message`] for the formatting utilities reused by the client
//!   orchestration.
//! - [`crate::version`] for the canonical version banner shared with the CLI.
//! - [`rsync_engine::local_copy`] for the transfer plan executed by this module.

use std::collections::HashMap;
use std::env::VarError;
use std::ffi::{OsStr, OsString};
use std::fmt;
use std::io::{self, BufRead, BufReader, Read, Write};
use std::net::ToSocketAddrs;
use std::net::{SocketAddr, TcpStream};
use std::num::NonZeroU64;
use std::path::{Path, PathBuf};
use std::process::{Child, ChildStdin, ChildStdout, Command, Stdio};
use std::sync::mpsc::{self, Sender};
use std::thread;
use std::time::{Duration, Instant, SystemTime};
use std::{env, error::Error};

use base64::Engine as _;
use base64::engine::general_purpose::{STANDARD, STANDARD_NO_PAD};
use rsync_checksums::strong::Md5;
use rsync_compress::zlib::{CompressionLevel, CompressionLevelError};
pub use rsync_engine::local_copy::{DirMergeEnforcedKind, DirMergeOptions};
use rsync_engine::local_copy::{
    DirMergeRule, ExcludeIfPresentRule, FilterProgram, FilterProgramEntry, LocalCopyAction,
    LocalCopyArgumentError, LocalCopyError, LocalCopyErrorKind, LocalCopyExecution,
    LocalCopyFileKind, LocalCopyMetadata, LocalCopyOptions, LocalCopyPlan, LocalCopyProgress,
    LocalCopyRecord, LocalCopyRecordHandler, LocalCopyReport, LocalCopySummary,
    ReferenceDirectory as EngineReferenceDirectory,
    ReferenceDirectoryKind as EngineReferenceDirectoryKind,
};
use rsync_filters::FilterRule as EngineFilterRule;
use rsync_protocol::{
    LEGACY_DAEMON_PREFIX, LegacyDaemonMessage, NegotiationError, ProtocolVersion,
    parse_legacy_daemon_message, parse_legacy_error_message, parse_legacy_warning_message,
};
use rsync_transport::negotiate_legacy_daemon_session;
#[cfg(test)]
use std::cell::RefCell;
use tempfile::NamedTempFile;

use crate::{
    bandwidth::{self, BandwidthParseError},
    message::{Message, Role},
    rsync_error,
};

#[cfg(unix)]
use std::os::unix::ffi::{OsStrExt, OsStringExt};

/// Exit code returned when client functionality is unavailable.
const FEATURE_UNAVAILABLE_EXIT_CODE: i32 = 1;
/// Exit code used when a copy partially or wholly fails.
const PARTIAL_TRANSFER_EXIT_CODE: i32 = 23;
/// Exit code returned when socket I/O fails.
const SOCKET_IO_EXIT_CODE: i32 = 10;
/// Exit code returned when a daemon violates the protocol.
const PROTOCOL_INCOMPATIBLE_EXIT_CODE: i32 = 2;
/// Timeout applied to daemon sockets to avoid hanging handshakes when the caller
/// does not provide an override.
const DAEMON_SOCKET_TIMEOUT: Duration = Duration::from_secs(10);
/// Maximum exit code representable in the traditional 8-bit rsync transport.
const MAX_EXIT_CODE: i32 = u8::MAX as i32;

/// Describes the timeout configuration applied to network operations.
///
/// The variant captures whether the caller requested a custom timeout, disabled
/// socket timeouts entirely, or asked to rely on the default for the current
/// operation.  Higher layers convert the setting into concrete [`Duration`]
/// values depending on the transport in use.
#[derive(Clone, Copy, Debug, Eq, PartialEq)]
pub enum TransferTimeout {
    /// Use the default timeout for the current operation.
    Default,
    /// Disable socket timeouts entirely.
    Disabled,
    /// Apply a caller-provided timeout expressed in seconds.
    Seconds(NonZeroU64),
}

impl TransferTimeout {
    /// Returns the timeout expressed as a [`Duration`] using the provided
    /// default when the setting is [`TransferTimeout::Default`].
    #[must_use]
    pub fn effective(self, default: Duration) -> Option<Duration> {
        match self {
            TransferTimeout::Default => Some(default),
            TransferTimeout::Disabled => None,
            TransferTimeout::Seconds(seconds) => Some(Duration::from_secs(seconds.get())),
        }
    }

    /// Convenience helper returning the raw seconds value when specified.
    #[must_use]
    pub const fn as_seconds(self) -> Option<NonZeroU64> {
        match self {
            TransferTimeout::Seconds(value) => Some(value),
            TransferTimeout::Default | TransferTimeout::Disabled => None,
        }
    }
}

impl Default for TransferTimeout {
    fn default() -> Self {
        Self::Default
    }
}

/// Selects the preferred address family for daemon and remote-shell connections.
///
/// When [`AddressMode::Ipv4`] or [`AddressMode::Ipv6`] is selected, network
/// operations restrict socket resolution to the requested family, mirroring
/// upstream rsync's `--ipv4` and `--ipv6` flags. The default mode allows the
/// operating system to pick whichever address family resolves first.
#[derive(Clone, Copy, Debug, Eq, PartialEq)]
#[doc(alias = "--ipv4")]
#[doc(alias = "--ipv6")]
pub enum AddressMode {
    /// Allow the operating system to pick the address family.
    Default,
    /// Restrict resolution and connections to IPv4 addresses.
    Ipv4,
    /// Restrict resolution and connections to IPv6 addresses.
    Ipv6,
}

impl Default for AddressMode {
    fn default() -> Self {
        Self::Default
    }
}

/// Compression configuration propagated from the CLI.
#[derive(Clone, Copy, Debug, Eq, PartialEq)]
pub enum CompressionSetting {
    /// Compression has been explicitly disabled (e.g. `--compress-level=0`).
    ///
    /// This is also the default when building a [`ClientConfig`], matching
    /// upstream rsync's behaviour of leaving compression off unless the caller
    /// explicitly enables it.
    Disabled,
    /// Compression is enabled with the provided [`CompressionLevel`].
    Level(CompressionLevel),
}

impl CompressionSetting {
    /// Returns a setting that disables compression.
    #[must_use]
    pub const fn disabled() -> Self {
        Self::Disabled
    }

    /// Returns a setting that enables compression using `level`.
    #[must_use]
    pub const fn level(level: CompressionLevel) -> Self {
        Self::Level(level)
    }

    /// Parses a numeric compression level into a [`CompressionSetting`].
    ///
    /// Values `1` through `9` map to [`CompressionLevel::Precise`]. A value of
    /// `0` disables compression, mirroring upstream rsync's interpretation of
    /// `--compress-level=0`. Values outside the supported range return
    /// [`CompressionLevelError`].
    pub fn try_from_numeric(level: u32) -> Result<Self, CompressionLevelError> {
        if level == 0 {
            Ok(Self::Disabled)
        } else {
            CompressionLevel::from_numeric(level).map(Self::Level)
        }
    }

    /// Reports whether compression should be enabled.
    #[must_use]
    pub const fn is_enabled(self) -> bool {
        matches!(self, Self::Level(_))
    }

    /// Reports whether compression has been explicitly disabled.
    #[must_use]
    pub const fn is_disabled(self) -> bool {
        !self.is_enabled()
    }

    /// Returns the compression level that should be used when compression is
    /// enabled. When compression is disabled the default zlib level is
    /// returned, mirroring upstream rsync's behaviour when the caller toggles
    /// compression without specifying an explicit level.
    #[must_use]
    pub const fn level_or_default(self) -> CompressionLevel {
        match self {
            Self::Level(level) => level,
            Self::Disabled => CompressionLevel::Default,
        }
    }
}

impl Default for CompressionSetting {
    fn default() -> Self {
        Self::Disabled
    }
}

impl From<CompressionLevel> for CompressionSetting {
    fn from(level: CompressionLevel) -> Self {
        Self::Level(level)
    }
}

/// Deletion scheduling selected by the caller.
#[derive(Clone, Copy, Debug, Eq, PartialEq)]
pub enum DeleteMode {
    /// Do not remove extraneous destination entries.
    Disabled,
    /// Remove extraneous entries before transferring file data.
    Before,
    /// Remove extraneous entries while processing directory contents (upstream default).
    During,
    /// Record deletions during the walk and prune entries after transfers finish.
    Delay,
    /// Remove extraneous entries after the transfer completes.
    After,
}

impl DeleteMode {
    /// Returns `true` when deletion sweeps are enabled.
    #[must_use]
    pub const fn is_enabled(self) -> bool {
        !matches!(self, Self::Disabled)
    }
}

impl Default for DeleteMode {
    fn default() -> Self {
        Self::Disabled
    }
}

/// Identifies the strategy applied to a reference directory entry.
#[derive(Clone, Copy, Debug, Eq, PartialEq)]
pub enum ReferenceDirectoryKind {
    /// Skip creating the destination when the referenced file matches.
    Compare,
    /// Copy data from the reference directory when the file matches.
    Copy,
    /// Create a hard link to the reference directory when the file matches.
    Link,
}

/// Describes a reference directory consulted during local copy execution.
#[derive(Clone, Debug, Eq, PartialEq)]
pub struct ReferenceDirectory {
    kind: ReferenceDirectoryKind,
    path: PathBuf,
}

impl ReferenceDirectory {
    /// Creates a new reference directory entry.
    #[must_use]
    pub fn new(kind: ReferenceDirectoryKind, path: impl Into<PathBuf>) -> Self {
        Self {
            kind,
            path: path.into(),
        }
    }

    /// Returns the kind associated with the reference directory entry.
    #[must_use]
    pub const fn kind(&self) -> ReferenceDirectoryKind {
        self.kind
    }

    /// Returns the base path of the reference directory.
    #[must_use]
    pub fn path(&self) -> &Path {
        &self.path
    }
}

/// Configuration describing the requested client operation.
#[derive(Clone, Debug, Eq, PartialEq)]
pub struct ClientConfig {
    transfer_args: Vec<OsString>,
    dry_run: bool,
    delete_mode: DeleteMode,
    delete_excluded: bool,
    remove_source_files: bool,
    bandwidth_limit: Option<BandwidthLimit>,
    preserve_owner: bool,
    preserve_group: bool,
    preserve_permissions: bool,
    preserve_times: bool,
    owner_override: Option<u32>,
    group_override: Option<u32>,
    omit_dir_times: bool,
    compress: bool,
    compression_level: Option<CompressionLevel>,
    compression_setting: CompressionSetting,
    whole_file: bool,
    checksum: bool,
    size_only: bool,
    ignore_existing: bool,
    update: bool,
    numeric_ids: bool,
    filter_rules: Vec<FilterRuleSpec>,
    debug_flags: Vec<OsString>,
    sparse: bool,
    copy_links: bool,
    copy_dirlinks: bool,
    relative_paths: bool,
    implied_dirs: bool,
    mkpath: bool,
    verbosity: u8,
    progress: bool,
    stats: bool,
    partial: bool,
    partial_dir: Option<PathBuf>,
    delay_updates: bool,
    inplace: bool,
    append: bool,
    append_verify: bool,
    force_event_collection: bool,
    preserve_devices: bool,
    preserve_specials: bool,
    list_only: bool,
    address_mode: AddressMode,
    timeout: TransferTimeout,
    link_dest_paths: Vec<PathBuf>,
    reference_directories: Vec<ReferenceDirectory>,
    #[cfg(feature = "acl")]
    preserve_acls: bool,
    #[cfg(feature = "xattr")]
    preserve_xattrs: bool,
}

impl Default for ClientConfig {
    fn default() -> Self {
        Self {
            transfer_args: Vec::new(),
            dry_run: false,
            delete_mode: DeleteMode::Disabled,
            delete_excluded: false,
            remove_source_files: false,
            bandwidth_limit: None,
            preserve_owner: false,
            preserve_group: false,
            preserve_permissions: false,
            preserve_times: false,
            owner_override: None,
            group_override: None,
            omit_dir_times: false,
            compress: false,
            compression_level: None,
            compression_setting: CompressionSetting::default(),
            whole_file: true,
            checksum: false,
            size_only: false,
            ignore_existing: false,
            update: false,
            numeric_ids: false,
            filter_rules: Vec::new(),
            debug_flags: Vec::new(),
            sparse: false,
            copy_links: false,
            copy_dirlinks: false,
            relative_paths: false,
            implied_dirs: true,
            mkpath: false,
            verbosity: 0,
            progress: false,
            stats: false,
            partial: false,
            partial_dir: None,
            delay_updates: false,
            inplace: false,
            append: false,
            append_verify: false,
            force_event_collection: false,
            preserve_devices: false,
            preserve_specials: false,
            list_only: false,
            address_mode: AddressMode::Default,
            timeout: TransferTimeout::Default,
            link_dest_paths: Vec::new(),
            reference_directories: Vec::new(),
            #[cfg(feature = "acl")]
            preserve_acls: false,
            #[cfg(feature = "xattr")]
            preserve_xattrs: false,
        }
    }
}

impl ClientConfig {
    /// Creates a new [`ClientConfigBuilder`].
    #[must_use]
    pub fn builder() -> ClientConfigBuilder {
        ClientConfigBuilder::default()
    }

    /// Returns the raw transfer arguments provided by the caller.
    #[must_use]
    pub fn transfer_args(&self) -> &[OsString] {
        &self.transfer_args
    }

    /// Returns the ordered reference directories supplied via `--compare-dest`,
    /// `--copy-dest`, or `--link-dest`.
    #[must_use]
    #[doc(alias = "--compare-dest")]
    #[doc(alias = "--copy-dest")]
    #[doc(alias = "--link-dest")]
    pub fn reference_directories(&self) -> &[ReferenceDirectory] {
        &self.reference_directories
    }

    /// Reports whether transfers should be listed without mutating the destination.
    #[must_use]
    #[doc(alias = "--list-only")]
    pub const fn list_only(&self) -> bool {
        self.list_only
    }

    /// Returns the preferred address family used for daemon or remote-shell connections.
    #[must_use]
    #[doc(alias = "--ipv4")]
    #[doc(alias = "--ipv6")]
    pub const fn address_mode(&self) -> AddressMode {
        self.address_mode
    }

    /// Reports whether a transfer was explicitly requested.
    #[must_use]
    pub fn has_transfer_request(&self) -> bool {
        !self.transfer_args.is_empty()
    }

    /// Returns whether symlinks should be materialised as their referents.
    #[must_use]
    #[doc(alias = "--copy-links")]
    #[doc(alias = "-L")]
    pub const fn copy_links(&self) -> bool {
        self.copy_links
    }

    /// Returns whether symlinks that target directories should be traversed as directories.
    #[must_use]
    #[doc(alias = "--copy-dirlinks")]
    #[doc(alias = "-k")]
    pub const fn copy_dirlinks(&self) -> bool {
        self.copy_dirlinks
    }

    /// Returns the ordered list of filter rules supplied by the caller.
    #[must_use]
    pub fn filter_rules(&self) -> &[FilterRuleSpec] {
        &self.filter_rules
    }

    /// Returns the debug categories requested via `--debug`.
    #[must_use]
    #[doc(alias = "--debug")]
    pub fn debug_flags(&self) -> &[OsString] {
        &self.debug_flags
    }

    /// Returns the configured transfer timeout.
    #[must_use]
    #[doc(alias = "--timeout")]
    pub const fn timeout(&self) -> TransferTimeout {
        self.timeout
    }

    /// Returns whether the run should avoid mutating the destination filesystem.
    #[must_use]
    #[doc(alias = "--dry-run")]
    #[doc(alias = "-n")]
    pub const fn dry_run(&self) -> bool {
        self.dry_run
    }

    /// Returns the configured deletion mode.
    #[must_use]
    pub const fn delete_mode(&self) -> DeleteMode {
        self.delete_mode
    }

    /// Returns whether extraneous destination files should be removed.
    #[must_use]
    #[doc(alias = "--delete")]
    pub const fn delete(&self) -> bool {
        self.delete_mode.is_enabled()
    }

    /// Returns whether extraneous entries should be removed before the transfer begins.
    #[must_use]
    #[doc(alias = "--delete-before")]
    pub const fn delete_before(&self) -> bool {
        matches!(self.delete_mode, DeleteMode::Before)
    }

    /// Returns whether extraneous entries should be removed after the transfer completes.
    #[must_use]
    #[doc(alias = "--delete-after")]
    pub const fn delete_after(&self) -> bool {
        matches!(self.delete_mode, DeleteMode::After)
    }

    /// Returns whether extraneous entries should be removed after transfers using delayed sweeps.
    #[must_use]
    #[doc(alias = "--delete-delay")]
    pub const fn delete_delay(&self) -> bool {
        matches!(self.delete_mode, DeleteMode::Delay)
    }

    /// Returns whether excluded destination entries should also be deleted.
    #[must_use]
    #[doc(alias = "--delete-excluded")]
    pub const fn delete_excluded(&self) -> bool {
        self.delete_excluded
    }

    /// Returns whether the sender should remove source files after transfer.
    #[must_use]
    #[doc(alias = "--remove-source-files")]
    #[doc(alias = "--remove-sent-files")]
    pub const fn remove_source_files(&self) -> bool {
        self.remove_source_files
    }

    /// Returns the requested bandwidth limit, if any.
    #[must_use]
    pub fn bandwidth_limit(&self) -> Option<BandwidthLimit> {
        self.bandwidth_limit
    }

    /// Reports whether ownership preservation was requested.
    #[must_use]
    #[doc(alias = "--owner")]
    pub const fn preserve_owner(&self) -> bool {
        self.preserve_owner
    }

    /// Returns the configured ownership override, if any.
    #[must_use]
    pub const fn owner_override(&self) -> Option<u32> {
        self.owner_override
    }

    /// Reports whether group preservation was requested.
    #[must_use]
    #[doc(alias = "--group")]
    pub const fn preserve_group(&self) -> bool {
        self.preserve_group
    }

    /// Returns the configured group override, if any.
    #[must_use]
    pub const fn group_override(&self) -> Option<u32> {
        self.group_override
    }

    /// Reports whether permissions should be preserved.
    #[must_use]
    #[doc(alias = "--perms")]
    pub const fn preserve_permissions(&self) -> bool {
        self.preserve_permissions
    }

    /// Reports whether timestamps should be preserved.
    #[must_use]
    #[doc(alias = "--times")]
    pub const fn preserve_times(&self) -> bool {
        self.preserve_times
    }

    /// Reports whether directory timestamps should be skipped when preserving times.
    #[must_use]
    #[doc(alias = "--omit-dir-times")]
    pub const fn omit_dir_times(&self) -> bool {
        self.omit_dir_times
    }

    /// Reports whether POSIX ACLs should be preserved.
    #[cfg(feature = "acl")]
    #[must_use]
    #[doc(alias = "--acls")]
    #[doc(alias = "-A")]
    pub const fn preserve_acls(&self) -> bool {
        self.preserve_acls
    }

    /// Reports whether compression was requested for transfers.
    #[must_use]
    #[doc(alias = "--compress")]
    #[doc(alias = "-z")]
    pub const fn compress(&self) -> bool {
        self.compress
    }

    /// Returns the configured compression level override, if any.
    #[must_use]
    #[doc(alias = "--compress-level")]
    pub const fn compression_level(&self) -> Option<CompressionLevel> {
        self.compression_level
    }

    /// Returns the compression setting that should apply when compression is enabled.
    #[must_use]
    #[doc(alias = "--compress-level")]
    pub const fn compression_setting(&self) -> CompressionSetting {
        self.compression_setting
    }

    /// Reports whether whole-file transfers should be used.
    #[must_use]
    #[doc(alias = "--whole-file")]
    #[doc(alias = "-W")]
    #[doc(alias = "--no-whole-file")]
    pub const fn whole_file(&self) -> bool {
        self.whole_file
    }

    /// Reports whether extended attributes should be preserved.
    #[cfg(feature = "xattr")]
    #[must_use]
    #[doc(alias = "--xattrs")]
    #[doc(alias = "-X")]
    pub const fn preserve_xattrs(&self) -> bool {
        self.preserve_xattrs
    }

    /// Reports whether strong checksum comparison should be used when evaluating updates.
    #[must_use]
    #[doc(alias = "--checksum")]
    pub const fn checksum(&self) -> bool {
        self.checksum
    }

    /// Reports whether size-only change detection should be used when evaluating updates.
    #[must_use]
    #[doc(alias = "--size-only")]
    pub const fn size_only(&self) -> bool {
        self.size_only
    }

    /// Returns whether existing destination files should be skipped.
    #[must_use]
    pub const fn ignore_existing(&self) -> bool {
        self.ignore_existing
    }

    /// Reports whether files newer on the destination should be preserved.
    #[must_use]
    #[doc(alias = "--update")]
    #[doc(alias = "-u")]
    pub const fn update(&self) -> bool {
        self.update
    }

    /// Reports whether numeric UID/GID values should be preserved.
    #[must_use]
    #[doc(alias = "--numeric-ids")]
    pub const fn numeric_ids(&self) -> bool {
        self.numeric_ids
    }

    /// Reports whether sparse file handling has been requested.
    #[must_use]
    #[doc(alias = "--sparse")]
    pub const fn sparse(&self) -> bool {
        self.sparse
    }

    /// Reports whether device nodes should be preserved during the transfer.
    #[must_use]
    #[doc(alias = "--devices")]
    pub const fn preserve_devices(&self) -> bool {
        self.preserve_devices
    }

    /// Reports whether special files such as FIFOs should be preserved.
    #[must_use]
    #[doc(alias = "--specials")]
    pub const fn preserve_specials(&self) -> bool {
        self.preserve_specials
    }

    /// Reports whether relative path preservation was requested.
    #[must_use]
    #[doc(alias = "--relative")]
    #[doc(alias = "-R")]
    pub const fn relative_paths(&self) -> bool {
        self.relative_paths
    }

    /// Returns whether parent directories implied by the source path should be created.
    #[must_use]
    #[doc(alias = "--implied-dirs")]
    #[doc(alias = "--no-implied-dirs")]
    pub const fn implied_dirs(&self) -> bool {
        self.implied_dirs
    }

    /// Returns whether destination path components should be created when missing.
    #[must_use]
    #[doc(alias = "--mkpath")]
    pub const fn mkpath(&self) -> bool {
        self.mkpath
    }

    /// Returns the requested verbosity level.
    #[must_use]
    #[doc(alias = "--verbose")]
    #[doc(alias = "-v")]
    pub const fn verbosity(&self) -> u8 {
        self.verbosity
    }

    /// Reports whether progress output was requested.
    #[must_use]
    #[doc(alias = "--progress")]
    pub const fn progress(&self) -> bool {
        self.progress
    }

    /// Reports whether a statistics summary should be emitted after the transfer.
    #[must_use]
    #[doc(alias = "--stats")]
    pub const fn stats(&self) -> bool {
        self.stats
    }

    /// Reports whether partial transfers were requested.
    #[must_use]
    #[doc(alias = "--partial")]
    #[doc(alias = "-P")]
    pub const fn partial(&self) -> bool {
        self.partial
    }

    /// Reports whether updates should be delayed until after the transfer completes.
    #[must_use]
    #[doc(alias = "--delay-updates")]
    pub const fn delay_updates(&self) -> bool {
        self.delay_updates
    }

    /// Returns the optional directory used to store partial files.
    #[must_use]
    #[doc(alias = "--partial-dir")]
    pub fn partial_directory(&self) -> Option<&Path> {
        self.partial_dir.as_deref()
    }

    /// Reports whether destination updates should be staged and committed after the transfer.
    #[must_use]
    #[doc(alias = "--delay-updates")]
    pub const fn delay_updates(&self) -> bool {
        self.delay_updates
    }

    /// Returns the ordered list of link-destination directories supplied by the caller.
    #[must_use]
    #[doc(alias = "--link-dest")]
    pub fn link_dest_paths(&self) -> &[PathBuf] {
        &self.link_dest_paths
    }

    /// Reports whether destination updates should be performed in place.
    #[must_use]
    #[doc(alias = "--inplace")]
    pub const fn inplace(&self) -> bool {
        self.inplace
    }

    /// Reports whether appended transfers are enabled.
    #[must_use]
    #[doc(alias = "--append")]
    pub const fn append(&self) -> bool {
        self.append
    }

    /// Reports whether append verification is enabled.
    #[must_use]
    #[doc(alias = "--append-verify")]
    pub const fn append_verify(&self) -> bool {
        self.append_verify
    }

    /// Reports whether event collection has been explicitly requested by the caller.
    #[must_use]
    pub const fn force_event_collection(&self) -> bool {
        self.force_event_collection
    }

    /// Returns whether the configuration requires collection of transfer events.
    #[must_use]
    pub const fn collect_events(&self) -> bool {
        self.force_event_collection || self.verbosity > 0 || self.progress || self.list_only
    }
}

/// Builder used to assemble a [`ClientConfig`].
#[derive(Clone, Debug, Default, Eq, PartialEq)]
pub struct ClientConfigBuilder {
    transfer_args: Vec<OsString>,
    dry_run: bool,
    delete_mode: DeleteMode,
    delete_excluded: bool,
    remove_source_files: bool,
    bandwidth_limit: Option<BandwidthLimit>,
    preserve_owner: bool,
    preserve_group: bool,
    preserve_permissions: bool,
    preserve_times: bool,
    owner_override: Option<u32>,
    group_override: Option<u32>,
    omit_dir_times: bool,
    compress: bool,
    compression_level: Option<CompressionLevel>,
    compression_setting: CompressionSetting,
    whole_file: Option<bool>,
    checksum: bool,
    size_only: bool,
    ignore_existing: bool,
    update: bool,
    numeric_ids: bool,
    filter_rules: Vec<FilterRuleSpec>,
    debug_flags: Vec<OsString>,
    sparse: bool,
    copy_links: bool,
    copy_dirlinks: bool,
    relative_paths: bool,
    implied_dirs: Option<bool>,
    mkpath: bool,
    verbosity: u8,
    progress: bool,
    stats: bool,
    partial: bool,
    partial_dir: Option<PathBuf>,
    delay_updates: bool,
    inplace: bool,
    append: bool,
    append_verify: bool,
    force_event_collection: bool,
    preserve_devices: bool,
    preserve_specials: bool,
    list_only: bool,
    address_mode: AddressMode,
    timeout: TransferTimeout,
    link_dest_paths: Vec<PathBuf>,
    reference_directories: Vec<ReferenceDirectory>,
    #[cfg(feature = "acl")]
    preserve_acls: bool,
    #[cfg(feature = "xattr")]
    preserve_xattrs: bool,
}

impl ClientConfigBuilder {
    /// Sets the transfer arguments that should be propagated to the engine.
    #[must_use]
    pub fn transfer_args<I, S>(mut self, args: I) -> Self
    where
        I: IntoIterator<Item = S>,
        S: Into<OsString>,
    {
        self.transfer_args = args.into_iter().map(Into::into).collect();
        self
    }

    /// Enables or disables dry-run mode.
    #[must_use]
    #[doc(alias = "--dry-run")]
    #[doc(alias = "-n")]
    pub const fn dry_run(mut self, dry_run: bool) -> Self {
        self.dry_run = dry_run;
        self
    }

    /// Enables or disables list-only mode, mirroring `--list-only`.
    #[must_use]
    #[doc(alias = "--list-only")]
    pub const fn list_only(mut self, list_only: bool) -> Self {
        self.list_only = list_only;
        self
    }

    /// Enables or disables deletion of extraneous destination files.
    #[must_use]
    #[doc(alias = "--delete")]
    pub const fn delete(mut self, delete: bool) -> Self {
        self.delete_mode = if delete {
            DeleteMode::During
        } else {
            DeleteMode::Disabled
        };
        self
    }

    /// Requests deletion of extraneous entries before the transfer begins.
    #[must_use]
    #[doc(alias = "--delete-before")]
    pub const fn delete_before(mut self, delete_before: bool) -> Self {
        if delete_before {
            self.delete_mode = DeleteMode::Before;
        } else if matches!(self.delete_mode, DeleteMode::Before) {
            self.delete_mode = DeleteMode::Disabled;
        }
        self
    }

    /// Requests deletion of extraneous entries while directories are processed.
    #[must_use]
    #[doc(alias = "--delete-during")]
    pub const fn delete_during(mut self) -> Self {
        self.delete_mode = DeleteMode::During;
        self
    }

    /// Enables deletion of extraneous entries after the transfer completes.
    #[must_use]
    #[doc(alias = "--delete-after")]
    pub const fn delete_after(mut self, delete_after: bool) -> Self {
        if delete_after {
            self.delete_mode = DeleteMode::After;
        } else if matches!(self.delete_mode, DeleteMode::After) {
            self.delete_mode = DeleteMode::Disabled;
        }
        self
    }

    /// Requests delayed deletion sweeps that run after transfers complete.
    #[must_use]
    #[doc(alias = "--delete-delay")]
    pub const fn delete_delay(mut self, delete_delay: bool) -> Self {
        if delete_delay {
            self.delete_mode = DeleteMode::Delay;
        } else if matches!(self.delete_mode, DeleteMode::Delay) {
            self.delete_mode = DeleteMode::Disabled;
        }
        self
    }

    /// Enables or disables deletion of excluded destination entries.
    #[must_use]
    #[doc(alias = "--delete-excluded")]
    pub const fn delete_excluded(mut self, delete: bool) -> Self {
        self.delete_excluded = delete;
        self
    }

    /// Adds a `--compare-dest` reference directory consulted during execution.
    #[must_use]
    #[doc(alias = "--compare-dest")]
    pub fn compare_destination<P: Into<PathBuf>>(mut self, path: P) -> Self {
        self.reference_directories.push(ReferenceDirectory::new(
            ReferenceDirectoryKind::Compare,
            path,
        ));
        self
    }

    /// Adds a `--copy-dest` reference directory consulted during execution.
    #[must_use]
    #[doc(alias = "--copy-dest")]
    pub fn copy_destination<P: Into<PathBuf>>(mut self, path: P) -> Self {
        self.reference_directories
            .push(ReferenceDirectory::new(ReferenceDirectoryKind::Copy, path));
        self
    }

    /// Adds a `--link-dest` reference directory consulted during execution.
    #[must_use]
    #[doc(alias = "--link-dest")]
    pub fn link_destination<P: Into<PathBuf>>(mut self, path: P) -> Self {
        self.reference_directories
            .push(ReferenceDirectory::new(ReferenceDirectoryKind::Link, path));
        self
    }

    /// Enables or disables removal of source files after a successful transfer.
    #[must_use]
    #[doc(alias = "--remove-source-files")]
    #[doc(alias = "--remove-sent-files")]
    pub const fn remove_source_files(mut self, remove: bool) -> Self {
        self.remove_source_files = remove;
        self
    }

    /// Configures the optional bandwidth limit to apply during transfers.
    #[must_use]
    #[doc(alias = "--bwlimit")]
    pub fn bandwidth_limit(mut self, limit: Option<BandwidthLimit>) -> Self {
        self.bandwidth_limit = limit;
        self
    }

    /// Requests that ownership be preserved when applying metadata.
    #[must_use]
    #[doc(alias = "--owner")]
    pub const fn owner(mut self, preserve: bool) -> Self {
        self.preserve_owner = preserve;
        self
    }

    /// Applies an explicit ownership override using numeric identifiers.
    #[must_use]
    #[doc(alias = "--chown")]
    pub const fn owner_override(mut self, owner: Option<u32>) -> Self {
        self.owner_override = owner;
        self
    }

    /// Requests that group metadata be preserved.
    #[must_use]
    #[doc(alias = "--group")]
    pub const fn group(mut self, preserve: bool) -> Self {
        self.preserve_group = preserve;
        self
    }

    /// Applies an explicit group override using numeric identifiers.
    #[must_use]
    #[doc(alias = "--chown")]
    pub const fn group_override(mut self, group: Option<u32>) -> Self {
        self.group_override = group;
        self
    }

    /// Requests that permissions be preserved when applying metadata.
    #[must_use]
    #[doc(alias = "--perms")]
    pub const fn permissions(mut self, preserve: bool) -> Self {
        self.preserve_permissions = preserve;
        self
    }

    /// Requests that timestamps be preserved when applying metadata.
    #[must_use]
    #[doc(alias = "--times")]
    pub const fn times(mut self, preserve: bool) -> Self {
        self.preserve_times = preserve;
        self
    }

    /// Requests that directory timestamps be skipped when preserving times.
    #[must_use]
    #[doc(alias = "--omit-dir-times")]
    pub const fn omit_dir_times(mut self, omit: bool) -> Self {
        self.omit_dir_times = omit;
        self
    }

    #[cfg(feature = "acl")]
    /// Enables or disables POSIX ACL preservation when applying metadata.
    #[must_use]
    #[doc(alias = "--acls")]
    #[doc(alias = "-A")]
    pub const fn acls(mut self, preserve: bool) -> Self {
        self.preserve_acls = preserve;
        self
    }

    /// Enables or disables compression for the transfer.
    #[must_use]
    #[doc(alias = "--compress")]
    #[doc(alias = "--no-compress")]
    #[doc(alias = "-z")]
    pub const fn compress(mut self, compress: bool) -> Self {
        self.compress = compress;
        if compress {
            if self.compression_setting.is_disabled() {
                self.compression_setting = CompressionSetting::level(CompressionLevel::Default);
            }
        } else {
            self.compression_setting = CompressionSetting::disabled();
            self.compression_level = None;
        }
        self
    }

    /// Applies an explicit compression level override when building the configuration.
    #[must_use]
    #[doc(alias = "--compress-level")]
    pub const fn compression_level(mut self, level: Option<CompressionLevel>) -> Self {
        self.compression_level = level;
        if let Some(level) = level {
            self.compression_setting = CompressionSetting::level(level);
            self.compress = true;
        }
        self
    }

    /// Sets the compression level that should apply when compression is enabled.
    #[must_use]
    #[doc(alias = "--compress-level")]
    pub const fn compression_setting(mut self, setting: CompressionSetting) -> Self {
        self.compression_setting = setting;
        self.compress = setting.is_enabled();
        if !self.compress {
            self.compression_level = None;
        }
        self
    }

    /// Requests that whole-file transfers be used instead of the delta algorithm.
    #[must_use]
    #[doc(alias = "--whole-file")]
    #[doc(alias = "-W")]
    #[doc(alias = "--no-whole-file")]
    pub fn whole_file(mut self, whole_file: bool) -> Self {
        self.whole_file = Some(whole_file);
        self
    }

    /// Enables or disables checksum-based change detection.
    #[must_use]
    #[doc(alias = "--checksum")]
    #[doc(alias = "-c")]
    pub const fn checksum(mut self, checksum: bool) -> Self {
        self.checksum = checksum;
        self
    }

    /// Enables or disables size-only change detection.
    #[must_use]
    #[doc(alias = "--size-only")]
    pub const fn size_only(mut self, size_only: bool) -> Self {
        self.size_only = size_only;
        self
    }

    /// Enables or disables skipping of existing destination files.
    #[must_use]
    #[doc(alias = "--ignore-existing")]
    pub const fn ignore_existing(mut self, ignore_existing: bool) -> Self {
        self.ignore_existing = ignore_existing;
        self
    }

    /// Enables or disables preservation of newer destination files.
    #[must_use]
    #[doc(alias = "--update")]
    #[doc(alias = "-u")]
    pub const fn update(mut self, update: bool) -> Self {
        self.update = update;
        self
    }

    /// Requests that numeric UID/GID values be preserved instead of names.
    #[must_use]
    #[doc(alias = "--numeric-ids")]
    pub const fn numeric_ids(mut self, numeric_ids: bool) -> Self {
        self.numeric_ids = numeric_ids;
        self
    }

    /// Enables or disables sparse file handling for the transfer.
    #[must_use]
    #[doc(alias = "--sparse")]
    #[doc(alias = "-S")]
    pub const fn sparse(mut self, sparse: bool) -> Self {
        self.sparse = sparse;
        self
    }

    /// Enables or disables copying symlink referents.
    #[must_use]
    #[doc(alias = "--copy-links")]
    #[doc(alias = "-L")]
    pub const fn copy_links(mut self, copy_links: bool) -> Self {
        self.copy_links = copy_links;
        self
    }

    /// Enables treating symlinks that target directories as directories during traversal.
    #[must_use]
    #[doc(alias = "--copy-dirlinks")]
    #[doc(alias = "-k")]
    pub const fn copy_dirlinks(mut self, copy_dirlinks: bool) -> Self {
        self.copy_dirlinks = copy_dirlinks;
        self
    }

    /// Enables or disables copying of device nodes during the transfer.
    #[must_use]
    #[doc(alias = "--devices")]
    pub const fn devices(mut self, preserve: bool) -> Self {
        self.preserve_devices = preserve;
        self
    }

    /// Enables or disables copying of special files during the transfer.
    #[must_use]
    #[doc(alias = "--specials")]
    pub const fn specials(mut self, preserve: bool) -> Self {
        self.preserve_specials = preserve;
        self
    }

    /// Enables or disables preservation of source-relative path components.
    #[must_use]
    #[doc(alias = "--relative")]
    #[doc(alias = "-R")]
    pub const fn relative_paths(mut self, relative: bool) -> Self {
        self.relative_paths = relative;
        self
    }

    /// Enables or disables creation of parent directories implied by the source path.
    #[must_use]
    #[doc(alias = "--implied-dirs")]
    #[doc(alias = "--no-implied-dirs")]
    pub fn implied_dirs(mut self, implied: bool) -> Self {
        self.implied_dirs = Some(implied);
        self
    }

    /// Enables destination path creation prior to copying.
    #[must_use]
    #[doc(alias = "--mkpath")]
    pub const fn mkpath(mut self, mkpath: bool) -> Self {
        self.mkpath = mkpath;
        self
    }

    /// Sets the verbosity level requested by the caller.
    #[must_use]
    #[doc(alias = "--verbose")]
    #[doc(alias = "-v")]
    pub const fn verbosity(mut self, verbosity: u8) -> Self {
        self.verbosity = verbosity;
        self
    }

    /// Enables or disables progress reporting for the transfer.
    #[must_use]
    #[doc(alias = "--progress")]
    #[doc(alias = "--no-progress")]
    pub const fn progress(mut self, progress: bool) -> Self {
        self.progress = progress;
        self
    }

    /// Enables or disables statistics reporting for the transfer.
    #[must_use]
    #[doc(alias = "--stats")]
    pub const fn stats(mut self, stats: bool) -> Self {
        self.stats = stats;
        self
    }

    /// Enables or disables retention of partial files on failure.
    #[must_use]
    #[doc(alias = "--partial")]
    #[doc(alias = "--no-partial")]
    #[doc(alias = "-P")]
    pub const fn partial(mut self, partial: bool) -> Self {
        self.partial = partial;
        self
    }

<<<<<<< HEAD
    /// Enables or disables delayed update commits, mirroring `--delay-updates`.
=======
    /// Enables or disables delayed updates (`--delay-updates`).
>>>>>>> 29a78fde
    #[must_use]
    #[doc(alias = "--delay-updates")]
    pub const fn delay_updates(mut self, delay: bool) -> Self {
        self.delay_updates = delay;
        self
    }

    /// Configures the directory used to store partial files when transfers fail.
    #[must_use]
    #[doc(alias = "--partial-dir")]
    pub fn partial_directory<P: Into<PathBuf>>(mut self, directory: Option<P>) -> Self {
        self.partial_dir = directory.map(Into::into);
        if self.partial_dir.is_some() {
            self.partial = true;
        }
        self
    }

    /// Extends the link-destination list used when creating hard links for unchanged files.
    #[must_use]
    #[doc(alias = "--link-dest")]
    pub fn extend_link_dests<I, P>(mut self, paths: I) -> Self
    where
        I: IntoIterator<Item = P>,
        P: Into<PathBuf>,
    {
        self.link_dest_paths.extend(
            paths
                .into_iter()
                .map(Into::into)
                .filter(|path| !path.as_os_str().is_empty()),
        );
        self
    }

    /// Enables or disables in-place updates for destination files.
    #[must_use]
    #[doc(alias = "--inplace")]
    #[doc(alias = "--no-inplace")]
    pub const fn inplace(mut self, inplace: bool) -> Self {
        self.inplace = inplace;
        self
    }

    /// Enables append-only transfers for existing destination files.
    #[must_use]
    #[doc(alias = "--append")]
    pub const fn append(mut self, append: bool) -> Self {
        self.append = append;
        if !append {
            self.append_verify = false;
        }
        self
    }

    /// Enables append verification for existing destination files.
    #[must_use]
    #[doc(alias = "--append-verify")]
    pub const fn append_verify(mut self, verify: bool) -> Self {
        if verify {
            self.append = true;
            self.append_verify = true;
        } else {
            self.append_verify = false;
        }
        self
    }

    /// Forces collection of transfer events regardless of verbosity.
    #[must_use]
    pub const fn force_event_collection(mut self, force: bool) -> Self {
        self.force_event_collection = force;
        self
    }

    /// Enables or disables extended attribute preservation for the transfer.
    #[cfg(feature = "xattr")]
    #[must_use]
    #[doc(alias = "--xattrs")]
    #[doc(alias = "-X")]
    pub const fn xattrs(mut self, preserve: bool) -> Self {
        self.preserve_xattrs = preserve;
        self
    }

    /// Replaces the collected debug flags with the provided list.
    #[must_use]
    #[doc(alias = "--debug")]
    pub fn debug_flags<I, S>(mut self, flags: I) -> Self
    where
        I: IntoIterator<Item = S>,
        S: Into<OsString>,
    {
        self.debug_flags = flags.into_iter().map(Into::into).collect();
        self
    }

    /// Appends a filter rule to the configuration being constructed.
    #[must_use]
    pub fn add_filter_rule(mut self, rule: FilterRuleSpec) -> Self {
        self.filter_rules.push(rule);
        self
    }

    /// Extends the builder with a collection of filter rules.
    #[must_use]
    pub fn extend_filter_rules<I>(mut self, rules: I) -> Self
    where
        I: IntoIterator<Item = FilterRuleSpec>,
    {
        self.filter_rules.extend(rules);
        self
    }

    /// Sets the timeout configuration that should apply to network transfers.
    #[must_use]
    #[doc(alias = "--timeout")]
    pub const fn timeout(mut self, timeout: TransferTimeout) -> Self {
        self.timeout = timeout;
        self
    }

    /// Selects the preferred address family for network operations.
    #[must_use]
    #[doc(alias = "--ipv4")]
    #[doc(alias = "--ipv6")]
    pub const fn address_mode(mut self, mode: AddressMode) -> Self {
        self.address_mode = mode;
        self
    }

    /// Finalises the builder and constructs a [`ClientConfig`].
    #[must_use]
    pub fn build(self) -> ClientConfig {
        ClientConfig {
            transfer_args: self.transfer_args,
            dry_run: self.dry_run,
            delete_mode: self.delete_mode,
            delete_excluded: self.delete_excluded,
            remove_source_files: self.remove_source_files,
            bandwidth_limit: self.bandwidth_limit,
            preserve_owner: self.preserve_owner,
            preserve_group: self.preserve_group,
            preserve_permissions: self.preserve_permissions,
            preserve_times: self.preserve_times,
            owner_override: self.owner_override,
            group_override: self.group_override,
            omit_dir_times: self.omit_dir_times,
            compress: self.compress,
            compression_level: self.compression_level,
            compression_setting: self.compression_setting,
            whole_file: self.whole_file.unwrap_or(true),
            checksum: self.checksum,
            size_only: self.size_only,
            ignore_existing: self.ignore_existing,
            update: self.update,
            numeric_ids: self.numeric_ids,
            filter_rules: self.filter_rules,
            debug_flags: self.debug_flags,
            sparse: self.sparse,
            copy_links: self.copy_links,
            copy_dirlinks: self.copy_dirlinks,
            relative_paths: self.relative_paths,
            implied_dirs: self.implied_dirs.unwrap_or(true),
            mkpath: self.mkpath,
            verbosity: self.verbosity,
            progress: self.progress,
            stats: self.stats,
            partial: self.partial,
            partial_dir: self.partial_dir,
            delay_updates: self.delay_updates,
            inplace: self.inplace,
            append: self.append,
            append_verify: self.append_verify,
            force_event_collection: self.force_event_collection,
            preserve_devices: self.preserve_devices,
            preserve_specials: self.preserve_specials,
            list_only: self.list_only,
            address_mode: self.address_mode,
            timeout: self.timeout,
            link_dest_paths: self.link_dest_paths,
            reference_directories: self.reference_directories,
            #[cfg(feature = "acl")]
            preserve_acls: self.preserve_acls,
            #[cfg(feature = "xattr")]
            preserve_xattrs: self.preserve_xattrs,
        }
    }
}

/// Classifies a filter rule as inclusive or exclusive.
#[derive(Clone, Copy, Debug, Eq, PartialEq)]
pub enum FilterRuleKind {
    /// Include matching paths.
    Include,
    /// Exclude matching paths.
    Exclude,
    /// Protect matching destination paths from deletion.
    Protect,
    /// Remove protection for matching destination paths.
    Risk,
    /// Merge per-directory filter rules from `.rsync-filter` style files.
    DirMerge,
    /// Exclude directories containing a specific marker file.
    ExcludeIfPresent,
}

/// Filter rule supplied by the caller.
#[derive(Clone, Debug, Eq, PartialEq)]
pub struct FilterRuleSpec {
    kind: FilterRuleKind,
    pattern: String,
    dir_merge_options: Option<DirMergeOptions>,
    applies_to_sender: bool,
    applies_to_receiver: bool,
}

impl FilterRuleSpec {
    /// Creates an include rule for the given pattern text.
    #[must_use]
    #[doc(alias = "show")]
    pub fn include(pattern: impl Into<String>) -> Self {
        Self {
            kind: FilterRuleKind::Include,
            pattern: pattern.into(),
            dir_merge_options: None,
            applies_to_sender: true,
            applies_to_receiver: true,
        }
    }

    /// Creates an exclude rule for the given pattern text.
    #[must_use]
    #[doc(alias = "hide")]
    pub fn exclude(pattern: impl Into<String>) -> Self {
        Self {
            kind: FilterRuleKind::Exclude,
            pattern: pattern.into(),
            dir_merge_options: None,
            applies_to_sender: true,
            applies_to_receiver: true,
        }
    }

    /// Creates a protect rule for the given pattern text.
    #[must_use]
    pub fn protect(pattern: impl Into<String>) -> Self {
        Self {
            kind: FilterRuleKind::Protect,
            pattern: pattern.into(),
            dir_merge_options: None,
            applies_to_sender: false,
            applies_to_receiver: true,
        }
    }

    /// Creates a receiver-only risk rule equivalent to `risk PATTERN` or `R PATTERN`.
    #[must_use]
    #[doc(alias = "R")]
    pub fn risk(pattern: impl Into<String>) -> Self {
        Self {
            kind: FilterRuleKind::Risk,
            pattern: pattern.into(),
            dir_merge_options: None,
            applies_to_sender: false,
            applies_to_receiver: true,
        }
    }

    /// Creates a per-directory merge rule for the provided filter file pattern.
    #[must_use]
    pub fn dir_merge(pattern: impl Into<String>, options: DirMergeOptions) -> Self {
        Self {
            kind: FilterRuleKind::DirMerge,
            pattern: pattern.into(),
            dir_merge_options: Some(options),
            applies_to_sender: true,
            applies_to_receiver: true,
        }
    }

    /// Excludes directories that contain the named marker file.
    #[must_use]
    #[doc(alias = "exclude-if-present")]
    pub fn exclude_if_present(pattern: impl Into<String>) -> Self {
        Self {
            kind: FilterRuleKind::ExcludeIfPresent,
            pattern: pattern.into(),
            dir_merge_options: None,
            applies_to_sender: true,
            applies_to_receiver: true,
        }
    }

    /// Creates an include rule that only affects the sending side.
    #[must_use]
    pub fn show(pattern: impl Into<String>) -> Self {
        Self {
            kind: FilterRuleKind::Include,
            pattern: pattern.into(),
            dir_merge_options: None,
            applies_to_sender: true,
            applies_to_receiver: false,
        }
    }

    /// Creates an exclude rule that only affects the sending side.
    #[must_use]
    pub fn hide(pattern: impl Into<String>) -> Self {
        Self {
            kind: FilterRuleKind::Exclude,
            pattern: pattern.into(),
            dir_merge_options: None,
            applies_to_sender: true,
            applies_to_receiver: false,
        }
    }

    /// Returns the rule kind.
    #[must_use]
    pub const fn kind(&self) -> FilterRuleKind {
        self.kind
    }

    /// Returns the pattern associated with this rule.
    #[must_use]
    pub fn pattern(&self) -> &str {
        &self.pattern
    }

    /// Returns the options associated with a dir-merge rule, if any.
    #[must_use]
    pub fn dir_merge_options(&self) -> Option<&DirMergeOptions> {
        self.dir_merge_options.as_ref()
    }

    /// Reports whether the rule applies to the sending side.
    #[must_use]
    pub const fn applies_to_sender(&self) -> bool {
        self.applies_to_sender
    }

    /// Reports whether the rule applies to the receiving side.
    #[must_use]
    pub const fn applies_to_receiver(&self) -> bool {
        self.applies_to_receiver
    }

    /// Applies dir-merge style overrides (anchor, side modifiers) to the rule.
    pub fn apply_dir_merge_overrides(&mut self, options: &DirMergeOptions) {
        if options.anchor_root_enabled() && !self.pattern.starts_with('/') {
            self.pattern.insert(0, '/');
        }

        if let Some(sender) = options.sender_side_override() {
            self.applies_to_sender = sender;
        }

        if let Some(receiver) = options.receiver_side_override() {
            self.applies_to_receiver = receiver;
        }
    }
}

/// Bandwidth limit expressed in bytes per second.
///
/// # Examples
/// ```
/// use rsync_core::client::BandwidthLimit;
/// use std::num::NonZeroU64;
///
/// let limit = BandwidthLimit::from_bytes_per_second(NonZeroU64::new(1024).unwrap());
/// assert_eq!(limit.bytes_per_second().get(), 1024);
/// ```
#[derive(Clone, Copy, Debug, Eq, PartialEq)]
pub struct BandwidthLimit {
    bytes_per_second: NonZeroU64,
}

impl BandwidthLimit {
    /// Creates a new [`BandwidthLimit`] from the supplied byte-per-second value.
    #[must_use]
    pub const fn from_bytes_per_second(bytes_per_second: NonZeroU64) -> Self {
        Self { bytes_per_second }
    }

    /// Parses a textual `--bwlimit` value into an optional [`BandwidthLimit`].
    pub fn parse(text: &str) -> Result<Option<Self>, BandwidthParseError> {
        bandwidth::parse_bandwidth_argument(text)
            .map(|value| value.map(Self::from_bytes_per_second))
    }

    /// Returns the configured rate in bytes per second.
    #[must_use]
    pub const fn bytes_per_second(self) -> NonZeroU64 {
        self.bytes_per_second
    }
}

/// Error returned when the client orchestration fails.
#[derive(Clone, Debug)]
pub struct ClientError {
    exit_code: i32,
    message: Message,
}

impl ClientError {
    /// Creates a new [`ClientError`] from the supplied message.
    fn new(exit_code: i32, message: Message) -> Self {
        Self { exit_code, message }
    }

    /// Returns the exit code associated with this error.
    #[must_use]
    pub const fn exit_code(&self) -> i32 {
        self.exit_code
    }

    /// Returns the formatted diagnostic message that should be emitted.
    pub fn message(&self) -> &Message {
        &self.message
    }
}

impl fmt::Display for ClientError {
    fn fmt(&self, f: &mut fmt::Formatter<'_>) -> fmt::Result {
        self.message.fmt(f)
    }
}

impl Error for ClientError {}

/// Summary of the work performed by [`run_client`].
#[derive(Clone, Debug, Default)]
pub struct ClientSummary {
    stats: LocalCopySummary,
    events: Vec<ClientEvent>,
}

impl ClientSummary {
    fn from_report(report: LocalCopyReport) -> Self {
        let stats = *report.summary();
        let events = report
            .records()
            .iter()
            .map(ClientEvent::from_record)
            .collect();
        Self { stats, events }
    }

    fn from_summary(summary: LocalCopySummary) -> Self {
        Self {
            stats: summary,
            events: Vec::new(),
        }
    }

    /// Returns the list of recorded transfer actions.
    #[must_use]
    pub fn events(&self) -> &[ClientEvent] {
        &self.events
    }

    /// Consumes the summary and returns the recorded actions.
    #[must_use]
    pub fn into_events(self) -> Vec<ClientEvent> {
        self.events
    }

    /// Returns the number of regular files copied or updated during the transfer.
    #[must_use]
    pub fn files_copied(&self) -> u64 {
        self.stats.files_copied()
    }

    /// Returns the number of regular files encountered in the source set.
    #[must_use]
    pub fn regular_files_total(&self) -> u64 {
        self.stats.regular_files_total()
    }

    /// Returns the number of regular files that were already up-to-date.
    #[must_use]
    pub fn regular_files_matched(&self) -> u64 {
        self.stats.regular_files_matched()
    }

    /// Returns the number of regular files skipped due to `--ignore-existing`.
    #[must_use]
    pub fn regular_files_ignored_existing(&self) -> u64 {
        self.stats.regular_files_ignored_existing()
    }

    /// Returns the number of regular files skipped because the destination was newer.
    #[must_use]
    pub fn regular_files_skipped_newer(&self) -> u64 {
        self.stats.regular_files_skipped_newer()
    }

    /// Returns the number of directories created during the transfer.
    #[must_use]
    pub fn directories_created(&self) -> u64 {
        self.stats.directories_created()
    }

    /// Returns the number of directories encountered in the source set.
    #[must_use]
    pub fn directories_total(&self) -> u64 {
        self.stats.directories_total()
    }

    /// Returns the number of symbolic links copied during the transfer.
    #[must_use]
    pub fn symlinks_copied(&self) -> u64 {
        self.stats.symlinks_copied()
    }

    /// Returns the number of symbolic links encountered in the source set.
    #[must_use]
    pub fn symlinks_total(&self) -> u64 {
        self.stats.symlinks_total()
    }

    /// Returns the number of hard links materialised during the transfer.
    #[must_use]
    pub fn hard_links_created(&self) -> u64 {
        self.stats.hard_links_created()
    }

    /// Returns the number of device nodes created during the transfer.
    #[must_use]
    pub fn devices_created(&self) -> u64 {
        self.stats.devices_created()
    }

    /// Returns the number of device nodes encountered in the source set.
    #[must_use]
    pub fn devices_total(&self) -> u64 {
        self.stats.devices_total()
    }

    /// Returns the number of FIFOs created during the transfer.
    #[must_use]
    pub fn fifos_created(&self) -> u64 {
        self.stats.fifos_created()
    }

    /// Returns the number of FIFOs encountered in the source set.
    #[must_use]
    pub fn fifos_total(&self) -> u64 {
        self.stats.fifos_total()
    }

    /// Returns the number of extraneous entries removed due to `--delete`.
    #[must_use]
    pub fn items_deleted(&self) -> u64 {
        self.stats.items_deleted()
    }

    /// Returns the aggregate number of bytes copied.
    #[must_use]
    pub fn bytes_copied(&self) -> u64 {
        self.stats.bytes_copied()
    }

    /// Returns the aggregate size of files that were rewritten or created.
    #[must_use]
    pub fn transferred_file_size(&self) -> u64 {
        self.stats.transferred_file_size()
    }

    /// Returns the number of bytes that would be sent after applying compression.
    #[must_use]
    pub fn compressed_bytes(&self) -> Option<u64> {
        if self.stats.compression_used() {
            Some(self.stats.compressed_bytes())
        } else {
            None
        }
    }

    /// Reports whether compression participated in the transfer.
    #[must_use]
    pub fn compression_used(&self) -> bool {
        self.stats.compression_used()
    }

    /// Returns the number of source entries removed due to `--remove-source-files`.
    #[must_use]
    pub fn sources_removed(&self) -> u64 {
        self.stats.sources_removed()
    }

    /// Returns the aggregate size of all source files considered during the transfer.
    #[must_use]
    pub fn total_source_bytes(&self) -> u64 {
        self.stats.total_source_bytes()
    }

    /// Returns the total elapsed time spent transferring file payloads.
    #[must_use]
    pub fn total_elapsed(&self) -> Duration {
        self.stats.total_elapsed()
    }

    /// Returns the number of bytes that would be transmitted for the file list.
    #[must_use]
    pub fn file_list_size(&self) -> u64 {
        self.stats.file_list_size()
    }

    /// Returns the duration spent generating the in-memory file list.
    #[must_use]
    pub fn file_list_generation_time(&self) -> Duration {
        self.stats.file_list_generation_time()
    }

    /// Returns the duration spent transmitting the file list to the peer.
    #[must_use]
    pub fn file_list_transfer_time(&self) -> Duration {
        self.stats.file_list_transfer_time()
    }
}

/// Outcome returned when executing [`run_client_or_fallback`].
#[derive(Debug)]
pub enum ClientOutcome {
    /// The transfer was handled by the local copy engine.
    Local(Box<ClientSummary>),
    /// The transfer was delegated to an upstream `rsync` binary.
    Fallback(FallbackSummary),
}

impl ClientOutcome {
    /// Returns the contained [`ClientSummary`] when the outcome represents a local execution.
    pub fn into_local(self) -> Option<ClientSummary> {
        match self {
            Self::Local(summary) => Some(*summary),
            Self::Fallback(_) => None,
        }
    }
}

/// Summary describing the result of a fallback invocation.
#[derive(Clone, Copy, Debug, Eq, PartialEq)]
pub struct FallbackSummary {
    exit_code: i32,
}

impl FallbackSummary {
    const fn new(exit_code: i32) -> Self {
        Self { exit_code }
    }

    /// Returns the exit code reported by the fallback process.
    #[must_use]
    pub const fn exit_code(self) -> i32 {
        self.exit_code
    }
}

/// Arguments used to spawn the legacy `rsync` binary when remote operands are present.
///
/// The fallback path preserves the command-line semantics of upstream rsync while the
/// native protocol engine is completed. Higher level consumers such as the CLI build
/// this structure from parsed flags before handing control to
/// [`run_remote_transfer_fallback`].
#[derive(Clone, Debug)]
pub struct RemoteFallbackArgs {
    /// Enables `--dry-run`.
    pub dry_run: bool,
    /// Enables `--list-only`.
    pub list_only: bool,
    /// Supplies the remote shell command forwarded via `-e`/`--rsh`.
    pub remote_shell: Option<OsString>,
    /// Controls whether remote shell arguments are protected from expansion.
    ///
    /// When `Some(true)` the fallback command receives `--protect-args`,
    /// while `Some(false)` forwards `--no-protect-args`. A `None` value keeps
    /// rsync's default behaviour.
    pub protect_args: Option<bool>,
    /// Enables archive mode (`-a`).
    pub archive: bool,
    /// Enables `--delete`.
    pub delete: bool,
    /// Selects the deletion timing to forward to the fallback binary.
    pub delete_mode: DeleteMode,
    /// Enables `--delete-excluded`.
    pub delete_excluded: bool,
    /// Enables `--checksum`.
    pub checksum: bool,
    /// Enables `--size-only`.
    pub size_only: bool,
    /// Enables `--ignore-existing`.
    pub ignore_existing: bool,
    /// Enables `--update`.
    pub update: bool,
    /// Enables `--compress`.
    pub compress: bool,
    /// Enables `--no-compress` when `true` and compression is otherwise disabled.
    pub compress_disabled: bool,
    /// Optional compression level forwarded via `--compress-level`.
    pub compress_level: Option<OsString>,
    /// Optional ownership override forwarded via `--chown`.
    pub chown: Option<OsString>,
    /// Optional `--owner`/`--no-owner` toggle.
    pub owner: Option<bool>,
    /// Optional `--group`/`--no-group` toggle.
    pub group: Option<bool>,
    /// Optional `--perms`/`--no-perms` toggle.
    pub perms: Option<bool>,
    /// Optional `--times`/`--no-times` toggle.
    pub times: Option<bool>,
    /// Optional `--omit-dir-times`/`--no-omit-dir-times` toggle.
    pub omit_dir_times: Option<bool>,
    /// Optional `--numeric-ids`/`--no-numeric-ids` toggle.
    pub numeric_ids: Option<bool>,
    /// Optional `--copy-links`/`--no-copy-links` toggle.
    pub copy_links: Option<bool>,
    /// Enables `--copy-dirlinks` when `true`.
    pub copy_dirlinks: bool,
    /// Optional `--sparse`/`--no-sparse` toggle.
    pub sparse: Option<bool>,
    /// Optional `--devices`/`--no-devices` toggle.
    pub devices: Option<bool>,
    /// Optional `--specials`/`--no-specials` toggle.
    pub specials: Option<bool>,
    /// Optional `--relative`/`--no-relative` toggle.
    pub relative: Option<bool>,
    /// Optional `--implied-dirs`/`--no-implied-dirs` toggle.
    pub implied_dirs: Option<bool>,
    /// Enables `--mkpath`.
    pub mkpath: bool,
    /// Verbosity level translated into repeated `-v` flags.
    pub verbosity: u8,
    /// Enables `--progress`.
    pub progress: bool,
    /// Enables `--stats`.
    pub stats: bool,
    /// Enables `--itemize-changes` on the fallback command line.
    pub itemize_changes: bool,
    /// Enables `--partial`.
    pub partial: bool,
    /// Enables `--delay-updates`.
    pub delay_updates: bool,
    /// Optional directory forwarded via `--partial-dir`.
    pub partial_dir: Option<PathBuf>,
    /// Enables `--delay-updates`.
    pub delay_updates: bool,
    /// Directories forwarded via repeated `--link-dest` flags.
    pub link_dests: Vec<PathBuf>,
    /// Enables `--remove-source-files`.
    pub remove_source_files: bool,
    /// Optional `--append`/`--no-append` toggle.
    pub append: Option<bool>,
    /// Enables `--append-verify`.
    pub append_verify: bool,
    /// Optional `--inplace`/`--no-inplace` toggle.
    pub inplace: Option<bool>,
    /// Routes daemon messages to standard error via `--msgs2stderr`.
    pub msgs_to_stderr: bool,
    /// Optional `--whole-file`/`--no-whole-file` toggle.
    pub whole_file: Option<bool>,
    /// Optional bandwidth limit forwarded through `--bwlimit`.
    pub bwlimit: Option<OsString>,
    /// Patterns forwarded via repeated `--exclude` flags.
    pub excludes: Vec<OsString>,
    /// Patterns forwarded via repeated `--include` flags.
    pub includes: Vec<OsString>,
    /// File paths forwarded via repeated `--exclude-from` flags.
    pub exclude_from: Vec<OsString>,
    /// File paths forwarded via repeated `--include-from` flags.
    pub include_from: Vec<OsString>,
    /// Raw filter directives forwarded via repeated `--filter` flags.
    pub filters: Vec<OsString>,
    /// Reference directories forwarded via repeated `--compare-dest` flags.
    pub compare_destinations: Vec<OsString>,
    /// Reference directories forwarded via repeated `--copy-dest` flags.
    pub copy_destinations: Vec<OsString>,
    /// Reference directories forwarded via repeated `--link-dest` flags.
    pub link_destinations: Vec<OsString>,
    /// Enables `--cvs-exclude` on the fallback binary.
    pub cvs_exclude: bool,
    /// Values forwarded to the fallback binary via repeated `--info=FLAGS` occurrences.
    pub info_flags: Vec<OsString>,
    /// Values forwarded to the fallback binary via repeated `--debug=FLAGS` occurrences.
    pub debug_flags: Vec<OsString>,
    /// Whether the original invocation used `--files-from`.
    pub files_from_used: bool,
    /// Entries collected from `--files-from` operands.
    pub file_list_entries: Vec<OsString>,
    /// Indicates that `--from0` was supplied.
    pub from0: bool,
    /// Optional path provided via `--password-file`.
    pub password_file: Option<PathBuf>,
    /// Optional daemon password supplied via `--password-file=-`.
    ///
    /// When populated the helper writes the password to the fallback
    /// process' standard input so callers do not need to re-enter
    /// credentials after the CLI has already consumed them.
    pub daemon_password: Option<Vec<u8>>,
    /// Optional protocol override forwarded via `--protocol`.
    pub protocol: Option<ProtocolVersion>,
    /// Timeout applied to the spawned process via `--timeout`.
    pub timeout: TransferTimeout,
    /// Optional `--out-format` template.
    pub out_format: Option<OsString>,
    /// Enables `--no-motd`.
    pub no_motd: bool,
    /// Preferred address family forwarded via `--ipv4`/`--ipv6`.
    pub address_mode: AddressMode,
    /// Optional override for the fallback executable path.
    ///
    /// When unspecified the helper consults the `OC_RSYNC_FALLBACK` environment variable and
    /// defaults to `rsync` if the override is missing or empty.
    pub fallback_binary: Option<OsString>,
    /// Optional override for the remote rsync executable.
    ///
    /// When populated the helper forwards `--rsync-path` to the fallback command so upstream
    /// rsync executes the specified program on the remote system. The option is ignored when
    /// remote operands are absent because local transfers never invoke the fallback binary.
    pub rsync_path: Option<OsString>,
    /// Remaining operands to forward to the fallback binary.
    pub remainder: Vec<OsString>,
    /// Controls ACL forwarding (`--acls`/`--no-acls`).
    #[cfg(feature = "acl")]
    pub acls: Option<bool>,
    /// Controls xattr forwarding (`--xattrs`/`--no-xattrs`).
    #[cfg(feature = "xattr")]
    pub xattrs: Option<bool>,
}

/// Writer references and arguments required to invoke the fallback binary.
pub struct RemoteFallbackContext<'a, Out, Err>
where
    Out: Write + 'a,
    Err: Write + 'a,
{
    stdout: &'a mut Out,
    stderr: &'a mut Err,
    args: RemoteFallbackArgs,
}

impl<'a, Out, Err> RemoteFallbackContext<'a, Out, Err>
where
    Out: Write + 'a,
    Err: Write + 'a,
{
    /// Creates a new context that streams output into the supplied writers.
    #[must_use]
    pub fn new(stdout: &'a mut Out, stderr: &'a mut Err, args: RemoteFallbackArgs) -> Self {
        Self {
            stdout,
            stderr,
            args,
        }
    }

    fn split(self) -> (&'a mut Out, &'a mut Err, RemoteFallbackArgs) {
        let Self {
            stdout,
            stderr,
            args,
        } = self;
        (stdout, stderr, args)
    }
}

/// Spawns the fallback `rsync` binary with arguments derived from [`RemoteFallbackArgs`].
///
/// The helper forwards the subprocess stdout/stderr into the provided writers and returns
/// the exit status code on success. Errors surface as [`ClientError`] instances with
/// fully formatted diagnostics.
pub fn run_remote_transfer_fallback<Out, Err>(
    stdout: &mut Out,
    stderr: &mut Err,
    args: RemoteFallbackArgs,
) -> Result<i32, ClientError>
where
    Out: Write,
    Err: Write,
{
    let RemoteFallbackArgs {
        dry_run,
        list_only,
        remote_shell,
        protect_args,
        archive,
        delete,
        delete_mode,
        delete_excluded,
        checksum,
        size_only,
        ignore_existing,
        update,
        compress,
        compress_disabled,
        compress_level,
        chown,
        owner,
        group,
        perms,
        times,
        omit_dir_times,
        numeric_ids,
        copy_links,
        copy_dirlinks,
        sparse,
        devices,
        specials,
        relative,
        implied_dirs,
        mkpath,
        verbosity,
        progress,
        stats,
        itemize_changes,
        partial,
        delay_updates,
        partial_dir,
        delay_updates,
        link_dests,
        remove_source_files,
        append,
        append_verify,
        inplace,
        msgs_to_stderr,
        whole_file,
        bwlimit,
        excludes,
        includes,
        exclude_from,
        include_from,
        filters,
        compare_destinations,
        copy_destinations,
        link_destinations,
        cvs_exclude,
        info_flags,
        debug_flags,
        files_from_used,
        file_list_entries,
        from0,
        password_file,
        mut daemon_password,
        protocol,
        timeout,
        out_format,
        no_motd,
        address_mode,
        fallback_binary,
        rsync_path,
        mut remainder,
        #[cfg(feature = "acl")]
        acls,
        #[cfg(feature = "xattr")]
        xattrs,
    } = args;

    let mut command_args = Vec::new();
    if archive {
        command_args.push(OsString::from("-a"));
    }
    if dry_run {
        command_args.push(OsString::from("--dry-run"));
    }
    if list_only {
        command_args.push(OsString::from("--list-only"));
    }
    if delete {
        command_args.push(OsString::from("--delete"));
        match delete_mode {
            DeleteMode::Before => command_args.push(OsString::from("--delete-before")),
            DeleteMode::After => command_args.push(OsString::from("--delete-after")),
            DeleteMode::Delay => command_args.push(OsString::from("--delete-delay")),
            DeleteMode::During => command_args.push(OsString::from("--delete-during")),
            DeleteMode::Disabled => {}
        }
    }
    if delete_excluded {
        command_args.push(OsString::from("--delete-excluded"));
    }
    if checksum {
        command_args.push(OsString::from("--checksum"));
    }
    if size_only {
        command_args.push(OsString::from("--size-only"));
    }
    if ignore_existing {
        command_args.push(OsString::from("--ignore-existing"));
    }
    if update {
        command_args.push(OsString::from("--update"));
    }
    if compress {
        command_args.push(OsString::from("--compress"));
    } else if compress_disabled {
        command_args.push(OsString::from("--no-compress"));
        if whole_file.is_none() {
            command_args.push(OsString::from("--no-whole-file"));
        }
    }
    if let Some(level) = compress_level {
        command_args.push(OsString::from("--compress-level"));
        command_args.push(level);
    }

    if let Some(spec) = chown {
        let mut arg = OsString::from("--chown=");
        arg.push(spec);
        command_args.push(arg);
    }

    push_toggle(&mut command_args, "--owner", "--no-owner", owner);
    push_toggle(&mut command_args, "--group", "--no-group", group);
    push_toggle(&mut command_args, "--perms", "--no-perms", perms);
    push_toggle(&mut command_args, "--times", "--no-times", times);
    push_toggle(
        &mut command_args,
        "--omit-dir-times",
        "--no-omit-dir-times",
        omit_dir_times,
    );
    push_toggle(
        &mut command_args,
        "--numeric-ids",
        "--no-numeric-ids",
        numeric_ids,
    );
    push_toggle(
        &mut command_args,
        "--copy-links",
        "--no-copy-links",
        copy_links,
    );
    if copy_dirlinks {
        command_args.push(OsString::from("--copy-dirlinks"));
    }
    push_toggle(&mut command_args, "--sparse", "--no-sparse", sparse);
    push_toggle(&mut command_args, "--devices", "--no-devices", devices);
    push_toggle(&mut command_args, "--specials", "--no-specials", specials);
    push_toggle(&mut command_args, "--relative", "--no-relative", relative);
    push_toggle(
        &mut command_args,
        "--implied-dirs",
        "--no-implied-dirs",
        implied_dirs,
    );
    if mkpath {
        command_args.push(OsString::from("--mkpath"));
    }
    push_toggle(&mut command_args, "--inplace", "--no-inplace", inplace);
    #[cfg(feature = "acl")]
    push_toggle(&mut command_args, "--acls", "--no-acls", acls);
    push_toggle(
        &mut command_args,
        "--whole-file",
        "--no-whole-file",
        whole_file,
    );
    #[cfg(feature = "xattr")]
    push_toggle(&mut command_args, "--xattrs", "--no-xattrs", xattrs);

    for _ in 0..verbosity {
        command_args.push(OsString::from("-v"));
    }
    if progress {
        command_args.push(OsString::from("--progress"));
    }
    if stats {
        command_args.push(OsString::from("--stats"));
    }
    if itemize_changes {
        command_args.push(OsString::from("--itemize-changes"));
    }
    if partial {
        command_args.push(OsString::from("--partial"));
    }
    if delay_updates {
        command_args.push(OsString::from("--delay-updates"));
    }
    if let Some(dir) = partial_dir {
        command_args.push(OsString::from("--partial-dir"));
        command_args.push(dir.into_os_string());
    }
    for dir in link_dests {
        let mut arg = OsString::from("--link-dest=");
        arg.push(dir);
        command_args.push(arg);
    }
    if remove_source_files {
        command_args.push(OsString::from("--remove-source-files"));
    }
    if append_verify {
        command_args.push(OsString::from("--append-verify"));
    } else {
        push_toggle(&mut command_args, "--append", "--no-append", append);
    }
    if msgs_to_stderr {
        command_args.push(OsString::from("--msgs2stderr"));
    }

    if let Some(enabled) = protect_args {
        if enabled {
            command_args.push(OsString::from("--protect-args"));
        } else {
            command_args.push(OsString::from("--no-protect-args"));
        }
    }

    if let Some(limit) = bwlimit {
        command_args.push(OsString::from("--bwlimit"));
        command_args.push(limit);
    }

    if let Some(format) = out_format {
        command_args.push(OsString::from("--out-format"));
        command_args.push(format);
    }

    for exclude in excludes {
        command_args.push(OsString::from("--exclude"));
        command_args.push(exclude);
    }
    for include in includes {
        command_args.push(OsString::from("--include"));
        command_args.push(include);
    }
    for path in exclude_from {
        command_args.push(OsString::from("--exclude-from"));
        command_args.push(path);
    }
    for path in include_from {
        command_args.push(OsString::from("--include-from"));
        command_args.push(path);
    }
    if cvs_exclude {
        command_args.push(OsString::from("--cvs-exclude"));
    }
    for filter in filters {
        command_args.push(OsString::from("--filter"));
        command_args.push(filter);
    }

    for path in compare_destinations {
        command_args.push(OsString::from("--compare-dest"));
        command_args.push(path);
    }

    for path in copy_destinations {
        command_args.push(OsString::from("--copy-dest"));
        command_args.push(path);
    }

    for path in link_destinations {
        command_args.push(OsString::from("--link-dest"));
        command_args.push(path);
    }

    for flag in info_flags {
        let mut arg = OsString::from("--info=");
        arg.push(&flag);
        command_args.push(arg);
    }

    for flag in debug_flags {
        let mut arg = OsString::from("--debug=");
        arg.push(&flag);
        command_args.push(arg);
    }

    let files_from_temp =
        prepare_file_list(&file_list_entries, files_from_used, from0).map_err(|error| {
            fallback_error(format!(
                "failed to prepare file list for fallback rsync invocation: {error}"
            ))
        })?;

    if let Some(temp) = files_from_temp.as_ref() {
        command_args.push(OsString::from("--files-from"));
        command_args.push(temp.path().as_os_str().to_os_string());
        if from0 {
            command_args.push(OsString::from("--from0"));
        }
    }

    if let Some(path) = password_file {
        command_args.push(OsString::from("--password-file"));
        command_args.push(path.into_os_string());
    }

    if let Some(protocol) = protocol {
        command_args.push(OsString::from("--protocol"));
        command_args.push(OsString::from(protocol.to_string()));
    }

    match timeout {
        TransferTimeout::Default => {}
        TransferTimeout::Disabled => {
            command_args.push(OsString::from("--timeout"));
            command_args.push(OsString::from("0"));
        }
        TransferTimeout::Seconds(value) => {
            command_args.push(OsString::from("--timeout"));
            command_args.push(OsString::from(value.get().to_string()));
        }
    }

    if no_motd {
        command_args.push(OsString::from("--no-motd"));
    }

    if let Some(shell) = remote_shell {
        command_args.push(OsString::from("-e"));
        command_args.push(shell);
    }

    match address_mode {
        AddressMode::Default => {}
        AddressMode::Ipv4 => command_args.push(OsString::from("--ipv4")),
        AddressMode::Ipv6 => command_args.push(OsString::from("--ipv6")),
    }

    if let Some(path) = rsync_path {
        command_args.push(OsString::from("--rsync-path"));
        command_args.push(path);
    }

    command_args.append(&mut remainder);

    let binary = fallback_binary.unwrap_or_else(|| {
        env::var_os("OC_RSYNC_FALLBACK")
            .filter(|value| !value.is_empty())
            .unwrap_or_else(|| OsString::from("rsync"))
    });

    let mut command = Command::new(&binary);
    command.args(&command_args);
    if daemon_password.is_some() {
        command.stdin(Stdio::piped());
    } else {
        command.stdin(Stdio::inherit());
    }
    command.stdout(Stdio::piped());
    command.stderr(Stdio::piped());

    let mut child = command.spawn().map_err(|error| {
        fallback_error(format!(
            "failed to launch fallback rsync binary '{}': {error}",
            Path::new(&binary).display()
        ))
    })?;

    if let Some(mut password) = daemon_password.take() {
        let mut stdin = child
            .stdin
            .take()
            .ok_or_else(|| fallback_error("fallback rsync did not expose a writable stdin"))?;

        write_daemon_password(&mut stdin, &mut password).map_err(|error| {
            fallback_error(format!(
                "failed to write password to fallback rsync stdin: {error}"
            ))
        })?;
    }

    let (sender, receiver) = mpsc::channel();
    let mut stdout_thread = child
        .stdout
        .take()
        .map(|handle| spawn_fallback_reader(handle, FallbackStreamKind::Stdout, sender.clone()));
    let mut stderr_thread = child
        .stderr
        .take()
        .map(|handle| spawn_fallback_reader(handle, FallbackStreamKind::Stderr, sender.clone()));
    drop(sender);

    let mut stdout_open = stdout_thread.is_some();
    let mut stderr_open = stderr_thread.is_some();

    while stdout_open || stderr_open {
        match receiver.recv() {
            Ok(FallbackStreamMessage::Data(FallbackStreamKind::Stdout, data)) => {
                if let Err(error) = stdout.write_all(&data) {
                    terminate_fallback_process(&mut child, &mut stdout_thread, &mut stderr_thread);
                    return Err(fallback_error(format!(
                        "failed to forward fallback stdout: {error}"
                    )));
                }
            }
            Ok(FallbackStreamMessage::Data(FallbackStreamKind::Stderr, data)) => {
                if let Err(error) = stderr.write_all(&data) {
                    terminate_fallback_process(&mut child, &mut stdout_thread, &mut stderr_thread);
                    return Err(fallback_error(format!(
                        "failed to forward fallback stderr: {error}"
                    )));
                }
            }
            Ok(FallbackStreamMessage::Error(FallbackStreamKind::Stdout, error)) => {
                terminate_fallback_process(&mut child, &mut stdout_thread, &mut stderr_thread);
                return Err(fallback_error(format!(
                    "failed to read stdout from fallback rsync: {error}"
                )));
            }
            Ok(FallbackStreamMessage::Error(FallbackStreamKind::Stderr, error)) => {
                terminate_fallback_process(&mut child, &mut stdout_thread, &mut stderr_thread);
                return Err(fallback_error(format!(
                    "failed to read stderr from fallback rsync: {error}"
                )));
            }
            Ok(FallbackStreamMessage::Finished(kind)) => match kind {
                FallbackStreamKind::Stdout => stdout_open = false,
                FallbackStreamKind::Stderr => stderr_open = false,
            },
            Err(_) => {
                if stdout_open {
                    terminate_fallback_process(&mut child, &mut stdout_thread, &mut stderr_thread);
                    return Err(fallback_error(
                        "failed to capture stdout from fallback rsync binary",
                    ));
                }
                if stderr_open {
                    terminate_fallback_process(&mut child, &mut stdout_thread, &mut stderr_thread);
                    return Err(fallback_error(
                        "failed to capture stderr from fallback rsync binary",
                    ));
                }
                break;
            }
        }
    }

    join_fallback_thread(&mut stdout_thread);
    join_fallback_thread(&mut stderr_thread);

    let status = child.wait().map_err(|error| {
        fallback_error(format!(
            "failed to wait for fallback rsync process: {error}"
        ))
    })?;

    drop(files_from_temp);

    Ok(status.code().unwrap_or(MAX_EXIT_CODE))
}

#[derive(Clone, Copy, Debug, Eq, PartialEq)]
enum FallbackStreamKind {
    Stdout,
    Stderr,
}

enum FallbackStreamMessage {
    Data(FallbackStreamKind, Vec<u8>),
    Error(FallbackStreamKind, io::Error),
    Finished(FallbackStreamKind),
}

fn fallback_error(text: impl Into<String>) -> ClientError {
    let message = rsync_error!(1, "{}", text.into()).with_role(Role::Client);
    ClientError::new(1, message)
}

fn push_toggle(args: &mut Vec<OsString>, enable: &str, disable: &str, setting: Option<bool>) {
    match setting {
        Some(true) => args.push(OsString::from(enable)),
        Some(false) => args.push(OsString::from(disable)),
        None => {}
    }
}

fn prepare_file_list(
    entries: &[OsString],
    files_from_used: bool,
    zero_terminated: bool,
) -> io::Result<Option<NamedTempFile>> {
    if !files_from_used {
        return Ok(None);
    }

    let mut file = NamedTempFile::new()?;
    {
        let writer = file.as_file_mut();
        for entry in entries {
            write_file_list_entry(writer, entry.as_os_str())?;
            if zero_terminated {
                writer.write_all(&[0])?;
            } else {
                writer.write_all(b"\n")?;
            }
        }
        writer.flush()?;
    }

    Ok(Some(file))
}

fn write_file_list_entry<W: Write>(writer: &mut W, value: &OsStr) -> io::Result<()> {
    #[cfg(unix)]
    {
        writer.write_all(value.as_bytes())
    }

    #[cfg(not(unix))]
    {
        writer.write_all(value.to_string_lossy().as_bytes())
    }
}

fn spawn_fallback_reader<R>(
    mut reader: R,
    kind: FallbackStreamKind,
    sender: Sender<FallbackStreamMessage>,
) -> thread::JoinHandle<()>
where
    R: Read + Send + 'static,
{
    thread::spawn(move || {
        let mut buffer = [0u8; 8192];
        loop {
            match reader.read(&mut buffer) {
                Ok(0) => {
                    let _ = sender.send(FallbackStreamMessage::Finished(kind));
                    break;
                }
                Ok(n) => {
                    if sender
                        .send(FallbackStreamMessage::Data(kind, Vec::from(&buffer[..n])))
                        .is_err()
                    {
                        break;
                    }
                }
                Err(error) => {
                    let _ = sender.send(FallbackStreamMessage::Error(kind, error));
                    break;
                }
            }
        }
    })
}

/// Writes the daemon password into `writer`, appending a newline when required and
/// scrubbing the buffer afterwards.
fn write_daemon_password<W: Write>(writer: &mut W, password: &mut Vec<u8>) -> io::Result<()> {
    if !password.ends_with(b"\n") {
        password.push(b'\n');
    }

    writer.write_all(password)?;
    writer.flush()?;

    for byte in password.iter_mut() {
        *byte = 0;
    }

    Ok(())
}

fn join_fallback_thread(handle: &mut Option<thread::JoinHandle<()>>) {
    if let Some(join_handle) = handle.take() {
        let _ = join_handle.join();
    }
}

fn terminate_fallback_process(
    child: &mut Child,
    stdout_thread: &mut Option<thread::JoinHandle<()>>,
    stderr_thread: &mut Option<thread::JoinHandle<()>>,
) {
    let _ = child.kill();
    let _ = child.wait();
    join_fallback_thread(stdout_thread);
    join_fallback_thread(stderr_thread);
}

/// Describes a transfer action performed by the local copy engine.
#[derive(Clone, Debug, Eq, PartialEq)]
pub enum ClientEventKind {
    /// File data was copied into place.
    DataCopied,
    /// The destination already matched the source and metadata was reused.
    MetadataReused,
    /// A hard link was created to a previously copied destination file.
    HardLink,
    /// A symbolic link was recreated.
    SymlinkCopied,
    /// A FIFO node was recreated.
    FifoCopied,
    /// A device node was recreated.
    DeviceCopied,
    /// A directory was created during traversal.
    DirectoryCreated,
    /// An existing destination file was left untouched due to `--ignore-existing`.
    SkippedExisting,
    /// An existing destination file was left untouched because it is newer.
    SkippedNewerDestination,
    /// A non-regular entry was skipped because support was disabled.
    SkippedNonRegular,
    /// An entry was deleted due to `--delete`.
    EntryDeleted,
    /// A source entry was removed after a successful transfer.
    SourceRemoved,
}

/// Event describing a single action performed during a client transfer.
#[derive(Clone, Debug, Eq, PartialEq)]
pub struct ClientEvent {
    relative_path: PathBuf,
    kind: ClientEventKind,
    bytes_transferred: u64,
    total_bytes: Option<u64>,
    elapsed: Duration,
    metadata: Option<ClientEntryMetadata>,
}

impl ClientEvent {
    fn from_record(record: &LocalCopyRecord) -> Self {
        let kind = match record.action() {
            LocalCopyAction::DataCopied => ClientEventKind::DataCopied,
            LocalCopyAction::MetadataReused => ClientEventKind::MetadataReused,
            LocalCopyAction::HardLink => ClientEventKind::HardLink,
            LocalCopyAction::SymlinkCopied => ClientEventKind::SymlinkCopied,
            LocalCopyAction::FifoCopied => ClientEventKind::FifoCopied,
            LocalCopyAction::DeviceCopied => ClientEventKind::DeviceCopied,
            LocalCopyAction::DirectoryCreated => ClientEventKind::DirectoryCreated,
            LocalCopyAction::SkippedExisting => ClientEventKind::SkippedExisting,
            LocalCopyAction::SkippedNewerDestination => ClientEventKind::SkippedNewerDestination,
            LocalCopyAction::SkippedNonRegular => ClientEventKind::SkippedNonRegular,
            LocalCopyAction::EntryDeleted => ClientEventKind::EntryDeleted,
            LocalCopyAction::SourceRemoved => ClientEventKind::SourceRemoved,
        };
        Self {
            relative_path: record.relative_path().to_path_buf(),
            kind,
            bytes_transferred: record.bytes_transferred(),
            total_bytes: record.total_bytes(),
            elapsed: record.elapsed(),
            metadata: record
                .metadata()
                .map(ClientEntryMetadata::from_local_copy_metadata),
        }
    }

    fn from_progress(
        relative: &Path,
        bytes_transferred: u64,
        total_bytes: Option<u64>,
        elapsed: Duration,
    ) -> Self {
        Self {
            relative_path: relative.to_path_buf(),
            kind: ClientEventKind::DataCopied,
            bytes_transferred,
            total_bytes,
            elapsed,
            metadata: None,
        }
    }

    /// Returns the relative path affected by this event.
    #[must_use]
    pub fn relative_path(&self) -> &Path {
        &self.relative_path
    }

    /// Returns the action recorded by this event.
    #[must_use]
    pub fn kind(&self) -> &ClientEventKind {
        &self.kind
    }

    /// Returns the number of bytes transferred as part of this event.
    #[must_use]
    pub const fn bytes_transferred(&self) -> u64 {
        self.bytes_transferred
    }

    /// Returns the total number of bytes expected for this event, when known.
    #[must_use]
    pub const fn total_bytes(&self) -> Option<u64> {
        self.total_bytes
    }

    /// Returns the elapsed time spent on this event.
    #[must_use]
    pub const fn elapsed(&self) -> Duration {
        self.elapsed
    }

    /// Returns the metadata associated with the event, when available.
    #[must_use]
    pub fn metadata(&self) -> Option<&ClientEntryMetadata> {
        self.metadata.as_ref()
    }
}

impl ClientEventKind {
    /// Returns whether the event contributes to progress reporting.
    #[must_use]
    pub const fn is_progress(&self) -> bool {
        matches!(
            self,
            Self::DataCopied
                | Self::MetadataReused
                | Self::HardLink
                | Self::SymlinkCopied
                | Self::FifoCopied
                | Self::DeviceCopied
        )
    }
}

/// Kind of entry described by [`ClientEntryMetadata`].
#[derive(Clone, Copy, Debug, Eq, PartialEq)]
pub enum ClientEntryKind {
    /// Regular file entry.
    File,
    /// Directory entry.
    Directory,
    /// Symbolic link entry.
    Symlink,
    /// FIFO entry.
    Fifo,
    /// Character device entry.
    CharDevice,
    /// Block device entry.
    BlockDevice,
    /// Unix domain socket entry.
    Socket,
    /// Entry of an unknown or platform-specific type.
    Other,
}

impl ClientEntryKind {
    /// Returns whether the metadata describes a directory entry.
    #[must_use]
    pub const fn is_directory(self) -> bool {
        matches!(self, Self::Directory)
    }

    /// Returns whether the metadata describes a symbolic link entry.
    #[must_use]
    pub const fn is_symlink(self) -> bool {
        matches!(self, Self::Symlink)
    }
}

/// Metadata snapshot describing an entry affected by a client event.
#[derive(Clone, Debug, PartialEq, Eq)]
pub struct ClientEntryMetadata {
    kind: ClientEntryKind,
    length: u64,
    modified: Option<SystemTime>,
    mode: Option<u32>,
    uid: Option<u32>,
    gid: Option<u32>,
    nlink: Option<u64>,
    symlink_target: Option<PathBuf>,
}

impl ClientEntryMetadata {
    fn from_local_copy_metadata(metadata: &LocalCopyMetadata) -> Self {
        Self {
            kind: match metadata.kind() {
                LocalCopyFileKind::File => ClientEntryKind::File,
                LocalCopyFileKind::Directory => ClientEntryKind::Directory,
                LocalCopyFileKind::Symlink => ClientEntryKind::Symlink,
                LocalCopyFileKind::Fifo => ClientEntryKind::Fifo,
                LocalCopyFileKind::CharDevice => ClientEntryKind::CharDevice,
                LocalCopyFileKind::BlockDevice => ClientEntryKind::BlockDevice,
                LocalCopyFileKind::Socket => ClientEntryKind::Socket,
                LocalCopyFileKind::Other => ClientEntryKind::Other,
            },
            length: metadata.len(),
            modified: metadata.modified(),
            mode: metadata.mode(),
            uid: metadata.uid(),
            gid: metadata.gid(),
            nlink: metadata.nlink(),
            symlink_target: metadata.symlink_target().map(Path::to_path_buf),
        }
    }

    /// Returns the kind of entry represented by this metadata snapshot.
    #[must_use]
    pub const fn kind(&self) -> ClientEntryKind {
        self.kind
    }

    /// Returns the logical length of the entry in bytes.
    #[must_use]
    pub const fn length(&self) -> u64 {
        self.length
    }

    /// Returns the recorded modification timestamp, when available.
    #[must_use]
    pub const fn modified(&self) -> Option<SystemTime> {
        self.modified
    }

    /// Returns the Unix permission bits when available.
    #[must_use]
    pub const fn mode(&self) -> Option<u32> {
        self.mode
    }

    /// Returns the numeric owner identifier when available.
    #[must_use]
    pub const fn uid(&self) -> Option<u32> {
        self.uid
    }

    /// Returns the numeric group identifier when available.
    #[must_use]
    pub const fn gid(&self) -> Option<u32> {
        self.gid
    }

    /// Returns the recorded link count when available.
    #[must_use]
    pub const fn nlink(&self) -> Option<u64> {
        self.nlink
    }

    /// Returns the recorded symbolic link target when the entry represents a symlink.
    #[must_use]
    pub fn symlink_target(&self) -> Option<&Path> {
        self.symlink_target.as_deref()
    }
}

/// Progress update emitted while executing [`run_client_with_observer`].
#[derive(Clone, Debug)]
pub struct ClientProgressUpdate {
    event: ClientEvent,
    total: usize,
    remaining: usize,
    index: usize,
    total_bytes: Option<u64>,
    final_update: bool,
    overall_transferred: u64,
    overall_total_bytes: Option<u64>,
    overall_elapsed: Duration,
}

impl ClientProgressUpdate {
    /// Returns the event associated with this progress update.
    #[must_use]
    pub fn event(&self) -> &ClientEvent {
        &self.event
    }

    /// Returns the number of remaining progress events after this update.
    #[must_use]
    pub const fn remaining(&self) -> usize {
        self.remaining
    }

    /// Returns the total number of progress events in the transfer.
    #[must_use]
    pub const fn total(&self) -> usize {
        self.total
    }

    /// Returns the 1-based index of the completed progress event.
    #[must_use]
    pub const fn index(&self) -> usize {
        self.index
    }

    /// Returns the total number of bytes expected for this transfer step, when known.
    #[must_use]
    pub const fn total_bytes(&self) -> Option<u64> {
        self.total_bytes
    }

    /// Reports whether this update corresponds to the completion of an action.
    #[must_use]
    pub const fn is_final(&self) -> bool {
        self.final_update
    }

    /// Returns the aggregate number of bytes transferred across the entire transfer.
    #[must_use]
    pub const fn overall_transferred(&self) -> u64 {
        self.overall_transferred
    }

    /// Returns the total number of bytes expected for the entire transfer, when known.
    #[must_use]
    pub const fn overall_total_bytes(&self) -> Option<u64> {
        self.overall_total_bytes
    }

    /// Returns the elapsed time since the transfer began.
    #[must_use]
    pub const fn overall_elapsed(&self) -> Duration {
        self.overall_elapsed
    }
}

/// Observer invoked for each progress update generated during client execution.
///
/// Implementations should expect multiple updates for a single path as file
/// contents stream into place.
pub trait ClientProgressObserver {
    /// Handles a new progress update.
    fn on_progress(&mut self, update: &ClientProgressUpdate);
}

impl<F> ClientProgressObserver for F
where
    F: FnMut(&ClientProgressUpdate),
{
    fn on_progress(&mut self, update: &ClientProgressUpdate) {
        self(update);
    }
}

struct ClientProgressForwarder<'a> {
    observer: &'a mut dyn ClientProgressObserver,
    total: usize,
    emitted: usize,
    overall_total_bytes: Option<u64>,
    overall_transferred: u64,
    overall_start: Instant,
    in_flight: HashMap<PathBuf, u64>,
}

impl<'a> ClientProgressForwarder<'a> {
    fn new(
        observer: &'a mut dyn ClientProgressObserver,
        plan: &LocalCopyPlan,
        mut options: LocalCopyOptions,
    ) -> Result<Self, ClientError> {
        if !options.events_enabled() {
            options = options.collect_events(true);
        }

        let preview_report = plan
            .execute_with_report(LocalCopyExecution::DryRun, options.clone())
            .map_err(map_local_copy_error)?;

        let total = preview_report
            .records()
            .iter()
            .filter(|record| {
                let event = ClientEvent::from_record(record);
                event.kind().is_progress()
            })
            .count();

        let summary = preview_report.summary();
        let total_bytes = summary.total_source_bytes();

        Ok(Self {
            observer,
            total,
            emitted: 0,
            overall_total_bytes: (total_bytes > 0).then_some(total_bytes),
            overall_transferred: 0,
            overall_start: Instant::now(),
            in_flight: HashMap::new(),
        })
    }

    fn as_handler_mut(&mut self) -> &mut dyn LocalCopyRecordHandler {
        self
    }
}

impl<'a> LocalCopyRecordHandler for ClientProgressForwarder<'a> {
    fn handle(&mut self, record: LocalCopyRecord) {
        let event = ClientEvent::from_record(&record);
        if !event.kind().is_progress() {
            return;
        }

        self.emitted = self.emitted.saturating_add(1);
        let index = self.emitted;
        let remaining = self.total.saturating_sub(index);

        let total_bytes = if matches!(record.action(), LocalCopyAction::DataCopied) {
            record.total_bytes()
        } else {
            None
        };

        let path = event.relative_path().to_path_buf();
        let previous = self.in_flight.remove(&path).unwrap_or_default();
        let additional = event.bytes_transferred().saturating_sub(previous);
        if additional > 0 {
            self.overall_transferred = self.overall_transferred.saturating_add(additional);
        }

        let update = ClientProgressUpdate {
            event,
            total: self.total,
            remaining,
            index,
            total_bytes,
            final_update: true,
            overall_transferred: self.overall_transferred,
            overall_total_bytes: self.overall_total_bytes,
            overall_elapsed: self.overall_start.elapsed(),
        };

        self.observer.on_progress(&update);
    }

    fn handle_progress(&mut self, progress: LocalCopyProgress<'_>) {
        if self.total == 0 {
            return;
        }

        let index = (self.emitted + 1).min(self.total);
        let remaining = self.total.saturating_sub(index);
        let event = ClientEvent::from_progress(
            progress.relative_path(),
            progress.bytes_transferred(),
            progress.total_bytes(),
            progress.elapsed(),
        );

        let entry = self
            .in_flight
            .entry(progress.relative_path().to_path_buf())
            .or_insert(0);
        let additional = progress.bytes_transferred().saturating_sub(*entry);
        if additional > 0 {
            self.overall_transferred = self.overall_transferred.saturating_add(additional);
            *entry = (*entry).saturating_add(additional);
        }

        let update = ClientProgressUpdate {
            event,
            total: self.total,
            remaining,
            index,
            total_bytes: progress.total_bytes(),
            final_update: false,
            overall_transferred: self.overall_transferred,
            overall_total_bytes: self.overall_total_bytes,
            overall_elapsed: self.overall_start.elapsed(),
        };

        self.observer.on_progress(&update);
    }
}

/// Runs the client orchestration using the provided configuration.
///
/// The current implementation offers best-effort local copies covering
/// directories, regular files, and symbolic links. Metadata preservation and
/// delta compression remain works in progress, while remote operands delegate to
/// the system `rsync` binary until the native network engine is available.
pub fn run_client(config: ClientConfig) -> Result<ClientSummary, ClientError> {
    match run_client_internal::<io::Sink, io::Sink>(config, None, None) {
        Ok(ClientOutcome::Local(summary)) => Ok(*summary),
        Ok(ClientOutcome::Fallback(_)) => unreachable!("fallback unavailable without context"),
        Err(error) => Err(error),
    }
}

/// Runs the client orchestration while forwarding progress updates to the provided observer.
pub fn run_client_with_observer(
    config: ClientConfig,
    observer: Option<&mut dyn ClientProgressObserver>,
) -> Result<ClientSummary, ClientError> {
    match run_client_internal::<io::Sink, io::Sink>(config, observer, None) {
        Ok(ClientOutcome::Local(summary)) => Ok(*summary),
        Ok(ClientOutcome::Fallback(_)) => unreachable!("fallback unavailable without context"),
        Err(error) => Err(error),
    }
}

/// Executes the client flow, delegating to a fallback `rsync` binary when provided.
pub fn run_client_or_fallback<Out, Err>(
    config: ClientConfig,
    observer: Option<&mut dyn ClientProgressObserver>,
    fallback: Option<RemoteFallbackContext<'_, Out, Err>>,
) -> Result<ClientOutcome, ClientError>
where
    Out: Write,
    Err: Write,
{
    run_client_internal(config, observer, fallback)
}

fn run_client_internal<Out, Err>(
    config: ClientConfig,
    observer: Option<&mut dyn ClientProgressObserver>,
    fallback: Option<RemoteFallbackContext<'_, Out, Err>>,
) -> Result<ClientOutcome, ClientError>
where
    Out: Write,
    Err: Write,
{
    if !config.has_transfer_request() {
        return Err(missing_operands_error());
    }

    let mut fallback = fallback;

    let plan = match LocalCopyPlan::from_operands(config.transfer_args()) {
        Ok(plan) => plan,
        Err(error) => {
            let requires_fallback =
                matches!(
                    error.kind(),
                    LocalCopyErrorKind::InvalidArgument(
                        LocalCopyArgumentError::RemoteOperandUnsupported,
                    )
                ) || matches!(error.kind(), LocalCopyErrorKind::MissingSourceOperands);

            if requires_fallback && let Some(ctx) = fallback.take() {
                return invoke_fallback(ctx);
            }

            return Err(map_local_copy_error(error));
        }
    };

    let filter_program = compile_filter_program(config.filter_rules())?;

    let mut options = build_local_copy_options(&config, filter_program);
    let mode = if config.dry_run() || config.list_only() {
        LocalCopyExecution::DryRun
    } else {
        LocalCopyExecution::Apply
    };

    let collect_events = config.collect_events();

    if collect_events {
        options = options.collect_events(true);
    }

    let mut handler_adapter = observer
        .map(|observer| ClientProgressForwarder::new(observer, &plan, options.clone()))
        .transpose()?;

    let summary = if collect_events {
        plan.execute_with_report_and_handler(
            mode,
            options,
            handler_adapter
                .as_mut()
                .map(ClientProgressForwarder::as_handler_mut),
        )
        .map(ClientSummary::from_report)
    } else {
        plan.execute_with_options_and_handler(
            mode,
            options,
            handler_adapter
                .as_mut()
                .map(ClientProgressForwarder::as_handler_mut),
        )
        .map(ClientSummary::from_summary)
    };

    summary
        .map(|summary| ClientOutcome::Local(Box::new(summary)))
        .map_err(map_local_copy_error)
}

fn build_local_copy_options(
    config: &ClientConfig,
    filter_program: Option<FilterProgram>,
) -> LocalCopyOptions {
    let mut options = LocalCopyOptions::default();
    if config.delete_mode().is_enabled() || config.delete_excluded() {
        options = options.delete(true);
    }
    options = match config.delete_mode() {
        DeleteMode::Before => options.delete_before(true),
        DeleteMode::After => options.delete_after(true),
        DeleteMode::Delay => options.delete_after(true),
        DeleteMode::During | DeleteMode::Disabled => options,
    };
    options = options
        .delete_excluded(config.delete_excluded())
        .remove_source_files(config.remove_source_files())
        .bandwidth_limit(
            config
                .bandwidth_limit()
                .map(|limit| limit.bytes_per_second()),
        )
        .with_default_compression_level(config.compression_setting().level_or_default())
        .whole_file(config.whole_file())
        .compress(config.compress())
        .with_compression_level_override(config.compression_level())
        .owner(config.preserve_owner())
        .with_owner_override(config.owner_override())
        .group(config.preserve_group())
        .with_group_override(config.group_override())
        .permissions(config.preserve_permissions())
        .times(config.preserve_times())
        .omit_dir_times(config.omit_dir_times())
        .checksum(config.checksum())
        .size_only(config.size_only())
        .ignore_existing(config.ignore_existing())
        .update(config.update())
        .with_filter_program(filter_program)
        .numeric_ids(config.numeric_ids())
        .sparse(config.sparse())
        .copy_links(config.copy_links())
        .copy_dirlinks(config.copy_dirlinks())
        .devices(config.preserve_devices())
        .specials(config.preserve_specials())
        .relative_paths(config.relative_paths())
        .implied_dirs(config.implied_dirs())
        .mkpath(config.mkpath())
        .inplace(config.inplace())
        .append(config.append())
        .append_verify(config.append_verify())
        .partial(config.partial())
        .delay_updates(config.delay_updates())
        .with_partial_directory(config.partial_directory().map(|path| path.to_path_buf()))
        .delay_updates(config.delay_updates())
        .extend_link_dests(config.link_dest_paths().iter().cloned())
        .with_timeout(
            config
                .timeout()
                .as_seconds()
                .map(|seconds| Duration::from_secs(seconds.get())),
        );
    #[cfg(feature = "acl")]
    let options = options.acls(config.preserve_acls());
    #[cfg(feature = "xattr")]
    let options = options.xattrs(config.preserve_xattrs());

    if !config.reference_directories().is_empty() {
        let references = config.reference_directories().iter().map(|reference| {
            let kind = match reference.kind() {
                ReferenceDirectoryKind::Compare => EngineReferenceDirectoryKind::Compare,
                ReferenceDirectoryKind::Copy => EngineReferenceDirectoryKind::Copy,
                ReferenceDirectoryKind::Link => EngineReferenceDirectoryKind::Link,
            };
            EngineReferenceDirectory::new(kind, reference.path().to_path_buf())
        });
        options = options.extend_reference_directories(references);
    }

    options
}

fn invoke_fallback<Out, Err>(
    ctx: RemoteFallbackContext<'_, Out, Err>,
) -> Result<ClientOutcome, ClientError>
where
    Out: Write,
    Err: Write,
{
    let (stdout, stderr, args) = ctx.split();
    run_remote_transfer_fallback(stdout, stderr, args)
        .map(|code| ClientOutcome::Fallback(FallbackSummary::new(code)))
}

#[cfg(test)]
mod tests {
    use super::*;
    use rsync_compress::zlib::CompressionLevel;
    use std::ffi::{OsStr, OsString};
    use std::fs;
    use std::io::{self, BufRead, BufReader, Seek, SeekFrom, Write};
    use std::net::{Shutdown, TcpListener, TcpStream};
    use std::num::{NonZeroU8, NonZeroU64};
    use std::path::PathBuf;
    use std::sync::{Mutex, OnceLock};
    use std::thread;
    use std::time::Duration;
    use tempfile::tempdir;

    const LEGACY_DAEMON_GREETING: &str = "@RSYNCD: 32.0 sha512 sha256 sha1 md5 md4\n";

    #[test]
    fn sensitive_bytes_zeroizes_on_drop() {
        let bytes = SensitiveBytes::new(b"topsecret".to_vec());
        let zeroed = bytes.into_zeroized_vec();
        assert!(zeroed.iter().all(|&byte| byte == 0));
    }

    #[test]
    fn daemon_auth_context_zeroizes_secret_on_drop() {
        let context = DaemonAuthContext::new("user".to_string(), b"supersecret".to_vec());
        let zeroed = context.into_zeroized_secret();
        assert!(zeroed.iter().all(|&byte| byte == 0));
    }

    #[cfg(unix)]
    use std::path::Path;

    #[cfg(unix)]
    use std::os::unix::fs::PermissionsExt;

    #[cfg(unix)]
    const FALLBACK_SCRIPT: &str = r#"#!/bin/sh
set -eu

while [ "$#" -gt 0 ]; do
  case "$1" in
    --files-from)
      FILE="$2"
      cat "$FILE"
      shift 2
      ;;
    --from0)
      shift
      ;;
    *)
      shift
      ;;
  esac
done

printf 'fallback stdout\n'
printf 'fallback stderr\n' >&2
exit 42
"#;

    static ENV_GUARD: OnceLock<Mutex<()>> = OnceLock::new();

    fn env_lock() -> &'static Mutex<()> {
        ENV_GUARD.get_or_init(|| Mutex::new(()))
    }

    #[cfg(unix)]
    fn write_fallback_script(dir: &Path) -> PathBuf {
        let path = dir.join("fallback.sh");
        fs::write(&path, FALLBACK_SCRIPT).expect("script written");
        let metadata = fs::metadata(&path).expect("script metadata");
        let mut permissions = metadata.permissions();
        permissions.set_mode(0o755);
        fs::set_permissions(&path, permissions).expect("script permissions set");
        path
    }

    fn baseline_fallback_args() -> RemoteFallbackArgs {
        RemoteFallbackArgs {
            dry_run: false,
            list_only: false,
            remote_shell: None,
            protect_args: None,
            address_mode: AddressMode::Default,
            archive: false,
            delete: false,
            delete_mode: DeleteMode::Disabled,
            delete_excluded: false,
            checksum: false,
            size_only: false,
            ignore_existing: false,
            update: false,
            compress: false,
            compress_disabled: false,
            compress_level: None,
            chown: None,
            owner: None,
            group: None,
            perms: None,
            times: None,
            omit_dir_times: None,
            numeric_ids: None,
            copy_links: None,
            copy_dirlinks: false,
            sparse: None,
            devices: None,
            specials: None,
            relative: None,
            implied_dirs: None,
            mkpath: false,
            verbosity: 0,
            progress: false,
            stats: false,
            itemize_changes: false,
            partial: false,
            delay_updates: false,
            partial_dir: None,
            delay_updates: false,
            link_dests: Vec::new(),
            remove_source_files: false,
            append: None,
            append_verify: false,
            inplace: None,
            msgs_to_stderr: false,
            whole_file: None,
            bwlimit: None,
            excludes: Vec::new(),
            includes: Vec::new(),
            exclude_from: Vec::new(),
            include_from: Vec::new(),
            filters: Vec::new(),
            compare_destinations: Vec::new(),
            copy_destinations: Vec::new(),
            link_destinations: Vec::new(),
            cvs_exclude: false,
            info_flags: Vec::new(),
            debug_flags: Vec::new(),
            files_from_used: false,
            file_list_entries: Vec::new(),
            from0: false,
            password_file: None,
            daemon_password: None,
            protocol: None,
            timeout: TransferTimeout::Default,
            out_format: None,
            no_motd: false,
            fallback_binary: None,
            rsync_path: None,
            remainder: Vec::new(),
            #[cfg(feature = "acl")]
            acls: None,
            #[cfg(feature = "xattr")]
            xattrs: None,
        }
    }

    #[cfg(unix)]
    struct FailingWriter;

    #[cfg(unix)]
    impl Write for FailingWriter {
        fn write(&mut self, _buf: &[u8]) -> io::Result<usize> {
            Err(io::Error::new(io::ErrorKind::Other, "forced failure"))
        }

        fn flush(&mut self) -> io::Result<()> {
            Err(io::Error::new(io::ErrorKind::Other, "forced failure"))
        }
    }

    #[test]
    fn builder_collects_transfer_arguments() {
        let config = ClientConfig::builder()
            .transfer_args([OsString::from("source"), OsString::from("dest")])
            .build();

        assert_eq!(
            config.transfer_args(),
            &[OsString::from("source"), OsString::from("dest")]
        );
        assert!(config.has_transfer_request());
        assert!(!config.dry_run());
    }

    #[test]
    fn builder_append_round_trip() {
        let enabled = ClientConfig::builder().append(true).build();
        assert!(enabled.append());
        assert!(!enabled.append_verify());

        let disabled = ClientConfig::builder().append(false).build();
        assert!(!disabled.append());
        assert!(!disabled.append_verify());
    }

    #[test]
    fn builder_append_verify_implies_append() {
        let verified = ClientConfig::builder().append_verify(true).build();
        assert!(verified.append());
        assert!(verified.append_verify());

        let cleared = ClientConfig::builder()
            .append(true)
            .append_verify(true)
            .append_verify(false)
            .build();
        assert!(cleared.append());
        assert!(!cleared.append_verify());
    }

    #[test]
    fn builder_enables_dry_run() {
        let config = ClientConfig::builder()
            .transfer_args([OsString::from("src"), OsString::from("dst")])
            .dry_run(true)
            .build();

        assert!(config.dry_run());
    }

    #[test]
    fn builder_enables_list_only() {
        let config = ClientConfig::builder()
            .transfer_args([OsString::from("src"), OsString::from("dst")])
            .list_only(true)
            .build();

        assert!(config.list_only());
    }

    #[test]
    fn builder_sets_compression_setting() {
        let config = ClientConfig::builder()
            .transfer_args([OsString::from("src"), OsString::from("dst")])
            .compression_setting(CompressionSetting::level(CompressionLevel::Best))
            .build();

        assert_eq!(
            config.compression_setting(),
            CompressionSetting::level(CompressionLevel::Best)
        );
    }

    #[test]
    fn builder_defaults_disable_compression() {
        let config = ClientConfig::builder()
            .transfer_args([OsString::from("src"), OsString::from("dst")])
            .build();

        assert!(!config.compress());
        assert!(config.compression_setting().is_disabled());
    }

    #[test]
    fn builder_enabling_compress_sets_default_level() {
        let config = ClientConfig::builder()
            .transfer_args([OsString::from("src"), OsString::from("dst")])
            .compress(true)
            .build();

        assert!(config.compress());
        assert!(config.compression_setting().is_enabled());
        assert_eq!(
            config.compression_setting().level_or_default(),
            CompressionLevel::Default
        );
    }

    #[test]
    fn builder_disabling_compress_clears_override() {
        let level = NonZeroU8::new(5).unwrap();
        let config = ClientConfig::builder()
            .transfer_args([OsString::from("src"), OsString::from("dst")])
            .compression_level(Some(CompressionLevel::precise(level)))
            .compress(false)
            .build();

        assert!(!config.compress());
        assert!(config.compression_setting().is_disabled());
        assert_eq!(config.compression_level(), None);
    }

    #[test]
    fn builder_enables_delete() {
        let config = ClientConfig::builder()
            .transfer_args([OsString::from("src"), OsString::from("dst")])
            .delete(true)
            .build();

        assert!(config.delete());
        assert_eq!(config.delete_mode(), DeleteMode::During);
    }

    #[test]
    fn builder_enables_delete_after() {
        let config = ClientConfig::builder()
            .transfer_args([OsString::from("src"), OsString::from("dst")])
            .delete_after(true)
            .build();

        assert!(config.delete());
        assert!(config.delete_after());
        assert_eq!(config.delete_mode(), DeleteMode::After);
    }

    #[test]
    fn builder_enables_delete_delay() {
        let config = ClientConfig::builder()
            .transfer_args([OsString::from("src"), OsString::from("dst")])
            .delete_delay(true)
            .build();

        assert!(config.delete());
        assert!(config.delete_delay());
        assert_eq!(config.delete_mode(), DeleteMode::Delay);
    }

    #[test]
    fn builder_enables_delete_before() {
        let config = ClientConfig::builder()
            .transfer_args([OsString::from("src"), OsString::from("dst")])
            .delete_before(true)
            .build();

        assert!(config.delete());
        assert!(config.delete_before());
        assert_eq!(config.delete_mode(), DeleteMode::Before);
    }

    #[test]
    fn builder_enables_delete_excluded() {
        let config = ClientConfig::builder()
            .transfer_args([OsString::from("src"), OsString::from("dst")])
            .delete_excluded(true)
            .build();

        assert!(config.delete_excluded());
        assert!(!ClientConfig::default().delete_excluded());
    }

    #[test]
    fn builder_enables_checksum() {
        let config = ClientConfig::builder()
            .transfer_args([OsString::from("src"), OsString::from("dst")])
            .checksum(true)
            .build();

        assert!(config.checksum());
    }

    #[test]
    fn builder_sets_bandwidth_limit() {
        let limit = BandwidthLimit::from_bytes_per_second(NonZeroU64::new(4096).unwrap());
        let config = ClientConfig::builder()
            .transfer_args([OsString::from("src"), OsString::from("dst")])
            .bandwidth_limit(Some(limit))
            .build();

        assert_eq!(config.bandwidth_limit(), Some(limit));
    }

    #[test]
    fn builder_sets_compression_level() {
        let level = NonZeroU8::new(7).unwrap();
        let config = ClientConfig::builder()
            .transfer_args([OsString::from("src"), OsString::from("dst")])
            .compress(true)
            .compression_level(Some(CompressionLevel::precise(level)))
            .build();

        assert!(config.compress());
        assert_eq!(
            config.compression_level(),
            Some(CompressionLevel::precise(level))
        );
        assert_eq!(ClientConfig::default().compression_level(), None);
    }

    #[test]
    fn builder_enables_update() {
        let config = ClientConfig::builder()
            .transfer_args([OsString::from("src"), OsString::from("dst")])
            .update(true)
            .build();

        assert!(config.update());
        assert!(!ClientConfig::default().update());
    }

    #[test]
    fn builder_sets_timeout() {
        let timeout = TransferTimeout::Seconds(NonZeroU64::new(30).unwrap());
        let config = ClientConfig::builder()
            .transfer_args([OsString::from("src"), OsString::from("dst")])
            .timeout(timeout)
            .build();

        assert_eq!(config.timeout(), timeout);
        assert_eq!(ClientConfig::default().timeout(), TransferTimeout::Default);
    }

    #[test]
    fn builder_collects_reference_directories() {
        let config = ClientConfig::builder()
            .transfer_args([OsString::from("src"), OsString::from("dst")])
            .compare_destination(PathBuf::from("compare"))
            .copy_destination(PathBuf::from("copy"))
            .link_destination(PathBuf::from("link"))
            .build();

        let references = config.reference_directories();
        assert_eq!(references.len(), 3);
        assert_eq!(references[0].kind(), ReferenceDirectoryKind::Compare);
        assert_eq!(references[1].kind(), ReferenceDirectoryKind::Copy);
        assert_eq!(references[2].kind(), ReferenceDirectoryKind::Link);
        assert_eq!(references[0].path(), PathBuf::from("compare").as_path());
    }

    #[test]
    fn local_copy_options_apply_explicit_timeout() {
        let timeout = TransferTimeout::Seconds(NonZeroU64::new(5).unwrap());
        let config = ClientConfig::builder()
            .transfer_args([OsString::from("src"), OsString::from("dst")])
            .timeout(timeout)
            .build();

        let options = build_local_copy_options(&config, None);
        assert_eq!(options.timeout(), Some(Duration::from_secs(5)));
    }

    #[test]
    fn local_copy_options_omit_timeout_when_unset() {
        let config = ClientConfig::builder()
            .transfer_args([OsString::from("src"), OsString::from("dst")])
            .build();

        let options = build_local_copy_options(&config, None);
        assert!(options.timeout().is_none());
    }

    #[test]
    fn builder_sets_numeric_ids() {
        let config = ClientConfig::builder()
            .transfer_args([OsString::from("src"), OsString::from("dst")])
            .numeric_ids(true)
            .build();

        assert!(config.numeric_ids());

        let config = ClientConfig::builder()
            .transfer_args([OsString::from("src"), OsString::from("dst")])
            .build();

        assert!(!config.numeric_ids());
    }

    #[test]
    fn builder_preserves_owner_flag() {
        let config = ClientConfig::builder()
            .transfer_args([OsString::from("src"), OsString::from("dst")])
            .owner(true)
            .build();

        assert!(config.preserve_owner());
        assert!(!config.preserve_group());
    }

    #[test]
    fn builder_preserves_group_flag() {
        let config = ClientConfig::builder()
            .transfer_args([OsString::from("src"), OsString::from("dst")])
            .group(true)
            .build();

        assert!(config.preserve_group());
        assert!(!config.preserve_owner());
    }

    #[test]
    fn builder_preserves_permissions_flag() {
        let config = ClientConfig::builder()
            .transfer_args([OsString::from("src"), OsString::from("dst")])
            .permissions(true)
            .build();

        assert!(config.preserve_permissions());
        assert!(!config.preserve_times());
    }

    #[test]
    fn builder_preserves_times_flag() {
        let config = ClientConfig::builder()
            .transfer_args([OsString::from("src"), OsString::from("dst")])
            .times(true)
            .build();

        assert!(config.preserve_times());
        assert!(!config.preserve_permissions());
    }

    #[test]
    fn builder_preserves_devices_flag() {
        let config = ClientConfig::builder()
            .transfer_args([OsString::from("src"), OsString::from("dst")])
            .devices(true)
            .build();

        assert!(config.preserve_devices());
        assert!(!config.preserve_specials());
    }

    #[test]
    fn builder_preserves_specials_flag() {
        let config = ClientConfig::builder()
            .transfer_args([OsString::from("src"), OsString::from("dst")])
            .specials(true)
            .build();

        assert!(config.preserve_specials());
        assert!(!config.preserve_devices());
    }

    #[cfg(feature = "acl")]
    #[test]
    fn builder_preserves_acls_flag() {
        let config = ClientConfig::builder()
            .transfer_args([OsString::from("src"), OsString::from("dst")])
            .acls(true)
            .build();

        assert!(config.preserve_acls());
        assert!(!ClientConfig::default().preserve_acls());
    }

    #[cfg(feature = "xattr")]
    #[test]
    fn builder_preserves_xattrs_flag() {
        let config = ClientConfig::builder()
            .transfer_args([OsString::from("src"), OsString::from("dst")])
            .xattrs(true)
            .build();

        assert!(config.preserve_xattrs());
        assert!(!ClientConfig::default().preserve_xattrs());
    }

    #[test]
    fn builder_preserves_remove_source_files_flag() {
        let config = ClientConfig::builder()
            .transfer_args([OsString::from("src"), OsString::from("dst")])
            .remove_source_files(true)
            .build();

        assert!(config.remove_source_files());
        assert!(!ClientConfig::default().remove_source_files());
    }

    #[test]
    fn builder_controls_omit_dir_times_flag() {
        let config = ClientConfig::builder()
            .transfer_args([OsString::from("src"), OsString::from("dst")])
            .omit_dir_times(true)
            .build();

        assert!(config.omit_dir_times());
        assert!(!ClientConfig::default().omit_dir_times());
    }

    #[test]
    fn builder_enables_sparse() {
        let config = ClientConfig::builder()
            .transfer_args([OsString::from("src"), OsString::from("dst")])
            .sparse(true)
            .build();

        assert!(config.sparse());
    }

    #[test]
    fn builder_enables_size_only() {
        let config = ClientConfig::builder()
            .transfer_args([OsString::from("src"), OsString::from("dst")])
            .size_only(true)
            .build();

        assert!(config.size_only());
        assert!(!ClientConfig::default().size_only());
    }

    #[test]
    fn builder_configures_implied_dirs_flag() {
        let default_config = ClientConfig::builder()
            .transfer_args([OsString::from("src"), OsString::from("dst")])
            .build();

        assert!(default_config.implied_dirs());
        assert!(ClientConfig::default().implied_dirs());

        let disabled = ClientConfig::builder()
            .transfer_args([OsString::from("src"), OsString::from("dst")])
            .implied_dirs(false)
            .build();

        assert!(!disabled.implied_dirs());

        let enabled = ClientConfig::builder()
            .transfer_args([OsString::from("src"), OsString::from("dst")])
            .implied_dirs(true)
            .build();

        assert!(enabled.implied_dirs());
    }

    #[test]
    fn builder_sets_mkpath_flag() {
        let config = ClientConfig::builder()
            .transfer_args([OsString::from("src"), OsString::from("dst")])
            .mkpath(true)
            .build();

        assert!(config.mkpath());
        assert!(!ClientConfig::default().mkpath());
    }

    #[test]
    fn builder_sets_inplace() {
        let config = ClientConfig::builder()
            .transfer_args([OsString::from("src"), OsString::from("dst")])
            .inplace(true)
            .build();

        assert!(config.inplace());

        let config = ClientConfig::builder()
            .transfer_args([OsString::from("src"), OsString::from("dst")])
            .build();

        assert!(!config.inplace());
    }

    #[test]
    fn builder_sets_delay_updates() {
        let config = ClientConfig::builder()
            .transfer_args([OsString::from("src"), OsString::from("dst")])
            .delay_updates(true)
            .build();

        assert!(config.delay_updates());

        let config = ClientConfig::builder()
            .transfer_args([OsString::from("src"), OsString::from("dst")])
            .build();

        assert!(!config.delay_updates());
    }

    #[test]
    fn builder_sets_copy_dirlinks() {
        let enabled = ClientConfig::builder()
            .transfer_args([OsString::from("src"), OsString::from("dst")])
            .copy_dirlinks(true)
            .build();

        assert!(enabled.copy_dirlinks());

        let disabled = ClientConfig::builder()
            .transfer_args([OsString::from("src"), OsString::from("dst")])
            .build();

        assert!(!disabled.copy_dirlinks());
    }

    #[test]
    fn builder_enables_stats() {
        let enabled = ClientConfig::builder()
            .transfer_args([OsString::from("src"), OsString::from("dst")])
            .stats(true)
            .build();

        assert!(enabled.stats());

        let disabled = ClientConfig::builder()
            .transfer_args([OsString::from("src"), OsString::from("dst")])
            .build();

        assert!(!disabled.stats());
    }

    #[cfg(unix)]
    #[test]
    fn remote_fallback_invocation_forwards_streams() {
        let _lock = env_lock().lock().expect("env mutex poisoned");
        let temp = tempdir().expect("tempdir created");
        let script = write_fallback_script(temp.path());

        let mut stdout = Vec::new();
        let mut stderr = Vec::new();
        let mut args = baseline_fallback_args();
        args.files_from_used = true;
        args.file_list_entries = vec![OsString::from("alpha"), OsString::from("beta")];
        args.fallback_binary = Some(script.into_os_string());

        let exit_code = run_remote_transfer_fallback(&mut stdout, &mut stderr, args)
            .expect("fallback invocation succeeds");

        assert_eq!(exit_code, 42);
        assert_eq!(
            String::from_utf8(stdout).expect("stdout utf8"),
            "alpha\nbeta\nfallback stdout\n"
        );
        assert_eq!(
            String::from_utf8(stderr).expect("stderr utf8"),
            "fallback stderr\n"
        );
    }

    #[cfg(unix)]
    #[test]
    fn remote_fallback_writes_password_to_stdin() {
        let _lock = env_lock().lock().expect("env mutex poisoned");
        let temp = tempdir().expect("tempdir created");
        let capture_path = temp.path().join("password.txt");
        let script_path = temp.path().join("capture-password.sh");
        let script = format!(
            "#!/bin/sh\nset -eu\nOUTPUT=\"\"\nfor arg in \"$@\"; do\n  case \"$arg\" in\n    CAPTURE=*)\n      OUTPUT=\"${{arg#CAPTURE=}}\"\n      ;;\n  esac\ndone\n: \"${{OUTPUT:?}}\"\ncat > \"$OUTPUT\"\n"
        );
        fs::write(&script_path, script).expect("script written");
        let metadata = fs::metadata(&script_path).expect("script metadata");
        let mut permissions = metadata.permissions();
        permissions.set_mode(0o755);
        fs::set_permissions(&script_path, permissions).expect("script permissions set");

        let mut args = baseline_fallback_args();
        args.fallback_binary = Some(script_path.clone().into_os_string());
        args.password_file = Some(PathBuf::from("-"));
        args.daemon_password = Some(b"topsecret".to_vec());
        args.remainder = vec![OsString::from(format!(
            "CAPTURE={}",
            capture_path.display()
        ))];

        let mut stdout = Vec::new();
        let mut stderr = Vec::new();
        let exit = run_remote_transfer_fallback(&mut stdout, &mut stderr, args)
            .expect("fallback invocation succeeds");

        assert_eq!(exit, 0);
        assert!(stdout.is_empty());
        assert!(stderr.is_empty());

        let captured = fs::read(&capture_path).expect("captured password");
        assert_eq!(captured, b"topsecret\n");
    }

    #[test]
    fn write_daemon_password_appends_newline_and_zeroizes_buffer() {
        let mut output = Vec::new();
        let mut secret = b"swordfish".to_vec();

        write_daemon_password(&mut output, &mut secret).expect("write succeeds");

        assert_eq!(output, b"swordfish\n");
        assert!(secret.iter().all(|&byte| byte == 0));
    }

    #[test]
    fn write_daemon_password_handles_existing_newline() {
        let mut output = Vec::new();
        let mut secret = b"hunter2\n".to_vec();

        write_daemon_password(&mut output, &mut secret).expect("write succeeds");

        assert_eq!(output, b"hunter2\n");
        assert!(secret.iter().all(|&byte| byte == 0));
    }

    #[cfg(unix)]
    #[test]
    fn remote_fallback_forwards_copy_links_toggle() {
        let _lock = env_lock().lock().expect("env mutex poisoned");
        let temp = tempdir().expect("tempdir created");
        let capture_path = temp.path().join("args.txt");
        let script_path = temp.path().join("capture.sh");
        let script_contents = format!(
            "#!/bin/sh\nset -eu\nOUTPUT=\"\"\nfor arg in \"$@\"; do\n  case \"$arg\" in\n    CAPTURE=*)\n      OUTPUT=\"${{arg#CAPTURE=}}\"\n      ;;\n  esac\ndone\n: \"${{OUTPUT:?}}\"\n: > \"$OUTPUT\"\nfor arg in \"$@\"; do\n  case \"$arg\" in\n    CAPTURE=*)\n      ;;\n    *)\n      printf '%s\\n' \"$arg\" >> \"$OUTPUT\"\n      ;;\n  esac\ndone\n",
        );
        fs::write(&script_path, script_contents).expect("script written");
        let metadata = fs::metadata(&script_path).expect("script metadata");
        let mut permissions = metadata.permissions();
        permissions.set_mode(0o755);
        fs::set_permissions(&script_path, permissions).expect("script permissions set");

        let mut args = baseline_fallback_args();
        args.fallback_binary = Some(script_path.clone().into_os_string());
        args.copy_links = Some(true);
        args.remainder = vec![OsString::from(format!(
            "CAPTURE={}",
            capture_path.display()
        ))];
        let mut stdout = Vec::new();
        let mut stderr = Vec::new();
        run_remote_transfer_fallback(&mut stdout, &mut stderr, args)
            .expect("fallback invocation succeeds");
        assert!(stdout.is_empty());
        assert!(stderr.is_empty());
        let captured = fs::read_to_string(&capture_path).expect("capture contents");
        assert!(captured.lines().any(|line| line == "--copy-links"));

        let mut args = baseline_fallback_args();
        args.fallback_binary = Some(script_path.into_os_string());
        args.copy_links = Some(false);
        args.remainder = vec![OsString::from(format!(
            "CAPTURE={}",
            capture_path.display()
        ))];
        let mut stdout = Vec::new();
        let mut stderr = Vec::new();
        run_remote_transfer_fallback(&mut stdout, &mut stderr, args)
            .expect("fallback invocation succeeds");
        assert!(stdout.is_empty());
        assert!(stderr.is_empty());
        let captured = fs::read_to_string(&capture_path).expect("capture contents");
        assert!(captured.lines().any(|line| line == "--no-copy-links"));
    }

    #[cfg(unix)]
    #[test]
    fn remote_fallback_forwards_copy_dirlinks_flag() {
        let _lock = env_lock().lock().expect("env mutex poisoned");
        let temp = tempdir().expect("tempdir created");
        let capture_path = temp.path().join("args.txt");
        let script_path = temp.path().join("capture.sh");
        let script_contents = format!(
            "#!/bin/sh\nset -eu\nOUTPUT=\"\"\nfor arg in \"$@\"; do\n  case \"$arg\" in\n    CAPTURE=*)\n      OUTPUT=\"${{arg#CAPTURE=}}\"\n      ;;\n  esac\ndone\n: \"${{OUTPUT:?}}\"\n: > \"$OUTPUT\"\nfor arg in \"$@\"; do\n  case \"$arg\" in\n    CAPTURE=*)\n      ;;\n    *)\n      printf '%s\\n' \"$arg\" >> \"$OUTPUT\"\n      ;;\n  esac\ndone\n"
        );
        fs::write(&script_path, script_contents).expect("script written");
        let metadata = fs::metadata(&script_path).expect("script metadata");
        let mut permissions = metadata.permissions();
        permissions.set_mode(0o755);
        fs::set_permissions(&script_path, permissions).expect("script permissions set");

        let mut args = baseline_fallback_args();
        args.fallback_binary = Some(script_path.clone().into_os_string());
        args.copy_dirlinks = true;
        args.remainder = vec![OsString::from(format!(
            "CAPTURE={}",
            capture_path.display()
        ))];
        let mut stdout = Vec::new();
        let mut stderr = Vec::new();
        run_remote_transfer_fallback(&mut stdout, &mut stderr, args)
            .expect("fallback invocation succeeds");
        assert!(stdout.is_empty());
        assert!(stderr.is_empty());
        let captured = fs::read_to_string(&capture_path).expect("capture contents");
        assert!(captured.lines().any(|line| line == "--copy-dirlinks"));
    }

    #[cfg(unix)]
    #[test]
    fn remote_fallback_forwards_reference_directory_flags() {
        let _lock = env_lock().lock().expect("env mutex poisoned");
        let temp = tempdir().expect("tempdir created");
        let capture_path = temp.path().join("args.txt");
        let script_path = temp.path().join("capture.sh");
        let script_contents = format!(
            "#!/bin/sh\nset -eu\nOUTPUT=\"\"\nfor arg in \"$@\"; do\n  case \"$arg\" in\n    CAPTURE=*)\n      OUTPUT=\"${{arg#CAPTURE=}}\"\n      ;;\n  esac\ndone\n: \"${{OUTPUT:?}}\"\n: > \"$OUTPUT\"\nfor arg in \"$@\"; do\n  case \"$arg\" in\n    CAPTURE=*)\n      ;;\n    *)\n      printf '%s\\n' \"$arg\" >> \"$OUTPUT\"\n      ;;\n  esac\ndone\n"
        );
        fs::write(&script_path, script_contents).expect("script written");
        let metadata = fs::metadata(&script_path).expect("script metadata");
        let mut permissions = metadata.permissions();
        permissions.set_mode(0o755);
        fs::set_permissions(&script_path, permissions).expect("script permissions set");

        let mut args = baseline_fallback_args();
        args.fallback_binary = Some(script_path.clone().into_os_string());
        args.compare_destinations =
            vec![OsString::from("compare-one"), OsString::from("compare-two")];
        args.copy_destinations = vec![OsString::from("copy-one")];
        args.link_destinations = vec![OsString::from("link-one"), OsString::from("link-two")];
        args.remainder = vec![OsString::from(format!(
            "CAPTURE={}",
            capture_path.display()
        ))];

        let mut stdout = Vec::new();
        let mut stderr = Vec::new();
        run_remote_transfer_fallback(&mut stdout, &mut stderr, args)
            .expect("fallback invocation succeeds");

        assert!(stdout.is_empty());
        assert!(stderr.is_empty());

        let captured = fs::read_to_string(&capture_path).expect("capture contents");
        let lines: Vec<&str> = captured.lines().collect();
        let expected_pairs = [
            ("--compare-dest", "compare-one"),
            ("--compare-dest", "compare-two"),
            ("--copy-dest", "copy-one"),
            ("--link-dest", "link-one"),
            ("--link-dest", "link-two"),
        ];

        for (flag, path) in expected_pairs {
            assert!(
                lines
                    .windows(2)
                    .any(|window| window[0] == flag && window[1] == path),
                "missing pair {flag} {path} in {:?}",
                lines
            );
        }
    }

    #[cfg(unix)]
    #[test]
    fn remote_fallback_forwards_cvs_exclude_flag() {
        let _lock = env_lock().lock().expect("env mutex poisoned");
        let temp = tempdir().expect("tempdir created");
        let capture_path = temp.path().join("args.txt");
        let script_path = temp.path().join("capture.sh");
        let script_contents = format!(
            "#!/bin/sh\nset -eu\nOUTPUT=\"\"\nfor arg in \"$@\"; do\n  case \"$arg\" in\n    CAPTURE=*)\n      OUTPUT=\"${{arg#CAPTURE=}}\"\n      ;;\n  esac\ndone\n: \"${{OUTPUT:?}}\"\n: > \"$OUTPUT\"\nfor arg in \"$@\"; do\n  case \"$arg\" in\n    CAPTURE=*)\n      ;;\n    *)\n      printf '%s\\n' \"$arg\" >> \"$OUTPUT\"\n      ;;\n  esac\ndone\n"
        );
        fs::write(&script_path, script_contents).expect("script written");
        let metadata = fs::metadata(&script_path).expect("script metadata");
        let mut permissions = metadata.permissions();
        permissions.set_mode(0o755);
        fs::set_permissions(&script_path, permissions).expect("script permissions set");

        let mut args = baseline_fallback_args();
        args.fallback_binary = Some(script_path.into_os_string());
        args.cvs_exclude = true;
        args.remainder = vec![OsString::from(format!(
            "CAPTURE={}",
            capture_path.display()
        ))];

        let mut stdout = Vec::new();
        let mut stderr = Vec::new();
        run_remote_transfer_fallback(&mut stdout, &mut stderr, args)
            .expect("fallback invocation succeeds");
        assert!(stdout.is_empty());
        assert!(stderr.is_empty());
        let captured = fs::read_to_string(&capture_path).expect("capture contents");
        assert!(captured.lines().any(|line| line == "--cvs-exclude"));
    }

    #[cfg(unix)]
    #[test]
    fn remote_fallback_forwards_mkpath_flag() {
        let _lock = env_lock().lock().expect("env mutex poisoned");
        let temp = tempdir().expect("tempdir created");
        let capture_path = temp.path().join("args.txt");
        let script_path = temp.path().join("capture.sh");
        let script_contents = format!(
            "#!/bin/sh\nset -eu\nOUTPUT=\"\"\nfor arg in \"$@\"; do\n  case \"$arg\" in\n    CAPTURE=*)\n      OUTPUT=\"${{arg#CAPTURE=}}\"\n      ;;\n  esac\ndone\n: \"${{OUTPUT:?}}\"\n: > \"$OUTPUT\"\nfor arg in \"$@\"; do\n  case \"$arg\" in\n    CAPTURE=*)\n      ;;\n    *)\n      printf '%s\\n' \"$arg\" >> \"$OUTPUT\"\n      ;;\n  esac\ndone\n"
        );
        fs::write(&script_path, script_contents).expect("script written");
        let metadata = fs::metadata(&script_path).expect("script metadata");
        let mut permissions = metadata.permissions();
        permissions.set_mode(0o755);
        fs::set_permissions(&script_path, permissions).expect("script permissions set");

        let mut args = baseline_fallback_args();
        args.fallback_binary = Some(script_path.clone().into_os_string());
        args.mkpath = true;
        args.remainder = vec![OsString::from(format!(
            "CAPTURE={}",
            capture_path.display()
        ))];
        let mut stdout = Vec::new();
        let mut stderr = Vec::new();
        run_remote_transfer_fallback(&mut stdout, &mut stderr, args)
            .expect("fallback invocation succeeds");
        assert!(stdout.is_empty());
        assert!(stderr.is_empty());
        let captured = fs::read_to_string(&capture_path).expect("capture contents");
        assert!(captured.lines().any(|line| line == "--mkpath"));
    }

    #[cfg(unix)]
    #[test]
    fn remote_fallback_forwards_partial_dir_argument() {
        let _lock = env_lock().lock().expect("env mutex poisoned");
        let temp = tempdir().expect("tempdir created");
        let capture_path = temp.path().join("args.txt");
        let script_path = temp.path().join("capture.sh");
        let script_contents = format!(
            "#!/bin/sh\nset -eu\nOUTPUT=\"\"\nfor arg in \"$@\"; do\n  case \"$arg\" in\n    CAPTURE=*)\n      OUTPUT=\"${{arg#CAPTURE=}}\"\n      ;;\n  esac\ndone\n: \"${{OUTPUT:?}}\"\n: > \"$OUTPUT\"\nfor arg in \"$@\"; do\n  case \"$arg\" in\n    CAPTURE=*)\n      ;;\n    *)\n      printf '%s\\n' \"$arg\" >> \"$OUTPUT\"\n      ;;\n  esac\ndone\n",
        );
        fs::write(&script_path, script_contents).expect("script written");
        let metadata = fs::metadata(&script_path).expect("script metadata");
        let mut permissions = metadata.permissions();
        permissions.set_mode(0o755);
        fs::set_permissions(&script_path, permissions).expect("script permissions set");

        let mut args = baseline_fallback_args();
        args.fallback_binary = Some(script_path.clone().into_os_string());
        args.partial = true;
        args.partial_dir = Some(PathBuf::from(".rsync-partial"));
        args.remainder = vec![OsString::from(format!(
            "CAPTURE={}",
            capture_path.display()
        ))];
        let mut stdout = Vec::new();
        let mut stderr = Vec::new();
        run_remote_transfer_fallback(&mut stdout, &mut stderr, args)
            .expect("fallback invocation succeeds");
        assert!(stdout.is_empty());
        assert!(stderr.is_empty());
        let captured = fs::read_to_string(&capture_path).expect("capture contents");
        assert!(captured.lines().any(|line| line == "--partial"));
        assert!(captured.lines().any(|line| line == "--partial-dir"));
        assert!(captured.lines().any(|line| line == ".rsync-partial"));
    }

    #[cfg(unix)]
    #[test]
    fn remote_fallback_forwards_delay_updates_flag() {
        let _lock = env_lock().lock().expect("env mutex poisoned");
        let temp = tempdir().expect("tempdir created");
        let capture_path = temp.path().join("args.txt");
        let script_path = temp.path().join("capture.sh");
        let script_contents = format!(
            "#!/bin/sh\nset -eu\nOUTPUT=\"\"\nfor arg in \"$@\"; do\n  case \"$arg\" in\n    CAPTURE=*)\n      OUTPUT=\"${{arg#CAPTURE=}}\"\n      ;;\n  esac\ndone\n: \"${{OUTPUT:?}}\"\n: > \"$OUTPUT\"\nfor arg in \"$@\"; do\n  case \"$arg\" in\n    CAPTURE=*)\n      ;;\n    *)\n      printf '%s\\n' \"$arg\" >> \"$OUTPUT\"\n      ;;\n  esac\ndone\n"
        );
        fs::write(&script_path, script_contents).expect("script written");
        let metadata = fs::metadata(&script_path).expect("script metadata");
        let mut permissions = metadata.permissions();
        permissions.set_mode(0o755);
        fs::set_permissions(&script_path, permissions).expect("script permissions set");

        let mut args = baseline_fallback_args();
        args.fallback_binary = Some(script_path.clone().into_os_string());
<<<<<<< HEAD
=======
        args.partial = true;
>>>>>>> 29a78fde
        args.delay_updates = true;
        args.remainder = vec![OsString::from(format!(
            "CAPTURE={}",
            capture_path.display()
        ))];
        let mut stdout = Vec::new();
        let mut stderr = Vec::new();
        run_remote_transfer_fallback(&mut stdout, &mut stderr, args)
            .expect("fallback invocation succeeds");
        assert!(stdout.is_empty());
        assert!(stderr.is_empty());
        let captured = fs::read_to_string(&capture_path).expect("capture contents");
        assert!(captured.lines().any(|line| line == "--delay-updates"));
    }

    #[cfg(unix)]
    #[test]
    fn remote_fallback_forwards_itemize_changes_flag() {
        let _lock = env_lock().lock().expect("env mutex poisoned");
        let temp = tempdir().expect("tempdir created");
        let capture_path = temp.path().join("args.txt");
        let script_path = temp.path().join("capture.sh");
        let script_contents = format!(
            "#!/bin/sh\nset -eu\nOUTPUT=\"\"\nfor arg in \"$@\"; do\n  case \"$arg\" in\n    CAPTURE=*)\n      OUTPUT=\"${{arg#CAPTURE=}}\"\n      ;;\n  esac\ndone\n: \"${{OUTPUT:?}}\"\n: > \"$OUTPUT\"\nfor arg in \"$@\"; do\n  case \"$arg\" in\n    CAPTURE=*)\n      ;;\n    *)\n      printf '%s\\n' \"$arg\" >> \"$OUTPUT\"\n      ;;\n  esac\ndone\n"
        );
        fs::write(&script_path, script_contents).expect("script written");
        let metadata = fs::metadata(&script_path).expect("script metadata");
        let mut permissions = metadata.permissions();
        permissions.set_mode(0o755);
        fs::set_permissions(&script_path, permissions).expect("script permissions set");

        const ITEMIZE_FORMAT: &str = "%i %n%L";

        let mut args = baseline_fallback_args();
        args.fallback_binary = Some(script_path.clone().into_os_string());
        args.itemize_changes = true;
        args.out_format = Some(OsString::from(ITEMIZE_FORMAT));
        args.remainder = vec![OsString::from(format!(
            "CAPTURE={}",
            capture_path.display()
        ))];

        let mut stdout = Vec::new();
        let mut stderr = Vec::new();
        run_remote_transfer_fallback(&mut stdout, &mut stderr, args)
            .expect("fallback invocation succeeds");

        assert!(stdout.is_empty());
        assert!(stderr.is_empty());
        let captured = fs::read_to_string(&capture_path).expect("capture contents");
        assert!(captured.lines().any(|line| line == "--itemize-changes"));
        assert!(captured.lines().any(|line| line == "--out-format"));
        assert!(captured.lines().any(|line| line == ITEMIZE_FORMAT));
    }

    #[cfg(unix)]
    #[test]
    fn run_client_or_fallback_uses_fallback_for_remote_operands() {
        let _lock = env_lock().lock().expect("env mutex poisoned");
        let temp = tempdir().expect("tempdir created");
        let script = write_fallback_script(temp.path());

        let config = ClientConfig::builder()
            .transfer_args([OsString::from("remote::module"), OsString::from("/tmp/dst")])
            .build();

        let mut args = baseline_fallback_args();
        args.remainder = vec![OsString::from("remote::module"), OsString::from("/tmp/dst")];
        args.fallback_binary = Some(script.into_os_string());

        let mut stdout = Vec::new();
        let mut stderr = Vec::new();
        let context = RemoteFallbackContext::new(&mut stdout, &mut stderr, args);

        let outcome = run_client_or_fallback(config, None, Some(context))
            .expect("fallback invocation succeeds");

        match outcome {
            ClientOutcome::Fallback(summary) => {
                assert_eq!(summary.exit_code(), 42);
            }
            ClientOutcome::Local(_) => panic!("expected fallback outcome"),
        }

        assert_eq!(
            String::from_utf8(stdout).expect("stdout utf8"),
            "fallback stdout\n"
        );
        assert_eq!(
            String::from_utf8(stderr).expect("stderr utf8"),
            "fallback stderr\n"
        );
    }

    #[cfg(unix)]
    #[test]
    fn run_client_or_fallback_handles_delta_mode_locally() {
        let _lock = env_lock().lock().expect("env mutex poisoned");
        let temp = tempdir().expect("tempdir created");
        let script = write_fallback_script(temp.path());

        let source_path = temp.path().join("source.txt");
        let dest_path = temp.path().join("dest.txt");
        fs::write(&source_path, b"delta-test").expect("source created");

        let source = OsString::from(source_path.as_os_str());
        let dest = OsString::from(dest_path.as_os_str());

        let config = ClientConfig::builder()
            .transfer_args([source.clone(), dest.clone()])
            .whole_file(false)
            .build();

        let mut args = baseline_fallback_args();
        args.remainder = vec![source, dest];
        args.whole_file = Some(false);
        args.fallback_binary = Some(script.into_os_string());

        let mut stdout = Vec::new();
        let mut stderr = Vec::new();
        let context = RemoteFallbackContext::new(&mut stdout, &mut stderr, args);

        let outcome =
            run_client_or_fallback(config, None, Some(context)).expect("local delta copy succeeds");

        match outcome {
            ClientOutcome::Local(summary) => {
                assert_eq!(summary.files_copied(), 1);
            }
            ClientOutcome::Fallback(_) => panic!("unexpected fallback execution"),
        }

        assert!(stdout.is_empty());
        assert!(stderr.is_empty());
        assert_eq!(fs::read(dest_path).expect("dest contents"), b"delta-test");
    }

    #[test]
    fn remote_fallback_reports_launch_errors() {
        let _lock = env_lock().lock().expect("env mutex poisoned");
        let temp = tempdir().expect("tempdir created");
        let missing = temp.path().join("missing-rsync");

        let mut stdout = Vec::new();
        let mut stderr = Vec::new();

        let mut args = baseline_fallback_args();
        args.fallback_binary = Some(missing.into_os_string());

        let error = run_remote_transfer_fallback(&mut stdout, &mut stderr, args)
            .expect_err("spawn failure reported");

        assert_eq!(error.exit_code(), 1);
        let message = format!("{error}");
        assert!(message.contains("failed to launch fallback rsync binary"));
    }

    #[cfg(unix)]
    #[test]
    fn remote_fallback_reports_stdout_forward_errors() {
        let _lock = env_lock().lock().expect("env mutex poisoned");
        let temp = tempdir().expect("tempdir created");
        let script = write_fallback_script(temp.path());

        let mut stdout = FailingWriter;
        let mut stderr = Vec::new();

        let mut args = baseline_fallback_args();
        args.fallback_binary = Some(script.into_os_string());

        let error = run_remote_transfer_fallback(&mut stdout, &mut stderr, args)
            .expect_err("stdout forwarding failure surfaces");

        assert_eq!(error.exit_code(), 1);
        let message = format!("{error}");
        assert!(message.contains("failed to forward fallback stdout"));
    }

    #[test]
    fn builder_forces_event_collection() {
        let config = ClientConfig::builder()
            .transfer_args([OsString::from("src"), OsString::from("dst")])
            .force_event_collection(true)
            .build();

        assert!(config.force_event_collection());
        assert!(config.collect_events());
    }

    #[test]
    fn run_client_reports_missing_operands() {
        let config = ClientConfig::builder().build();
        let error = run_client(config).expect_err("missing operands should error");

        assert_eq!(error.exit_code(), FEATURE_UNAVAILABLE_EXIT_CODE);
        let rendered = error.message().to_string();
        assert!(rendered.contains("missing source operands"));
        assert!(rendered.contains("[client=3.4.1-rust]"));
    }

    #[test]
    fn run_client_handles_delta_transfer_mode_locally() {
        let tmp = tempdir().expect("tempdir");
        let source = tmp.path().join("source.bin");
        let destination = tmp.path().join("dest.bin");
        fs::write(&source, b"payload").expect("write source");

        let config = ClientConfig::builder()
            .transfer_args([
                source.clone().into_os_string(),
                destination.clone().into_os_string(),
            ])
            .whole_file(false)
            .build();

        let summary = run_client(config).expect("delta mode executes locally");

        assert_eq!(fs::read(&destination).expect("read dest"), b"payload");
        assert_eq!(summary.files_copied(), 1);
        assert_eq!(summary.bytes_copied(), b"payload".len() as u64);
    }

    #[test]
    fn run_client_copies_single_file() {
        let tmp = tempdir().expect("tempdir");
        let source = tmp.path().join("source.txt");
        let destination = tmp.path().join("dest.txt");
        fs::write(&source, b"example").expect("write source");

        let config = ClientConfig::builder()
            .transfer_args([source.clone(), destination.clone()])
            .permissions(true)
            .times(true)
            .build();

        assert!(config.preserve_permissions());
        assert!(config.preserve_times());

        let summary = run_client(config).expect("copy succeeds");

        assert_eq!(fs::read(&destination).expect("read dest"), b"example");
        assert_eq!(summary.files_copied(), 1);
        assert_eq!(summary.bytes_copied(), b"example".len() as u64);
        assert!(!summary.compression_used());
        assert!(summary.compressed_bytes().is_none());
    }

    #[test]
    fn run_client_with_compress_records_compressed_bytes() {
        let tmp = tempdir().expect("tempdir");
        let source = tmp.path().join("source.bin");
        let destination = tmp.path().join("dest.bin");
        let payload = vec![b'Z'; 32 * 1024];
        fs::write(&source, &payload).expect("write source");

        let config = ClientConfig::builder()
            .transfer_args([source.clone(), destination.clone()])
            .compress(true)
            .build();

        let summary = run_client(config).expect("copy succeeds");

        assert_eq!(fs::read(&destination).expect("read dest"), payload);
        assert!(summary.compression_used());
        let compressed = summary
            .compressed_bytes()
            .expect("compressed bytes recorded");
        assert!(compressed > 0);
        assert!(compressed <= summary.bytes_copied());
    }

    #[test]
    fn run_client_remove_source_files_deletes_source() {
        let tmp = tempdir().expect("tempdir");
        let source = tmp.path().join("source.txt");
        let destination = tmp.path().join("dest.txt");
        fs::write(&source, b"move me").expect("write source");

        let config = ClientConfig::builder()
            .transfer_args([source.clone(), destination.clone()])
            .remove_source_files(true)
            .build();

        let summary = run_client(config).expect("copy succeeds");

        assert_eq!(summary.sources_removed(), 1);
        assert!(!source.exists(), "source should be removed after transfer");
        assert_eq!(fs::read(&destination).expect("read dest"), b"move me");
    }

    #[test]
    fn run_client_remove_source_files_preserves_matched_source() {
        use filetime::{FileTime, set_file_times};

        let tmp = tempdir().expect("tempdir");
        let source = tmp.path().join("source.txt");
        let destination = tmp.path().join("dest.txt");
        let payload = b"stable";
        fs::write(&source, payload).expect("write source");
        fs::write(&destination, payload).expect("write destination");

        let timestamp = FileTime::from_unix_time(1_700_000_000, 0);
        set_file_times(&source, timestamp, timestamp).expect("set source times");
        set_file_times(&destination, timestamp, timestamp).expect("set dest times");

        let config = ClientConfig::builder()
            .transfer_args([source.clone(), destination.clone()])
            .remove_source_files(true)
            .times(true)
            .build();

        let summary = run_client(config).expect("transfer succeeds");

        assert_eq!(summary.sources_removed(), 0, "unchanged sources remain");
        assert!(source.exists(), "matched source should not be removed");
        assert_eq!(fs::read(&destination).expect("read dest"), payload);
    }

    #[test]
    fn run_client_dry_run_skips_copy() {
        let tmp = tempdir().expect("tempdir");
        let source = tmp.path().join("source.txt");
        let destination = tmp.path().join("dest.txt");
        fs::write(&source, b"dry-run").expect("write source");

        let config = ClientConfig::builder()
            .transfer_args([source.clone(), destination.clone()])
            .dry_run(true)
            .build();

        let summary = run_client(config).expect("dry-run succeeds");

        assert!(!destination.exists());
        assert_eq!(summary.files_copied(), 1);
    }

    #[test]
    fn run_client_delete_removes_extraneous_entries() {
        let tmp = tempdir().expect("tempdir");
        let source_root = tmp.path().join("source");
        fs::create_dir_all(&source_root).expect("create source root");
        fs::write(source_root.join("keep.txt"), b"fresh").expect("write keep");

        let dest_root = tmp.path().join("dest");
        fs::create_dir_all(&dest_root).expect("create dest root");
        fs::write(dest_root.join("keep.txt"), b"stale").expect("write stale");
        fs::write(dest_root.join("extra.txt"), b"extra").expect("write extra");

        let mut source_operand = source_root.clone().into_os_string();
        source_operand.push(std::path::MAIN_SEPARATOR.to_string());

        let config = ClientConfig::builder()
            .transfer_args([source_operand, dest_root.clone().into_os_string()])
            .delete(true)
            .build();

        let summary = run_client(config).expect("copy succeeds");

        assert_eq!(
            fs::read(dest_root.join("keep.txt")).expect("read keep"),
            b"fresh"
        );
        assert!(!dest_root.join("extra.txt").exists());
        assert_eq!(summary.files_copied(), 1);
        assert_eq!(summary.items_deleted(), 1);
    }

    #[test]
    fn run_client_delete_respects_dry_run() {
        let tmp = tempdir().expect("tempdir");
        let source_root = tmp.path().join("source");
        fs::create_dir_all(&source_root).expect("create source root");
        fs::write(source_root.join("keep.txt"), b"fresh").expect("write keep");

        let dest_root = tmp.path().join("dest");
        fs::create_dir_all(&dest_root).expect("create dest root");
        fs::write(dest_root.join("keep.txt"), b"stale").expect("write stale");
        fs::write(dest_root.join("extra.txt"), b"extra").expect("write extra");

        let mut source_operand = source_root.clone().into_os_string();
        source_operand.push(std::path::MAIN_SEPARATOR.to_string());

        let config = ClientConfig::builder()
            .transfer_args([source_operand, dest_root.clone().into_os_string()])
            .dry_run(true)
            .delete(true)
            .build();

        let summary = run_client(config).expect("dry-run succeeds");

        assert_eq!(
            fs::read(dest_root.join("keep.txt")).expect("read keep"),
            b"stale"
        );
        assert!(dest_root.join("extra.txt").exists());
        assert_eq!(summary.files_copied(), 1);
        assert_eq!(summary.items_deleted(), 1);
    }

    #[test]
    fn run_client_update_skips_newer_destination() {
        use filetime::{FileTime, set_file_times};

        let tmp = tempdir().expect("tempdir");
        let source = tmp.path().join("source-update.txt");
        let destination = tmp.path().join("dest-update.txt");
        fs::write(&source, b"fresh").expect("write source");
        fs::write(&destination, b"existing").expect("write destination");

        let older = FileTime::from_unix_time(1_700_000_000, 0);
        let newer = FileTime::from_unix_time(1_700_000_100, 0);
        set_file_times(&source, older, older).expect("set source times");
        set_file_times(&destination, newer, newer).expect("set dest times");

        let summary = run_client(
            ClientConfig::builder()
                .transfer_args([
                    source.clone().into_os_string(),
                    destination.clone().into_os_string(),
                ])
                .update(true)
                .build(),
        )
        .expect("run client");

        assert_eq!(summary.files_copied(), 0);
        assert_eq!(summary.regular_files_skipped_newer(), 1);
        assert_eq!(
            fs::read(destination).expect("read destination"),
            b"existing"
        );
    }

    #[test]
    fn run_client_respects_filter_rules() {
        let tmp = tempdir().expect("tempdir");
        let source_root = tmp.path().join("source");
        let dest_root = tmp.path().join("dest");
        fs::create_dir_all(&source_root).expect("create source root");
        fs::create_dir_all(&dest_root).expect("create dest root");
        fs::write(source_root.join("keep.txt"), b"keep").expect("write keep");
        fs::write(source_root.join("skip.tmp"), b"skip").expect("write skip");

        let config = ClientConfig::builder()
            .transfer_args([source_root.clone(), dest_root.clone()])
            .extend_filter_rules([FilterRuleSpec::exclude("*.tmp".to_string())])
            .build();

        let summary = run_client(config).expect("copy succeeds");

        assert!(dest_root.join("source").join("keep.txt").exists());
        assert!(!dest_root.join("source").join("skip.tmp").exists());
        assert!(summary.files_copied() >= 1);
    }

    #[test]
    fn run_client_copies_directory_tree() {
        let tmp = tempdir().expect("tempdir");
        let source_root = tmp.path().join("source");
        let nested = source_root.join("nested");
        let source_file = nested.join("file.txt");
        fs::create_dir_all(&nested).expect("create nested");
        fs::write(&source_file, b"tree").expect("write source file");

        let dest_root = tmp.path().join("destination");

        let config = ClientConfig::builder()
            .transfer_args([source_root.clone(), dest_root.clone()])
            .build();

        let summary = run_client(config).expect("directory copy succeeds");

        let copied_file = dest_root.join("nested").join("file.txt");
        assert_eq!(fs::read(copied_file).expect("read copied"), b"tree");
        assert!(summary.files_copied() >= 1);
        assert!(summary.directories_created() >= 1);
    }

    #[cfg(unix)]
    #[test]
    fn run_client_copies_symbolic_link() {
        use std::os::unix::fs::symlink;

        let tmp = tempdir().expect("tempdir");
        let target_file = tmp.path().join("target.txt");
        fs::write(&target_file, b"symlink target").expect("write target");

        let source_link = tmp.path().join("source-link");
        symlink(&target_file, &source_link).expect("create source symlink");

        let destination_link = tmp.path().join("dest-link");
        let config = ClientConfig::builder()
            .transfer_args([source_link.clone(), destination_link.clone()])
            .force_event_collection(true)
            .build();

        let summary = run_client(config).expect("link copy succeeds");

        let copied = fs::read_link(destination_link).expect("read copied link");
        assert_eq!(copied, target_file);
        assert_eq!(summary.symlinks_copied(), 1);

        let event = summary
            .events()
            .iter()
            .find(|event| matches!(event.kind(), ClientEventKind::SymlinkCopied))
            .expect("symlink event present");
        let recorded_target = event
            .metadata()
            .and_then(ClientEntryMetadata::symlink_target)
            .expect("symlink target recorded");
        assert_eq!(recorded_target, target_file.as_path());
    }

    #[cfg(unix)]
    #[test]
    fn run_client_preserves_symbolic_links_in_directories() {
        use std::os::unix::fs::symlink;

        let tmp = tempdir().expect("tempdir");
        let source_root = tmp.path().join("source");
        let nested = source_root.join("nested");
        fs::create_dir_all(&nested).expect("create nested");

        let target_file = tmp.path().join("target.txt");
        fs::write(&target_file, b"data").expect("write target");
        let link_path = nested.join("link");
        symlink(&target_file, &link_path).expect("create link");

        let dest_root = tmp.path().join("destination");
        let config = ClientConfig::builder()
            .transfer_args([source_root.clone(), dest_root.clone()])
            .force_event_collection(true)
            .build();

        let summary = run_client(config).expect("directory copy succeeds");

        let copied_link = dest_root.join("nested").join("link");
        let copied_target = fs::read_link(copied_link).expect("read copied link");
        assert_eq!(copied_target, target_file);
        assert_eq!(summary.symlinks_copied(), 1);

        let event = summary
            .events()
            .iter()
            .find(|event| matches!(event.kind(), ClientEventKind::SymlinkCopied))
            .expect("symlink event present");
        let recorded_target = event
            .metadata()
            .and_then(ClientEntryMetadata::symlink_target)
            .expect("symlink target recorded");
        assert_eq!(recorded_target, target_file.as_path());
    }

    #[cfg(unix)]
    #[test]
    fn run_client_preserves_file_metadata() {
        use filetime::{FileTime, set_file_times};
        use std::os::unix::fs::PermissionsExt;

        let tmp = tempdir().expect("tempdir");
        let source = tmp.path().join("source-metadata.txt");
        let destination = tmp.path().join("dest-metadata.txt");
        fs::write(&source, b"metadata").expect("write source");

        let mode = 0o640;
        fs::set_permissions(&source, PermissionsExt::from_mode(mode))
            .expect("set source permissions");
        let atime = FileTime::from_unix_time(1_700_000_000, 123_000_000);
        let mtime = FileTime::from_unix_time(1_700_000_100, 456_000_000);
        set_file_times(&source, atime, mtime).expect("set source timestamps");

        let source_metadata = fs::metadata(&source).expect("source metadata");
        assert_eq!(source_metadata.permissions().mode() & 0o777, mode);
        let src_atime = FileTime::from_last_access_time(&source_metadata);
        let src_mtime = FileTime::from_last_modification_time(&source_metadata);
        assert_eq!(src_atime, atime);
        assert_eq!(src_mtime, mtime);

        let config = ClientConfig::builder()
            .transfer_args([source.clone(), destination.clone()])
            .permissions(true)
            .times(true)
            .build();

        let summary = run_client(config).expect("copy succeeds");

        let dest_metadata = fs::metadata(&destination).expect("dest metadata");
        assert_eq!(dest_metadata.permissions().mode() & 0o777, mode);
        let dest_atime = FileTime::from_last_access_time(&dest_metadata);
        let dest_mtime = FileTime::from_last_modification_time(&dest_metadata);
        assert_eq!(dest_atime, atime);
        assert_eq!(dest_mtime, mtime);
        assert_eq!(summary.files_copied(), 1);
    }

    #[cfg(unix)]
    #[test]
    fn run_client_preserves_directory_metadata() {
        use filetime::{FileTime, set_file_times};
        use std::os::unix::fs::PermissionsExt;

        let tmp = tempdir().expect("tempdir");
        let source_dir = tmp.path().join("source-dir");
        fs::create_dir(&source_dir).expect("create source dir");

        let mode = 0o751;
        fs::set_permissions(&source_dir, PermissionsExt::from_mode(mode))
            .expect("set directory permissions");
        let atime = FileTime::from_unix_time(1_700_010_000, 0);
        let mtime = FileTime::from_unix_time(1_700_020_000, 789_000_000);
        set_file_times(&source_dir, atime, mtime).expect("set directory timestamps");

        let destination_dir = tmp.path().join("dest-dir");
        let config = ClientConfig::builder()
            .transfer_args([source_dir.clone(), destination_dir.clone()])
            .permissions(true)
            .times(true)
            .build();

        assert!(config.preserve_permissions());
        assert!(config.preserve_times());

        let summary = run_client(config).expect("directory copy succeeds");

        let dest_metadata = fs::metadata(&destination_dir).expect("dest metadata");
        assert!(dest_metadata.is_dir());
        assert_eq!(dest_metadata.permissions().mode() & 0o777, mode);
        let dest_atime = FileTime::from_last_access_time(&dest_metadata);
        let dest_mtime = FileTime::from_last_modification_time(&dest_metadata);
        assert_eq!(dest_atime, atime);
        assert_eq!(dest_mtime, mtime);
        assert!(summary.directories_created() >= 1);
    }

    #[cfg(unix)]
    #[test]
    fn run_client_updates_existing_directory_metadata() {
        use filetime::{FileTime, set_file_times};
        use std::os::unix::fs::PermissionsExt;

        let tmp = tempdir().expect("tempdir");
        let source_dir = tmp.path().join("source-tree");
        let source_nested = source_dir.join("nested");
        fs::create_dir_all(&source_nested).expect("create source tree");

        let source_mode = 0o745;
        fs::set_permissions(&source_nested, PermissionsExt::from_mode(source_mode))
            .expect("set source nested permissions");
        let source_atime = FileTime::from_unix_time(1_700_030_000, 1_000_000);
        let source_mtime = FileTime::from_unix_time(1_700_040_000, 2_000_000);
        set_file_times(&source_nested, source_atime, source_mtime)
            .expect("set source nested timestamps");

        let dest_root = tmp.path().join("dest-root");
        fs::create_dir(&dest_root).expect("create dest root");
        let dest_dir = dest_root.join("source-tree");
        let dest_nested = dest_dir.join("nested");
        fs::create_dir_all(&dest_nested).expect("pre-create destination tree");

        let dest_mode = 0o711;
        fs::set_permissions(&dest_nested, PermissionsExt::from_mode(dest_mode))
            .expect("set dest nested permissions");
        let dest_atime = FileTime::from_unix_time(1_600_000_000, 0);
        let dest_mtime = FileTime::from_unix_time(1_600_100_000, 0);
        set_file_times(&dest_nested, dest_atime, dest_mtime).expect("set dest nested timestamps");

        let config = ClientConfig::builder()
            .transfer_args([source_dir.clone(), dest_root.clone()])
            .permissions(true)
            .times(true)
            .build();

        assert!(config.preserve_permissions());
        assert!(config.preserve_times());

        let _summary = run_client(config).expect("directory copy succeeds");

        let copied_nested = dest_root.join("source-tree").join("nested");
        let copied_metadata = fs::metadata(&copied_nested).expect("dest metadata");
        assert!(copied_metadata.is_dir());
        assert_eq!(copied_metadata.permissions().mode() & 0o777, source_mode);
        let copied_atime = FileTime::from_last_access_time(&copied_metadata);
        let copied_mtime = FileTime::from_last_modification_time(&copied_metadata);
        assert_eq!(copied_atime, source_atime);
        assert_eq!(copied_mtime, source_mtime);
    }

    #[cfg(unix)]
    #[test]
    fn run_client_sparse_copy_creates_holes() {
        use std::os::unix::fs::MetadataExt;

        let tmp = tempdir().expect("tempdir");
        let source = tmp.path().join("sparse-source.bin");
        let mut source_file = fs::File::create(&source).expect("create source");
        source_file.write_all(&[0x11]).expect("write leading");
        source_file
            .seek(SeekFrom::Start(1 * 1024 * 1024))
            .expect("seek to hole");
        source_file.write_all(&[0x22]).expect("write middle");
        source_file
            .seek(SeekFrom::Start(4 * 1024 * 1024))
            .expect("seek to tail");
        source_file.write_all(&[0x33]).expect("write tail");
        source_file.set_len(6 * 1024 * 1024).expect("extend source");

        let dense_dest = tmp.path().join("dense.bin");
        let sparse_dest = tmp.path().join("sparse.bin");

        let dense_config = ClientConfig::builder()
            .transfer_args([
                source.clone().into_os_string(),
                dense_dest.clone().into_os_string(),
            ])
            .permissions(true)
            .times(true)
            .build();
        let summary = run_client(dense_config).expect("dense copy succeeds");
        assert!(summary.events().is_empty());

        let sparse_config = ClientConfig::builder()
            .transfer_args([
                source.into_os_string(),
                sparse_dest.clone().into_os_string(),
            ])
            .permissions(true)
            .times(true)
            .sparse(true)
            .build();
        let summary = run_client(sparse_config).expect("sparse copy succeeds");
        assert!(summary.events().is_empty());

        let dense_meta = fs::metadata(&dense_dest).expect("dense metadata");
        let sparse_meta = fs::metadata(&sparse_dest).expect("sparse metadata");

        assert_eq!(dense_meta.len(), sparse_meta.len());
        assert!(sparse_meta.blocks() < dense_meta.blocks());
    }

    #[test]
    fn run_client_merges_directory_contents_when_trailing_separator_present() {
        let tmp = tempdir().expect("tempdir");
        let source_root = tmp.path().join("source");
        let nested = source_root.join("nested");
        fs::create_dir_all(&nested).expect("create nested");
        let file_path = nested.join("file.txt");
        fs::write(&file_path, b"contents").expect("write file");

        let dest_root = tmp.path().join("dest");
        let mut source_arg = source_root.clone().into_os_string();
        source_arg.push(std::path::MAIN_SEPARATOR.to_string());

        let config = ClientConfig::builder()
            .transfer_args([source_arg, dest_root.clone().into_os_string()])
            .build();

        let summary = run_client(config).expect("directory contents copy succeeds");

        assert!(dest_root.is_dir());
        assert!(dest_root.join("nested").is_dir());
        assert_eq!(
            fs::read(dest_root.join("nested").join("file.txt")).expect("read copied"),
            b"contents"
        );
        assert!(!dest_root.join("source").exists());
        assert!(summary.files_copied() >= 1);
    }

    #[test]
    fn module_list_request_detects_remote_url() {
        let operands = vec![OsString::from("rsync://example.com:8730/")];
        let request = ModuleListRequest::from_operands(&operands)
            .expect("parse succeeds")
            .expect("request detected");
        assert_eq!(request.address().host(), "example.com");
        assert_eq!(request.address().port(), 8730);
    }

    #[test]
    fn module_list_request_accepts_mixed_case_scheme() {
        let operands = vec![OsString::from("RSyNc://Example.COM/")];
        let request = ModuleListRequest::from_operands(&operands)
            .expect("parse succeeds")
            .expect("request detected");
        assert_eq!(request.address().host(), "Example.COM");
        assert_eq!(request.address().port(), 873);
    }

    #[test]
    fn module_list_request_rejects_remote_transfer() {
        let operands = vec![OsString::from("rsync://example.com/module")];
        let request = ModuleListRequest::from_operands(&operands).expect("parse succeeds");
        assert!(request.is_none());
    }

    #[test]
    fn module_list_request_accepts_username_in_rsync_url() {
        let operands = vec![OsString::from("rsync://user@example.com/")];
        let request = ModuleListRequest::from_operands(&operands)
            .expect("parse succeeds")
            .expect("request detected");
        assert_eq!(request.address().host(), "example.com");
        assert_eq!(request.address().port(), 873);
        assert_eq!(request.username(), Some("user"));
    }

    #[test]
    fn module_list_request_accepts_username_in_legacy_syntax() {
        let operands = vec![OsString::from("user@example.com::")];
        let request = ModuleListRequest::from_operands(&operands)
            .expect("parse succeeds")
            .expect("request detected");
        assert_eq!(request.address().host(), "example.com");
        assert_eq!(request.address().port(), 873);
        assert_eq!(request.username(), Some("user"));
    }

    #[test]
    fn module_list_request_supports_ipv6_in_rsync_url() {
        let operands = vec![OsString::from("rsync://[2001:db8::1]/")];
        let request = ModuleListRequest::from_operands(&operands)
            .expect("parse succeeds")
            .expect("request detected");
        assert_eq!(request.address().host(), "2001:db8::1");
        assert_eq!(request.address().port(), 873);
    }

    #[test]
    fn module_list_request_supports_ipv6_in_legacy_syntax() {
        let operands = vec![OsString::from("[fe80::1]::")];
        let request = ModuleListRequest::from_operands(&operands)
            .expect("parse succeeds")
            .expect("request detected");
        assert_eq!(request.address().host(), "fe80::1");
        assert_eq!(request.address().port(), 873);
    }

    #[test]
    fn module_list_request_decodes_percent_encoded_host() {
        let operands = vec![OsString::from("rsync://example%2Ecom/")];
        let request = ModuleListRequest::from_operands(&operands)
            .expect("parse succeeds")
            .expect("request detected");
        assert_eq!(request.address().host(), "example.com");
        assert_eq!(request.address().port(), 873);
    }

    #[test]
    fn module_list_request_supports_ipv6_zone_identifier() {
        let operands = vec![OsString::from("rsync://[fe80::1%25eth0]/")];
        let request = ModuleListRequest::from_operands(&operands)
            .expect("parse succeeds")
            .expect("request detected");
        assert_eq!(request.address().host(), "fe80::1%eth0");
        assert_eq!(request.address().port(), 873);
    }

    #[test]
    fn module_list_request_supports_raw_ipv6_zone_identifier() {
        let operands = vec![OsString::from("[fe80::1%eth0]::")];
        let request = ModuleListRequest::from_operands(&operands)
            .expect("parse succeeds")
            .expect("request detected");
        assert_eq!(request.address().host(), "fe80::1%eth0");
        assert_eq!(request.address().port(), 873);
    }

    #[test]
    fn module_list_request_decodes_percent_encoded_username() {
        let operands = vec![OsString::from("user%2Bname@localhost::")];
        let request = ModuleListRequest::from_operands(&operands)
            .expect("parse succeeds")
            .expect("request detected");
        assert_eq!(request.username(), Some("user+name"));
        assert_eq!(request.address().host(), "localhost");
    }

    #[test]
    fn module_list_request_rejects_truncated_percent_encoding_in_username() {
        let operands = vec![OsString::from("user%2@localhost::")];
        let error =
            ModuleListRequest::from_operands(&operands).expect_err("invalid encoding should fail");
        assert_eq!(error.exit_code(), FEATURE_UNAVAILABLE_EXIT_CODE);
        assert!(
            error
                .message()
                .to_string()
                .contains("invalid percent-encoding in daemon username")
        );
    }

    #[test]
    fn module_list_request_defaults_to_localhost_for_shorthand() {
        let operands = vec![OsString::from("::")];
        let request = ModuleListRequest::from_operands(&operands)
            .expect("parse succeeds")
            .expect("request detected");
        assert_eq!(request.address().host(), "localhost");
        assert_eq!(request.address().port(), 873);
        assert!(request.username().is_none());
    }

    #[test]
    fn module_list_request_preserves_username_with_default_host() {
        let operands = vec![OsString::from("user@::")];
        let request = ModuleListRequest::from_operands(&operands)
            .expect("parse succeeds")
            .expect("request detected");
        assert_eq!(request.address().host(), "localhost");
        assert_eq!(request.address().port(), 873);
        assert_eq!(request.username(), Some("user"));
    }

    #[test]
    fn module_list_options_reports_address_mode() {
        let options = ModuleListOptions::default().with_address_mode(AddressMode::Ipv6);
        assert_eq!(options.address_mode(), AddressMode::Ipv6);

        let default_options = ModuleListOptions::default();
        assert_eq!(default_options.address_mode(), AddressMode::Default);
    }

    #[test]
    fn resolve_daemon_addresses_filters_ipv4_mode() {
        let address = DaemonAddress::new(String::from("127.0.0.1"), 873).expect("address");
        let addresses = resolve_daemon_addresses(&address, AddressMode::Ipv4)
            .expect("ipv4 resolution succeeds");

        assert!(!addresses.is_empty());
        assert!(addresses.iter().all(std::net::SocketAddr::is_ipv4));
    }

    #[test]
    fn resolve_daemon_addresses_rejects_missing_ipv6_addresses() {
        let address = DaemonAddress::new(String::from("127.0.0.1"), 873).expect("address");
        let error = resolve_daemon_addresses(&address, AddressMode::Ipv6)
            .expect_err("IPv6 filtering should fail for IPv4-only host");

        assert_eq!(error.exit_code(), SOCKET_IO_EXIT_CODE);
        let rendered = error.message().to_string();
        assert!(rendered.contains("does not have IPv6 addresses"));
    }

    #[test]
    fn resolve_daemon_addresses_filters_ipv6_mode() {
        let address = DaemonAddress::new(String::from("::1"), 873).expect("address");
        let addresses = resolve_daemon_addresses(&address, AddressMode::Ipv6)
            .expect("ipv6 resolution succeeds");

        assert!(!addresses.is_empty());
        assert!(addresses.iter().all(std::net::SocketAddr::is_ipv6));
    }

    #[test]
    fn module_list_request_rejects_truncated_percent_encoding() {
        let operands = vec![OsString::from("rsync://example%2/")];
        let error = ModuleListRequest::from_operands(&operands)
            .expect_err("truncated percent encoding should fail");
        assert_eq!(error.exit_code(), FEATURE_UNAVAILABLE_EXIT_CODE);
        assert!(
            error
                .message()
                .to_string()
                .contains("invalid percent-encoding in daemon host")
        );
    }

    #[test]
    fn daemon_address_trims_host_whitespace() {
        let address =
            DaemonAddress::new("  example.com  ".to_string(), 873).expect("address trims host");
        assert_eq!(address.host(), "example.com");
        assert_eq!(address.port(), 873);
    }

    #[test]
    fn module_list_request_rejects_empty_username() {
        let operands = vec![OsString::from("@example.com::")];
        let error = ModuleListRequest::from_operands(&operands)
            .expect_err("empty username should be rejected");
        let rendered = error.message().to_string();
        assert!(rendered.contains("daemon username must be non-empty"));
        assert_eq!(error.exit_code(), FEATURE_UNAVAILABLE_EXIT_CODE);
    }

    #[test]
    fn module_list_request_rejects_ipv6_module_transfer() {
        let operands = vec![OsString::from("[fe80::1]::module")];
        let request = ModuleListRequest::from_operands(&operands).expect("parse succeeds");
        assert!(request.is_none());
    }

    #[test]
    fn module_list_request_requires_bracketed_ipv6_host() {
        let operands = vec![OsString::from("fe80::1::")];
        let error = ModuleListRequest::from_operands(&operands)
            .expect_err("unbracketed IPv6 host should be rejected");
        assert_eq!(error.exit_code(), FEATURE_UNAVAILABLE_EXIT_CODE);
        assert!(
            error
                .message()
                .to_string()
                .contains("IPv6 daemon addresses must be enclosed in brackets")
        );
    }

    #[test]
    fn run_module_list_collects_entries() {
        let _guard = env_lock().lock().expect("env mutex poisoned");

        let responses = vec![
            "@RSYNCD: MOTD Welcome to the test daemon\n",
            "@RSYNCD: MOTD Maintenance window at 02:00 UTC\n",
            "@RSYNCD: OK\n",
            "alpha\tPrimary module\n",
            "beta\n",
            "@RSYNCD: EXIT\n",
        ];
        let (addr, handle) = spawn_stub_daemon(responses);

        let request = ModuleListRequest {
            address: DaemonAddress::new(addr.ip().to_string(), addr.port()).expect("address"),
            username: None,
            protocol: ProtocolVersion::NEWEST,
        };

        let list = run_module_list(request).expect("module list succeeds");
        assert_eq!(
            list.motd_lines(),
            &[
                String::from("Welcome to the test daemon"),
                String::from("Maintenance window at 02:00 UTC"),
            ]
        );
        assert!(list.capabilities().is_empty());
        assert_eq!(list.entries().len(), 2);
        assert_eq!(list.entries()[0].name(), "alpha");
        assert_eq!(list.entries()[0].comment(), Some("Primary module"));
        assert_eq!(list.entries()[1].name(), "beta");
        assert_eq!(list.entries()[1].comment(), None);

        handle.join().expect("server thread");
    }

    #[test]
    fn run_module_list_uses_connect_program_command() {
        let _guard = env_lock().lock().expect("env mutex poisoned");

        let command = OsString::from(
            "sh -c 'CONNECT_HOST=%H\n\
             printf \"@RSYNCD: 31.0\\n\"\n\
             read greeting\n\
             printf \"@RSYNCD: OK\\n\"\n\
             read request\n\
             printf \"example\\t$CONNECT_HOST\\n@RSYNCD: EXIT\\n\"'",
        );

        let _prog_guard = EnvGuard::set_os("RSYNC_CONNECT_PROG", &command);
        let _shell_guard = EnvGuard::remove("RSYNC_SHELL");
        let _proxy_guard = EnvGuard::remove("RSYNC_PROXY");

        let request = ModuleListRequest {
            address: DaemonAddress::new("example.com".to_string(), 873).expect("address"),
            username: None,
            protocol: ProtocolVersion::NEWEST,
        };

        let list = run_module_list(request).expect("connect program listing succeeds");
        assert_eq!(list.entries().len(), 1);
        let entry = &list.entries()[0];
        assert_eq!(entry.name(), "example");
        assert_eq!(entry.comment(), Some("example.com"));
    }

    #[test]
    fn run_module_list_collects_motd_after_acknowledgement() {
        let _guard = env_lock().lock().expect("env mutex poisoned");

        let responses = vec![
            "@RSYNCD: OK\n",
            "@RSYNCD: MOTD: Post-acknowledgement notice\n",
            "gamma\n",
            "@RSYNCD: EXIT\n",
        ];
        let (addr, handle) = spawn_stub_daemon(responses);

        let request = ModuleListRequest {
            address: DaemonAddress::new(addr.ip().to_string(), addr.port()).expect("address"),
            username: None,
            protocol: ProtocolVersion::NEWEST,
        };

        let list = run_module_list(request).expect("module list succeeds");
        assert_eq!(
            list.motd_lines(),
            &[String::from("Post-acknowledgement notice")]
        );
        assert!(list.capabilities().is_empty());
        assert_eq!(list.entries().len(), 1);
        assert_eq!(list.entries()[0].name(), "gamma");
        assert!(list.entries()[0].comment().is_none());

        handle.join().expect("server thread");
    }

    #[test]
    fn run_module_list_suppresses_motd_when_requested() {
        let _guard = env_lock().lock().expect("env mutex poisoned");

        let responses = vec![
            "@RSYNCD: MOTD Welcome to the test daemon\n",
            "@RSYNCD: OK\n",
            "alpha\tPrimary module\n",
            "@RSYNCD: EXIT\n",
        ];
        let (addr, handle) = spawn_stub_daemon(responses);

        let request = ModuleListRequest {
            address: DaemonAddress::new(addr.ip().to_string(), addr.port()).expect("address"),
            username: None,
            protocol: ProtocolVersion::NEWEST,
        };

        let list =
            run_module_list_with_options(request, ModuleListOptions::default().suppress_motd(true))
                .expect("module list succeeds");
        assert!(list.motd_lines().is_empty());
        assert_eq!(list.entries().len(), 1);
        assert_eq!(list.entries()[0].name(), "alpha");
        assert_eq!(list.entries()[0].comment(), Some("Primary module"));

        handle.join().expect("server thread");
    }

    #[test]
    fn run_module_list_collects_warnings() {
        let _guard = env_lock().lock().expect("env mutex poisoned");

        let responses = vec![
            "@WARNING: Maintenance scheduled\n",
            "@RSYNCD: OK\n",
            "delta\n",
            "@WARNING: Additional notice\n",
            "@RSYNCD: EXIT\n",
        ];
        let (addr, handle) = spawn_stub_daemon(responses);

        let request = ModuleListRequest {
            address: DaemonAddress::new(addr.ip().to_string(), addr.port()).expect("address"),
            username: None,
            protocol: ProtocolVersion::NEWEST,
        };

        let list = run_module_list(request).expect("module list succeeds");
        assert_eq!(list.entries().len(), 1);
        assert_eq!(list.entries()[0].name(), "delta");
        assert_eq!(
            list.warnings(),
            &[
                String::from("Maintenance scheduled"),
                String::from("Additional notice")
            ]
        );
        assert!(list.capabilities().is_empty());

        handle.join().expect("server thread");
    }

    #[test]
    fn run_module_list_collects_capabilities() {
        let _guard = env_lock().lock().expect("env mutex poisoned");

        let responses = vec![
            "@RSYNCD: CAP modules uid\n",
            "@RSYNCD: OK\n",
            "epsilon\n",
            "@RSYNCD: CAP compression\n",
            "@RSYNCD: EXIT\n",
        ];
        let (addr, handle) = spawn_stub_daemon(responses);

        let request = ModuleListRequest {
            address: DaemonAddress::new(addr.ip().to_string(), addr.port()).expect("address"),
            username: None,
            protocol: ProtocolVersion::NEWEST,
        };

        let list = run_module_list(request).expect("module list succeeds");
        assert_eq!(list.entries().len(), 1);
        assert_eq!(list.entries()[0].name(), "epsilon");
        assert_eq!(
            list.capabilities(),
            &[String::from("modules uid"), String::from("compression")]
        );

        handle.join().expect("server thread");
    }

    #[test]
    fn run_module_list_via_proxy_connects_through_tunnel() {
        let responses = vec!["@RSYNCD: OK\n", "theta\n", "@RSYNCD: EXIT\n"];
        let (daemon_addr, daemon_handle) = spawn_stub_daemon(responses);
        let (proxy_addr, request_rx, proxy_handle) =
            spawn_stub_proxy(daemon_addr, None, DEFAULT_PROXY_STATUS_LINE);

        let _env_lock = env_lock().lock().expect("env mutex poisoned");
        let _guard = EnvGuard::set(
            "RSYNC_PROXY",
            &format!("{}:{}", proxy_addr.ip(), proxy_addr.port()),
        );

        let request = ModuleListRequest {
            address: DaemonAddress::new(daemon_addr.ip().to_string(), daemon_addr.port())
                .expect("address"),
            username: None,
            protocol: ProtocolVersion::NEWEST,
        };

        let list = run_module_list(request).expect("module list succeeds");
        assert_eq!(list.entries().len(), 1);
        assert_eq!(list.entries()[0].name(), "theta");

        let captured = request_rx.recv().expect("proxy request");
        assert!(
            captured
                .lines()
                .next()
                .is_some_and(|line| line.starts_with("CONNECT "))
        );

        proxy_handle.join().expect("proxy thread");
        daemon_handle.join().expect("daemon thread");
    }

    #[test]
    fn run_module_list_via_proxy_includes_auth_header() {
        let responses = vec!["@RSYNCD: OK\n", "iota\n", "@RSYNCD: EXIT\n"];
        let (daemon_addr, daemon_handle) = spawn_stub_daemon(responses);
        let expected_header = "Proxy-Authorization: Basic dXNlcjpzZWNyZXQ=";
        let (proxy_addr, request_rx, proxy_handle) = spawn_stub_proxy(
            daemon_addr,
            Some(expected_header),
            DEFAULT_PROXY_STATUS_LINE,
        );

        let _env_lock = env_lock().lock().expect("env mutex poisoned");
        let _guard = EnvGuard::set(
            "RSYNC_PROXY",
            &format!("user:secret@{}:{}", proxy_addr.ip(), proxy_addr.port()),
        );

        let request = ModuleListRequest {
            address: DaemonAddress::new(daemon_addr.ip().to_string(), daemon_addr.port())
                .expect("address"),
            username: None,
            protocol: ProtocolVersion::NEWEST,
        };

        let list = run_module_list(request).expect("module list succeeds");
        assert_eq!(list.entries().len(), 1);
        assert_eq!(list.entries()[0].name(), "iota");

        let captured = request_rx.recv().expect("proxy request");
        assert!(captured.contains(expected_header));

        proxy_handle.join().expect("proxy thread");
        daemon_handle.join().expect("daemon thread");
    }

    #[test]
    fn run_module_list_accepts_lowercase_proxy_status_line() {
        let responses = vec!["@RSYNCD: OK\n", "kappa\n", "@RSYNCD: EXIT\n"];
        let (daemon_addr, daemon_handle) = spawn_stub_daemon(responses);
        let (proxy_addr, _request_rx, proxy_handle) =
            spawn_stub_proxy(daemon_addr, None, LOWERCASE_PROXY_STATUS_LINE);

        let _env_lock = env_lock().lock().expect("env mutex poisoned");
        let _guard = EnvGuard::set(
            "RSYNC_PROXY",
            &format!("{}:{}", proxy_addr.ip(), proxy_addr.port()),
        );

        let request = ModuleListRequest {
            address: DaemonAddress::new(daemon_addr.ip().to_string(), daemon_addr.port())
                .expect("address"),
            username: None,
            protocol: ProtocolVersion::NEWEST,
        };

        let list = run_module_list(request).expect("module list succeeds");
        assert_eq!(list.entries().len(), 1);
        assert_eq!(list.entries()[0].name(), "kappa");

        proxy_handle.join().expect("proxy thread");
        daemon_handle.join().expect("daemon thread");
    }

    #[test]
    fn run_module_list_reports_invalid_proxy_configuration() {
        let _env_lock = env_lock().lock().expect("env mutex poisoned");
        let _guard = EnvGuard::set("RSYNC_PROXY", "invalid-proxy");

        let request = ModuleListRequest {
            address: DaemonAddress::new(String::from("localhost"), 873).expect("address"),
            username: None,
            protocol: ProtocolVersion::NEWEST,
        };

        let error = run_module_list(request).expect_err("invalid proxy should fail");
        assert_eq!(error.exit_code(), SOCKET_IO_EXIT_CODE);
        assert!(
            error
                .message()
                .to_string()
                .contains("RSYNC_PROXY must be in HOST:PORT form")
        );
    }

    #[test]
    fn parse_proxy_spec_accepts_http_scheme() {
        let proxy =
            parse_proxy_spec("http://user:secret@proxy.example:8080").expect("http proxy parses");
        assert_eq!(proxy.host, "proxy.example");
        assert_eq!(proxy.port, 8080);
        assert_eq!(
            proxy.authorization_header(),
            Some(String::from("dXNlcjpzZWNyZXQ="))
        );
    }

    #[test]
    fn parse_proxy_spec_decodes_percent_encoded_credentials() {
        let proxy = parse_proxy_spec("http://user%3Aname:p%40ss%25word@proxy.example:1080")
            .expect("percent-encoded proxy parses");
        assert_eq!(proxy.host, "proxy.example");
        assert_eq!(proxy.port, 1080);
        assert_eq!(
            proxy.authorization_header(),
            Some(String::from("dXNlcjpuYW1lOnBAc3Mld29yZA=="))
        );
    }

    #[test]
    fn parse_proxy_spec_accepts_https_scheme() {
        let proxy = parse_proxy_spec("https://proxy.example:3128").expect("https proxy parses");
        assert_eq!(proxy.host, "proxy.example");
        assert_eq!(proxy.port, 3128);
        assert!(proxy.authorization_header().is_none());
    }

    #[test]
    fn parse_proxy_spec_rejects_unknown_scheme() {
        let error = match parse_proxy_spec("socks5://proxy:1080") {
            Ok(_) => panic!("invalid proxy scheme should be rejected"),
            Err(error) => error,
        };
        assert_eq!(error.exit_code(), SOCKET_IO_EXIT_CODE);
        assert!(
            error
                .message()
                .to_string()
                .contains("RSYNC_PROXY scheme must be http:// or https://")
        );
    }

    #[test]
    fn parse_proxy_spec_rejects_path_component() {
        let error = match parse_proxy_spec("http://proxy.example:3128/path") {
            Ok(_) => panic!("proxy specification with path should be rejected"),
            Err(error) => error,
        };
        assert_eq!(error.exit_code(), SOCKET_IO_EXIT_CODE);
        assert!(
            error
                .message()
                .to_string()
                .contains("RSYNC_PROXY must not include a path component")
        );
    }

    #[test]
    fn parse_proxy_spec_rejects_invalid_percent_encoding_in_credentials() {
        let error = match parse_proxy_spec("user%zz:secret@proxy.example:8080") {
            Ok(_) => panic!("invalid percent-encoding should be rejected"),
            Err(error) => error,
        };

        assert_eq!(error.exit_code(), SOCKET_IO_EXIT_CODE);
        assert!(
            error
                .message()
                .to_string()
                .contains("RSYNC_PROXY username contains invalid percent-encoding")
        );

        let error = match parse_proxy_spec("user:secret%@proxy.example:8080") {
            Ok(_) => panic!("truncated percent-encoding should be rejected"),
            Err(error) => error,
        };
        assert_eq!(error.exit_code(), SOCKET_IO_EXIT_CODE);
        assert!(
            error
                .message()
                .to_string()
                .contains("RSYNC_PROXY password contains truncated percent-encoding")
        );
    }

    #[test]
    fn run_module_list_reports_daemon_error() {
        let _guard = env_lock().lock().expect("env mutex poisoned");

        let responses = vec!["@ERROR: unavailable\n", "@RSYNCD: EXIT\n"];
        let (addr, handle) = spawn_stub_daemon(responses);

        let request = ModuleListRequest {
            address: DaemonAddress::new(addr.ip().to_string(), addr.port()).expect("address"),
            username: None,
            protocol: ProtocolVersion::NEWEST,
        };

        let error = run_module_list(request).expect_err("daemon error should surface");
        assert_eq!(error.exit_code(), PARTIAL_TRANSFER_EXIT_CODE);
        assert!(error.message().to_string().contains("unavailable"));

        handle.join().expect("server thread");
    }

    #[test]
    fn run_module_list_reports_daemon_error_without_colon() {
        let _guard = env_lock().lock().expect("env mutex poisoned");

        let responses = vec!["@ERROR unavailable\n", "@RSYNCD: EXIT\n"];
        let (addr, handle) = spawn_stub_daemon(responses);

        let request = ModuleListRequest {
            address: DaemonAddress::new(addr.ip().to_string(), addr.port()).expect("address"),
            username: None,
            protocol: ProtocolVersion::NEWEST,
        };

        let error = run_module_list(request).expect_err("daemon error should surface");
        assert_eq!(error.exit_code(), PARTIAL_TRANSFER_EXIT_CODE);
        assert!(error.message().to_string().contains("unavailable"));

        handle.join().expect("server thread");
    }

    #[test]
    fn map_daemon_handshake_error_converts_error_payload() {
        let addr = DaemonAddress::new("127.0.0.1".to_string(), 873).expect("address");
        let error = io::Error::new(
            io::ErrorKind::InvalidData,
            NegotiationError::MalformedLegacyGreeting {
                input: "@ERROR module unavailable".to_string(),
            },
        );

        let mapped = map_daemon_handshake_error(error, &addr);
        assert_eq!(mapped.exit_code(), PARTIAL_TRANSFER_EXIT_CODE);
        assert!(mapped.message().to_string().contains("module unavailable"));
    }

    #[test]
    fn map_daemon_handshake_error_converts_plain_invalid_data_error() {
        let addr = DaemonAddress::new("127.0.0.1".to_string(), 873).expect("address");
        let error = io::Error::new(io::ErrorKind::InvalidData, "@ERROR daemon unavailable");

        let mapped = map_daemon_handshake_error(error, &addr);
        assert_eq!(mapped.exit_code(), PARTIAL_TRANSFER_EXIT_CODE);
        assert!(mapped.message().to_string().contains("daemon unavailable"));
    }

    #[test]
    fn map_daemon_handshake_error_converts_other_malformed_greetings() {
        let addr = DaemonAddress::new("127.0.0.1".to_string(), 873).expect("address");
        let error = io::Error::new(
            io::ErrorKind::InvalidData,
            NegotiationError::MalformedLegacyGreeting {
                input: "@RSYNCD? unexpected".to_string(),
            },
        );

        let mapped = map_daemon_handshake_error(error, &addr);
        assert_eq!(mapped.exit_code(), PROTOCOL_INCOMPATIBLE_EXIT_CODE);
        assert!(mapped.message().to_string().contains("@RSYNCD? unexpected"));
    }

    #[test]
    fn map_daemon_handshake_error_propagates_other_failures() {
        let addr = DaemonAddress::new("127.0.0.1".to_string(), 873).expect("address");
        let error = io::Error::new(io::ErrorKind::TimedOut, "timed out");

        let mapped = map_daemon_handshake_error(error, &addr);
        assert_eq!(mapped.exit_code(), SOCKET_IO_EXIT_CODE);
        let rendered = mapped.message().to_string();
        assert!(rendered.contains("timed out"));
        assert!(rendered.contains("negotiate with"));
    }

    #[test]
    fn run_module_list_reports_daemon_error_with_case_insensitive_prefix() {
        let _guard = env_lock().lock().expect("env mutex poisoned");

        let responses = vec!["@error:\tunavailable\n", "@RSYNCD: EXIT\n"];
        let (addr, handle) = spawn_stub_daemon(responses);

        let request = ModuleListRequest {
            address: DaemonAddress::new(addr.ip().to_string(), addr.port()).expect("address"),
            username: None,
            protocol: ProtocolVersion::NEWEST,
        };

        let error = run_module_list(request).expect_err("daemon error should surface");
        assert_eq!(error.exit_code(), PARTIAL_TRANSFER_EXIT_CODE);
        assert!(error.message().to_string().contains("unavailable"));

        handle.join().expect("server thread");
    }

    #[test]
    fn run_module_list_reports_authentication_required() {
        let _guard = env_lock().lock().expect("env mutex poisoned");

        let responses = vec!["@RSYNCD: AUTHREQD modules\n", "@RSYNCD: EXIT\n"];
        let (addr, handle) = spawn_stub_daemon(responses);

        let request = ModuleListRequest {
            address: DaemonAddress::new(addr.ip().to_string(), addr.port()).expect("address"),
            username: None,
            protocol: ProtocolVersion::NEWEST,
        };

        let error = run_module_list(request).expect_err("auth requirement should surface");
        assert_eq!(error.exit_code(), FEATURE_UNAVAILABLE_EXIT_CODE);
        let rendered = error.message().to_string();
        assert!(rendered.contains("requires authentication"));
        assert!(rendered.contains("username"));

        handle.join().expect("server thread");
    }

    #[test]
    fn run_module_list_requires_password_for_authentication() {
        let responses = vec!["@RSYNCD: AUTHREQD challenge\n", "@RSYNCD: EXIT\n"];
        let (addr, handle) = spawn_stub_daemon(responses);

        let request = ModuleListRequest {
            address: DaemonAddress::new(addr.ip().to_string(), addr.port()).expect("address"),
            username: Some(String::from("user")),
            protocol: ProtocolVersion::NEWEST,
        };

        let _guard = env_lock().lock().unwrap();
        super::set_test_daemon_password(None);

        let error = run_module_list(request).expect_err("missing password should fail");
        assert_eq!(error.exit_code(), FEATURE_UNAVAILABLE_EXIT_CODE);
        assert!(error.message().to_string().contains("RSYNC_PASSWORD"));

        handle.join().expect("server thread");
    }

    #[test]
    fn run_module_list_authenticates_with_credentials() {
        let listener = TcpListener::bind("127.0.0.1:0").expect("bind auth daemon");
        let addr = listener.local_addr().expect("local addr");
        let challenge = "abc123";
        let expected = compute_daemon_auth_response(b"secret", challenge);

        let handle = thread::spawn(move || {
            if let Ok((mut stream, _)) = listener.accept() {
                stream
                    .set_read_timeout(Some(Duration::from_secs(5)))
                    .expect("read timeout");
                stream
                    .set_write_timeout(Some(Duration::from_secs(5)))
                    .expect("write timeout");

                stream
                    .write_all(LEGACY_DAEMON_GREETING.as_bytes())
                    .expect("write greeting");
                stream.flush().expect("flush greeting");

                let mut reader = BufReader::new(stream);
                let mut line = String::new();
                reader.read_line(&mut line).expect("read client greeting");
                assert_eq!(line, LEGACY_DAEMON_GREETING);

                line.clear();
                reader.read_line(&mut line).expect("read request");
                assert_eq!(line, "#list\n");

                reader
                    .get_mut()
                    .write_all(format!("@RSYNCD: AUTHREQD {challenge}\n").as_bytes())
                    .expect("write challenge");
                reader.get_mut().flush().expect("flush challenge");

                line.clear();
                reader.read_line(&mut line).expect("read credentials");
                let received = line.trim_end_matches(['\n', '\r']);
                assert_eq!(received, format!("user {expected}"));

                for response in ["@RSYNCD: OK\n", "secured\n", "@RSYNCD: EXIT\n"] {
                    reader
                        .get_mut()
                        .write_all(response.as_bytes())
                        .expect("write response");
                }
                reader.get_mut().flush().expect("flush response");
            }
        });

        let request = ModuleListRequest {
            address: DaemonAddress::new(addr.ip().to_string(), addr.port()).expect("address"),
            username: Some(String::from("user")),
            protocol: ProtocolVersion::NEWEST,
        };

        let _guard = env_lock().lock().unwrap();
        super::set_test_daemon_password(Some(b"secret".to_vec()));
        let list = run_module_list(request).expect("module list succeeds");
        super::set_test_daemon_password(None);

        assert_eq!(list.entries().len(), 1);
        assert_eq!(list.entries()[0].name(), "secured");

        handle.join().expect("server thread");
    }

    #[test]
    fn run_module_list_authenticates_with_password_override() {
        let listener = TcpListener::bind("127.0.0.1:0").expect("bind override daemon");
        let addr = listener.local_addr().expect("local addr");
        let challenge = "override";
        let expected = compute_daemon_auth_response(b"override-secret", challenge);

        let handle = thread::spawn(move || {
            if let Ok((mut stream, _)) = listener.accept() {
                stream
                    .set_read_timeout(Some(Duration::from_secs(5)))
                    .expect("read timeout");
                stream
                    .set_write_timeout(Some(Duration::from_secs(5)))
                    .expect("write timeout");

                stream
                    .write_all(LEGACY_DAEMON_GREETING.as_bytes())
                    .expect("write greeting");
                stream.flush().expect("flush greeting");

                let mut reader = BufReader::new(stream);
                let mut line = String::new();
                reader.read_line(&mut line).expect("read client greeting");
                assert_eq!(line, LEGACY_DAEMON_GREETING);

                line.clear();
                reader.read_line(&mut line).expect("read request");
                assert_eq!(line, "#list\n");

                reader
                    .get_mut()
                    .write_all(format!("@RSYNCD: AUTHREQD {challenge}\n").as_bytes())
                    .expect("write challenge");
                reader.get_mut().flush().expect("flush challenge");

                line.clear();
                reader.read_line(&mut line).expect("read credentials");
                let received = line.trim_end_matches(['\n', '\r']);
                assert_eq!(received, format!("user {expected}"));

                for response in ["@RSYNCD: OK\n", "override\n", "@RSYNCD: EXIT\n"] {
                    reader
                        .get_mut()
                        .write_all(response.as_bytes())
                        .expect("write response");
                }
                reader.get_mut().flush().expect("flush response");
            }
        });

        let request = ModuleListRequest {
            address: DaemonAddress::new(addr.ip().to_string(), addr.port()).expect("address"),
            username: Some(String::from("user")),
            protocol: ProtocolVersion::NEWEST,
        };

        let _guard = env_lock().lock().unwrap();
        super::set_test_daemon_password(Some(b"wrong".to_vec()));
        let list = run_module_list_with_password(
            request,
            Some(b"override-secret".to_vec()),
            TransferTimeout::Default,
        )
        .expect("module list succeeds");
        super::set_test_daemon_password(None);

        assert_eq!(list.entries().len(), 1);
        assert_eq!(list.entries()[0].name(), "override");

        handle.join().expect("server thread");
    }

    #[test]
    fn run_module_list_authenticates_with_split_challenge() {
        let listener = TcpListener::bind("127.0.0.1:0").expect("bind split auth daemon");
        let addr = listener.local_addr().expect("local addr");
        let challenge = "split123";
        let expected = compute_daemon_auth_response(b"secret", challenge);

        let handle = thread::spawn(move || {
            if let Ok((mut stream, _)) = listener.accept() {
                stream
                    .set_read_timeout(Some(Duration::from_secs(5)))
                    .expect("read timeout");
                stream
                    .set_write_timeout(Some(Duration::from_secs(5)))
                    .expect("write timeout");

                stream
                    .write_all(LEGACY_DAEMON_GREETING.as_bytes())
                    .expect("write greeting");
                stream.flush().expect("flush greeting");

                let mut reader = BufReader::new(stream);
                let mut line = String::new();
                reader.read_line(&mut line).expect("read client greeting");
                assert_eq!(line, LEGACY_DAEMON_GREETING);

                line.clear();
                reader.read_line(&mut line).expect("read request");
                assert_eq!(line, "#list\n");

                reader
                    .get_mut()
                    .write_all(b"@RSYNCD: AUTHREQD\n")
                    .expect("write authreqd");
                reader.get_mut().flush().expect("flush authreqd");

                reader
                    .get_mut()
                    .write_all(format!("@RSYNCD: AUTH {challenge}\n").as_bytes())
                    .expect("write challenge");
                reader.get_mut().flush().expect("flush challenge");

                line.clear();
                reader.read_line(&mut line).expect("read credentials");
                let received = line.trim_end_matches(['\n', '\r']);
                assert_eq!(received, format!("user {expected}"));

                for response in ["@RSYNCD: OK\n", "protected\n", "@RSYNCD: EXIT\n"] {
                    reader
                        .get_mut()
                        .write_all(response.as_bytes())
                        .expect("write response");
                }
                reader.get_mut().flush().expect("flush response");
            }
        });

        let request = ModuleListRequest {
            address: DaemonAddress::new(addr.ip().to_string(), addr.port()).expect("address"),
            username: Some(String::from("user")),
            protocol: ProtocolVersion::NEWEST,
        };

        let _guard = env_lock().lock().unwrap();
        super::set_test_daemon_password(Some(b"secret".to_vec()));
        let list = run_module_list(request).expect("module list succeeds");
        super::set_test_daemon_password(None);

        assert_eq!(list.entries().len(), 1);
        assert_eq!(list.entries()[0].name(), "protected");

        handle.join().expect("server thread");
    }

    #[test]
    fn run_module_list_reports_authentication_failure() {
        let listener = TcpListener::bind("127.0.0.1:0").expect("bind auth daemon");
        let addr = listener.local_addr().expect("local addr");
        let challenge = "abcdef";
        let expected = compute_daemon_auth_response(b"secret", challenge);

        let handle = thread::spawn(move || {
            if let Ok((mut stream, _)) = listener.accept() {
                stream
                    .set_read_timeout(Some(Duration::from_secs(5)))
                    .expect("read timeout");
                stream
                    .set_write_timeout(Some(Duration::from_secs(5)))
                    .expect("write timeout");

                stream
                    .write_all(LEGACY_DAEMON_GREETING.as_bytes())
                    .expect("write greeting");
                stream.flush().expect("flush greeting");

                let mut reader = BufReader::new(stream);
                let mut line = String::new();
                reader.read_line(&mut line).expect("read client greeting");
                assert_eq!(line, LEGACY_DAEMON_GREETING);

                line.clear();
                reader.read_line(&mut line).expect("read request");
                assert_eq!(line, "#list\n");

                reader
                    .get_mut()
                    .write_all(format!("@RSYNCD: AUTHREQD {challenge}\n").as_bytes())
                    .expect("write challenge");
                reader.get_mut().flush().expect("flush challenge");

                line.clear();
                reader.read_line(&mut line).expect("read credentials");
                let received = line.trim_end_matches(['\n', '\r']);
                assert_eq!(received, format!("user {expected}"));

                reader
                    .get_mut()
                    .write_all(b"@RSYNCD: AUTHFAILED credentials rejected\n")
                    .expect("write failure");
                reader
                    .get_mut()
                    .write_all(b"@RSYNCD: EXIT\n")
                    .expect("write exit");
                reader.get_mut().flush().expect("flush failure");
            }
        });

        let request = ModuleListRequest {
            address: DaemonAddress::new(addr.ip().to_string(), addr.port()).expect("address"),
            username: Some(String::from("user")),
            protocol: ProtocolVersion::NEWEST,
        };

        let _guard = env_lock().lock().unwrap();
        super::set_test_daemon_password(Some(b"secret".to_vec()));
        let error = run_module_list(request).expect_err("auth failure surfaces");
        super::set_test_daemon_password(None);

        assert_eq!(error.exit_code(), FEATURE_UNAVAILABLE_EXIT_CODE);
        assert!(
            error
                .message()
                .to_string()
                .contains("rejected provided credentials")
        );

        handle.join().expect("server thread");
    }

    #[test]
    fn run_module_list_reports_access_denied() {
        let _guard = env_lock().lock().expect("env mutex poisoned");

        let responses = vec!["@RSYNCD: DENIED host rules\n", "@RSYNCD: EXIT\n"];
        let (addr, handle) = spawn_stub_daemon(responses);

        let request = ModuleListRequest {
            address: DaemonAddress::new(addr.ip().to_string(), addr.port()).expect("address"),
            username: None,
            protocol: ProtocolVersion::NEWEST,
        };

        let error = run_module_list(request).expect_err("denied response should surface");
        assert_eq!(error.exit_code(), PARTIAL_TRANSFER_EXIT_CODE);
        let rendered = error.message().to_string();
        assert!(rendered.contains("denied access"));
        assert!(rendered.contains("host rules"));

        handle.join().expect("server thread");
    }

    struct EnvGuard {
        key: &'static str,
        previous: Option<OsString>,
    }

    impl EnvGuard {
        fn set(key: &'static str, value: &str) -> Self {
            let previous = env::var_os(key);
            #[allow(unsafe_code)]
            unsafe {
                env::set_var(key, value);
            }
            Self { key, previous }
        }

        fn set_os(key: &'static str, value: &OsStr) -> Self {
            let previous = env::var_os(key);
            #[allow(unsafe_code)]
            unsafe {
                env::set_var(key, value);
            }
            Self { key, previous }
        }

        fn remove(key: &'static str) -> Self {
            let previous = env::var_os(key);
            #[allow(unsafe_code)]
            unsafe {
                env::remove_var(key);
            }
            Self { key, previous }
        }
    }

    impl Drop for EnvGuard {
        fn drop(&mut self) {
            if let Some(value) = self.previous.take() {
                #[allow(unsafe_code)]
                unsafe {
                    env::set_var(self.key, value);
                }
            } else {
                #[allow(unsafe_code)]
                unsafe {
                    env::remove_var(self.key);
                }
            }
        }
    }

    const DEFAULT_PROXY_STATUS_LINE: &str = "HTTP/1.0 200 Connection established";
    const LOWERCASE_PROXY_STATUS_LINE: &str = "http/1.1 200 Connection Established";

    fn spawn_stub_proxy(
        target: std::net::SocketAddr,
        expected_header: Option<&'static str>,
        status_line: &'static str,
    ) -> (
        std::net::SocketAddr,
        mpsc::Receiver<String>,
        thread::JoinHandle<()>,
    ) {
        let listener = TcpListener::bind("127.0.0.1:0").expect("bind proxy");
        let addr = listener.local_addr().expect("proxy addr");
        let (tx, rx) = mpsc::channel();

        let handle = thread::spawn(move || {
            if let Ok((stream, _)) = listener.accept() {
                let mut reader = BufReader::new(stream);
                let mut captured = String::new();
                loop {
                    let mut line = String::new();
                    if reader.read_line(&mut line).expect("read request line") == 0 {
                        break;
                    }
                    captured.push_str(&line);
                    if line == "\r\n" || line == "\n" {
                        break;
                    }
                }

                if let Some(expected) = expected_header {
                    assert!(captured.contains(expected), "missing proxy header");
                }

                tx.send(captured).expect("send captured request");

                let mut client_stream = reader.into_inner();
                let mut server_stream = TcpStream::connect(target).expect("connect daemon");
                client_stream
                    .write_all(status_line.as_bytes())
                    .expect("write proxy response");
                client_stream
                    .write_all(b"\r\n\r\n")
                    .expect("terminate proxy status");

                let mut client_clone = client_stream.try_clone().expect("clone client");
                let mut server_clone = server_stream.try_clone().expect("clone server");

                let forward = thread::spawn(move || {
                    let _ = io::copy(&mut client_clone, &mut server_stream);
                });
                let backward = thread::spawn(move || {
                    let _ = io::copy(&mut server_clone, &mut client_stream);
                });

                let _ = forward.join();
                let _ = backward.join();
            }
        });

        (addr, rx, handle)
    }

    fn spawn_stub_daemon(
        responses: Vec<&'static str>,
    ) -> (std::net::SocketAddr, thread::JoinHandle<()>) {
        let listener = TcpListener::bind("127.0.0.1:0").expect("bind stub daemon");
        let addr = listener.local_addr().expect("local addr");

        let handle = thread::spawn(move || {
            if let Ok((stream, _)) = listener.accept() {
                handle_connection(stream, responses);
            }
        });

        (addr, handle)
    }

    fn handle_connection(mut stream: TcpStream, responses: Vec<&'static str>) {
        stream
            .set_read_timeout(Some(Duration::from_secs(5)))
            .expect("set read timeout");
        stream
            .set_write_timeout(Some(Duration::from_secs(5)))
            .expect("set write timeout");

        stream
            .write_all(LEGACY_DAEMON_GREETING.as_bytes())
            .expect("write greeting");
        stream.flush().expect("flush greeting");

        let mut reader = BufReader::new(stream);
        let mut line = String::new();
        reader.read_line(&mut line).expect("read client greeting");
        assert_eq!(line, LEGACY_DAEMON_GREETING);

        line.clear();
        reader.read_line(&mut line).expect("read request");
        assert_eq!(line, "#list\n");

        for response in responses {
            reader
                .get_mut()
                .write_all(response.as_bytes())
                .expect("write response");
        }
        reader.get_mut().flush().expect("flush response");

        let stream = reader.into_inner();
        let _ = stream.shutdown(Shutdown::Both);
    }
}

fn missing_operands_error() -> ClientError {
    let message = rsync_error!(
        FEATURE_UNAVAILABLE_EXIT_CODE,
        "missing source operands: supply at least one source and a destination"
    )
    .with_role(Role::Client);
    ClientError::new(FEATURE_UNAVAILABLE_EXIT_CODE, message)
}

fn invalid_argument_error(text: &str, exit_code: i32) -> ClientError {
    let message = rsync_error!(exit_code, "{}", text).with_role(Role::Client);
    ClientError::new(exit_code, message)
}

fn map_local_copy_error(error: LocalCopyError) -> ClientError {
    let exit_code = error.exit_code();
    match error.into_kind() {
        LocalCopyErrorKind::MissingSourceOperands => missing_operands_error(),
        LocalCopyErrorKind::InvalidArgument(reason) => {
            invalid_argument_error(reason.message(), exit_code)
        }
        LocalCopyErrorKind::Io {
            action,
            path,
            source,
        } => io_error(action, &path, source),
        LocalCopyErrorKind::Timeout { duration } => {
            let text = format!(
                "transfer timed out after {:.3} seconds without progress",
                duration.as_secs_f64()
            );
            let message = rsync_error!(exit_code, text).with_role(Role::Client);
            ClientError::new(exit_code, message)
        }
    }
}

fn compile_filter_program(rules: &[FilterRuleSpec]) -> Result<Option<FilterProgram>, ClientError> {
    if rules.is_empty() {
        return Ok(None);
    }

    let mut entries = Vec::new();
    for rule in rules {
        match rule.kind() {
            FilterRuleKind::Include => entries.push(FilterProgramEntry::Rule(
                EngineFilterRule::include(rule.pattern().to_string())
                    .with_sides(rule.applies_to_sender(), rule.applies_to_receiver()),
            )),
            FilterRuleKind::Exclude => entries.push(FilterProgramEntry::Rule(
                EngineFilterRule::exclude(rule.pattern().to_string())
                    .with_sides(rule.applies_to_sender(), rule.applies_to_receiver()),
            )),
            FilterRuleKind::Protect => entries.push(FilterProgramEntry::Rule(
                EngineFilterRule::protect(rule.pattern().to_string())
                    .with_sides(rule.applies_to_sender(), rule.applies_to_receiver()),
            )),
            FilterRuleKind::Risk => entries.push(FilterProgramEntry::Rule(
                EngineFilterRule::risk(rule.pattern().to_string())
                    .with_sides(rule.applies_to_sender(), rule.applies_to_receiver()),
            )),
            FilterRuleKind::DirMerge => {
                entries.push(FilterProgramEntry::DirMerge(DirMergeRule::new(
                    rule.pattern().to_string(),
                    rule.dir_merge_options().cloned().unwrap_or_default(),
                )))
            }
            FilterRuleKind::ExcludeIfPresent => entries.push(FilterProgramEntry::ExcludeIfPresent(
                ExcludeIfPresentRule::new(rule.pattern().to_string()),
            )),
        }
    }

    FilterProgram::new(entries).map(Some).map_err(|error| {
        let text = format!(
            "failed to compile filter pattern '{}': {}",
            error.pattern(),
            error
        );
        let message = rsync_error!(FEATURE_UNAVAILABLE_EXIT_CODE, text).with_role(Role::Client);
        ClientError::new(FEATURE_UNAVAILABLE_EXIT_CODE, message)
    })
}

fn io_error(action: &str, path: &Path, error: io::Error) -> ClientError {
    let text = format!(
        "failed to {action} '{path}': {error}",
        action = action,
        path = path.display(),
        error = error
    );
    let message = rsync_error!(PARTIAL_TRANSFER_EXIT_CODE, text).with_role(Role::Client);
    ClientError::new(PARTIAL_TRANSFER_EXIT_CODE, message)
}

fn socket_error(action: &str, target: impl fmt::Display, error: io::Error) -> ClientError {
    let text = format!("failed to {action} {target}: {error}");
    let message = rsync_error!(SOCKET_IO_EXIT_CODE, text).with_role(Role::Client);
    ClientError::new(SOCKET_IO_EXIT_CODE, message)
}

fn daemon_error(text: impl Into<String>, exit_code: i32) -> ClientError {
    let message = rsync_error!(exit_code, "{}", text.into()).with_role(Role::Client);
    ClientError::new(exit_code, message)
}

fn daemon_protocol_error(text: &str) -> ClientError {
    daemon_error(
        format!("unexpected response from daemon: {text}"),
        PROTOCOL_INCOMPATIBLE_EXIT_CODE,
    )
}

fn daemon_authentication_required_error(reason: &str) -> ClientError {
    let detail = if reason.is_empty() {
        "daemon requires authentication for module listing".to_string()
    } else {
        format!("daemon requires authentication for module listing: {reason}")
    };

    daemon_error(detail, FEATURE_UNAVAILABLE_EXIT_CODE)
}

fn daemon_authentication_failed_error(reason: Option<&str>) -> ClientError {
    let detail = match reason {
        Some(text) if !text.is_empty() => {
            format!("daemon rejected provided credentials: {text}")
        }
        _ => "daemon rejected provided credentials".to_string(),
    };

    daemon_error(detail, FEATURE_UNAVAILABLE_EXIT_CODE)
}

fn daemon_access_denied_error(reason: &str) -> ClientError {
    let detail = if reason.is_empty() {
        "daemon denied access to module listing".to_string()
    } else {
        format!("daemon denied access to module listing: {reason}")
    };

    daemon_error(detail, PARTIAL_TRANSFER_EXIT_CODE)
}

fn read_trimmed_line<R: BufRead>(reader: &mut R) -> io::Result<Option<String>> {
    let mut line = String::new();
    let bytes = reader.read_line(&mut line)?;

    if bytes == 0 {
        return Ok(None);
    }

    while line.ends_with('\n') || line.ends_with('\r') {
        line.pop();
    }

    Ok(Some(line))
}

fn legacy_daemon_error_payload(line: &str) -> Option<String> {
    if let Some(payload) = parse_legacy_error_message(line) {
        return Some(payload.to_string());
    }

    let trimmed = line.trim_matches(['\r', '\n']).trim_start();
    let remainder = strip_prefix_ignore_ascii_case(trimmed, "@ERROR")?;

    if let Some(ch) = remainder.chars().next()
        && ch != ':'
        && !ch.is_ascii_whitespace()
    {
        return None;
    }

    let payload = remainder
        .trim_start_matches(|ch: char| ch == ':' || ch.is_ascii_whitespace())
        .trim();

    Some(payload.to_string())
}

fn map_daemon_handshake_error(error: io::Error, addr: &DaemonAddress) -> ClientError {
    if let Some(mapped) = handshake_error_to_client_error(&error) {
        mapped
    } else {
        match daemon_error_from_invalid_data(&error) {
            Some(mapped) => mapped,
            None => socket_error("negotiate with", addr.socket_addr_display(), error),
        }
    }
}

fn handshake_error_to_client_error(error: &io::Error) -> Option<ClientError> {
    let negotiation_error = error
        .get_ref()
        .and_then(|inner| inner.downcast_ref::<NegotiationError>())?;

    if let Some(input) = negotiation_error.malformed_legacy_greeting() {
        if let Some(payload) = legacy_daemon_error_payload(input) {
            return Some(daemon_error(payload, PARTIAL_TRANSFER_EXIT_CODE));
        }

        return Some(daemon_protocol_error(input));
    }

    None
}

fn daemon_error_from_invalid_data(error: &io::Error) -> Option<ClientError> {
    if error.kind() != io::ErrorKind::InvalidData {
        return None;
    }

    let payload_candidates = error
        .get_ref()
        .map(|inner| inner.to_string())
        .into_iter()
        .chain(std::iter::once(error.to_string()));

    for candidate in payload_candidates {
        if let Some(payload) = legacy_daemon_error_payload(&candidate) {
            return Some(daemon_error(payload, PARTIAL_TRANSFER_EXIT_CODE));
        }
    }

    None
}

/// Target daemon address used for module listing requests.
#[derive(Clone, Debug, Eq, PartialEq)]
pub struct DaemonAddress {
    host: String,
    port: u16,
}

impl DaemonAddress {
    /// Creates a new daemon address from the supplied host and port.
    pub fn new(host: String, port: u16) -> Result<Self, ClientError> {
        let trimmed = host.trim();
        if trimmed.is_empty() {
            return Err(daemon_error(
                "daemon host must be non-empty",
                FEATURE_UNAVAILABLE_EXIT_CODE,
            ));
        }
        Ok(Self {
            host: trimmed.to_string(),
            port,
        })
    }

    /// Returns the daemon host name or address.
    #[must_use]
    pub fn host(&self) -> &str {
        &self.host
    }

    /// Returns the daemon TCP port.
    #[must_use]
    pub const fn port(&self) -> u16 {
        self.port
    }

    fn socket_addr_display(&self) -> SocketAddrDisplay<'_> {
        SocketAddrDisplay {
            host: &self.host,
            port: self.port,
        }
    }
}

struct SocketAddrDisplay<'a> {
    host: &'a str,
    port: u16,
}

impl fmt::Display for SocketAddrDisplay<'_> {
    fn fmt(&self, f: &mut fmt::Formatter<'_>) -> fmt::Result {
        if self.host.contains(':') && !self.host.starts_with('[') {
            write!(f, "[{}]:{}", self.host, self.port)
        } else {
            write!(f, "{}:{}", self.host, self.port)
        }
    }
}

/// Specification describing a daemon module listing request parsed from CLI operands.
///
/// The request retains the optional username embedded in the operand so future
/// authentication flows can reuse the caller-supplied identity even though the
/// current module listing implementation performs anonymous queries.
#[derive(Clone, Debug, Eq, PartialEq)]
pub struct ModuleListRequest {
    address: DaemonAddress,
    username: Option<String>,
    protocol: ProtocolVersion,
}

impl ModuleListRequest {
    /// Attempts to derive a module listing request from CLI-style operands.
    pub fn from_operands(operands: &[OsString]) -> Result<Option<Self>, ClientError> {
        if operands.len() != 1 {
            return Ok(None);
        }

        Self::from_operand(&operands[0])
    }

    fn from_operand(operand: &OsString) -> Result<Option<Self>, ClientError> {
        let text = operand.to_string_lossy();

        if let Some(rest) = strip_prefix_ignore_ascii_case(&text, "rsync://") {
            return parse_rsync_url(rest);
        }

        if let Some((host_part, module_part)) = split_daemon_host_module(&text)? {
            if module_part.is_empty() {
                let target = parse_host_port(host_part)?;
                return Ok(Some(Self::new(target.address, target.username)));
            }
            return Ok(None);
        }

        Ok(None)
    }

    fn new(address: DaemonAddress, username: Option<String>) -> Self {
        Self {
            address,
            username,
            protocol: ProtocolVersion::NEWEST,
        }
    }

    /// Returns the parsed daemon address.
    #[must_use]
    pub fn address(&self) -> &DaemonAddress {
        &self.address
    }

    /// Returns the optional username supplied in the daemon URL or legacy syntax.
    #[must_use]
    pub fn username(&self) -> Option<&str> {
        self.username.as_deref()
    }

    /// Returns the desired protocol version for daemon negotiation.
    #[must_use]
    pub const fn protocol(&self) -> ProtocolVersion {
        self.protocol
    }

    /// Returns a new request that clamps the negotiation to the provided protocol.
    #[must_use]
    pub const fn with_protocol(mut self, protocol: ProtocolVersion) -> Self {
        self.protocol = protocol;
        self
    }
}

/// Configuration toggles that influence daemon module listings.
#[derive(Clone, Copy, Debug, Eq, PartialEq)]
pub struct ModuleListOptions {
    suppress_motd: bool,
    address_mode: AddressMode,
}

impl ModuleListOptions {
    /// Creates a new options structure with all toggles disabled.
    #[must_use]
    pub const fn new() -> Self {
        Self {
            suppress_motd: false,
            address_mode: AddressMode::Default,
        }
    }

    /// Returns a new configuration that suppresses daemon MOTD lines.
    #[must_use]
    pub const fn suppress_motd(mut self, suppress: bool) -> Self {
        self.suppress_motd = suppress;
        self
    }

    /// Returns whether MOTD lines should be suppressed.
    #[must_use]
    pub const fn suppresses_motd(self) -> bool {
        self.suppress_motd
    }

    /// Configures the preferred address family for the daemon connection.
    #[must_use]
    #[doc(alias = "--ipv4")]
    #[doc(alias = "--ipv6")]
    pub const fn with_address_mode(mut self, mode: AddressMode) -> Self {
        self.address_mode = mode;
        self
    }

    /// Returns the preferred address family.
    #[must_use]
    pub const fn address_mode(&self) -> AddressMode {
        self.address_mode
    }
}

impl Default for ModuleListOptions {
    fn default() -> Self {
        Self::new()
    }
}

fn parse_rsync_url(rest: &str) -> Result<Option<ModuleListRequest>, ClientError> {
    let mut parts = rest.splitn(2, '/');
    let host_port = parts.next().unwrap_or("");
    let remainder = parts.next();

    if remainder.is_some_and(|path| !path.is_empty()) {
        return Ok(None);
    }

    let target = parse_host_port(host_port)?;
    Ok(Some(ModuleListRequest::new(
        target.address,
        target.username,
    )))
}

struct ParsedDaemonTarget {
    address: DaemonAddress,
    username: Option<String>,
}

fn parse_host_port(input: &str) -> Result<ParsedDaemonTarget, ClientError> {
    const DEFAULT_PORT: u16 = 873;
    const DEFAULT_HOST: &str = "localhost";

    let (username, input) = split_daemon_username(input)?;
    let username = username.map(decode_daemon_username).transpose()?;

    if input.is_empty() {
        let address = DaemonAddress::new(DEFAULT_HOST.to_string(), DEFAULT_PORT)?;
        return Ok(ParsedDaemonTarget { address, username });
    }

    if let Some(host) = input.strip_prefix('[') {
        let (address, port) = parse_bracketed_host(host, DEFAULT_PORT)?;
        let address = DaemonAddress::new(address, port)?;
        return Ok(ParsedDaemonTarget { address, username });
    }

    if let Some((host, port)) = split_host_port(input) {
        let port = port
            .parse::<u16>()
            .map_err(|_| daemon_error("invalid daemon port", FEATURE_UNAVAILABLE_EXIT_CODE))?;
        let host = decode_host_component(host)?;
        let address = DaemonAddress::new(host, port)?;
        return Ok(ParsedDaemonTarget { address, username });
    }

    let host = decode_host_component(input)?;
    let address = DaemonAddress::new(host, DEFAULT_PORT)?;
    Ok(ParsedDaemonTarget { address, username })
}

fn split_daemon_host_module(input: &str) -> Result<Option<(&str, &str)>, ClientError> {
    if !input.contains('[') {
        let segments = input.split("::");
        if segments.clone().count() > 2 {
            return Err(daemon_error(
                "IPv6 daemon addresses must be enclosed in brackets",
                FEATURE_UNAVAILABLE_EXIT_CODE,
            ));
        }
    }

    let mut in_brackets = false;
    let mut previous_colon = None;

    for (idx, ch) in input.char_indices() {
        match ch {
            '[' => {
                in_brackets = true;
                previous_colon = None;
            }
            ']' => {
                in_brackets = false;
                previous_colon = None;
            }
            ':' if !in_brackets => {
                if let Some(prev) = previous_colon
                    && prev + 1 == idx
                {
                    let host = &input[..prev];
                    if !host.contains('[') {
                        let colon_count = host.chars().filter(|&ch| ch == ':').count();
                        if colon_count > 1 {
                            return Err(daemon_error(
                                "IPv6 daemon addresses must be enclosed in brackets",
                                FEATURE_UNAVAILABLE_EXIT_CODE,
                            ));
                        }
                    }
                    let module = &input[idx + 1..];
                    return Ok(Some((host, module)));
                }
                previous_colon = Some(idx);
            }
            _ => {
                previous_colon = None;
            }
        }
    }

    Ok(None)
}

fn strip_prefix_ignore_ascii_case<'a>(text: &'a str, prefix: &str) -> Option<&'a str> {
    if text.len() < prefix.len() {
        return None;
    }

    let (candidate, remainder) = text.split_at(prefix.len());
    if candidate.eq_ignore_ascii_case(prefix) {
        Some(remainder)
    } else {
        None
    }
}

fn parse_bracketed_host(host: &str, default_port: u16) -> Result<(String, u16), ClientError> {
    let (addr, remainder) = host.split_once(']').ok_or_else(|| {
        daemon_error(
            "invalid bracketed daemon host",
            FEATURE_UNAVAILABLE_EXIT_CODE,
        )
    })?;

    let decoded = decode_host_component(addr)?;

    if remainder.is_empty() {
        return Ok((decoded, default_port));
    }

    let port = remainder
        .strip_prefix(':')
        .ok_or_else(|| {
            daemon_error(
                "invalid bracketed daemon host",
                FEATURE_UNAVAILABLE_EXIT_CODE,
            )
        })?
        .parse::<u16>()
        .map_err(|_| daemon_error("invalid daemon port", FEATURE_UNAVAILABLE_EXIT_CODE))?;

    Ok((decoded, port))
}

fn decode_host_component(input: &str) -> Result<String, ClientError> {
    decode_percent_component(
        input,
        invalid_percent_encoding_error,
        invalid_host_utf8_error,
    )
}

fn decode_daemon_username(input: &str) -> Result<String, ClientError> {
    decode_percent_component(
        input,
        invalid_username_percent_encoding_error,
        invalid_username_utf8_error,
    )
}

fn decode_percent_component(
    input: &str,
    truncated_error: fn() -> ClientError,
    invalid_utf8_error: fn() -> ClientError,
) -> Result<String, ClientError> {
    if !input.contains('%') {
        return Ok(input.to_string());
    }

    let mut decoded = Vec::with_capacity(input.len());
    let bytes = input.as_bytes();
    let mut index = 0;

    while index < bytes.len() {
        if bytes[index] == b'%' {
            if index + 2 >= bytes.len() {
                return Err(truncated_error());
            }

            let hi = hex_value(bytes[index + 1]);
            let lo = hex_value(bytes[index + 2]);

            if let (Some(hi), Some(lo)) = (hi, lo) {
                decoded.push((hi << 4) | lo);
                index += 3;
                continue;
            }
        }

        decoded.push(bytes[index]);
        index += 1;
    }

    String::from_utf8(decoded).map_err(|_| invalid_utf8_error())
}

fn hex_value(byte: u8) -> Option<u8> {
    match byte {
        b'0'..=b'9' => Some(byte - b'0'),
        b'a'..=b'f' => Some(10 + byte - b'a'),
        b'A'..=b'F' => Some(10 + byte - b'A'),
        _ => None,
    }
}

fn invalid_percent_encoding_error() -> ClientError {
    daemon_error(
        "invalid percent-encoding in daemon host",
        FEATURE_UNAVAILABLE_EXIT_CODE,
    )
}

fn invalid_host_utf8_error() -> ClientError {
    daemon_error(
        "daemon host contains invalid UTF-8 after percent-decoding",
        FEATURE_UNAVAILABLE_EXIT_CODE,
    )
}

fn invalid_username_percent_encoding_error() -> ClientError {
    daemon_error(
        "invalid percent-encoding in daemon username",
        FEATURE_UNAVAILABLE_EXIT_CODE,
    )
}

fn invalid_username_utf8_error() -> ClientError {
    daemon_error(
        "daemon username contains invalid UTF-8 after percent-decoding",
        FEATURE_UNAVAILABLE_EXIT_CODE,
    )
}

fn split_host_port(input: &str) -> Option<(&str, &str)> {
    let idx = input.rfind(':')?;
    let (host, port) = input.split_at(idx);
    if host.contains(':') {
        return None;
    }
    Some((host, &port[1..]))
}

fn split_daemon_username(input: &str) -> Result<(Option<&str>, &str), ClientError> {
    if let Some(idx) = input.rfind('@') {
        let (user, host) = input.split_at(idx);
        if user.is_empty() {
            return Err(daemon_error(
                "daemon username must be non-empty",
                FEATURE_UNAVAILABLE_EXIT_CODE,
            ));
        }

        return Ok((Some(user), &host[1..]));
    }

    Ok((None, input))
}

/// Describes the module entries advertised by a daemon together with ancillary metadata.
#[derive(Clone, Debug, Default, Eq, PartialEq)]
pub struct ModuleList {
    motd: Vec<String>,
    warnings: Vec<String>,
    capabilities: Vec<String>,
    entries: Vec<ModuleListEntry>,
}

impl ModuleList {
    /// Creates a new list from the supplied entries, warning lines, MOTD lines, and capability advertisements.
    fn new(
        motd: Vec<String>,
        warnings: Vec<String>,
        capabilities: Vec<String>,
        entries: Vec<ModuleListEntry>,
    ) -> Self {
        Self {
            motd,
            warnings,
            capabilities,
            entries,
        }
    }

    /// Returns the advertised module entries.
    #[must_use]
    pub fn entries(&self) -> &[ModuleListEntry] {
        &self.entries
    }

    /// Returns the optional message-of-the-day lines emitted by the daemon.
    #[must_use]
    pub fn motd_lines(&self) -> &[String] {
        &self.motd
    }

    /// Returns the warning messages emitted by the daemon while processing the request.
    #[must_use]
    pub fn warnings(&self) -> &[String] {
        &self.warnings
    }

    /// Returns the capability strings advertised by the daemon via `@RSYNCD: CAP` lines.
    #[must_use]
    pub fn capabilities(&self) -> &[String] {
        &self.capabilities
    }
}

/// Entry describing a single daemon module.
#[derive(Clone, Debug, Eq, PartialEq)]
pub struct ModuleListEntry {
    name: String,
    comment: Option<String>,
}

impl ModuleListEntry {
    fn from_line(line: &str) -> Self {
        match line.split_once('\t') {
            Some((name, comment)) => Self {
                name: name.to_string(),
                comment: if comment.is_empty() {
                    None
                } else {
                    Some(comment.to_string())
                },
            },
            None => Self {
                name: line.to_string(),
                comment: None,
            },
        }
    }

    /// Returns the module name advertised by the daemon.
    #[must_use]
    pub fn name(&self) -> &str {
        &self.name
    }

    /// Returns the optional comment associated with the module.
    #[must_use]
    pub fn comment(&self) -> Option<&str> {
        self.comment.as_deref()
    }
}

/// Performs a daemon module listing by connecting to the supplied address.
///
/// The helper honours the `RSYNC_PROXY` environment variable, establishing an
/// HTTP `CONNECT` tunnel through the specified proxy before negotiating with
/// the daemon when the variable is set. This mirrors the behaviour of
/// upstream rsync.
pub fn run_module_list(request: ModuleListRequest) -> Result<ModuleList, ClientError> {
    run_module_list_with_options(request, ModuleListOptions::default())
}

fn open_daemon_stream(
    addr: &DaemonAddress,
    timeout: Option<Duration>,
    address_mode: AddressMode,
) -> Result<DaemonStream, ClientError> {
    if let Some(program) = load_daemon_connect_program()? {
        return connect_via_program(addr, &program);
    }

    let stream = match load_daemon_proxy()? {
        Some(proxy) => connect_via_proxy(addr, &proxy, timeout)?,
        None => connect_direct(addr, timeout, address_mode)?,
    };

    Ok(DaemonStream::tcp(stream))
}

fn connect_direct(
    addr: &DaemonAddress,
    timeout: Option<Duration>,
    address_mode: AddressMode,
) -> Result<TcpStream, ClientError> {
    let addresses = resolve_daemon_addresses(addr, address_mode)?;
    let mut last_error: Option<(SocketAddr, io::Error)> = None;

    for candidate in addresses {
        let attempt = if let Some(duration) = timeout {
            TcpStream::connect_timeout(&candidate, duration)
        } else {
            TcpStream::connect(candidate)
        };

        match attempt {
            Ok(stream) => {
                if let Some(duration) = timeout {
                    stream.set_read_timeout(Some(duration)).map_err(|error| {
                        socket_error("set read timeout on", addr.socket_addr_display(), error)
                    })?;
                    stream.set_write_timeout(Some(duration)).map_err(|error| {
                        socket_error("set write timeout on", addr.socket_addr_display(), error)
                    })?;
                }

                return Ok(stream);
            }
            Err(error) => last_error = Some((candidate, error)),
        }
    }

    let (candidate, error) = last_error.expect("no addresses available for daemon connection");
    Err(socket_error("connect to", candidate, error))
}

fn resolve_daemon_addresses(
    addr: &DaemonAddress,
    mode: AddressMode,
) -> Result<Vec<SocketAddr>, ClientError> {
    let iterator = (addr.host.as_str(), addr.port)
        .to_socket_addrs()
        .map_err(|error| {
            socket_error(
                "resolve daemon address for",
                addr.socket_addr_display(),
                error,
            )
        })?;

    let addresses: Vec<SocketAddr> = iterator.collect();

    if addresses.is_empty() {
        return Err(daemon_error(
            format!(
                "daemon host '{}' did not resolve to any addresses",
                addr.host()
            ),
            SOCKET_IO_EXIT_CODE,
        ));
    }

    let filtered = match mode {
        AddressMode::Default => addresses,
        AddressMode::Ipv4 => {
            let retain: Vec<SocketAddr> = addresses
                .into_iter()
                .filter(|candidate| candidate.is_ipv4())
                .collect();
            if retain.is_empty() {
                return Err(daemon_error(
                    format!("daemon host '{}' does not have IPv4 addresses", addr.host()),
                    SOCKET_IO_EXIT_CODE,
                ));
            }
            retain
        }
        AddressMode::Ipv6 => {
            let retain: Vec<SocketAddr> = addresses
                .into_iter()
                .filter(|candidate| candidate.is_ipv6())
                .collect();
            if retain.is_empty() {
                return Err(daemon_error(
                    format!("daemon host '{}' does not have IPv6 addresses", addr.host()),
                    SOCKET_IO_EXIT_CODE,
                ));
            }
            retain
        }
    };

    Ok(filtered)
}

fn connect_via_proxy(
    addr: &DaemonAddress,
    proxy: &ProxyConfig,
    timeout: Option<Duration>,
) -> Result<TcpStream, ClientError> {
    let mut stream = TcpStream::connect((proxy.host.as_str(), proxy.port))
        .map_err(|error| socket_error("connect to", proxy.display(), error))?;

    if let Some(duration) = timeout {
        stream
            .set_read_timeout(Some(duration))
            .map_err(|error| socket_error("configure", proxy.display(), error))?;
        stream
            .set_write_timeout(Some(duration))
            .map_err(|error| socket_error("configure", proxy.display(), error))?;
    }

    establish_proxy_tunnel(&mut stream, addr, proxy)?;

    Ok(stream)
}

fn establish_proxy_tunnel(
    stream: &mut TcpStream,
    addr: &DaemonAddress,
    proxy: &ProxyConfig,
) -> Result<(), ClientError> {
    let mut request = format!("CONNECT {} HTTP/1.0\r\n", addr.socket_addr_display());

    if let Some(header) = proxy.authorization_header() {
        request.push_str("Proxy-Authorization: Basic ");
        request.push_str(&header);
        request.push_str("\r\n");
    }

    request.push_str("\r\n");

    stream
        .write_all(request.as_bytes())
        .map_err(|error| socket_error("write to", proxy.display(), error))?;
    stream
        .flush()
        .map_err(|error| socket_error("flush", proxy.display(), error))?;

    let mut line = Vec::with_capacity(128);
    read_proxy_line(stream, &mut line, proxy.display())?;
    let status = String::from_utf8(line.clone())
        .map_err(|_| proxy_response_error("proxy status line contained invalid UTF-8"))?;
    line.clear();

    let trimmed_status = status.trim_start_matches(|ch: char| matches!(ch, ' ' | '\t'));
    if !trimmed_status
        .get(..5)
        .is_some_and(|prefix| prefix.eq_ignore_ascii_case("HTTP/"))
    {
        return Err(proxy_response_error(format!(
            "proxy response did not start with HTTP/: {status}"
        )));
    }

    let mut parts = trimmed_status.split_whitespace();
    let _ = parts.next();
    let code = parts.next().ok_or_else(|| {
        proxy_response_error(format!("proxy response missing status code: {status}"))
    })?;

    if !code.starts_with('2') {
        return Err(proxy_response_error(format!(
            "proxy rejected CONNECT with status {status}"
        )));
    }

    loop {
        read_proxy_line(stream, &mut line, proxy.display())?;
        if line.is_empty() {
            break;
        }
    }

    Ok(())
}

fn connect_via_program(
    addr: &DaemonAddress,
    program: &ConnectProgramConfig,
) -> Result<DaemonStream, ClientError> {
    let command = program
        .format_command(addr.host())
        .map_err(|error| daemon_error(error, FEATURE_UNAVAILABLE_EXIT_CODE))?;

    let shell = program
        .shell()
        .cloned()
        .unwrap_or_else(|| OsString::from("sh"));

    let mut builder = Command::new(&shell);
    builder.arg("-c").arg(&command);
    builder.stdin(Stdio::piped());
    builder.stdout(Stdio::piped());
    builder.stderr(Stdio::inherit());
    builder.env("RSYNC_PORT", addr.port().to_string());

    let mut child = builder.spawn().map_err(|error| {
        daemon_error(
            format!(
                "failed to spawn RSYNC_CONNECT_PROG using shell '{}': {error}",
                Path::new(&shell).display()
            ),
            FEATURE_UNAVAILABLE_EXIT_CODE,
        )
    })?;

    let stdin = child.stdin.take().ok_or_else(|| {
        daemon_error(
            "RSYNC_CONNECT_PROG command did not expose a writable stdin",
            FEATURE_UNAVAILABLE_EXIT_CODE,
        )
    })?;

    let stdout = child.stdout.take().ok_or_else(|| {
        daemon_error(
            "RSYNC_CONNECT_PROG command did not expose a readable stdout",
            FEATURE_UNAVAILABLE_EXIT_CODE,
        )
    })?;

    Ok(DaemonStream::program(ConnectProgramStream::new(
        child, stdin, stdout,
    )))
}

fn load_daemon_connect_program() -> Result<Option<ConnectProgramConfig>, ClientError> {
    let Some(template) = env::var_os("RSYNC_CONNECT_PROG") else {
        return Ok(None);
    };

    if template.is_empty() {
        return Err(connect_program_configuration_error(
            "RSYNC_CONNECT_PROG must not be empty",
        ));
    }

    let shell = env::var_os("RSYNC_SHELL").filter(|value| !value.is_empty());

    ConnectProgramConfig::new(template, shell)
        .map(Some)
        .map_err(connect_program_configuration_error)
}

enum DaemonStream {
    Tcp(TcpStream),
    Program(ConnectProgramStream),
}

impl DaemonStream {
    fn tcp(stream: TcpStream) -> Self {
        Self::Tcp(stream)
    }

    fn program(stream: ConnectProgramStream) -> Self {
        Self::Program(stream)
    }
}

impl Read for DaemonStream {
    fn read(&mut self, buf: &mut [u8]) -> io::Result<usize> {
        match self {
            Self::Tcp(stream) => stream.read(buf),
            Self::Program(stream) => stream.read(buf),
        }
    }
}

impl Write for DaemonStream {
    fn write(&mut self, buf: &[u8]) -> io::Result<usize> {
        match self {
            Self::Tcp(stream) => stream.write(buf),
            Self::Program(stream) => stream.write(buf),
        }
    }

    fn flush(&mut self) -> io::Result<()> {
        match self {
            Self::Tcp(stream) => stream.flush(),
            Self::Program(stream) => stream.flush(),
        }
    }
}

struct ConnectProgramConfig {
    template: OsString,
    shell: Option<OsString>,
}

impl ConnectProgramConfig {
    fn new(template: OsString, shell: Option<OsString>) -> Result<Self, String> {
        if template.is_empty() {
            return Err("RSYNC_CONNECT_PROG must not be empty".to_string());
        }

        if shell.as_ref().is_some_and(|value| value.is_empty()) {
            return Err("RSYNC_SHELL must not be empty".to_string());
        }

        Ok(Self { template, shell })
    }

    fn shell(&self) -> Option<&OsString> {
        self.shell.as_ref()
    }

    fn format_command(&self, host: &str) -> Result<OsString, String> {
        #[cfg(unix)]
        {
            let template = self.template.as_bytes();
            let mut rendered = Vec::with_capacity(template.len() + host.len());
            let mut iter = template.iter().copied();
            let host_bytes = host.as_bytes();

            while let Some(byte) = iter.next() {
                if byte == b'%' {
                    match iter.next() {
                        Some(b'%') => rendered.push(b'%'),
                        Some(b'H') => rendered.extend_from_slice(host_bytes),
                        Some(other) => {
                            rendered.push(b'%');
                            rendered.push(other);
                        }
                        None => rendered.push(b'%'),
                    }
                } else {
                    rendered.push(byte);
                }
            }

            Ok(OsString::from_vec(rendered))
        }

        #[cfg(not(unix))]
        {
            let template = self.template.as_os_str().to_string_lossy();
            let mut rendered = String::with_capacity(template.len() + host.len());
            let mut chars = template.chars();

            while let Some(ch) = chars.next() {
                if ch == '%' {
                    match chars.next() {
                        Some('%') => rendered.push('%'),
                        Some('H') => rendered.push_str(host),
                        Some(other) => {
                            rendered.push('%');
                            rendered.push(other);
                        }
                        None => rendered.push('%'),
                    }
                } else {
                    rendered.push(ch);
                }
            }

            Ok(OsString::from(rendered))
        }
    }
}

struct ConnectProgramStream {
    child: Child,
    stdin: ChildStdin,
    stdout: ChildStdout,
}

impl ConnectProgramStream {
    fn new(child: Child, stdin: ChildStdin, stdout: ChildStdout) -> Self {
        Self {
            child,
            stdin,
            stdout,
        }
    }
}

impl Read for ConnectProgramStream {
    fn read(&mut self, buf: &mut [u8]) -> io::Result<usize> {
        self.stdout.read(buf)
    }
}

impl Write for ConnectProgramStream {
    fn write(&mut self, buf: &[u8]) -> io::Result<usize> {
        self.stdin.write(buf)
    }

    fn flush(&mut self) -> io::Result<()> {
        self.stdin.flush()
    }
}

impl Drop for ConnectProgramStream {
    fn drop(&mut self) {
        let _ = self.child.kill();
        let _ = self.child.wait();
    }
}

struct ProxyConfig {
    host: String,
    port: u16,
    credentials: Option<ProxyCredentials>,
}

impl ProxyConfig {
    fn display(&self) -> SocketAddrDisplay<'_> {
        SocketAddrDisplay {
            host: &self.host,
            port: self.port,
        }
    }

    fn authorization_header(&self) -> Option<String> {
        self.credentials
            .as_ref()
            .map(ProxyCredentials::authorization_value)
    }
}

struct ProxyCredentials {
    username: String,
    password: String,
}

impl ProxyCredentials {
    fn new(username: String, password: String) -> Self {
        Self { username, password }
    }

    fn authorization_value(&self) -> String {
        let mut bytes = Vec::with_capacity(self.username.len() + self.password.len() + 1);
        bytes.extend_from_slice(self.username.as_bytes());
        bytes.push(b':');
        bytes.extend_from_slice(self.password.as_bytes());
        STANDARD.encode(bytes)
    }
}

fn load_daemon_proxy() -> Result<Option<ProxyConfig>, ClientError> {
    match env::var("RSYNC_PROXY") {
        Ok(value) => {
            let trimmed = value.trim();
            if trimmed.is_empty() {
                return Ok(None);
            }
            parse_proxy_spec(trimmed).map(Some)
        }
        Err(VarError::NotPresent) => Ok(None),
        Err(VarError::NotUnicode(_)) => Err(proxy_configuration_error(
            "RSYNC_PROXY value must be valid UTF-8",
        )),
    }
}

fn parse_proxy_spec(spec: &str) -> Result<ProxyConfig, ClientError> {
    let trimmed = spec.trim();
    if trimmed.is_empty() {
        return Err(proxy_configuration_error(
            "RSYNC_PROXY must specify a proxy host",
        ));
    }

    let mut remainder = trimmed;
    if let Some(idx) = trimmed.find("://") {
        let (scheme, rest_with_separator) = trimmed.split_at(idx);
        let rest = &rest_with_separator[3..];
        if rest.is_empty() {
            return Err(proxy_configuration_error(
                "RSYNC_PROXY must specify a proxy host",
            ));
        }

        if !scheme.eq_ignore_ascii_case("http") && !scheme.eq_ignore_ascii_case("https") {
            return Err(proxy_configuration_error(
                "RSYNC_PROXY scheme must be http:// or https://",
            ));
        }

        remainder = rest;
    }

    if remainder.contains('/') {
        return Err(proxy_configuration_error(
            "RSYNC_PROXY must not include a path component",
        ));
    }

    let (credentials, remainder) = if let Some(idx) = remainder.rfind('@') {
        let (userinfo, host_part) = remainder.split_at(idx);
        if userinfo.is_empty() {
            return Err(proxy_configuration_error(
                "RSYNC_PROXY user information must be non-empty when '@' is present",
            ));
        }

        let mut segments = userinfo.splitn(2, ':');
        let username = segments.next().unwrap();
        let password = segments.next().ok_or_else(|| {
            proxy_configuration_error("RSYNC_PROXY credentials must use USER:PASS@HOST:PORT format")
        })?;

        let username = decode_proxy_component(username, "username")?;
        let password = decode_proxy_component(password, "password")?;
        let credentials = ProxyCredentials::new(username, password);
        (Some(credentials), &host_part[1..])
    } else {
        (None, remainder)
    };

    let (host, port) = parse_proxy_host_port(remainder)?;

    Ok(ProxyConfig {
        host,
        port,
        credentials,
    })
}

fn parse_proxy_host_port(input: &str) -> Result<(String, u16), ClientError> {
    if input.is_empty() {
        return Err(proxy_configuration_error(
            "RSYNC_PROXY must specify a proxy host and port",
        ));
    }

    if let Some(rest) = input.strip_prefix('[') {
        let (host, port) = parse_bracketed_host(rest, 0).map_err(|_| {
            proxy_configuration_error("RSYNC_PROXY contains an invalid bracketed host")
        })?;
        if port == 0 {
            return Err(proxy_configuration_error(
                "RSYNC_PROXY bracketed host must include a port",
            ));
        }
        return Ok((host, port));
    }

    let idx = input
        .rfind(':')
        .ok_or_else(|| proxy_configuration_error("RSYNC_PROXY must be in HOST:PORT form"))?;
    let host = &input[..idx];
    let port_text = &input[idx + 1..];

    if port_text.is_empty() {
        return Err(proxy_configuration_error(
            "RSYNC_PROXY must include a proxy port",
        ));
    }

    let host = decode_host_component(host).map_err(|_| {
        proxy_configuration_error("RSYNC_PROXY proxy host contains invalid percent-encoding")
    })?;
    let port = port_text
        .parse::<u16>()
        .map_err(|_| proxy_configuration_error("RSYNC_PROXY specified an invalid port"))?;

    Ok((host, port))
}

fn decode_proxy_component(input: &str, field: &str) -> Result<String, ClientError> {
    if !input.contains('%') {
        return Ok(input.to_string());
    }

    let mut decoded = Vec::with_capacity(input.len());
    let bytes = input.as_bytes();
    let mut index = 0;

    while index < bytes.len() {
        if bytes[index] == b'%' {
            if index + 2 >= bytes.len() {
                return Err(proxy_configuration_error(format!(
                    "RSYNC_PROXY {field} contains truncated percent-encoding"
                )));
            }

            let hi = hex_value(bytes[index + 1]).ok_or_else(|| {
                proxy_configuration_error(format!(
                    "RSYNC_PROXY {field} contains invalid percent-encoding"
                ))
            })?;
            let lo = hex_value(bytes[index + 2]).ok_or_else(|| {
                proxy_configuration_error(format!(
                    "RSYNC_PROXY {field} contains invalid percent-encoding"
                ))
            })?;

            decoded.push((hi << 4) | lo);
            index += 3;
            continue;
        }

        decoded.push(bytes[index]);
        index += 1;
    }

    String::from_utf8(decoded).map_err(|_| {
        proxy_configuration_error(format!(
            "RSYNC_PROXY {field} contains invalid UTF-8 after percent-decoding"
        ))
    })
}

fn proxy_configuration_error(text: impl Into<String>) -> ClientError {
    let message = rsync_error!(SOCKET_IO_EXIT_CODE, "{}", text.into()).with_role(Role::Client);
    ClientError::new(SOCKET_IO_EXIT_CODE, message)
}

fn proxy_response_error(text: impl Into<String>) -> ClientError {
    let message =
        rsync_error!(SOCKET_IO_EXIT_CODE, "proxy error: {}", text.into()).with_role(Role::Client);
    ClientError::new(SOCKET_IO_EXIT_CODE, message)
}

fn connect_program_configuration_error(text: impl Into<String>) -> ClientError {
    let message =
        rsync_error!(FEATURE_UNAVAILABLE_EXIT_CODE, "{}", text.into()).with_role(Role::Client);
    ClientError::new(FEATURE_UNAVAILABLE_EXIT_CODE, message)
}

fn read_proxy_line(
    stream: &mut TcpStream,
    buffer: &mut Vec<u8>,
    proxy: SocketAddrDisplay<'_>,
) -> Result<(), ClientError> {
    buffer.clear();

    loop {
        let mut byte = [0u8; 1];
        match stream.read(&mut byte) {
            Ok(0) => {
                return Err(proxy_response_error(
                    "proxy closed the connection during CONNECT negotiation",
                ));
            }
            Ok(_) => {
                buffer.push(byte[0]);
                if byte[0] == b'\n' {
                    while matches!(buffer.last(), Some(b'\n' | b'\r')) {
                        buffer.pop();
                    }
                    break;
                }
                if buffer.len() > 4096 {
                    return Err(proxy_response_error(
                        "proxy response line exceeded 4096 bytes",
                    ));
                }
            }
            Err(error) if error.kind() == io::ErrorKind::Interrupted => continue,
            Err(error) => return Err(socket_error("read from", proxy, error)),
        }
    }

    Ok(())
}

/// Performs a daemon module listing using caller-provided options.
///
/// This variant mirrors [`run_module_list`] while allowing callers to configure
/// behaviours such as suppressing daemon MOTD lines when `--no-motd` is supplied.
pub fn run_module_list_with_options(
    request: ModuleListRequest,
    options: ModuleListOptions,
) -> Result<ModuleList, ClientError> {
    run_module_list_with_password_and_options(request, options, None, TransferTimeout::Default)
}

/// Performs a daemon module listing using an optional password override.
///
/// When `password_override` is `Some`, the bytes are used for authentication
/// instead of loading `RSYNC_PASSWORD`. This mirrors `--password-file` in the
/// CLI and simplifies testing by avoiding environment manipulation.
pub fn run_module_list_with_password(
    request: ModuleListRequest,
    password_override: Option<Vec<u8>>,
    timeout: TransferTimeout,
) -> Result<ModuleList, ClientError> {
    run_module_list_with_password_and_options(
        request,
        ModuleListOptions::default(),
        password_override,
        timeout,
    )
}

/// Performs a daemon module listing with the supplied options and password override.
///
/// The helper is primarily used by the CLI to honour flags such as `--no-motd`
/// while still exercising the optional password override path used for
/// `--password-file`. The [`ModuleListOptions`] parameter defaults to the same
/// behaviour as [`run_module_list`].
pub fn run_module_list_with_password_and_options(
    request: ModuleListRequest,
    options: ModuleListOptions,
    password_override: Option<Vec<u8>>,
    timeout: TransferTimeout,
) -> Result<ModuleList, ClientError> {
    let addr = request.address();
    let username = request.username().map(str::to_owned);
    let mut password_bytes = password_override.map(SensitiveBytes::new);
    let mut auth_attempted = false;
    let mut auth_context: Option<DaemonAuthContext> = None;
    let suppress_motd = options.suppresses_motd();
    let address_mode = options.address_mode();

    let effective_timeout = timeout.effective(DAEMON_SOCKET_TIMEOUT);
    let stream = open_daemon_stream(addr, effective_timeout, address_mode)?;

    let handshake = negotiate_legacy_daemon_session(stream, request.protocol())
        .map_err(|error| map_daemon_handshake_error(error, addr))?;
    let stream = handshake.into_stream();
    let mut reader = BufReader::new(stream);

    reader
        .get_mut()
        .write_all(b"#list\n")
        .map_err(|error| socket_error("write to", addr.socket_addr_display(), error))?;
    reader
        .get_mut()
        .flush()
        .map_err(|error| socket_error("flush", addr.socket_addr_display(), error))?;

    let mut entries = Vec::new();
    let mut motd = Vec::new();
    let mut warnings = Vec::new();
    let mut capabilities = Vec::new();
    let mut acknowledged = false;

    while let Some(line) = read_trimmed_line(&mut reader)
        .map_err(|error| socket_error("read from", addr.socket_addr_display(), error))?
    {
        if let Some(payload) = legacy_daemon_error_payload(&line) {
            return Err(daemon_error(payload, PARTIAL_TRANSFER_EXIT_CODE));
        }

        if let Some(payload) = parse_legacy_warning_message(&line) {
            warnings.push(payload.to_string());
            continue;
        }

        if line.starts_with(LEGACY_DAEMON_PREFIX) {
            match parse_legacy_daemon_message(&line) {
                Ok(LegacyDaemonMessage::Ok) => {
                    acknowledged = true;
                    continue;
                }
                Ok(LegacyDaemonMessage::Exit) => break,
                Ok(LegacyDaemonMessage::Capabilities { flags }) => {
                    capabilities.push(flags.to_string());
                    continue;
                }
                Ok(LegacyDaemonMessage::AuthRequired { module }) => {
                    if auth_attempted {
                        return Err(daemon_protocol_error(
                            "daemon repeated authentication challenge",
                        ));
                    }

                    let username = username.as_deref().ok_or_else(|| {
                        daemon_authentication_required_error(
                            "supply a username in the daemon URL (e.g. rsync://user@host/)",
                        )
                    })?;

                    let secret = if let Some(secret) = password_bytes.as_ref() {
                        secret.to_vec()
                    } else {
                        password_bytes = load_daemon_password().map(SensitiveBytes::new);
                        password_bytes
                            .as_ref()
                            .map(SensitiveBytes::to_vec)
                            .ok_or_else(|| {
                                daemon_authentication_required_error(
                                    "set RSYNC_PASSWORD before contacting authenticated daemons",
                                )
                            })?
                    };

                    let context = DaemonAuthContext::new(username.to_owned(), secret);
                    if let Some(challenge) = module {
                        send_daemon_auth_credentials(&mut reader, &context, challenge, addr)?;
                    }

                    auth_context = Some(context);
                    auth_attempted = true;
                    continue;
                }
                Ok(LegacyDaemonMessage::AuthChallenge { challenge }) => {
                    let context = auth_context.as_ref().ok_or_else(|| {
                        daemon_protocol_error(
                            "daemon issued authentication challenge before requesting credentials",
                        )
                    })?;

                    send_daemon_auth_credentials(&mut reader, context, challenge, addr)?;
                    continue;
                }
                Ok(LegacyDaemonMessage::Other(payload)) => {
                    if let Some(reason) = payload.strip_prefix("DENIED") {
                        return Err(daemon_access_denied_error(reason.trim()));
                    }

                    if let Some(reason) = payload.strip_prefix("AUTHFAILED") {
                        let reason = reason.trim();
                        return Err(daemon_authentication_failed_error(if reason.is_empty() {
                            None
                        } else {
                            Some(reason)
                        }));
                    }

                    if is_motd_payload(payload) {
                        if !suppress_motd {
                            motd.push(normalize_motd_payload(payload));
                        }
                        continue;
                    }

                    return Err(daemon_protocol_error(&line));
                }
                Ok(LegacyDaemonMessage::Version(_)) => {
                    return Err(daemon_protocol_error(&line));
                }
                Err(_) => {
                    return Err(daemon_protocol_error(&line));
                }
            }
        }

        if !acknowledged {
            return Err(daemon_protocol_error(&line));
        }

        entries.push(ModuleListEntry::from_line(&line));
    }

    if !acknowledged {
        return Err(daemon_protocol_error(
            "daemon did not acknowledge module listing",
        ));
    }

    Ok(ModuleList::new(motd, warnings, capabilities, entries))
}

struct DaemonAuthContext {
    username: String,
    secret: SensitiveBytes,
}

impl DaemonAuthContext {
    fn new(username: String, secret: Vec<u8>) -> Self {
        Self {
            username,
            secret: SensitiveBytes::new(secret),
        }
    }

    fn secret(&self) -> &[u8] {
        self.secret.as_slice()
    }
}

#[cfg(test)]
impl DaemonAuthContext {
    fn into_zeroized_secret(self) -> Vec<u8> {
        self.secret.into_zeroized_vec()
    }
}

struct SensitiveBytes(Vec<u8>);

impl SensitiveBytes {
    fn new(bytes: Vec<u8>) -> Self {
        Self(bytes)
    }

    fn to_vec(&self) -> Vec<u8> {
        self.0.clone()
    }

    fn as_slice(&self) -> &[u8] {
        &self.0
    }
}

#[cfg(test)]
impl SensitiveBytes {
    fn into_zeroized_vec(mut self) -> Vec<u8> {
        for byte in &mut self.0 {
            *byte = 0;
        }
        std::mem::take(&mut self.0)
    }
}

impl Drop for SensitiveBytes {
    fn drop(&mut self) {
        for byte in &mut self.0 {
            *byte = 0;
        }
    }
}

fn send_daemon_auth_credentials<S>(
    reader: &mut BufReader<S>,
    context: &DaemonAuthContext,
    challenge: &str,
    addr: &DaemonAddress,
) -> Result<(), ClientError>
where
    S: Write,
{
    let digest = compute_daemon_auth_response(context.secret(), challenge);
    let mut command = String::with_capacity(context.username.len() + digest.len() + 2);
    command.push_str(&context.username);
    command.push(' ');
    command.push_str(&digest);
    command.push('\n');

    reader
        .get_mut()
        .write_all(command.as_bytes())
        .map_err(|error| socket_error("write to", addr.socket_addr_display(), error))?;
    reader
        .get_mut()
        .flush()
        .map_err(|error| socket_error("flush", addr.socket_addr_display(), error))?;

    Ok(())
}

#[cfg(test)]
thread_local! {
    static TEST_PASSWORD_OVERRIDE: RefCell<Option<Vec<u8>>> = const { RefCell::new(None) };
}

#[cfg(test)]
fn set_test_daemon_password(password: Option<Vec<u8>>) {
    TEST_PASSWORD_OVERRIDE.with(|slot| *slot.borrow_mut() = password);
}

fn load_daemon_password() -> Option<Vec<u8>> {
    #[cfg(test)]
    if let Some(password) = TEST_PASSWORD_OVERRIDE.with(|slot| slot.borrow().clone()) {
        return Some(password);
    }

    env::var_os("RSYNC_PASSWORD").map(|value| {
        #[cfg(unix)]
        {
            use std::os::unix::ffi::OsStringExt;

            value.into_vec()
        }

        #[cfg(not(unix))]
        {
            value.to_string_lossy().into_owned().into_bytes()
        }
    })
}

fn compute_daemon_auth_response(secret: &[u8], challenge: &str) -> String {
    let mut hasher = Md5::new();
    hasher.update(secret);
    hasher.update(challenge.as_bytes());
    let digest = hasher.finalize();
    STANDARD_NO_PAD.encode(digest)
}

fn normalize_motd_payload(payload: &str) -> String {
    if !is_motd_payload(payload) {
        return payload.to_string();
    }

    let remainder = &payload[4..];
    let remainder = remainder.trim_start_matches([' ', '\t', ':']);
    remainder.trim_start().to_string()
}

fn is_motd_payload(payload: &str) -> bool {
    let bytes = payload.as_bytes();
    if bytes.len() < 4 {
        return false;
    }

    if !bytes[..4].eq_ignore_ascii_case(b"motd") {
        return false;
    }

    if bytes.len() == 4 {
        return true;
    }

    matches!(bytes[4], b' ' | b'\t' | b'\r' | b'\n' | b':')
}<|MERGE_RESOLUTION|>--- conflicted
+++ resolved
@@ -1340,11 +1340,7 @@
         self
     }
 
-<<<<<<< HEAD
     /// Enables or disables delayed update commits, mirroring `--delay-updates`.
-=======
-    /// Enables or disables delayed updates (`--delay-updates`).
->>>>>>> 29a78fde
     #[must_use]
     #[doc(alias = "--delay-updates")]
     pub const fn delay_updates(mut self, delay: bool) -> Self {
@@ -4544,10 +4540,6 @@
 
         let mut args = baseline_fallback_args();
         args.fallback_binary = Some(script_path.clone().into_os_string());
-<<<<<<< HEAD
-=======
-        args.partial = true;
->>>>>>> 29a78fde
         args.delay_updates = true;
         args.remainder = vec![OsString::from(format!(
             "CAPTURE={}",
