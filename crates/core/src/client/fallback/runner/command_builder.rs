use std::ffi::{OsStr, OsString};

use tempfile::NamedTempFile;

use super::super::args::RemoteFallbackArgs;
use super::helpers::{fallback_error, prepare_file_list, push_human_readable, push_toggle};
use crate::client::{AddressMode, ClientError, DeleteMode, TransferTimeout};
use crate::fallback::{
    CLIENT_FALLBACK_ENV, FallbackOverride, describe_missing_fallback_binary,
    fallback_binary_available, fallback_override,
};

/// Prepared command invocation for the legacy fallback binary.
pub(crate) struct PreparedInvocation {
    pub binary: OsString,
    pub args: Vec<OsString>,
    pub daemon_password: Option<Vec<u8>>,
    pub files_from_temp: Option<NamedTempFile>,
}

/// Builds the command-line arguments and supporting artefacts required to spawn the
/// legacy `rsync` fallback process.
pub(crate) fn prepare_invocation(
    args: RemoteFallbackArgs,
) -> Result<PreparedInvocation, ClientError> {
    let RemoteFallbackArgs {
        dry_run,
        list_only,
        remote_shell,
        remote_options,
        connect_program,
        port,
        bind_address,
        protect_args,
        human_readable: human_readable_mode,
        archive,
        delete,
        delete_mode,
        delete_excluded,
        max_delete,
        min_size,
        max_size,
        checksum,
        checksum_choice,
        checksum_seed,
        size_only,
        ignore_existing,
        ignore_missing_args,
        update,
        modify_window,
        compress,
        compress_disabled,
        compress_level,
        skip_compress,
        chown,
        owner,
        group,
        chmod,
        perms,
        super_mode,
        times,
        omit_dir_times,
        omit_link_times,
        numeric_ids,
        hard_links,
        copy_links,
        copy_dirlinks,
        copy_unsafe_links,
        keep_dirlinks,
        safe_links,
        sparse,
        devices,
        specials,
        relative,
        one_file_system,
        implied_dirs,
        mkpath,
        prune_empty_dirs,
        verbosity,
        progress,
        stats,
        itemize_changes,
        partial,
        preallocate,
        delay_updates,
        partial_dir,
        temp_directory,
        backup,
        backup_dir,
        backup_suffix,
        link_dests,
        remove_source_files,
        append,
        append_verify,
        inplace,
        msgs_to_stderr,
        whole_file,
        bwlimit,
        excludes,
        includes,
        exclude_from,
        include_from,
        filters,
        rsync_filter_shortcuts,
        compare_destinations,
        copy_destinations,
        link_destinations,
        cvs_exclude,
        info_flags,
        debug_flags,
        files_from_used,
        file_list_entries,
        from0,
        password_file,
        daemon_password,
        protocol,
        timeout,
        connect_timeout,
        out_format,
        no_motd,
        address_mode,
        fallback_binary,
        rsync_path,
        mut remainder,
        #[cfg(feature = "acl")]
        acls,
        #[cfg(feature = "xattr")]
        xattrs,
    } = args;

    let mut command_args = Vec::new();
    if archive {
        command_args.push(OsString::from("-a"));
    }
    if dry_run {
        command_args.push(OsString::from("--dry-run"));
    }
    if list_only {
        command_args.push(OsString::from("--list-only"));
    }
    if delete {
        command_args.push(OsString::from("--delete"));
        match delete_mode {
            DeleteMode::Before => command_args.push(OsString::from("--delete-before")),
            DeleteMode::After => command_args.push(OsString::from("--delete-after")),
            DeleteMode::Delay => command_args.push(OsString::from("--delete-delay")),
            DeleteMode::During => command_args.push(OsString::from("--delete-during")),
            DeleteMode::Disabled => {}
        }
    }
    if delete_excluded {
        command_args.push(OsString::from("--delete-excluded"));
    }
    if backup {
        command_args.push(OsString::from("--backup"));
    }
    if let Some(dir) = backup_dir {
        command_args.push(OsString::from("--backup-dir"));
        command_args.push(dir.into_os_string());
    }
    if let Some(suffix) = backup_suffix {
        command_args.push(OsString::from("--suffix"));
        command_args.push(suffix);
    }
    if let Some(limit) = max_delete {
        let mut arg = OsString::from("--max-delete=");
        arg.push(limit.to_string());
        command_args.push(arg);
    }
    if let Some(spec) = min_size {
        let mut arg = OsString::from("--min-size=");
        arg.push(spec);
        command_args.push(arg);
    }
    if let Some(spec) = max_size {
        let mut arg = OsString::from("--max-size=");
        arg.push(spec);
        command_args.push(arg);
    }
    if checksum {
        command_args.push(OsString::from("--checksum"));
    }
    if let Some(choice) = checksum_choice {
        let mut arg = OsString::from("--checksum-choice=");
        arg.push(choice);
        command_args.push(arg);
    }
    if let Some(seed) = checksum_seed {
        let mut arg = OsString::from("--checksum-seed=");
        arg.push(seed.to_string());
        command_args.push(arg);
    }
    if size_only {
        command_args.push(OsString::from("--size-only"));
    }
    if ignore_existing {
        command_args.push(OsString::from("--ignore-existing"));
    }
    if ignore_missing_args {
        command_args.push(OsString::from("--ignore-missing-args"));
    }
    if update {
        command_args.push(OsString::from("--update"));
    }
    if let Some(window) = modify_window {
        let mut arg = OsString::from("--modify-window=");
        arg.push(window.to_string());
        command_args.push(arg);
    }
    if compress {
        command_args.push(OsString::from("--compress"));
    } else if compress_disabled {
        command_args.push(OsString::from("--no-compress"));
        if whole_file.is_none() {
            command_args.push(OsString::from("--no-whole-file"));
        }
    }
    if let Some(level) = compress_level {
        command_args.push(OsString::from("--compress-level"));
        command_args.push(level);
    }

    if let Some(spec) = skip_compress {
        let mut arg = OsString::from("--skip-compress=");
        arg.push(spec);
        command_args.push(arg);
    }

    if let Some(spec) = chown {
        let mut arg = OsString::from("--chown=");
        arg.push(spec);
        command_args.push(arg);
    }

    push_toggle(&mut command_args, "--owner", "--no-owner", owner);
    push_toggle(&mut command_args, "--group", "--no-group", group);
    for spec in chmod {
        let mut arg = OsString::from("--chmod=");
        arg.push(&spec);
        command_args.push(arg);
    }
    push_toggle(&mut command_args, "--perms", "--no-perms", perms);
    push_toggle(&mut command_args, "--super", "--no-super", super_mode);
    push_toggle(&mut command_args, "--times", "--no-times", times);
    push_toggle(
        &mut command_args,
        "--omit-dir-times",
        "--no-omit-dir-times",
        omit_dir_times,
    );
    push_toggle(
        &mut command_args,
        "--omit-link-times",
        "--no-omit-link-times",
        omit_link_times,
    );
    push_toggle(
        &mut command_args,
        "--numeric-ids",
        "--no-numeric-ids",
        numeric_ids,
    );
    push_toggle(
        &mut command_args,
        "--hard-links",
        "--no-hard-links",
        hard_links,
    );
    push_toggle(
        &mut command_args,
        "--copy-links",
        "--no-copy-links",
        copy_links,
    );
    if copy_dirlinks {
        command_args.push(OsString::from("--copy-dirlinks"));
    }
    push_toggle(
        &mut command_args,
        "--copy-unsafe-links",
        "--no-copy-unsafe-links",
        copy_unsafe_links,
    );
    push_toggle(
        &mut command_args,
        "--keep-dirlinks",
        "--no-keep-dirlinks",
        keep_dirlinks,
    );
    if safe_links {
        command_args.push(OsString::from("--safe-links"));
    }
    push_toggle(&mut command_args, "--sparse", "--no-sparse", sparse);
    push_toggle(&mut command_args, "--devices", "--no-devices", devices);
    push_toggle(&mut command_args, "--specials", "--no-specials", specials);
    push_toggle(&mut command_args, "--relative", "--no-relative", relative);
    push_toggle(
        &mut command_args,
        "--one-file-system",
        "--no-one-file-system",
        one_file_system,
    );
    push_toggle(
        &mut command_args,
        "--implied-dirs",
        "--no-implied-dirs",
        implied_dirs,
    );
    if mkpath {
        command_args.push(OsString::from("--mkpath"));
    }
    push_toggle(
        &mut command_args,
        "--prune-empty-dirs",
        "--no-prune-empty-dirs",
        prune_empty_dirs,
    );
    push_toggle(&mut command_args, "--inplace", "--no-inplace", inplace);
    #[cfg(feature = "acl")]
    push_toggle(&mut command_args, "--acls", "--no-acls", acls);
    push_toggle(
        &mut command_args,
        "--whole-file",
        "--no-whole-file",
        whole_file,
    );
    #[cfg(feature = "xattr")]
    push_toggle(&mut command_args, "--xattrs", "--no-xattrs", xattrs);

    for _ in 0..verbosity {
        command_args.push(OsString::from("-v"));
    }
    if progress {
        command_args.push(OsString::from("--progress"));
    }
    if stats {
        command_args.push(OsString::from("--stats"));
    }
    if itemize_changes {
        command_args.push(OsString::from("--itemize-changes"));
    }
    if partial {
        command_args.push(OsString::from("--partial"));
    }
    if preallocate {
        command_args.push(OsString::from("--preallocate"));
    }
    if delay_updates {
        command_args.push(OsString::from("--delay-updates"));
    }
    if let Some(dir) = partial_dir {
        command_args.push(OsString::from("--partial-dir"));
        command_args.push(dir.into_os_string());
    }
    if let Some(dir) = temp_directory {
        command_args.push(OsString::from("--temp-dir"));
        command_args.push(dir.into_os_string());
    }
    for dir in link_dests {
        let mut arg = OsString::from("--link-dest=");
        arg.push(dir);
        command_args.push(arg);
    }
    if remove_source_files {
        command_args.push(OsString::from("--remove-source-files"));
    }
    if append_verify {
        command_args.push(OsString::from("--append-verify"));
    } else {
        push_toggle(&mut command_args, "--append", "--no-append", append);
    }
    if msgs_to_stderr {
        command_args.push(OsString::from("--msgs2stderr"));
    }

    if let Some(enabled) = protect_args {
        let flag = if enabled {
            "--protect-args"
        } else {
            "--no-protect-args"
        };
        command_args.push(OsString::from(flag));
    }

    push_human_readable(&mut command_args, human_readable_mode);

    if let Some(limit) = bwlimit {
        command_args.push(OsString::from("--bwlimit"));
        command_args.push(limit);
    }

    if let Some(format) = out_format {
        command_args.push(OsString::from("--out-format"));
        command_args.push(format);
    }

    for exclude in excludes {
        command_args.push(OsString::from("--exclude"));
        command_args.push(exclude);
    }
    for include in includes {
        command_args.push(OsString::from("--include"));
        command_args.push(include);
    }
    for path in exclude_from {
        command_args.push(OsString::from("--exclude-from"));
        command_args.push(path);
    }
    for path in include_from {
        command_args.push(OsString::from("--include-from"));
        command_args.push(path);
    }
    if cvs_exclude {
        command_args.push(OsString::from("--cvs-exclude"));
    }
    for _ in 0..rsync_filter_shortcuts {
        command_args.push(OsString::from("-F"));
    }
    for filter in filters {
        command_args.push(OsString::from("--filter"));
        command_args.push(filter);
    }

    for path in compare_destinations {
        command_args.push(OsString::from("--compare-dest"));
        command_args.push(path);
    }

    for path in copy_destinations {
        command_args.push(OsString::from("--copy-dest"));
        command_args.push(path);
    }

    for path in link_destinations {
        command_args.push(OsString::from("--link-dest"));
        command_args.push(path);
    }

    for flag in info_flags {
        let mut arg = OsString::from("--info=");
        arg.push(&flag);
        command_args.push(arg);
    }

    for flag in debug_flags {
        let mut arg = OsString::from("--debug=");
        arg.push(&flag);
        command_args.push(arg);
    }

    let files_from_temp =
        prepare_file_list(&file_list_entries, files_from_used, from0).map_err(|error| {
            fallback_error(format!(
                "failed to prepare file list for fallback rsync invocation: {error}"
            ))
        })?;

    if let Some(temp) = files_from_temp.as_ref() {
        command_args.push(OsString::from("--files-from"));
        command_args.push(temp.path().as_os_str().to_os_string());
        if from0 {
            command_args.push(OsString::from("--from0"));
        }
    }

    if let Some(path) = password_file {
        command_args.push(OsString::from("--password-file"));
        command_args.push(path.into_os_string());
    }

    if let Some(protocol) = protocol {
        command_args.push(OsString::from("--protocol"));
        command_args.push(OsString::from(protocol.to_string()));
    }

    match timeout {
        TransferTimeout::Default => {}
        TransferTimeout::Disabled => {
            command_args.push(OsString::from("--timeout"));
            command_args.push(OsString::from("0"));
        }
        TransferTimeout::Seconds(value) => {
            command_args.push(OsString::from("--timeout"));
            command_args.push(OsString::from(value.get().to_string()));
        }
    }

    match connect_timeout {
        TransferTimeout::Default => {}
        TransferTimeout::Disabled => {
            command_args.push(OsString::from("--contimeout"));
            command_args.push(OsString::from("0"));
        }
        TransferTimeout::Seconds(value) => {
            command_args.push(OsString::from("--contimeout"));
            command_args.push(OsString::from(value.get().to_string()));
        }
    }

    if no_motd {
        command_args.push(OsString::from("--no-motd"));
    }

    for option in remote_options {
        command_args.push(OsString::from("--remote-option"));
        command_args.push(option);
    }

    if let Some(program) = connect_program {
        command_args.push(OsString::from("--connect-program"));
        command_args.push(program);
    }

    if let Some(shell) = remote_shell {
        command_args.push(OsString::from("-e"));
        command_args.push(shell);
    }

    match address_mode {
        AddressMode::Default => {}
        AddressMode::Ipv4 => command_args.push(OsString::from("--ipv4")),
        AddressMode::Ipv6 => command_args.push(OsString::from("--ipv6")),
    }

    if let Some(port) = port {
        let mut arg = OsString::from("--port=");
        arg.push(port.to_string());
        command_args.push(arg);
    }

    if let Some(address) = bind_address {
        let mut arg = OsString::from("--address=");
        arg.push(address);
        command_args.push(arg);
    }

    if let Some(path) = rsync_path {
        command_args.push(OsString::from("--rsync-path"));
        command_args.push(path);
    }

    command_args.append(&mut remainder);

    let binary = if let Some(path) = fallback_binary {
        path
    } else {
        match fallback_override(CLIENT_FALLBACK_ENV) {
            Some(FallbackOverride::Disabled) => {
                return Err(fallback_error(format!(
                    "remote transfers are unavailable because {env} is disabled; set {env} to point to an upstream rsync binary",
                    env = CLIENT_FALLBACK_ENV
                )));
            }
            Some(other) => other
                .resolve_or_default(OsStr::new("rsync"))
                .unwrap_or_else(|| OsString::from("rsync")),
            None => OsString::from("rsync"),
        }
    };

    if !fallback_binary_available(binary.as_os_str()) {
        let diagnostic =
            describe_missing_fallback_binary(binary.as_os_str(), &[CLIENT_FALLBACK_ENV]);
        return Err(fallback_error(diagnostic));
    }

    Ok(PreparedInvocation {
        binary,
        args: command_args,
        daemon_password,
        files_from_temp,
    })
<<<<<<< HEAD
=======
}

fn fallback_binary_available(binary: &OsStr) -> bool {
    fallback_binary_candidates(binary)
        .into_iter()
        .any(|candidate| candidate_is_executable(&candidate))
}

fn fallback_binary_candidates(binary: &OsStr) -> Vec<PathBuf> {
    let direct_path = Path::new(binary);
    if has_explicit_path(direct_path) {
        return vec![direct_path.to_path_buf()];
    }

    let Some(path_env) = env::var_os("PATH") else {
        return Vec::new();
    };

    let mut results = Vec::new();
    let mut seen = HashSet::new();

    #[cfg(windows)]
    let extensions = collect_windows_extensions(direct_path.extension());

    #[cfg(not(windows))]
    let extensions: Vec<OsString> = vec![OsString::new()];

    for dir in env::split_paths(&path_env) {
        if !dir.as_os_str().is_empty() {
            #[allow(clippy::needless_borrow)]
            for ext in &extensions {
                let mut candidate = dir.join(direct_path);
                if !ext.is_empty() {
                    let ext_text = ext.to_string_lossy();
                    let trimmed = ext_text.trim();
                    if trimmed.is_empty() {
                        continue;
                    }
                    let ext_without_dot = trimmed.strip_prefix('.').unwrap_or(trimmed);
                    candidate.set_extension(ext_without_dot);
                }

                if seen.insert(candidate.clone()) {
                    results.push(candidate);
                }
            }
        }
    }

    results
}

fn has_explicit_path(path: &Path) -> bool {
    path.is_absolute() || path.components().count() > 1
}

fn candidate_is_executable(path: &Path) -> bool {
    let Ok(metadata) = fs::metadata(path) else {
        return false;
    };

    if !metadata.is_file() {
        return false;
    }

    #[cfg(unix)]
    {
        use std::os::unix::fs::PermissionsExt;

        let mode = metadata.permissions().mode();
        mode & 0o111 != 0
    }

    #[cfg(not(unix))]
    {
        true
    }
}

#[cfg(windows)]
fn collect_windows_extensions(current_ext: Option<&OsStr>) -> Vec<OsString> {
    let mut exts = Vec::new();

    if current_ext.is_some() {
        exts.push(OsString::new());
        return exts;
    }

    let raw = env::var_os("PATHEXT").unwrap_or_else(|| OsString::from(".COM;.EXE;.BAT;.CMD"));
    let mut seen = HashSet::new();

    for entry in raw.to_string_lossy().split(';') {
        let trimmed = entry.trim();
        if trimmed.is_empty() {
            continue;
        }

        let value = OsString::from(trimmed);
        if seen.insert(value.clone()) {
            exts.push(value);
        }
    }

    exts.push(OsString::new());
    exts
>>>>>>> 495e619c
}<|MERGE_RESOLUTION|>--- conflicted
+++ resolved
@@ -570,8 +570,6 @@
         daemon_password,
         files_from_temp,
     })
-<<<<<<< HEAD
-=======
 }
 
 fn fallback_binary_available(binary: &OsStr) -> bool {
@@ -677,5 +675,4 @@
 
     exts.push(OsString::new());
     exts
->>>>>>> 495e619c
 }