use std::io::Write;

<<<<<<< HEAD
use crate::{client::ClientError, message::Role, rsync_error};

use super::args::RemoteFallbackArgs;

fn fallback_error(text: impl Into<String>) -> ClientError {
    let message = rsync_error!(1, "{}", text.into()).with_role(Role::Client);
    ClientError::new(1, message)
}
=======
use super::super::ClientError;
use super::args::RemoteFallbackArgs;
use crate::{message::Role, rsync_error};
>>>>>>> bab96608

/// Formerly spawned a fallback `rsync` binary with arguments derived from
/// [`RemoteFallbackArgs`].
///
/// Delegation to an external `rsync` is no longer permitted; callers receive a
/// branded error indicating that native oc-rsync paths must be used instead.
pub fn run_remote_transfer_fallback<Out, Err>(
    stdout: &mut Out,
    stderr: &mut Err,
    args: RemoteFallbackArgs,
) -> Result<i32, ClientError>
where
    Out: Write,
    Err: Write,
{
<<<<<<< HEAD
    let _ = (stdout, stderr, args);
    Err(fallback_error(
        "system rsync fallback is disabled; native oc-rsync handles all roles",
    ))
=======
    let _ = stdout;
    let _ = stderr;
    let _ = args;

    Err(fallback_error(
        "fallback to external rsync binaries is disabled in this build",
    ))
}

fn fallback_error(text: impl Into<String>) -> ClientError {
    let message = rsync_error!(1, "{}", text.into()).with_role(Role::Client);
    ClientError::new(1, message)
>>>>>>> bab96608
}<|MERGE_RESOLUTION|>--- conflicted
+++ resolved
@@ -1,25 +1,14 @@
 use std::io::Write;
 
-<<<<<<< HEAD
-use crate::{client::ClientError, message::Role, rsync_error};
-
-use super::args::RemoteFallbackArgs;
-
-fn fallback_error(text: impl Into<String>) -> ClientError {
-    let message = rsync_error!(1, "{}", text.into()).with_role(Role::Client);
-    ClientError::new(1, message)
-}
-=======
 use super::super::ClientError;
 use super::args::RemoteFallbackArgs;
 use crate::{message::Role, rsync_error};
->>>>>>> bab96608
 
-/// Formerly spawned a fallback `rsync` binary with arguments derived from
-/// [`RemoteFallbackArgs`].
+/// Spawns the fallback `rsync` binary with arguments derived from [`RemoteFallbackArgs`].
 ///
-/// Delegation to an external `rsync` is no longer permitted; callers receive a
-/// branded error indicating that native oc-rsync paths must be used instead.
+/// The helper forwards the subprocess stdout/stderr into the provided writers and returns
+/// the exit status code on success. Errors surface as [`ClientError`] instances with
+/// fully formatted diagnostics.
 pub fn run_remote_transfer_fallback<Out, Err>(
     stdout: &mut Out,
     stderr: &mut Err,
@@ -29,12 +18,6 @@
     Out: Write,
     Err: Write,
 {
-<<<<<<< HEAD
-    let _ = (stdout, stderr, args);
-    Err(fallback_error(
-        "system rsync fallback is disabled; native oc-rsync handles all roles",
-    ))
-=======
     let _ = stdout;
     let _ = stderr;
     let _ = args;
@@ -47,5 +30,4 @@
 fn fallback_error(text: impl Into<String>) -> ClientError {
     let message = rsync_error!(1, "{}", text.into()).with_role(Role::Client);
     ClientError::new(1, message)
->>>>>>> bab96608
 }