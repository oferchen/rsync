fn read_trimmed_line<R: BufRead>(reader: &mut R) -> io::Result<Option<String>> {
    let mut line = String::new();
    let bytes = reader.read_line(&mut line)?;

    if bytes == 0 {
        return Ok(None);
    }

    while line.ends_with('\n') || line.ends_with('\r') {
        line.pop();
    }

    Ok(Some(line))
}

fn legacy_daemon_error_payload(line: &str) -> Option<String> {
    if let Some(payload) = parse_legacy_error_message(line) {
        return Some(payload.to_string());
    }

    let trimmed = line.trim_matches(['\r', '\n']).trim_start();
    let remainder = strip_prefix_ignore_ascii_case(trimmed, "@ERROR")?;

    if remainder
        .chars()
        .next()
        .filter(|ch| *ch != ':' && !ch.is_ascii_whitespace())
        .is_some()
    {
        return None;
    }

    let payload = remainder
        .trim_start_matches(|ch: char| ch == ':' || ch.is_ascii_whitespace())
        .trim();

    Some(payload.to_string())
}

<<<<<<< HEAD
pub(crate) fn map_daemon_handshake_error(error: io::Error, addr: &DaemonAddress) -> ClientError {
=======
pub(super) fn map_daemon_handshake_error(error: io::Error, addr: &DaemonAddress) -> ClientError {
>>>>>>> caf726ef
    if let Some(mapped) = handshake_error_to_client_error(&error) {
        mapped
    } else {
        match daemon_error_from_invalid_data(&error) {
            Some(mapped) => mapped,
            None => socket_error("negotiate with", addr.socket_addr_display(), error),
        }
    }
}

fn handshake_error_to_client_error(error: &io::Error) -> Option<ClientError> {
    let negotiation_error = error
        .get_ref()
        .and_then(|inner| inner.downcast_ref::<NegotiationError>())?;

    if let Some(input) = negotiation_error.malformed_legacy_greeting() {
        if let Some(payload) = legacy_daemon_error_payload(input) {
            return Some(daemon_error(payload, PARTIAL_TRANSFER_EXIT_CODE));
        }

        return Some(daemon_protocol_error(input));
    }

    None
}

fn daemon_error_from_invalid_data(error: &io::Error) -> Option<ClientError> {
    if error.kind() != io::ErrorKind::InvalidData {
        return None;
    }

    let payload_candidates = error
        .get_ref()
        .map(|inner| inner.to_string())
        .into_iter()
        .chain(std::iter::once(error.to_string()));

    for candidate in payload_candidates {
        if let Some(payload) = legacy_daemon_error_payload(&candidate) {
            return Some(daemon_error(payload, PARTIAL_TRANSFER_EXIT_CODE));
        }
    }

    None
}

/// Target daemon address used for module listing requests.
#[derive(Clone, Debug, Eq, PartialEq)]
pub struct DaemonAddress {
    host: String,
    port: u16,
}

impl DaemonAddress {
    /// Creates a new daemon address from the supplied host and port.
    pub fn new(host: String, port: u16) -> Result<Self, ClientError> {
        let trimmed = host.trim();
        if trimmed.is_empty() {
            return Err(daemon_error(
                "daemon host must be non-empty",
                FEATURE_UNAVAILABLE_EXIT_CODE,
            ));
        }
        Ok(Self {
            host: trimmed.to_string(),
            port,
        })
    }

    /// Returns the daemon host name or address.
    #[must_use]
    pub fn host(&self) -> &str {
        &self.host
    }

    /// Returns the daemon TCP port.
    #[must_use]
    pub const fn port(&self) -> u16 {
        self.port
    }

<<<<<<< HEAD
    pub(crate) fn socket_addr_display(&self) -> SocketAddrDisplay<'_> {
=======
    pub(super) fn socket_addr_display(&self) -> SocketAddrDisplay<'_> {
>>>>>>> caf726ef
        SocketAddrDisplay {
            host: &self.host,
            port: self.port,
        }
    }
}

<<<<<<< HEAD
pub(crate) struct SocketAddrDisplay<'a> {
=======
pub(super) struct SocketAddrDisplay<'a> {
>>>>>>> caf726ef
    host: &'a str,
    port: u16,
}

impl fmt::Display for SocketAddrDisplay<'_> {
    fn fmt(&self, f: &mut fmt::Formatter<'_>) -> fmt::Result {
        if self.host.contains(':') && !self.host.starts_with('[') {
            write!(f, "[{}]:{}", self.host, self.port)
        } else {
            write!(f, "{}:{}", self.host, self.port)
        }
    }
}

/// Specification describing a daemon module listing request parsed from CLI operands.
///
/// The request retains the optional username embedded in the operand so future
/// authentication flows can reuse the caller-supplied identity even though the
/// current module listing implementation performs anonymous queries.
#[derive(Clone, Debug, Eq, PartialEq)]
pub struct ModuleListRequest {
    pub(super) address: DaemonAddress,
    pub(super) username: Option<String>,
    pub(super) protocol: ProtocolVersion,
}

impl ModuleListRequest {
    /// Default TCP port used by rsync daemons when a port is not specified.
    pub const DEFAULT_PORT: u16 = 873;

    /// Attempts to derive a module listing request from CLI-style operands.
    pub fn from_operands(operands: &[OsString]) -> Result<Option<Self>, ClientError> {
        Self::from_operands_with_port(operands, Self::DEFAULT_PORT)
    }

    /// Equivalent to [`Self::from_operands`] but allows overriding the default
    /// daemon port.
    pub fn from_operands_with_port(
        operands: &[OsString],
        default_port: u16,
    ) -> Result<Option<Self>, ClientError> {
        if operands.len() != 1 {
            return Ok(None);
        }

        Self::from_operand(&operands[0], default_port)
    }

    fn from_operand(operand: &OsString, default_port: u16) -> Result<Option<Self>, ClientError> {
        let text = operand.to_string_lossy();

        if let Some(rest) = strip_prefix_ignore_ascii_case(&text, "rsync://") {
            return parse_rsync_url(rest, default_port);
        }

        if let Some((host_part, module_part)) = split_daemon_host_module(&text)? {
            if module_part.is_empty() {
                let target = parse_host_port(host_part, default_port)?;
                return Ok(Some(Self::new(target.address, target.username)));
            }
            return Ok(None);
        }

        Ok(None)
    }

    fn new(address: DaemonAddress, username: Option<String>) -> Self {
        Self {
            address,
            username,
            protocol: ProtocolVersion::NEWEST,
        }
    }

    #[cfg(test)]
    pub(crate) fn from_components(
        address: DaemonAddress,
        username: Option<String>,
        protocol: ProtocolVersion,
    ) -> Self {
        Self {
            address,
            username,
            protocol,
        }
    }

    /// Returns the parsed daemon address.
    #[must_use]
    pub fn address(&self) -> &DaemonAddress {
        &self.address
    }

    /// Returns the optional username supplied in the daemon URL or legacy syntax.
    #[must_use]
    pub fn username(&self) -> Option<&str> {
        self.username.as_deref()
    }

    /// Returns the desired protocol version for daemon negotiation.
    #[must_use]
    pub const fn protocol(&self) -> ProtocolVersion {
        self.protocol
    }

    /// Returns a new request that clamps the negotiation to the provided protocol.
    #[must_use]
    pub const fn with_protocol(mut self, protocol: ProtocolVersion) -> Self {
        self.protocol = protocol;
        self
    }
}

/// Configuration toggles that influence daemon module listings.
#[derive(Clone, Debug, Eq, PartialEq)]
pub struct ModuleListOptions {
    suppress_motd: bool,
    address_mode: AddressMode,
    connect_program: Option<OsString>,
    bind_address: Option<SocketAddr>,
}

impl ModuleListOptions {
    /// Creates a new options structure with all toggles disabled.
    #[must_use]
    pub const fn new() -> Self {
        Self {
            suppress_motd: false,
            address_mode: AddressMode::Default,
            connect_program: None,
            bind_address: None,
        }
    }

    /// Returns a new configuration that suppresses daemon MOTD lines.
    #[must_use]
    pub const fn suppress_motd(mut self, suppress: bool) -> Self {
        self.suppress_motd = suppress;
        self
    }

    /// Returns whether MOTD lines should be suppressed.
    #[must_use]
    pub const fn suppresses_motd(&self) -> bool {
        self.suppress_motd
    }

    /// Configures the preferred address family for the daemon connection.
    #[must_use]
    #[doc(alias = "--ipv4")]
    #[doc(alias = "--ipv6")]
    pub const fn with_address_mode(mut self, mode: AddressMode) -> Self {
        self.address_mode = mode;
        self
    }

    /// Returns the preferred address family.
    #[must_use]
    pub const fn address_mode(&self) -> AddressMode {
        self.address_mode
    }

    /// Supplies an explicit connect program command.
    #[must_use]
    #[doc(alias = "--connect-program")]
    pub fn with_connect_program(mut self, program: Option<OsString>) -> Self {
        self.connect_program = program;
        self
    }

    /// Returns the configured connect program command, if any.
    #[must_use]
    pub fn connect_program(&self) -> Option<&OsStr> {
        self.connect_program.as_deref()
    }

    /// Configures the bind address used when contacting the daemon directly or via a proxy.
    #[must_use]
    pub const fn with_bind_address(mut self, address: Option<SocketAddr>) -> Self {
        self.bind_address = address;
        self
    }

    /// Returns the configured bind address, if any.
    #[must_use]
    pub const fn bind_address(&self) -> Option<SocketAddr> {
        self.bind_address
    }
}

impl Default for ModuleListOptions {
    fn default() -> Self {
        Self::new()
    }
}

fn parse_rsync_url(
    rest: &str,
    default_port: u16,
) -> Result<Option<ModuleListRequest>, ClientError> {
    let mut parts = rest.splitn(2, '/');
    let host_port = parts.next().unwrap_or("");
    let remainder = parts.next();

    if remainder.is_some_and(|path| !path.is_empty()) {
        return Ok(None);
    }

    let target = parse_host_port(host_port, default_port)?;
    Ok(Some(ModuleListRequest::new(
        target.address,
        target.username,
    )))
}

struct ParsedDaemonTarget {
    address: DaemonAddress,
    username: Option<String>,
}

fn parse_host_port(input: &str, default_port: u16) -> Result<ParsedDaemonTarget, ClientError> {
    const DEFAULT_HOST: &str = "localhost";

    let (username, input) = split_daemon_username(input)?;
    let username = username.map(decode_daemon_username).transpose()?;

    if input.is_empty() {
        let address = DaemonAddress::new(DEFAULT_HOST.to_string(), default_port)?;
        return Ok(ParsedDaemonTarget { address, username });
    }

    if let Some(host) = input.strip_prefix('[') {
        let (address, port) = parse_bracketed_host(host, default_port)?;
        let address = DaemonAddress::new(address, port)?;
        return Ok(ParsedDaemonTarget { address, username });
    }

    if let Some((host, port)) = split_host_port(input) {
        let port = port
            .parse::<u16>()
            .map_err(|_| daemon_error("invalid daemon port", FEATURE_UNAVAILABLE_EXIT_CODE))?;
        let host = decode_host_component(host)?;
        let address = DaemonAddress::new(host, port)?;
        return Ok(ParsedDaemonTarget { address, username });
    }

    let host = decode_host_component(input)?;
    let address = DaemonAddress::new(host, default_port)?;
    Ok(ParsedDaemonTarget { address, username })
}

fn split_daemon_host_module(input: &str) -> Result<Option<(&str, &str)>, ClientError> {
    if !input.contains('[') {
        let segments = input.split("::");
        if segments.clone().count() > 2 {
            return Err(daemon_error(
                "IPv6 daemon addresses must be enclosed in brackets",
                FEATURE_UNAVAILABLE_EXIT_CODE,
            ));
        }
    }

    let mut in_brackets = false;
    let mut previous_colon = None;

    for (idx, ch) in input.char_indices() {
        match ch {
            '[' => {
                in_brackets = true;
                previous_colon = None;
            }
            ']' => {
                in_brackets = false;
                previous_colon = None;
            }
            ':' if !in_brackets => {
                if let Some(prev) = previous_colon.filter(|prev| *prev + 1 == idx) {
                    let host = &input[..prev];
                    if !host.contains('[') {
                        let colon_count = host.chars().filter(|&ch| ch == ':').count();
                        if colon_count > 1 {
                            return Err(daemon_error(
                                "IPv6 daemon addresses must be enclosed in brackets",
                                FEATURE_UNAVAILABLE_EXIT_CODE,
                            ));
                        }
                    }
                    let module = &input[idx + 1..];
                    return Ok(Some((host, module)));
                }
                previous_colon = Some(idx);
            }
            _ => {
                previous_colon = None;
            }
        }
    }

    Ok(None)
}

fn strip_prefix_ignore_ascii_case<'a>(text: &'a str, prefix: &str) -> Option<&'a str> {
    if text.len() < prefix.len() {
        return None;
    }

    let (candidate, remainder) = text.split_at(prefix.len());
    if candidate.eq_ignore_ascii_case(prefix) {
        Some(remainder)
    } else {
        None
    }
}

fn parse_bracketed_host(host: &str, default_port: u16) -> Result<(String, u16), ClientError> {
    let (addr, remainder) = host.split_once(']').ok_or_else(|| {
        daemon_error(
            "invalid bracketed daemon host",
            FEATURE_UNAVAILABLE_EXIT_CODE,
        )
    })?;

    let decoded = decode_host_component(addr)?;

    if remainder.is_empty() {
        return Ok((decoded, default_port));
    }

    let port = remainder
        .strip_prefix(':')
        .ok_or_else(|| {
            daemon_error(
                "invalid bracketed daemon host",
                FEATURE_UNAVAILABLE_EXIT_CODE,
            )
        })?
        .parse::<u16>()
        .map_err(|_| daemon_error("invalid daemon port", FEATURE_UNAVAILABLE_EXIT_CODE))?;

    Ok((decoded, port))
}

fn decode_host_component(input: &str) -> Result<String, ClientError> {
    decode_percent_component(
        input,
        invalid_percent_encoding_error,
        invalid_host_utf8_error,
    )
}

fn decode_daemon_username(input: &str) -> Result<String, ClientError> {
    decode_percent_component(
        input,
        invalid_username_percent_encoding_error,
        invalid_username_utf8_error,
    )
}

fn decode_percent_component(
    input: &str,
    truncated_error: fn() -> ClientError,
    invalid_utf8_error: fn() -> ClientError,
) -> Result<String, ClientError> {
    if !input.contains('%') {
        return Ok(input.to_string());
    }

    let mut decoded = Vec::with_capacity(input.len());
    let bytes = input.as_bytes();
    let mut index = 0;

    while index < bytes.len() {
        if bytes[index] == b'%' {
            if index + 2 >= bytes.len() {
                return Err(truncated_error());
            }

            let hi = hex_value(bytes[index + 1]);
            let lo = hex_value(bytes[index + 2]);

            if let (Some(hi), Some(lo)) = (hi, lo) {
                decoded.push((hi << 4) | lo);
                index += 3;
                continue;
            }
        }

        decoded.push(bytes[index]);
        index += 1;
    }

    String::from_utf8(decoded).map_err(|_| invalid_utf8_error())
}

fn hex_value(byte: u8) -> Option<u8> {
    match byte {
        b'0'..=b'9' => Some(byte - b'0'),
        b'a'..=b'f' => Some(10 + byte - b'a'),
        b'A'..=b'F' => Some(10 + byte - b'A'),
        _ => None,
    }
}

fn invalid_percent_encoding_error() -> ClientError {
    daemon_error(
        "invalid percent-encoding in daemon host",
        FEATURE_UNAVAILABLE_EXIT_CODE,
    )
}

fn invalid_host_utf8_error() -> ClientError {
    daemon_error(
        "daemon host contains invalid UTF-8 after percent-decoding",
        FEATURE_UNAVAILABLE_EXIT_CODE,
    )
}

fn invalid_username_percent_encoding_error() -> ClientError {
    daemon_error(
        "invalid percent-encoding in daemon username",
        FEATURE_UNAVAILABLE_EXIT_CODE,
    )
}

fn invalid_username_utf8_error() -> ClientError {
    daemon_error(
        "daemon username contains invalid UTF-8 after percent-decoding",
        FEATURE_UNAVAILABLE_EXIT_CODE,
    )
}

fn split_host_port(input: &str) -> Option<(&str, &str)> {
    let idx = input.rfind(':')?;
    let (host, port) = input.split_at(idx);
    if host.contains(':') {
        return None;
    }
    Some((host, &port[1..]))
}

fn split_daemon_username(input: &str) -> Result<(Option<&str>, &str), ClientError> {
    if let Some(idx) = input.rfind('@') {
        let (user, host) = input.split_at(idx);
        if user.is_empty() {
            return Err(daemon_error(
                "daemon username must be non-empty",
                FEATURE_UNAVAILABLE_EXIT_CODE,
            ));
        }

        return Ok((Some(user), &host[1..]));
    }

    Ok((None, input))
}

/// Describes the module entries advertised by a daemon together with ancillary metadata.
#[derive(Clone, Debug, Default, Eq, PartialEq)]
pub struct ModuleList {
    motd: Vec<String>,
    warnings: Vec<String>,
    capabilities: Vec<String>,
    entries: Vec<ModuleListEntry>,
}

impl ModuleList {
    /// Creates a new list from the supplied entries, warning lines, MOTD lines, and capability advertisements.
    fn new(
        motd: Vec<String>,
        warnings: Vec<String>,
        capabilities: Vec<String>,
        entries: Vec<ModuleListEntry>,
    ) -> Self {
        Self {
            motd,
            warnings,
            capabilities,
            entries,
        }
    }

    /// Returns the advertised module entries.
    #[must_use]
    pub fn entries(&self) -> &[ModuleListEntry] {
        &self.entries
    }

    /// Returns the optional message-of-the-day lines emitted by the daemon.
    #[must_use]
    pub fn motd_lines(&self) -> &[String] {
        &self.motd
    }

    /// Returns the warning messages emitted by the daemon while processing the request.
    #[must_use]
    pub fn warnings(&self) -> &[String] {
        &self.warnings
    }

    /// Returns the capability strings advertised by the daemon via `@RSYNCD: CAP` lines.
    #[must_use]
    pub fn capabilities(&self) -> &[String] {
        &self.capabilities
    }
}

/// Entry describing a single daemon module.
#[derive(Clone, Debug, Eq, PartialEq)]
pub struct ModuleListEntry {
    name: String,
    comment: Option<String>,
}

impl ModuleListEntry {
    fn from_line(line: &str) -> Self {
        match line.split_once('\t') {
            Some((name, comment)) => Self {
                name: name.to_string(),
                comment: if comment.is_empty() {
                    None
                } else {
                    Some(comment.to_string())
                },
            },
            None => Self {
                name: line.to_string(),
                comment: None,
            },
        }
    }

    /// Returns the module name advertised by the daemon.
    #[must_use]
    pub fn name(&self) -> &str {
        &self.name
    }

    /// Returns the optional comment associated with the module.
    #[must_use]
    pub fn comment(&self) -> Option<&str> {
        self.comment.as_deref()
    }
}

/// Performs a daemon module listing by connecting to the supplied address.
///
/// The helper honours the `RSYNC_PROXY` environment variable, establishing an
/// HTTP `CONNECT` tunnel through the specified proxy before negotiating with
/// the daemon when the variable is set. This mirrors the behaviour of
/// upstream rsync.
pub fn run_module_list(request: ModuleListRequest) -> Result<ModuleList, ClientError> {
    run_module_list_with_options(request, ModuleListOptions::default())
}

fn open_daemon_stream(
    addr: &DaemonAddress,
    connect_timeout: Option<Duration>,
    io_timeout: Option<Duration>,
    address_mode: AddressMode,
    connect_program: Option<&OsStr>,
    bind_address: Option<SocketAddr>,
) -> Result<DaemonStream, ClientError> {
    if let Some(program) = load_daemon_connect_program(connect_program)? {
        return connect_via_program(addr, &program);
    }

    let stream = match load_daemon_proxy()? {
        Some(proxy) => connect_via_proxy(addr, &proxy, connect_timeout, io_timeout, bind_address)?,
        None => connect_direct(
            addr,
            connect_timeout,
            io_timeout,
            address_mode,
            bind_address,
        )?,
    };

    Ok(DaemonStream::tcp(stream))
}

<<<<<<< HEAD
pub(crate) fn connect_direct(
=======
pub(super) fn connect_direct(
>>>>>>> caf726ef
    addr: &DaemonAddress,
    connect_timeout: Option<Duration>,
    io_timeout: Option<Duration>,
    address_mode: AddressMode,
    bind_address: Option<SocketAddr>,
) -> Result<TcpStream, ClientError> {
    let addresses = resolve_daemon_addresses(addr, address_mode)?;
    let mut last_error: Option<(SocketAddr, io::Error)> = None;

    for candidate in addresses {
        match connect_with_optional_bind(candidate, bind_address, connect_timeout) {
            Ok(stream) => {
                if let Some(duration) = io_timeout {
                    stream.set_read_timeout(Some(duration)).map_err(|error| {
                        socket_error("set read timeout on", addr.socket_addr_display(), error)
                    })?;
                    stream.set_write_timeout(Some(duration)).map_err(|error| {
                        socket_error("set write timeout on", addr.socket_addr_display(), error)
                    })?;
                }

                return Ok(stream);
            }
            Err(error) => last_error = Some((candidate, error)),
        }
    }

    let (candidate, error) = last_error.expect("no addresses available for daemon connection");
    Err(socket_error("connect to", candidate, error))
}

<<<<<<< HEAD
pub(crate) fn resolve_daemon_addresses(
=======
pub(super) fn resolve_daemon_addresses(
>>>>>>> caf726ef
    addr: &DaemonAddress,
    mode: AddressMode,
) -> Result<Vec<SocketAddr>, ClientError> {
    let iterator = (addr.host.as_str(), addr.port)
        .to_socket_addrs()
        .map_err(|error| {
            socket_error(
                "resolve daemon address for",
                addr.socket_addr_display(),
                error,
            )
        })?;

    let addresses: Vec<SocketAddr> = iterator.collect();

    if addresses.is_empty() {
        return Err(daemon_error(
            format!(
                "daemon host '{}' did not resolve to any addresses",
                addr.host()
            ),
            SOCKET_IO_EXIT_CODE,
        ));
    }

    let filtered = match mode {
        AddressMode::Default => addresses,
        AddressMode::Ipv4 => {
            let retain: Vec<SocketAddr> = addresses
                .into_iter()
                .filter(|candidate| candidate.is_ipv4())
                .collect();
            if retain.is_empty() {
                return Err(daemon_error(
                    format!("daemon host '{}' does not have IPv4 addresses", addr.host()),
                    SOCKET_IO_EXIT_CODE,
                ));
            }
            retain
        }
        AddressMode::Ipv6 => {
            let retain: Vec<SocketAddr> = addresses
                .into_iter()
                .filter(|candidate| candidate.is_ipv6())
                .collect();
            if retain.is_empty() {
                return Err(daemon_error(
                    format!("daemon host '{}' does not have IPv6 addresses", addr.host()),
                    SOCKET_IO_EXIT_CODE,
                ));
            }
            retain
        }
    };

    Ok(filtered)
}

fn connect_with_optional_bind(
    target: SocketAddr,
    bind_address: Option<SocketAddr>,
    timeout: Option<Duration>,
) -> io::Result<TcpStream> {
    if let Some(bind) = bind_address {
        if target.is_ipv4() != bind.is_ipv4() {
            return Err(io::Error::new(
                ErrorKind::AddrNotAvailable,
                "bind address family does not match target",
            ));
        }

        let domain = if target.is_ipv4() {
            Domain::IPV4
        } else {
            Domain::IPV6
        };

        let socket = Socket::new(domain, Type::STREAM, Some(Protocol::TCP))?;
        let mut bind_addr = bind;
        match &mut bind_addr {
            SocketAddr::V4(addr) => addr.set_port(0),
            SocketAddr::V6(addr) => addr.set_port(0),
        }
        socket.bind(&SockAddr::from(bind_addr))?;

        let target_addr = SockAddr::from(target);
        if let Some(duration) = timeout {
            socket.connect_timeout(&target_addr, duration)?;
        } else {
            socket.connect(&target_addr)?;
        }

        Ok(socket.into())
    } else if let Some(duration) = timeout {
        TcpStream::connect_timeout(&target, duration)
    } else {
        TcpStream::connect(target)
    }
}

<<<<<<< HEAD
pub(crate) fn connect_via_proxy(
=======
pub(super) fn connect_via_proxy(
>>>>>>> caf726ef
    addr: &DaemonAddress,
    proxy: &ProxyConfig,
    connect_timeout: Option<Duration>,
    io_timeout: Option<Duration>,
    bind_address: Option<SocketAddr>,
) -> Result<TcpStream, ClientError> {
    let target = (proxy.host.as_str(), proxy.port);
    let addrs = target
        .to_socket_addrs()
        .map_err(|error| socket_error("resolve proxy address for", proxy.display(), error))?;

    let mut last_error: Option<(SocketAddr, io::Error)> = None;
    let mut stream_result: Option<TcpStream> = None;

    for candidate in addrs {
        match connect_with_optional_bind(candidate, bind_address, connect_timeout) {
            Ok(stream) => {
                stream_result = Some(stream);
                break;
            }
            Err(error) => last_error = Some((candidate, error)),
        }
    }

    let mut stream = if let Some(stream) = stream_result {
        stream
    } else if let Some((candidate, error)) = last_error {
        return Err(socket_error("connect to", candidate, error));
    } else {
        return Err(socket_error(
            "resolve proxy address for",
            proxy.display(),
            io::Error::new(
                ErrorKind::AddrNotAvailable,
                "proxy resolution returned no addresses",
            ),
        ));
    };

    establish_proxy_tunnel(&mut stream, addr, proxy)?;

    if let Some(duration) = io_timeout {
        stream
            .set_read_timeout(Some(duration))
            .map_err(|error| socket_error("configure", proxy.display(), error))?;
        stream
            .set_write_timeout(Some(duration))
            .map_err(|error| socket_error("configure", proxy.display(), error))?;
    }

    Ok(stream)
}

<<<<<<< HEAD
pub(crate) fn establish_proxy_tunnel(
=======
pub(super) fn establish_proxy_tunnel(
>>>>>>> caf726ef
    stream: &mut TcpStream,
    addr: &DaemonAddress,
    proxy: &ProxyConfig,
) -> Result<(), ClientError> {
    let mut request = format!("CONNECT {}:{} HTTP/1.0\r\n", addr.host(), addr.port());

    if let Some(header) = proxy.authorization_header() {
        request.push_str("Proxy-Authorization: Basic ");
        request.push_str(&header);
        request.push_str("\r\n");
    }

    request.push_str("\r\n");

    stream
        .write_all(request.as_bytes())
        .map_err(|error| socket_error("write to", proxy.display(), error))?;
    stream
        .flush()
        .map_err(|error| socket_error("flush", proxy.display(), error))?;

    let mut line = Vec::with_capacity(128);
    read_proxy_line(stream, &mut line, proxy.display())?;
    let status = String::from_utf8(line.clone())
        .map_err(|_| proxy_response_error("proxy status line contained invalid UTF-8"))?;
    line.clear();

    let trimmed_status = status.trim_start_matches([' ', '\t']);
    if !trimmed_status
        .get(..5)
        .is_some_and(|prefix| prefix.eq_ignore_ascii_case("HTTP/"))
    {
        return Err(proxy_response_error(format!(
            "proxy response did not start with HTTP/: {status}"
        )));
    }

    let mut parts = trimmed_status.split_whitespace();
    let _ = parts.next();
    let code = parts.next().ok_or_else(|| {
        proxy_response_error(format!("proxy response missing status code: {status}"))
    })?;

    if !code.starts_with('2') {
        return Err(proxy_response_error(format!(
            "proxy rejected CONNECT with status {status}"
        )));
    }

    loop {
        read_proxy_line(stream, &mut line, proxy.display())?;
        if line.is_empty() {
            break;
        }
    }

    Ok(())
}

fn connect_via_program(
    addr: &DaemonAddress,
    program: &ConnectProgramConfig,
) -> Result<DaemonStream, ClientError> {
    let command = program
        .format_command(addr.host(), addr.port())
        .map_err(|error| daemon_error(error, FEATURE_UNAVAILABLE_EXIT_CODE))?;

    let shell = program
        .shell()
        .cloned()
        .unwrap_or_else(|| OsString::from("sh"));

    let mut builder = Command::new(&shell);
    builder.arg("-c").arg(&command);
    builder.stdin(Stdio::piped());
    builder.stdout(Stdio::piped());
    builder.stderr(Stdio::inherit());
    builder.env("RSYNC_PORT", addr.port().to_string());

    let mut child = builder.spawn().map_err(|error| {
        daemon_error(
            format!(
                "failed to spawn RSYNC_CONNECT_PROG using shell '{}': {error}",
                Path::new(&shell).display()
            ),
            FEATURE_UNAVAILABLE_EXIT_CODE,
        )
    })?;

    let stdin = child.stdin.take().ok_or_else(|| {
        daemon_error(
            "RSYNC_CONNECT_PROG command did not expose a writable stdin",
            FEATURE_UNAVAILABLE_EXIT_CODE,
        )
    })?;

    let stdout = child.stdout.take().ok_or_else(|| {
        daemon_error(
            "RSYNC_CONNECT_PROG command did not expose a readable stdout",
            FEATURE_UNAVAILABLE_EXIT_CODE,
        )
    })?;

    Ok(DaemonStream::program(ConnectProgramStream::new(
        child, stdin, stdout,
    )))
}

fn load_daemon_connect_program(
    override_template: Option<&OsStr>,
) -> Result<Option<ConnectProgramConfig>, ClientError> {
    if let Some(template) = override_template {
        if template.is_empty() {
            return Err(connect_program_configuration_error(
                "the --connect-program option requires a non-empty command",
            ));
        }

        let shell = env::var_os("RSYNC_SHELL").filter(|value| !value.is_empty());
        return ConnectProgramConfig::new(OsString::from(template), shell)
            .map(Some)
            .map_err(connect_program_configuration_error);
    }

    let Some(template) = env::var_os("RSYNC_CONNECT_PROG") else {
        return Ok(None);
    };

    if template.is_empty() {
        return Err(connect_program_configuration_error(
            "RSYNC_CONNECT_PROG must not be empty",
        ));
    }

    let shell = env::var_os("RSYNC_SHELL").filter(|value| !value.is_empty());

    ConnectProgramConfig::new(template, shell)
        .map(Some)
        .map_err(connect_program_configuration_error)
}

enum DaemonStream {
    Tcp(TcpStream),
    Program(ConnectProgramStream),
}

impl DaemonStream {
    fn tcp(stream: TcpStream) -> Self {
        Self::Tcp(stream)
    }

    fn program(stream: ConnectProgramStream) -> Self {
        Self::Program(stream)
    }
}

impl Read for DaemonStream {
    fn read(&mut self, buf: &mut [u8]) -> io::Result<usize> {
        match self {
            Self::Tcp(stream) => stream.read(buf),
            Self::Program(stream) => stream.read(buf),
        }
    }
}

impl Write for DaemonStream {
    fn write(&mut self, buf: &[u8]) -> io::Result<usize> {
        match self {
            Self::Tcp(stream) => stream.write(buf),
            Self::Program(stream) => stream.write(buf),
        }
    }

    fn flush(&mut self) -> io::Result<()> {
        match self {
            Self::Tcp(stream) => stream.flush(),
            Self::Program(stream) => stream.flush(),
        }
    }
}

<<<<<<< HEAD
pub(crate) struct ConnectProgramConfig {
    pub(crate) template: OsString,
    pub(crate) shell: Option<OsString>,
}

impl ConnectProgramConfig {
    pub(crate) fn new(template: OsString, shell: Option<OsString>) -> Result<Self, String> {
=======
pub(super) struct ConnectProgramConfig {
    template: OsString,
    shell: Option<OsString>,
}

impl ConnectProgramConfig {
    pub(super) fn new(template: OsString, shell: Option<OsString>) -> Result<Self, String> {
>>>>>>> caf726ef
        if template.is_empty() {
            return Err("RSYNC_CONNECT_PROG must not be empty".to_string());
        }

        if shell.as_ref().is_some_and(|value| value.is_empty()) {
            return Err("RSYNC_SHELL must not be empty".to_string());
        }

        Ok(Self { template, shell })
    }

<<<<<<< HEAD
    pub(crate) fn shell(&self) -> Option<&OsString> {
=======
    pub(super) fn shell(&self) -> Option<&OsString> {
>>>>>>> caf726ef
        self.shell.as_ref()
    }

    /// Expands the configured template by substituting daemon metadata placeholders.
    ///
    /// `%H` is replaced with the daemon host, `%P` with the decimal TCP port, and `%%`
    /// yields a literal percent sign.
<<<<<<< HEAD
    pub(crate) fn format_command(&self, host: &str, port: u16) -> Result<OsString, String> {
=======
    pub(super) fn format_command(&self, host: &str, port: u16) -> Result<OsString, String> {
>>>>>>> caf726ef
        #[cfg(unix)]
        {
            let template = self.template.as_bytes();
            let mut rendered = Vec::with_capacity(template.len() + host.len());
            let mut iter = template.iter().copied();
            let host_bytes = host.as_bytes();
            let port_string = port.to_string();
            let port_bytes = port_string.as_bytes();

            while let Some(byte) = iter.next() {
                if byte == b'%' {
                    match iter.next() {
                        Some(b'%') => rendered.push(b'%'),
                        Some(b'H') => rendered.extend_from_slice(host_bytes),
                        Some(b'P') => rendered.extend_from_slice(port_bytes),
                        Some(other) => {
                            rendered.push(b'%');
                            rendered.push(other);
                        }
                        None => rendered.push(b'%'),
                    }
                } else {
                    rendered.push(byte);
                }
            }

            Ok(OsString::from_vec(rendered))
        }

        #[cfg(not(unix))]
        {
            let template = self.template.as_os_str().to_string_lossy();
            let mut rendered = String::with_capacity(template.len() + host.len());
            let mut chars = template.chars();
            let port_string = port.to_string();

            while let Some(ch) = chars.next() {
                if ch == '%' {
                    match chars.next() {
                        Some('%') => rendered.push('%'),
                        Some('H') => rendered.push_str(host),
                        Some('P') => rendered.push_str(&port_string),
                        Some(other) => {
                            rendered.push('%');
                            rendered.push(other);
                        }
                        None => rendered.push('%'),
                    }
                } else {
                    rendered.push(ch);
                }
            }

            Ok(OsString::from(rendered))
        }
    }
}

struct ConnectProgramStream {
    child: Child,
    stdin: ChildStdin,
    stdout: ChildStdout,
}

impl ConnectProgramStream {
    fn new(child: Child, stdin: ChildStdin, stdout: ChildStdout) -> Self {
        Self {
            child,
            stdin,
            stdout,
        }
    }
}

impl Read for ConnectProgramStream {
    fn read(&mut self, buf: &mut [u8]) -> io::Result<usize> {
        self.stdout.read(buf)
    }
}

impl Write for ConnectProgramStream {
    fn write(&mut self, buf: &[u8]) -> io::Result<usize> {
        self.stdin.write(buf)
    }

    fn flush(&mut self) -> io::Result<()> {
        self.stdin.flush()
    }
}

impl Drop for ConnectProgramStream {
    fn drop(&mut self) {
        let _ = self.child.kill();
        let _ = self.child.wait();
    }
}

<<<<<<< HEAD
pub(crate) struct ProxyConfig {
    pub(crate) host: String,
    pub(crate) port: u16,
    pub(crate) credentials: Option<ProxyCredentials>,
=======
pub(super) struct ProxyConfig {
    pub(super) host: String,
    pub(super) port: u16,
    pub(super) credentials: Option<ProxyCredentials>,
>>>>>>> caf726ef
}

impl ProxyConfig {
    fn display(&self) -> SocketAddrDisplay<'_> {
        SocketAddrDisplay {
            host: &self.host,
            port: self.port,
        }
    }

<<<<<<< HEAD
    pub(crate) fn authorization_header(&self) -> Option<String> {
=======
    pub(super) fn authorization_header(&self) -> Option<String> {
>>>>>>> caf726ef
        self.credentials
            .as_ref()
            .map(ProxyCredentials::authorization_value)
    }
}

<<<<<<< HEAD
pub(crate) struct ProxyCredentials {
    pub(crate) username: String,
    pub(crate) password: String,
=======
pub(super) struct ProxyCredentials {
    username: String,
    password: String,
>>>>>>> caf726ef
}

impl ProxyCredentials {
    fn new(username: String, password: String) -> Self {
        Self { username, password }
    }

    fn authorization_value(&self) -> String {
        let mut bytes = Vec::with_capacity(self.username.len() + self.password.len() + 1);
        bytes.extend_from_slice(self.username.as_bytes());
        bytes.push(b':');
        bytes.extend_from_slice(self.password.as_bytes());
        STANDARD.encode(bytes)
    }
}

pub(crate) fn load_daemon_proxy() -> Result<Option<ProxyConfig>, ClientError> {
    match env::var("RSYNC_PROXY") {
        Ok(value) => {
            let trimmed = value.trim();
            if trimmed.is_empty() {
                return Ok(None);
            }
            parse_proxy_spec(trimmed).map(Some)
        }
        Err(VarError::NotPresent) => Ok(None),
        Err(VarError::NotUnicode(_)) => Err(proxy_configuration_error(
            "RSYNC_PROXY value must be valid UTF-8",
        )),
    }
}

<<<<<<< HEAD
pub(crate) fn parse_proxy_spec(spec: &str) -> Result<ProxyConfig, ClientError> {
=======
pub(super) fn parse_proxy_spec(spec: &str) -> Result<ProxyConfig, ClientError> {
>>>>>>> caf726ef
    let trimmed = spec.trim();
    if trimmed.is_empty() {
        return Err(proxy_configuration_error(
            "RSYNC_PROXY must specify a proxy host",
        ));
    }

    let mut remainder = trimmed;
    if let Some(idx) = trimmed.find("://") {
        let (scheme, rest_with_separator) = trimmed.split_at(idx);
        let rest = &rest_with_separator[3..];
        if rest.is_empty() {
            return Err(proxy_configuration_error(
                "RSYNC_PROXY must specify a proxy host",
            ));
        }

        if !scheme.eq_ignore_ascii_case("http") && !scheme.eq_ignore_ascii_case("https") {
            return Err(proxy_configuration_error(
                "RSYNC_PROXY scheme must be http:// or https://",
            ));
        }

        remainder = rest;
    }

    if remainder.contains('/') {
        return Err(proxy_configuration_error(
            "RSYNC_PROXY must not include a path component",
        ));
    }

    let (credentials, remainder) = if let Some(idx) = remainder.rfind('@') {
        let (userinfo, host_part) = remainder.split_at(idx);
        if userinfo.is_empty() {
            return Err(proxy_configuration_error(
                "RSYNC_PROXY user information must be non-empty when '@' is present",
            ));
        }

        let mut segments = userinfo.splitn(2, ':');
        let username = segments.next().unwrap();
        let password = segments.next().ok_or_else(|| {
            proxy_configuration_error("RSYNC_PROXY credentials must use USER:PASS@HOST:PORT format")
        })?;

        let username = decode_proxy_component(username, "username")?;
        let password = decode_proxy_component(password, "password")?;
        let credentials = ProxyCredentials::new(username, password);
        (Some(credentials), &host_part[1..])
    } else {
        (None, remainder)
    };

    let (host, port) = parse_proxy_host_port(remainder)?;

    Ok(ProxyConfig {
        host,
        port,
        credentials,
    })
}

fn parse_proxy_host_port(input: &str) -> Result<(String, u16), ClientError> {
    if input.is_empty() {
        return Err(proxy_configuration_error(
            "RSYNC_PROXY must specify a proxy host and port",
        ));
    }

    if let Some(rest) = input.strip_prefix('[') {
        let (host, port) = parse_bracketed_host(rest, 0).map_err(|_| {
            proxy_configuration_error("RSYNC_PROXY contains an invalid bracketed host")
        })?;
        if port == 0 {
            return Err(proxy_configuration_error(
                "RSYNC_PROXY bracketed host must include a port",
            ));
        }
        return Ok((host, port));
    }

    let idx = input
        .rfind(':')
        .ok_or_else(|| proxy_configuration_error("RSYNC_PROXY must be in HOST:PORT form"))?;
    let host = &input[..idx];
    let port_text = &input[idx + 1..];

    if port_text.is_empty() {
        return Err(proxy_configuration_error(
            "RSYNC_PROXY must include a proxy port",
        ));
    }

    let host = decode_host_component(host).map_err(|_| {
        proxy_configuration_error("RSYNC_PROXY proxy host contains invalid percent-encoding")
    })?;
    let port = port_text
        .parse::<u16>()
        .map_err(|_| proxy_configuration_error("RSYNC_PROXY specified an invalid port"))?;

    Ok((host, port))
}

fn decode_proxy_component(input: &str, field: &str) -> Result<String, ClientError> {
    if !input.contains('%') {
        return Ok(input.to_string());
    }

    let mut decoded = Vec::with_capacity(input.len());
    let bytes = input.as_bytes();
    let mut index = 0;

    while index < bytes.len() {
        if bytes[index] == b'%' {
            if index + 2 >= bytes.len() {
                return Err(proxy_configuration_error(format!(
                    "RSYNC_PROXY {field} contains truncated percent-encoding"
                )));
            }

            let hi = hex_value(bytes[index + 1]).ok_or_else(|| {
                proxy_configuration_error(format!(
                    "RSYNC_PROXY {field} contains invalid percent-encoding"
                ))
            })?;
            let lo = hex_value(bytes[index + 2]).ok_or_else(|| {
                proxy_configuration_error(format!(
                    "RSYNC_PROXY {field} contains invalid percent-encoding"
                ))
            })?;

            decoded.push((hi << 4) | lo);
            index += 3;
            continue;
        }

        decoded.push(bytes[index]);
        index += 1;
    }

    String::from_utf8(decoded).map_err(|_| {
        proxy_configuration_error(format!(
            "RSYNC_PROXY {field} contains invalid UTF-8 after percent-decoding"
        ))
    })
}

fn proxy_configuration_error(text: impl Into<String>) -> ClientError {
    let message = rsync_error!(SOCKET_IO_EXIT_CODE, "{}", text.into()).with_role(Role::Client);
    ClientError::new(SOCKET_IO_EXIT_CODE, message)
}

fn proxy_response_error(text: impl Into<String>) -> ClientError {
    let message =
        rsync_error!(SOCKET_IO_EXIT_CODE, "proxy error: {}", text.into()).with_role(Role::Client);
    ClientError::new(SOCKET_IO_EXIT_CODE, message)
}

fn connect_program_configuration_error(text: impl Into<String>) -> ClientError {
    let message =
        rsync_error!(FEATURE_UNAVAILABLE_EXIT_CODE, "{}", text.into()).with_role(Role::Client);
    ClientError::new(FEATURE_UNAVAILABLE_EXIT_CODE, message)
}

fn read_proxy_line(
    stream: &mut TcpStream,
    buffer: &mut Vec<u8>,
    proxy: SocketAddrDisplay<'_>,
) -> Result<(), ClientError> {
    buffer.clear();

    loop {
        let mut byte = [0u8; 1];
        match stream.read(&mut byte) {
            Ok(0) => {
                return Err(proxy_response_error(
                    "proxy closed the connection during CONNECT negotiation",
                ));
            }
            Ok(_) => {
                buffer.push(byte[0]);
                if byte[0] == b'\n' {
                    while matches!(buffer.last(), Some(b'\n' | b'\r')) {
                        buffer.pop();
                    }
                    break;
                }
                if buffer.len() > 4096 {
                    return Err(proxy_response_error(
                        "proxy response line exceeded 4096 bytes",
                    ));
                }
            }
            Err(error) if error.kind() == io::ErrorKind::Interrupted => continue,
            Err(error) => return Err(socket_error("read from", proxy, error)),
        }
    }

    Ok(())
}

/// Performs a daemon module listing using caller-provided options.
///
/// This variant mirrors [`run_module_list`] while allowing callers to configure
/// behaviours such as suppressing daemon MOTD lines when `--no-motd` is supplied.
pub fn run_module_list_with_options(
    request: ModuleListRequest,
    options: ModuleListOptions,
) -> Result<ModuleList, ClientError> {
    run_module_list_with_password_and_options(
        request,
        options,
        None,
        TransferTimeout::Default,
        TransferTimeout::Default,
    )
}

/// Performs a daemon module listing using an optional password override.
///
/// When `password_override` is `Some`, the bytes are used for authentication
/// instead of loading `RSYNC_PASSWORD`. This mirrors `--password-file` in the
/// CLI and simplifies testing by avoiding environment manipulation.
pub fn run_module_list_with_password(
    request: ModuleListRequest,
    password_override: Option<Vec<u8>>,
    timeout: TransferTimeout,
) -> Result<ModuleList, ClientError> {
    run_module_list_with_password_and_options(
        request,
        ModuleListOptions::default(),
        password_override,
        timeout,
        TransferTimeout::Default,
    )
}

/// Performs a daemon module listing with the supplied options and password override.
///
/// The helper is primarily used by the CLI to honour flags such as `--no-motd`
/// while still exercising the optional password override path used for
/// `--password-file`. The [`ModuleListOptions`] parameter defaults to the same
/// behaviour as [`run_module_list`].
pub fn run_module_list_with_password_and_options(
    request: ModuleListRequest,
    options: ModuleListOptions,
    password_override: Option<Vec<u8>>,
    timeout: TransferTimeout,
    connect_timeout: TransferTimeout,
) -> Result<ModuleList, ClientError> {
    let addr = request.address();
    let username = request.username().map(str::to_owned);
    let mut password_bytes = password_override.map(SensitiveBytes::new);
    let mut auth_attempted = false;
    let mut auth_context: Option<DaemonAuthContext> = None;
    let suppress_motd = options.suppresses_motd();
    let address_mode = options.address_mode();

    let effective_timeout = timeout.effective(DAEMON_SOCKET_TIMEOUT);
    let connect_duration = resolve_connect_timeout(connect_timeout, timeout, DAEMON_SOCKET_TIMEOUT);

    let stream = open_daemon_stream(
        addr,
        connect_duration,
        effective_timeout,
        address_mode,
        options.connect_program(),
        options.bind_address(),
    )?;

    let handshake = negotiate_legacy_daemon_session(stream, request.protocol())
        .map_err(|error| map_daemon_handshake_error(error, addr))?;
    let stream = handshake.into_stream();
    let mut reader = BufReader::new(stream);

    reader
        .get_mut()
        .write_all(b"#list\n")
        .map_err(|error| socket_error("write to", addr.socket_addr_display(), error))?;
    reader
        .get_mut()
        .flush()
        .map_err(|error| socket_error("flush", addr.socket_addr_display(), error))?;

    let mut entries = Vec::new();
    let mut motd = Vec::new();
    let mut warnings = Vec::new();
    let mut capabilities = Vec::new();
    let mut acknowledged = false;

    while let Some(line) = read_trimmed_line(&mut reader)
        .map_err(|error| socket_error("read from", addr.socket_addr_display(), error))?
    {
        if let Some(payload) = legacy_daemon_error_payload(&line) {
            return Err(daemon_error(payload, PARTIAL_TRANSFER_EXIT_CODE));
        }

        if let Some(payload) = parse_legacy_warning_message(&line) {
            warnings.push(payload.to_string());
            continue;
        }

        if line.starts_with(LEGACY_DAEMON_PREFIX) {
            match parse_legacy_daemon_message(&line) {
                Ok(LegacyDaemonMessage::Ok) => {
                    acknowledged = true;
                    continue;
                }
                Ok(LegacyDaemonMessage::Exit) => break,
                Ok(LegacyDaemonMessage::Capabilities { flags }) => {
                    capabilities.push(flags.to_string());
                    continue;
                }
                Ok(LegacyDaemonMessage::AuthRequired { module }) => {
                    if auth_attempted {
                        return Err(daemon_protocol_error(
                            "daemon repeated authentication challenge",
                        ));
                    }

                    let username = username.as_deref().ok_or_else(|| {
                        daemon_authentication_required_error(
                            "supply a username in the daemon URL (e.g. rsync://user@host/)",
                        )
                    })?;

                    let secret = if let Some(secret) = password_bytes.as_ref() {
                        secret.to_vec()
                    } else {
                        password_bytes = load_daemon_password().map(SensitiveBytes::new);
                        password_bytes
                            .as_ref()
                            .map(SensitiveBytes::to_vec)
                            .ok_or_else(|| {
                                daemon_authentication_required_error(
                                    "set RSYNC_PASSWORD before contacting authenticated daemons",
                                )
                            })?
                    };

                    let context = DaemonAuthContext::new(username.to_owned(), secret);
                    if let Some(challenge) = module {
                        send_daemon_auth_credentials(&mut reader, &context, challenge, addr)?;
                    }

                    auth_context = Some(context);
                    auth_attempted = true;
                    continue;
                }
                Ok(LegacyDaemonMessage::AuthChallenge { challenge }) => {
                    let context = auth_context.as_ref().ok_or_else(|| {
                        daemon_protocol_error(
                            "daemon issued authentication challenge before requesting credentials",
                        )
                    })?;

                    send_daemon_auth_credentials(&mut reader, context, challenge, addr)?;
                    continue;
                }
                Ok(LegacyDaemonMessage::Other(payload)) => {
                    if let Some(reason) = payload.strip_prefix("DENIED") {
                        return Err(daemon_access_denied_error(reason.trim()));
                    }

                    if let Some(reason) = payload.strip_prefix("AUTHFAILED") {
                        let reason = reason.trim();
                        return Err(daemon_authentication_failed_error(if reason.is_empty() {
                            None
                        } else {
                            Some(reason)
                        }));
                    }

                    if is_motd_payload(payload) {
                        if !suppress_motd {
                            motd.push(normalize_motd_payload(payload));
                        }
                        continue;
                    }

                    return Err(daemon_protocol_error(&line));
                }
                Ok(LegacyDaemonMessage::Version(_)) => {
                    return Err(daemon_protocol_error(&line));
                }
                Err(_) => {
                    return Err(daemon_protocol_error(&line));
                }
            }
        }

        if !acknowledged {
            return Err(daemon_protocol_error(&line));
        }

        entries.push(ModuleListEntry::from_line(&line));
    }

    if !acknowledged {
        return Err(daemon_protocol_error(
            "daemon did not acknowledge module listing",
        ));
    }

    Ok(ModuleList::new(motd, warnings, capabilities, entries))
}

/// Derives the socket connect timeout from the explicit connection setting and
/// the general transfer timeout.
<<<<<<< HEAD
pub(crate) fn resolve_connect_timeout(
=======
pub(super) fn resolve_connect_timeout(
>>>>>>> caf726ef
    connect_timeout: TransferTimeout,
    fallback: TransferTimeout,
    default: Duration,
) -> Option<Duration> {
    match connect_timeout {
        TransferTimeout::Default => match fallback {
            TransferTimeout::Default => Some(default),
            TransferTimeout::Disabled => None,
            TransferTimeout::Seconds(value) => Some(Duration::from_secs(value.get())),
        },
        TransferTimeout::Disabled => None,
        TransferTimeout::Seconds(value) => Some(Duration::from_secs(value.get())),
    }
}

<<<<<<< HEAD
pub(crate) struct DaemonAuthContext {
=======
pub(super) struct DaemonAuthContext {
>>>>>>> caf726ef
    username: String,
    secret: SensitiveBytes,
}

impl DaemonAuthContext {
<<<<<<< HEAD
    pub(crate) fn new(username: String, secret: Vec<u8>) -> Self {
=======
    pub(super) fn new(username: String, secret: Vec<u8>) -> Self {
>>>>>>> caf726ef
        Self {
            username,
            secret: SensitiveBytes::new(secret),
        }
    }

    pub(super) fn secret(&self) -> &[u8] {
        self.secret.as_slice()
    }
}

#[cfg(test)]
impl DaemonAuthContext {
<<<<<<< HEAD
    pub(crate) fn into_zeroized_secret(self) -> Vec<u8> {
=======
    pub(super) fn into_zeroized_secret(self) -> Vec<u8> {
>>>>>>> caf726ef
        self.secret.into_zeroized_vec()
    }
}

<<<<<<< HEAD
pub(crate) struct SensitiveBytes(Vec<u8>);

impl SensitiveBytes {
    pub(crate) fn new(bytes: Vec<u8>) -> Self {
        Self(bytes)
    }

    pub(crate) fn to_vec(&self) -> Vec<u8> {
        self.0.clone()
    }

    pub(crate) fn as_slice(&self) -> &[u8] {
=======
pub(super) struct SensitiveBytes(Vec<u8>);

impl SensitiveBytes {
    pub(super) fn new(bytes: Vec<u8>) -> Self {
        Self(bytes)
    }

    pub(super) fn to_vec(&self) -> Vec<u8> {
        self.0.clone()
    }

    pub(super) fn as_slice(&self) -> &[u8] {
>>>>>>> caf726ef
        &self.0
    }
}

#[cfg(test)]
impl SensitiveBytes {
<<<<<<< HEAD
    pub(crate) fn into_zeroized_vec(mut self) -> Vec<u8> {
=======
    pub(super) fn into_zeroized_vec(mut self) -> Vec<u8> {
>>>>>>> caf726ef
        for byte in &mut self.0 {
            *byte = 0;
        }
        std::mem::take(&mut self.0)
    }
}

impl Drop for SensitiveBytes {
    fn drop(&mut self) {
        for byte in &mut self.0 {
            *byte = 0;
        }
    }
}

fn send_daemon_auth_credentials<S>(
    reader: &mut BufReader<S>,
    context: &DaemonAuthContext,
    challenge: &str,
    addr: &DaemonAddress,
) -> Result<(), ClientError>
where
    S: Write,
{
    let digest = compute_daemon_auth_response(context.secret(), challenge);
    let mut command = String::with_capacity(context.username.len() + digest.len() + 2);
    command.push_str(&context.username);
    command.push(' ');
    command.push_str(&digest);
    command.push('\n');

    reader
        .get_mut()
        .write_all(command.as_bytes())
        .map_err(|error| socket_error("write to", addr.socket_addr_display(), error))?;
    reader
        .get_mut()
        .flush()
        .map_err(|error| socket_error("flush", addr.socket_addr_display(), error))?;

    Ok(())
}

#[cfg(test)]
thread_local! {
    static TEST_PASSWORD_OVERRIDE: RefCell<Option<Vec<u8>>> = const { RefCell::new(None) };
}

#[cfg(test)]
pub(crate) fn set_test_daemon_password(password: Option<Vec<u8>>) {
    TEST_PASSWORD_OVERRIDE.with(|slot| *slot.borrow_mut() = password);
}

fn load_daemon_password() -> Option<Vec<u8>> {
    #[cfg(test)]
    if let Some(password) = TEST_PASSWORD_OVERRIDE.with(|slot| slot.borrow().clone()) {
        return Some(password);
    }

    env::var_os("RSYNC_PASSWORD").map(|value| {
        #[cfg(unix)]
        {
            use std::os::unix::ffi::OsStringExt;

            value.into_vec()
        }

        #[cfg(not(unix))]
        {
            value.to_string_lossy().into_owned().into_bytes()
        }
    })
}

<<<<<<< HEAD
pub(crate) fn compute_daemon_auth_response(secret: &[u8], challenge: &str) -> String {
=======
pub(super) fn compute_daemon_auth_response(secret: &[u8], challenge: &str) -> String {
>>>>>>> caf726ef
    let mut hasher = Md5::new();
    hasher.update(secret);
    hasher.update(challenge.as_bytes());
    let digest = hasher.finalize();
    STANDARD_NO_PAD.encode(digest)
}

fn normalize_motd_payload(payload: &str) -> String {
    if !is_motd_payload(payload) {
        return payload.to_string();
    }

    let remainder = &payload[4..];
    let remainder = remainder.trim_start_matches([' ', '\t', ':']);
    remainder.trim_start().to_string()
}

fn is_motd_payload(payload: &str) -> bool {
    let bytes = payload.as_bytes();
    if bytes.len() < 4 {
        return false;
    }

    if !bytes[..4].eq_ignore_ascii_case(b"motd") {
        return false;
    }

    if bytes.len() == 4 {
        return true;
    }

    matches!(bytes[4], b' ' | b'\t' | b'\r' | b'\n' | b':')
}
#[cfg(test)]
use std::cell::RefCell;
use std::env::{self, VarError};
use std::ffi::{OsStr, OsString};
use std::fmt;
use std::io::{self, BufRead, BufReader, ErrorKind, Read, Write};
use std::net::{SocketAddr, TcpStream, ToSocketAddrs};
use std::path::Path;
use std::process::{Child, ChildStdin, ChildStdout, Command, Stdio};
use std::time::Duration;

#[cfg(test)]
use std::cell::RefCell;

use base64::Engine as _;
use base64::engine::general_purpose::{STANDARD, STANDARD_NO_PAD};
use rsync_checksums::strong::Md5;
use rsync_protocol::{
    LEGACY_DAEMON_PREFIX, LegacyDaemonMessage, NegotiationError, ProtocolVersion,
    parse_legacy_daemon_message, parse_legacy_error_message, parse_legacy_warning_message,
};
use rsync_transport::negotiate_legacy_daemon_session;
use socket2::{Domain, Protocol, SockAddr, Socket, Type};

use super::{
    AddressMode, ClientError, DAEMON_SOCKET_TIMEOUT, FEATURE_UNAVAILABLE_EXIT_CODE,
    PARTIAL_TRANSFER_EXIT_CODE, SOCKET_IO_EXIT_CODE, TransferTimeout, daemon_access_denied_error,
    daemon_authentication_failed_error, daemon_authentication_required_error, daemon_error,
    daemon_protocol_error, socket_error,
};
use crate::{message::Role, rsync_error};

#[cfg(unix)]
use std::os::unix::ffi::{OsStrExt, OsStringExt};<|MERGE_RESOLUTION|>--- conflicted
+++ resolved
@@ -37,11 +37,7 @@
     Some(payload.to_string())
 }
 
-<<<<<<< HEAD
-pub(crate) fn map_daemon_handshake_error(error: io::Error, addr: &DaemonAddress) -> ClientError {
-=======
 pub(super) fn map_daemon_handshake_error(error: io::Error, addr: &DaemonAddress) -> ClientError {
->>>>>>> caf726ef
     if let Some(mapped) = handshake_error_to_client_error(&error) {
         mapped
     } else {
@@ -123,11 +119,7 @@
         self.port
     }
 
-<<<<<<< HEAD
-    pub(crate) fn socket_addr_display(&self) -> SocketAddrDisplay<'_> {
-=======
     pub(super) fn socket_addr_display(&self) -> SocketAddrDisplay<'_> {
->>>>>>> caf726ef
         SocketAddrDisplay {
             host: &self.host,
             port: self.port,
@@ -135,11 +127,7 @@
     }
 }
 
-<<<<<<< HEAD
-pub(crate) struct SocketAddrDisplay<'a> {
-=======
 pub(super) struct SocketAddrDisplay<'a> {
->>>>>>> caf726ef
     host: &'a str,
     port: u16,
 }
@@ -720,11 +708,7 @@
     Ok(DaemonStream::tcp(stream))
 }
 
-<<<<<<< HEAD
-pub(crate) fn connect_direct(
-=======
 pub(super) fn connect_direct(
->>>>>>> caf726ef
     addr: &DaemonAddress,
     connect_timeout: Option<Duration>,
     io_timeout: Option<Duration>,
@@ -756,11 +740,7 @@
     Err(socket_error("connect to", candidate, error))
 }
 
-<<<<<<< HEAD
-pub(crate) fn resolve_daemon_addresses(
-=======
 pub(super) fn resolve_daemon_addresses(
->>>>>>> caf726ef
     addr: &DaemonAddress,
     mode: AddressMode,
 ) -> Result<Vec<SocketAddr>, ClientError> {
@@ -861,11 +841,7 @@
     }
 }
 
-<<<<<<< HEAD
-pub(crate) fn connect_via_proxy(
-=======
 pub(super) fn connect_via_proxy(
->>>>>>> caf726ef
     addr: &DaemonAddress,
     proxy: &ProxyConfig,
     connect_timeout: Option<Duration>,
@@ -919,11 +895,7 @@
     Ok(stream)
 }
 
-<<<<<<< HEAD
-pub(crate) fn establish_proxy_tunnel(
-=======
 pub(super) fn establish_proxy_tunnel(
->>>>>>> caf726ef
     stream: &mut TcpStream,
     addr: &DaemonAddress,
     proxy: &ProxyConfig,
@@ -1105,15 +1077,6 @@
     }
 }
 
-<<<<<<< HEAD
-pub(crate) struct ConnectProgramConfig {
-    pub(crate) template: OsString,
-    pub(crate) shell: Option<OsString>,
-}
-
-impl ConnectProgramConfig {
-    pub(crate) fn new(template: OsString, shell: Option<OsString>) -> Result<Self, String> {
-=======
 pub(super) struct ConnectProgramConfig {
     template: OsString,
     shell: Option<OsString>,
@@ -1121,7 +1084,6 @@
 
 impl ConnectProgramConfig {
     pub(super) fn new(template: OsString, shell: Option<OsString>) -> Result<Self, String> {
->>>>>>> caf726ef
         if template.is_empty() {
             return Err("RSYNC_CONNECT_PROG must not be empty".to_string());
         }
@@ -1133,11 +1095,7 @@
         Ok(Self { template, shell })
     }
 
-<<<<<<< HEAD
-    pub(crate) fn shell(&self) -> Option<&OsString> {
-=======
     pub(super) fn shell(&self) -> Option<&OsString> {
->>>>>>> caf726ef
         self.shell.as_ref()
     }
 
@@ -1145,11 +1103,7 @@
     ///
     /// `%H` is replaced with the daemon host, `%P` with the decimal TCP port, and `%%`
     /// yields a literal percent sign.
-<<<<<<< HEAD
-    pub(crate) fn format_command(&self, host: &str, port: u16) -> Result<OsString, String> {
-=======
     pub(super) fn format_command(&self, host: &str, port: u16) -> Result<OsString, String> {
->>>>>>> caf726ef
         #[cfg(unix)]
         {
             let template = self.template.as_bytes();
@@ -1247,17 +1201,10 @@
     }
 }
 
-<<<<<<< HEAD
-pub(crate) struct ProxyConfig {
-    pub(crate) host: String,
-    pub(crate) port: u16,
-    pub(crate) credentials: Option<ProxyCredentials>,
-=======
 pub(super) struct ProxyConfig {
     pub(super) host: String,
     pub(super) port: u16,
     pub(super) credentials: Option<ProxyCredentials>,
->>>>>>> caf726ef
 }
 
 impl ProxyConfig {
@@ -1268,26 +1215,16 @@
         }
     }
 
-<<<<<<< HEAD
-    pub(crate) fn authorization_header(&self) -> Option<String> {
-=======
     pub(super) fn authorization_header(&self) -> Option<String> {
->>>>>>> caf726ef
         self.credentials
             .as_ref()
             .map(ProxyCredentials::authorization_value)
     }
 }
 
-<<<<<<< HEAD
-pub(crate) struct ProxyCredentials {
-    pub(crate) username: String,
-    pub(crate) password: String,
-=======
 pub(super) struct ProxyCredentials {
     username: String,
     password: String,
->>>>>>> caf726ef
 }
 
 impl ProxyCredentials {
@@ -1320,11 +1257,7 @@
     }
 }
 
-<<<<<<< HEAD
-pub(crate) fn parse_proxy_spec(spec: &str) -> Result<ProxyConfig, ClientError> {
-=======
 pub(super) fn parse_proxy_spec(spec: &str) -> Result<ProxyConfig, ClientError> {
->>>>>>> caf726ef
     let trimmed = spec.trim();
     if trimmed.is_empty() {
         return Err(proxy_configuration_error(
@@ -1735,11 +1668,7 @@
 
 /// Derives the socket connect timeout from the explicit connection setting and
 /// the general transfer timeout.
-<<<<<<< HEAD
-pub(crate) fn resolve_connect_timeout(
-=======
 pub(super) fn resolve_connect_timeout(
->>>>>>> caf726ef
     connect_timeout: TransferTimeout,
     fallback: TransferTimeout,
     default: Duration,
@@ -1755,21 +1684,13 @@
     }
 }
 
-<<<<<<< HEAD
-pub(crate) struct DaemonAuthContext {
-=======
 pub(super) struct DaemonAuthContext {
->>>>>>> caf726ef
     username: String,
     secret: SensitiveBytes,
 }
 
 impl DaemonAuthContext {
-<<<<<<< HEAD
-    pub(crate) fn new(username: String, secret: Vec<u8>) -> Self {
-=======
     pub(super) fn new(username: String, secret: Vec<u8>) -> Self {
->>>>>>> caf726ef
         Self {
             username,
             secret: SensitiveBytes::new(secret),
@@ -1783,29 +1704,11 @@
 
 #[cfg(test)]
 impl DaemonAuthContext {
-<<<<<<< HEAD
-    pub(crate) fn into_zeroized_secret(self) -> Vec<u8> {
-=======
     pub(super) fn into_zeroized_secret(self) -> Vec<u8> {
->>>>>>> caf726ef
         self.secret.into_zeroized_vec()
     }
 }
 
-<<<<<<< HEAD
-pub(crate) struct SensitiveBytes(Vec<u8>);
-
-impl SensitiveBytes {
-    pub(crate) fn new(bytes: Vec<u8>) -> Self {
-        Self(bytes)
-    }
-
-    pub(crate) fn to_vec(&self) -> Vec<u8> {
-        self.0.clone()
-    }
-
-    pub(crate) fn as_slice(&self) -> &[u8] {
-=======
 pub(super) struct SensitiveBytes(Vec<u8>);
 
 impl SensitiveBytes {
@@ -1818,18 +1721,13 @@
     }
 
     pub(super) fn as_slice(&self) -> &[u8] {
->>>>>>> caf726ef
         &self.0
     }
 }
 
 #[cfg(test)]
 impl SensitiveBytes {
-<<<<<<< HEAD
-    pub(crate) fn into_zeroized_vec(mut self) -> Vec<u8> {
-=======
     pub(super) fn into_zeroized_vec(mut self) -> Vec<u8> {
->>>>>>> caf726ef
         for byte in &mut self.0 {
             *byte = 0;
         }
@@ -1904,11 +1802,7 @@
     })
 }
 
-<<<<<<< HEAD
-pub(crate) fn compute_daemon_auth_response(secret: &[u8], challenge: &str) -> String {
-=======
 pub(super) fn compute_daemon_auth_response(secret: &[u8], challenge: &str) -> String {
->>>>>>> caf726ef
     let mut hasher = Md5::new();
     hasher.update(secret);
     hasher.update(challenge.as_bytes());
