--- conflicted
+++ resolved
@@ -316,10 +316,7 @@
     }
 }
 
-<<<<<<< HEAD
-=======
 #[cfg(unix)]
->>>>>>> 1bbe5cef
 #[test]
 fn run_module_list_collects_motd_after_acknowledgement() {
     let _guard = env_lock().lock().expect("env mutex poisoned");
