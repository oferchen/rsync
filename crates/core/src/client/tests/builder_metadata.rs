#[test]
fn builder_sets_numeric_ids() {
    let config = ClientConfig::builder()
        .transfer_args([OsString::from("src"), OsString::from("dst")])
        .numeric_ids(true)
        .build();

    assert!(config.numeric_ids());

    let config = ClientConfig::builder()
        .transfer_args([OsString::from("src"), OsString::from("dst")])
        .build();

    assert!(!config.numeric_ids());
}

#[test]
fn builder_preserves_owner_flag() {
    let config = ClientConfig::builder()
        .transfer_args([OsString::from("src"), OsString::from("dst")])
        .owner(true)
        .build();

    assert!(config.preserve_owner());
    assert!(!config.preserve_group());
}

#[test]
fn builder_preserves_group_flag() {
    let config = ClientConfig::builder()
        .transfer_args([OsString::from("src"), OsString::from("dst")])
        .group(true)
        .build();

    assert!(config.preserve_group());
    assert!(!config.preserve_owner());
}

#[test]
fn builder_preserves_permissions_flag() {
    let config = ClientConfig::builder()
        .transfer_args([OsString::from("src"), OsString::from("dst")])
        .permissions(true)
        .build();

    assert!(config.preserve_permissions());
    assert!(!config.preserve_times());
}

#[test]
fn builder_preserves_executability_flag() {
    let config = ClientConfig::builder()
        .transfer_args([OsString::from("src"), OsString::from("dst")])
        .executability(true)
        .build();

    assert!(config.preserve_executability());
}

#[test]
fn builder_preserves_times_flag() {
    let config = ClientConfig::builder()
        .transfer_args([OsString::from("src"), OsString::from("dst")])
        .times(true)
        .build();

    assert!(config.preserve_times());
    assert!(!config.preserve_permissions());
}

#[test]
fn builder_sets_chmod_modifiers() {
    let modifiers = ChmodModifiers::parse("a+rw").expect("chmod parses");
    let config = ClientConfig::builder()
        .transfer_args([OsString::from("src"), OsString::from("dst")])
        .chmod(Some(modifiers.clone()))
        .build();

    assert_eq!(config.chmod(), Some(&modifiers));
}

#[test]
fn builder_preserves_devices_flag() {
    let config = ClientConfig::builder()
        .transfer_args([OsString::from("src"), OsString::from("dst")])
        .devices(true)
        .build();

    assert!(config.preserve_devices());
    assert!(!config.preserve_specials());
}

#[test]
fn builder_preserves_specials_flag() {
    let config = ClientConfig::builder()
        .transfer_args([OsString::from("src"), OsString::from("dst")])
        .specials(true)
        .build();

    assert!(config.preserve_specials());
    assert!(!config.preserve_devices());
}

#[test]
fn builder_preserves_hard_links_flag() {
    let config = ClientConfig::builder()
        .transfer_args([OsString::from("src"), OsString::from("dst")])
        .hard_links(true)
        .build();

    assert!(config.preserve_hard_links());
    assert!(!ClientConfig::default().preserve_hard_links());
}

#[cfg(feature = "acl")]
#[test]
fn builder_preserves_acls_flag() {
    let config = ClientConfig::builder()
        .transfer_args([OsString::from("src"), OsString::from("dst")])
        .acls(true)
        .build();

    assert!(config.preserve_acls());
    assert!(!ClientConfig::default().preserve_acls());
}

#[cfg(feature = "xattr")]
#[test]
fn builder_preserves_xattrs_flag() {
    let config = ClientConfig::builder()
        .transfer_args([OsString::from("src"), OsString::from("dst")])
        .xattrs(true)
        .build();

    assert!(config.preserve_xattrs());
    assert!(!ClientConfig::default().preserve_xattrs());
}

#[test]
fn builder_preserves_remove_source_files_flag() {
    let config = ClientConfig::builder()
        .transfer_args([OsString::from("src"), OsString::from("dst")])
        .remove_source_files(true)
        .build();

    assert!(config.remove_source_files());
    assert!(!ClientConfig::default().remove_source_files());
}

#[test]
fn builder_controls_omit_dir_times_flag() {
    let config = ClientConfig::builder()
        .transfer_args([OsString::from("src"), OsString::from("dst")])
        .omit_dir_times(true)
        .build();

    assert!(config.omit_dir_times());
    assert!(!ClientConfig::default().omit_dir_times());
}

#[test]
fn builder_controls_omit_link_times_flag() {
    let config = ClientConfig::builder()
        .transfer_args([OsString::from("src"), OsString::from("dst")])
        .omit_link_times(true)
        .build();

    assert!(config.omit_link_times());
    assert!(!ClientConfig::default().omit_link_times());
}

#[test]
fn builder_enables_sparse() {
    let config = ClientConfig::builder()
        .transfer_args([OsString::from("src"), OsString::from("dst")])
        .sparse(true)
        .build();

    assert!(config.sparse());
}

#[test]
fn builder_enables_size_only() {
    let config = ClientConfig::builder()
        .transfer_args([OsString::from("src"), OsString::from("dst")])
        .size_only(true)
        .build();

    assert!(config.size_only());
    assert!(!ClientConfig::default().size_only());
}

#[test]
fn builder_configures_implied_dirs_flag() {
    let default_config = ClientConfig::builder()
        .transfer_args([OsString::from("src"), OsString::from("dst")])
        .build();

    assert!(default_config.implied_dirs());
    assert!(ClientConfig::default().implied_dirs());

    let disabled = ClientConfig::builder()
        .transfer_args([OsString::from("src"), OsString::from("dst")])
        .implied_dirs(false)
        .build();

    assert!(!disabled.implied_dirs());

    let enabled = ClientConfig::builder()
        .transfer_args([OsString::from("src"), OsString::from("dst")])
        .implied_dirs(true)
        .build();

    assert!(enabled.implied_dirs());
}

#[test]
fn builder_sets_mkpath_flag() {
    let config = ClientConfig::builder()
        .transfer_args([OsString::from("src"), OsString::from("dst")])
        .mkpath(true)
        .build();

    assert!(config.mkpath());
    assert!(!ClientConfig::default().mkpath());
}

#[test]
fn builder_sets_inplace() {
    let config = ClientConfig::builder()
        .transfer_args([OsString::from("src"), OsString::from("dst")])
        .inplace(true)
        .build();

    assert!(config.inplace());

    let config = ClientConfig::builder()
        .transfer_args([OsString::from("src"), OsString::from("dst")])
        .build();

    assert!(!config.inplace());
}

#[test]
fn builder_sets_delay_updates() {
    let config = ClientConfig::builder()
        .transfer_args([OsString::from("src"), OsString::from("dst")])
        .delay_updates(true)
        .build();

    assert!(config.delay_updates());

    let config = ClientConfig::builder()
        .transfer_args([OsString::from("src"), OsString::from("dst")])
        .build();

    assert!(!config.delay_updates());
}

#[test]
fn builder_sets_copy_dirlinks() {
    let enabled = ClientConfig::builder()
        .transfer_args([OsString::from("src"), OsString::from("dst")])
        .copy_dirlinks(true)
        .build();

    assert!(enabled.copy_dirlinks());

    let disabled = ClientConfig::builder()
        .transfer_args([OsString::from("src"), OsString::from("dst")])
        .build();

    assert!(!disabled.copy_dirlinks());
}

#[test]
fn builder_sets_links() {
    let enabled = ClientConfig::builder()
        .transfer_args([OsString::from("src"), OsString::from("dst")])
        .links(true)
        .build();

    assert!(enabled.links());

    let disabled = ClientConfig::builder()
        .transfer_args([OsString::from("src"), OsString::from("dst")])
        .build();

    assert!(!disabled.links());
    assert!(!ClientConfig::default().links());
}

#[test]
fn builder_sets_copy_devices_flag() {
    let enabled = ClientConfig::builder()
        .transfer_args([OsString::from("src"), OsString::from("dst")])
        .copy_devices(true)
        .build();

    assert!(enabled.copy_devices());

    let disabled = ClientConfig::builder()
        .transfer_args([OsString::from("src"), OsString::from("dst")])
        .build();

    assert!(!disabled.copy_devices());
}

#[test]
fn builder_sets_copy_unsafe_links() {
    let enabled = ClientConfig::builder()
        .transfer_args([OsString::from("src"), OsString::from("dst")])
        .copy_unsafe_links(true)
        .build();

    assert!(enabled.copy_unsafe_links());

    let disabled = ClientConfig::builder()
        .transfer_args([OsString::from("src"), OsString::from("dst")])
        .build();

    assert!(!disabled.copy_unsafe_links());
}

#[test]
fn builder_sets_keep_dirlinks() {
    let enabled = ClientConfig::builder()
        .transfer_args([OsString::from("src"), OsString::from("dst")])
        .keep_dirlinks(true)
        .build();

    assert!(enabled.keep_dirlinks());

    let disabled = ClientConfig::builder()
        .transfer_args([OsString::from("src"), OsString::from("dst")])
        .build();

    assert!(!disabled.keep_dirlinks());
}

#[test]
fn builder_enables_stats() {
    let enabled = ClientConfig::builder()
        .transfer_args([OsString::from("src"), OsString::from("dst")])
        .stats(true)
        .build();

    assert!(enabled.stats());

    let disabled = ClientConfig::builder()
        .transfer_args([OsString::from("src"), OsString::from("dst")])
        .build();

    assert!(!disabled.stats());
}

#[test]
fn map_local_copy_error_reports_delete_limit() {
    let mapped = map_local_copy_error(LocalCopyError::delete_limit_exceeded(2));
    assert_eq!(mapped.exit_code(), MAX_DELETE_EXIT_CODE);
    let rendered = mapped.message().to_string();
    assert!(
        rendered.contains("Deletions stopped due to --max-delete limit (2 entries skipped)"),
        "unexpected diagnostic: {rendered}"
    );
}
<<<<<<< HEAD

#[test]
fn write_daemon_password_appends_newline_and_zeroizes_buffer() {
    let mut output = Vec::new();
    let mut secret = b"swordfish".to_vec();

    write_daemon_password(&mut output, &mut secret).expect("write succeeds");

    assert_eq!(output, b"swordfish\n");
    assert!(secret.iter().all(|&byte| byte == 0));
}

#[test]
fn write_daemon_password_handles_existing_newline() {
    let mut output = Vec::new();
    let mut secret = b"hunter2\n".to_vec();

    write_daemon_password(&mut output, &mut secret).expect("write succeeds");

    assert_eq!(output, b"hunter2\n");
    assert!(secret.iter().all(|&byte| byte == 0));
}
=======
>>>>>>> 1bbe5cef
<|MERGE_RESOLUTION|>--- conflicted
+++ resolved
@@ -364,28 +364,3 @@
         "unexpected diagnostic: {rendered}"
     );
 }
-<<<<<<< HEAD
-
-#[test]
-fn write_daemon_password_appends_newline_and_zeroizes_buffer() {
-    let mut output = Vec::new();
-    let mut secret = b"swordfish".to_vec();
-
-    write_daemon_password(&mut output, &mut secret).expect("write succeeds");
-
-    assert_eq!(output, b"swordfish\n");
-    assert!(secret.iter().all(|&byte| byte == 0));
-}
-
-#[test]
-fn write_daemon_password_handles_existing_newline() {
-    let mut output = Vec::new();
-    let mut secret = b"hunter2\n".to_vec();
-
-    write_daemon_password(&mut output, &mut secret).expect("write succeeds");
-
-    assert_eq!(output, b"hunter2\n");
-    assert!(secret.iter().all(|&byte| byte == 0));
-}
-=======
->>>>>>> 1bbe5cef
