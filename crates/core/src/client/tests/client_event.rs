use super::error::{MAX_DELETE_EXIT_CODE, PROTOCOL_INCOMPATIBLE_EXIT_CODE, map_local_copy_error};
use super::module_list::{
    ConnectProgramConfig, DaemonAuthContext, DaemonAuthDigest, ProxyConfig, SensitiveBytes,
    compute_daemon_auth_response, connect_direct, connect_via_proxy, establish_proxy_tunnel,
    map_daemon_handshake_error, parse_proxy_spec, resolve_connect_timeout,
    resolve_daemon_addresses, set_test_daemon_password,
};
use super::run::build_local_copy_options;
use super::*;
use crate::bandwidth;
use crate::client::IconvSetting;
<<<<<<< HEAD
=======
use crate::version::RUST_VERSION;
>>>>>>> 4a8c26ff
use compress::zlib::CompressionLevel;
use engine::{LocalCopyError, signature::SignatureAlgorithm};
use ::metadata::ChmodModifiers;
use protocol::{NegotiationError, ProtocolVersion};
use std::env;
use std::ffi::{OsStr, OsString};
use std::fs;
use std::io::{self, BufRead, BufReader, Read, Seek, SeekFrom, Write};
use std::net::{Shutdown, TcpListener, TcpStream};
use std::num::{NonZeroU8, NonZeroU64};
use std::path::{Path, PathBuf};
use std::sync::{Mutex, OnceLock, mpsc};
use std::thread;
use std::time::Duration;
use tempfile::tempdir;

const LEGACY_DAEMON_GREETING: &str = "@RSYNCD: 32.0 sha512 sha256 sha1 md5 md4\n";

#[test]
fn sensitive_bytes_zeroizes_on_drop() {
    let bytes = SensitiveBytes::new(b"topsecret".to_vec());
    let zeroed = bytes.into_zeroized_vec();
    assert!(zeroed.iter().all(|&byte| byte == 0));
}

#[test]
fn daemon_auth_context_zeroizes_secret_on_drop() {
    let context = DaemonAuthContext::new(
        "user".to_string(),
        b"supersecret".to_vec(),
        DaemonAuthDigest::Sha512,
    );
    let zeroed = context.into_zeroized_secret();
    assert!(zeroed.iter().all(|&byte| byte == 0));
}

#[test]
fn resolve_destination_path_returns_existing_candidate() {
    let temp = tempdir().expect("tempdir");
    let root = temp.path().join("dest");
    fs::create_dir_all(&root).expect("create dest root");
    let subdir = root.join("sub");
    fs::create_dir_all(&subdir).expect("create subdir");
    let file_path = subdir.join("file.txt");
    fs::write(&file_path, b"payload").expect("write file");

    let relative = Path::new("sub").join("file.txt");
    let resolved = ClientEvent::resolve_destination_path(root.as_path(), relative.as_path());

    assert_eq!(resolved, file_path);
}

#[test]
fn resolve_destination_path_returns_root_for_file_destination() {
    let temp = tempdir().expect("tempdir");
    let root = temp.path().join("target.bin");
    let relative = Path::new("target.bin");

    let resolved = ClientEvent::resolve_destination_path(root.as_path(), relative);

    assert_eq!(resolved, root);
}

#[test]
fn bandwidth_limit_from_components_returns_none_for_unlimited() {
    let components = bandwidth::BandwidthLimitComponents::unlimited();
    assert!(BandwidthLimit::from_components(components).is_none());
}

#[test]
fn bandwidth_limit_from_components_preserves_rate_and_burst() {
    let rate = NonZeroU64::new(8 * 1024).expect("non-zero");
    let burst = NonZeroU64::new(64 * 1024).expect("non-zero");
    let components = bandwidth::BandwidthLimitComponents::new(Some(rate), Some(burst));
    let limit = BandwidthLimit::from_components(components).expect("limit produced");

    assert_eq!(limit.bytes_per_second(), rate);
    assert_eq!(limit.burst_bytes(), Some(burst));
    assert!(limit.burst_specified());
}

#[test]
fn bandwidth_limit_components_conversion_preserves_configuration() {
    let rate = NonZeroU64::new(12 * 1024).expect("non-zero");
    let burst = NonZeroU64::new(256 * 1024).expect("non-zero");
    let limit = BandwidthLimit::from_rate_and_burst(rate, Some(burst));

    let components = limit.components();
    assert_eq!(components.rate(), Some(rate));
    assert_eq!(components.burst(), Some(burst));
    assert!(components.burst_specified());

    let round_trip = BandwidthLimit::from_components(components).expect("limit produced");
    assert_eq!(round_trip, limit);
}

#[test]
fn bandwidth_limit_into_components_supports_from_trait() {
    let rate = NonZeroU64::new(4 * 1024).expect("non-zero");
    let burst = NonZeroU64::new(32 * 1024).expect("non-zero");
    let limit = BandwidthLimit::from_rate_and_burst(rate, Some(burst));

    let via_ref: bandwidth::BandwidthLimitComponents = (&limit).into();
    let via_value: bandwidth::BandwidthLimitComponents = limit.into();

    assert_eq!(via_ref.rate(), Some(rate));
    assert_eq!(via_ref.burst(), Some(burst));
    assert_eq!(via_value.rate(), Some(rate));
    assert_eq!(via_value.burst(), Some(burst));
}

#[test]
fn resolve_destination_path_preserves_missing_entries() {
    let temp = tempdir().expect("tempdir");
    let root = temp.path().join("dest");
    fs::create_dir_all(&root).expect("create destination root");
    let relative = Path::new("missing.bin");

    let resolved = ClientEvent::resolve_destination_path(root.as_path(), relative);

    assert_eq!(resolved, root.join(relative));
}

#[cfg(unix)]
use std::os::unix::fs::PermissionsExt;

#[cfg(unix)]
#[allow(dead_code)]
const FALLBACK_SCRIPT: &str = r#"#!/bin/sh
set -eu

while [ "$#" -gt 0 ]; do
  case "$1" in
--files-from)
  FILE="$2"
  cat "$FILE"
  shift 2
  ;;
--from0)
  shift
  ;;
*)
  shift
  ;;
  esac
done

printf 'fallback stdout\n'
printf 'fallback stderr\n' >&2
exit 42
"#;

#[cfg(unix)]
<<<<<<< HEAD
#[allow(dead_code)]
const SIGNAL_EXIT_SCRIPT: &str = r#"#!/bin/sh
set -eu

kill -TERM "$$"
while :; do
  sleep 1
done
"#;

static ENV_GUARD: OnceLock<Mutex<()>> = OnceLock::new();

fn env_lock() -> &'static Mutex<()> {
    ENV_GUARD.get_or_init(|| Mutex::new(()))
}

#[cfg(unix)]
#[allow(dead_code)]
fn write_fallback_script(dir: &Path) -> PathBuf {
    let path = dir.join("fallback.sh");
    fs::write(&path, FALLBACK_SCRIPT).expect("script written");
    let metadata = fs::metadata(&path).expect("script metadata");
    let mut permissions = metadata.permissions();
    permissions.set_mode(0o755);
    fs::set_permissions(&path, permissions).expect("script permissions set");
    path
}

#[cfg(unix)]
#[allow(dead_code)]
fn write_signal_script(dir: &Path) -> PathBuf {
    let path = dir.join("signal.sh");
    fs::write(&path, SIGNAL_EXIT_SCRIPT).expect("script written");
    let metadata = fs::metadata(&path).expect("script metadata");
    let mut permissions = metadata.permissions();
    permissions.set_mode(0o755);
    fs::set_permissions(&path, permissions).expect("script permissions set");
    path
}

fn baseline_fallback_args() -> RemoteFallbackArgs {
    RemoteFallbackArgs {
        dry_run: false,
        list_only: false,
        remote_shell: None,
        remote_options: Vec::new(),
        connect_program: None,
        port: None,
        bind_address: None,
        sockopts: None,
        blocking_io: None,
        protect_args: None,
        human_readable: None,
        eight_bit_output: false,
        address_mode: AddressMode::Default,
        archive: false,
        recursive: None,
        inc_recursive: None,
        dirs: None,
        delete: false,
        delete_mode: DeleteMode::Disabled,
        delete_excluded: false,
        delete_missing_args: false,
        max_delete: None,
        min_size: None,
        max_size: None,
        block_size: None,
        checksum: None,
        checksum_choice: None,
        checksum_seed: None,
        size_only: false,
        ignore_times: false,
        ignore_existing: false,
        existing: false,
        ignore_missing_args: false,
        update: false,
        modify_window: None,
        compress: false,
        compress_disabled: false,
        compress_level: None,
        compress_choice: None,
        skip_compress: None,
        open_noatime: None,
        stop_after: None,
        stop_at: None,
        chown: None,
        owner: None,
        group: None,
        usermap: None,
        groupmap: None,
        chmod: Vec::new(),
        executability: None,
        perms: None,
        super_mode: None,
        times: None,
        omit_dir_times: None,
        omit_link_times: None,
        numeric_ids: None,
        hard_links: None,
        links: None,
        copy_links: None,
        copy_dirlinks: false,
        copy_unsafe_links: None,
        keep_dirlinks: None,
        safe_links: false,
        sparse: None,
        fuzzy: None,
        devices: None,
        copy_devices: false,
        write_devices: false,
        specials: None,
        relative: None,
        one_file_system: None,
        implied_dirs: None,
        mkpath: false,
        prune_empty_dirs: None,
        verbosity: 0,
        progress: false,
        stats: false,
        itemize_changes: false,
        partial: false,
        preallocate: false,
        fsync: None,
        delay_updates: false,
        partial_dir: None,
        temp_directory: None,
        backup: false,
        backup_dir: None,
        backup_suffix: None,
        link_dests: Vec::new(),
        remove_source_files: false,
        append: None,
        append_verify: false,
        inplace: None,
        msgs_to_stderr: None,
        outbuf: None,
        whole_file: None,
        bwlimit: None,
        excludes: Vec::new(),
        includes: Vec::new(),
        exclude_from: Vec::new(),
        include_from: Vec::new(),
        filters: Vec::new(),
        rsync_filter_shortcuts: 0,
        compare_destinations: Vec::new(),
        copy_destinations: Vec::new(),
        link_destinations: Vec::new(),
        cvs_exclude: false,
        info_flags: Vec::new(),
        debug_flags: Vec::new(),
        files_from_used: false,
        file_list_entries: Vec::new(),
        from0: false,
        password_file: None,
        daemon_password: None,
        protocol: None,
        timeout: TransferTimeout::Default,
        connect_timeout: TransferTimeout::Default,
        out_format: None,
        log_file: None,
        log_file_format: None,
        no_motd: false,
        iconv: IconvSetting::Unspecified,
        fallback_binary: None,
        rsync_path: None,
        remainder: Vec::new(),
        write_batch: None,
        only_write_batch: None,
        read_batch: None,
        #[cfg(feature = "acl")]
        acls: None,
        #[cfg(feature = "xattr")]
        xattrs: None,
    }
}

#[cfg(unix)]
#[allow(dead_code)]
=======
>>>>>>> 4a8c26ff
struct FailingWriter;

#[cfg(unix)]
impl Write for FailingWriter {
    fn write(&mut self, _buf: &[u8]) -> io::Result<usize> {
        Err(io::Error::other("forced failure"))
    }

    fn flush(&mut self) -> io::Result<()> {
        Err(io::Error::other("forced failure"))
    }
}

#[test]
fn builder_collects_transfer_arguments() {
    let config = ClientConfig::builder()
        .transfer_args([OsString::from("source"), OsString::from("dest")])
        .build();

    assert_eq!(
        config.transfer_args(),
        &[OsString::from("source"), OsString::from("dest")]
    );
    assert!(config.has_transfer_request());
    assert!(!config.dry_run());
}

#[test]
fn builder_records_bind_address() {
    let bind = BindAddress::new(
        OsString::from("127.0.0.1"),
        "127.0.0.1:0".parse().expect("socket"),
    );
    let config = ClientConfig::builder()
        .bind_address(Some(bind.clone()))
        .build();

    let recorded = config.bind_address().expect("bind address present");
    assert_eq!(recorded.raw(), bind.raw());
    assert_eq!(recorded.socket(), bind.socket());
}

#[test]
fn builder_append_round_trip() {
    let enabled = ClientConfig::builder().append(true).build();
    assert!(enabled.append());
    assert!(!enabled.append_verify());

    let disabled = ClientConfig::builder().append(false).build();
    assert!(!disabled.append());
    assert!(!disabled.append_verify());
}

#[test]
fn builder_safe_links_round_trip() {
    let enabled = ClientConfig::builder().safe_links(true).build();
    assert!(enabled.safe_links());

    let disabled = ClientConfig::builder().safe_links(false).build();
    assert!(!disabled.safe_links());

    let default_config = ClientConfig::builder().build();
    assert!(!default_config.safe_links());
}

#[test]
fn builder_append_verify_implies_append() {
    let verified = ClientConfig::builder().append_verify(true).build();
    assert!(verified.append());
    assert!(verified.append_verify());

    let cleared = ClientConfig::builder()
        .append(true)
        .append_verify(true)
        .append_verify(false)
        .build();
    assert!(cleared.append());
    assert!(!cleared.append_verify());
}

#[test]
fn builder_backup_round_trip() {
    let enabled = ClientConfig::builder().backup(true).build();
    assert!(enabled.backup());

    let disabled = ClientConfig::builder().build();
    assert!(!disabled.backup());
}

#[test]
fn builder_backup_directory_implies_backup() {
    let config = ClientConfig::builder()
        .backup_directory(Some(PathBuf::from("backups")))
        .build();

    assert!(config.backup());
    assert_eq!(
        config.backup_directory(),
        Some(std::path::Path::new("backups"))
    );

    let cleared = ClientConfig::builder()
        .backup_directory(None::<PathBuf>)
        .build();
    assert!(!cleared.backup());
    assert!(cleared.backup_directory().is_none());
}

#[test]
fn builder_backup_suffix_implies_backup() {
    let config = ClientConfig::builder()
        .backup_suffix(Some(OsString::from(".bak")))
        .build();

    assert!(config.backup());
    assert_eq!(config.backup_suffix(), Some(OsStr::new(".bak")));

    let cleared = ClientConfig::builder()
        .backup(true)
        .backup_suffix(None::<OsString>)
        .build();
    assert!(cleared.backup());
    assert_eq!(cleared.backup_suffix(), None);
}

#[test]
fn builder_enables_dry_run() {
    let config = ClientConfig::builder()
        .transfer_args([OsString::from("src"), OsString::from("dst")])
        .dry_run(true)
        .build();

    assert!(config.dry_run());
}

#[test]
fn builder_enables_list_only() {
    let config = ClientConfig::builder()
        .transfer_args([OsString::from("src"), OsString::from("dst")])
        .list_only(true)
        .build();

    assert!(config.list_only());
}

#[test]
fn builder_sets_compression_setting() {
    let config = ClientConfig::builder()
        .transfer_args([OsString::from("src"), OsString::from("dst")])
        .compression_setting(CompressionSetting::level(CompressionLevel::Best))
        .build();

    assert_eq!(
        config.compression_setting(),
        CompressionSetting::level(CompressionLevel::Best)
    );
}

#[test]
fn builder_defaults_disable_compression() {
    let config = ClientConfig::builder()
        .transfer_args([OsString::from("src"), OsString::from("dst")])
        .build();

    assert!(!config.compress());
    assert!(config.compression_setting().is_disabled());
}
<|MERGE_RESOLUTION|>--- conflicted
+++ resolved
@@ -9,10 +9,7 @@
 use super::*;
 use crate::bandwidth;
 use crate::client::IconvSetting;
-<<<<<<< HEAD
-=======
 use crate::version::RUST_VERSION;
->>>>>>> 4a8c26ff
 use compress::zlib::CompressionLevel;
 use engine::{LocalCopyError, signature::SignatureAlgorithm};
 use ::metadata::ChmodModifiers;
@@ -166,187 +163,6 @@
 "#;
 
 #[cfg(unix)]
-<<<<<<< HEAD
-#[allow(dead_code)]
-const SIGNAL_EXIT_SCRIPT: &str = r#"#!/bin/sh
-set -eu
-
-kill -TERM "$$"
-while :; do
-  sleep 1
-done
-"#;
-
-static ENV_GUARD: OnceLock<Mutex<()>> = OnceLock::new();
-
-fn env_lock() -> &'static Mutex<()> {
-    ENV_GUARD.get_or_init(|| Mutex::new(()))
-}
-
-#[cfg(unix)]
-#[allow(dead_code)]
-fn write_fallback_script(dir: &Path) -> PathBuf {
-    let path = dir.join("fallback.sh");
-    fs::write(&path, FALLBACK_SCRIPT).expect("script written");
-    let metadata = fs::metadata(&path).expect("script metadata");
-    let mut permissions = metadata.permissions();
-    permissions.set_mode(0o755);
-    fs::set_permissions(&path, permissions).expect("script permissions set");
-    path
-}
-
-#[cfg(unix)]
-#[allow(dead_code)]
-fn write_signal_script(dir: &Path) -> PathBuf {
-    let path = dir.join("signal.sh");
-    fs::write(&path, SIGNAL_EXIT_SCRIPT).expect("script written");
-    let metadata = fs::metadata(&path).expect("script metadata");
-    let mut permissions = metadata.permissions();
-    permissions.set_mode(0o755);
-    fs::set_permissions(&path, permissions).expect("script permissions set");
-    path
-}
-
-fn baseline_fallback_args() -> RemoteFallbackArgs {
-    RemoteFallbackArgs {
-        dry_run: false,
-        list_only: false,
-        remote_shell: None,
-        remote_options: Vec::new(),
-        connect_program: None,
-        port: None,
-        bind_address: None,
-        sockopts: None,
-        blocking_io: None,
-        protect_args: None,
-        human_readable: None,
-        eight_bit_output: false,
-        address_mode: AddressMode::Default,
-        archive: false,
-        recursive: None,
-        inc_recursive: None,
-        dirs: None,
-        delete: false,
-        delete_mode: DeleteMode::Disabled,
-        delete_excluded: false,
-        delete_missing_args: false,
-        max_delete: None,
-        min_size: None,
-        max_size: None,
-        block_size: None,
-        checksum: None,
-        checksum_choice: None,
-        checksum_seed: None,
-        size_only: false,
-        ignore_times: false,
-        ignore_existing: false,
-        existing: false,
-        ignore_missing_args: false,
-        update: false,
-        modify_window: None,
-        compress: false,
-        compress_disabled: false,
-        compress_level: None,
-        compress_choice: None,
-        skip_compress: None,
-        open_noatime: None,
-        stop_after: None,
-        stop_at: None,
-        chown: None,
-        owner: None,
-        group: None,
-        usermap: None,
-        groupmap: None,
-        chmod: Vec::new(),
-        executability: None,
-        perms: None,
-        super_mode: None,
-        times: None,
-        omit_dir_times: None,
-        omit_link_times: None,
-        numeric_ids: None,
-        hard_links: None,
-        links: None,
-        copy_links: None,
-        copy_dirlinks: false,
-        copy_unsafe_links: None,
-        keep_dirlinks: None,
-        safe_links: false,
-        sparse: None,
-        fuzzy: None,
-        devices: None,
-        copy_devices: false,
-        write_devices: false,
-        specials: None,
-        relative: None,
-        one_file_system: None,
-        implied_dirs: None,
-        mkpath: false,
-        prune_empty_dirs: None,
-        verbosity: 0,
-        progress: false,
-        stats: false,
-        itemize_changes: false,
-        partial: false,
-        preallocate: false,
-        fsync: None,
-        delay_updates: false,
-        partial_dir: None,
-        temp_directory: None,
-        backup: false,
-        backup_dir: None,
-        backup_suffix: None,
-        link_dests: Vec::new(),
-        remove_source_files: false,
-        append: None,
-        append_verify: false,
-        inplace: None,
-        msgs_to_stderr: None,
-        outbuf: None,
-        whole_file: None,
-        bwlimit: None,
-        excludes: Vec::new(),
-        includes: Vec::new(),
-        exclude_from: Vec::new(),
-        include_from: Vec::new(),
-        filters: Vec::new(),
-        rsync_filter_shortcuts: 0,
-        compare_destinations: Vec::new(),
-        copy_destinations: Vec::new(),
-        link_destinations: Vec::new(),
-        cvs_exclude: false,
-        info_flags: Vec::new(),
-        debug_flags: Vec::new(),
-        files_from_used: false,
-        file_list_entries: Vec::new(),
-        from0: false,
-        password_file: None,
-        daemon_password: None,
-        protocol: None,
-        timeout: TransferTimeout::Default,
-        connect_timeout: TransferTimeout::Default,
-        out_format: None,
-        log_file: None,
-        log_file_format: None,
-        no_motd: false,
-        iconv: IconvSetting::Unspecified,
-        fallback_binary: None,
-        rsync_path: None,
-        remainder: Vec::new(),
-        write_batch: None,
-        only_write_batch: None,
-        read_batch: None,
-        #[cfg(feature = "acl")]
-        acls: None,
-        #[cfg(feature = "xattr")]
-        xattrs: None,
-    }
-}
-
-#[cfg(unix)]
-#[allow(dead_code)]
-=======
->>>>>>> 4a8c26ff
 struct FailingWriter;
 
 #[cfg(unix)]
@@ -513,4 +329,4 @@
 
     assert!(!config.compress());
     assert!(config.compression_setting().is_disabled());
-}
+}