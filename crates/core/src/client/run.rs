--- conflicted
+++ resolved
@@ -13,12 +13,7 @@
     ClientConfig, DeleteMode, FilterRuleKind, FilterRuleSpec, ReferenceDirectoryKind,
 };
 use super::error::{
-<<<<<<< HEAD
-    ClientError, compile_filter_error, fallback_disabled_error, map_local_copy_error,
-    missing_operands_error,
-=======
     ClientError, compile_filter_error, map_local_copy_error, missing_operands_error,
->>>>>>> 4a8c26ff
 };
 use super::fallback::RemoteFallbackContext;
 use super::outcome::ClientOutcome;
@@ -31,15 +26,7 @@
 /// work performed. Remote operands trigger a feature-unavailable error until
 /// SSH and daemon transports are wired into the native engine.
 pub fn run_client(config: ClientConfig) -> Result<ClientSummary, ClientError> {
-<<<<<<< HEAD
-    match run_client_internal::<io::Sink, io::Sink>(config, None) {
-        Ok(ClientOutcome::Local(summary)) => Ok(*summary),
-        Ok(ClientOutcome::Fallback(_)) => unreachable!("fallback unavailable without context"),
-        Err(error) => Err(error),
-    }
-=======
     run_client_internal(config, None)
->>>>>>> 4a8c26ff
 }
 
 /// Runs the client orchestration while reporting progress events.
@@ -50,15 +37,7 @@
     config: ClientConfig,
     observer: Option<&mut dyn ClientProgressObserver>,
 ) -> Result<ClientSummary, ClientError> {
-<<<<<<< HEAD
-    match run_client_internal::<io::Sink, io::Sink>(config, observer) {
-        Ok(ClientOutcome::Local(summary)) => Ok(*summary),
-        Ok(ClientOutcome::Fallback(_)) => unreachable!("fallback unavailable without context"),
-        Err(error) => Err(error),
-    }
-=======
     run_client_internal(config, observer)
->>>>>>> 4a8c26ff
 }
 
 /// Executes the client flow, delegating to a fallback `rsync` binary when provided.
@@ -75,50 +54,20 @@
     Out: Write,
     Err: Write,
 {
-<<<<<<< HEAD
-    let _ = _fallback;
-    run_client_internal::<Out, Err>(config, observer)
-=======
     run_client_internal(config, observer).map(|summary| ClientOutcome::Local(Box::new(summary)))
->>>>>>> 4a8c26ff
 }
 
 fn run_client_internal(
     config: ClientConfig,
     observer: Option<&mut dyn ClientProgressObserver>,
-<<<<<<< HEAD
-) -> Result<ClientOutcome, ClientError>
-where
-    Out: Write,
-    Err: Write,
-{
-=======
 ) -> Result<ClientSummary, ClientError> {
->>>>>>> 4a8c26ff
     if !config.has_transfer_request() {
         return Err(missing_operands_error());
     }
 
     let plan = match LocalCopyPlan::from_operands(config.transfer_args()) {
         Ok(plan) => plan,
-<<<<<<< HEAD
-        Err(error) => {
-            let requires_fallback =
-                matches!(
-                    error.kind(),
-                    LocalCopyErrorKind::InvalidArgument(
-                        LocalCopyArgumentError::RemoteOperandUnsupported
-                    )
-                ) || matches!(error.kind(), LocalCopyErrorKind::MissingSourceOperands);
-
-            if requires_fallback {
-                return Err(fallback_disabled_error());
-            }
-            return Err(map_local_copy_error(error));
-        }
-=======
         Err(error) => return Err(map_local_copy_error(error)),
->>>>>>> 4a8c26ff
     };
 
     let filter_program = compile_filter_program(config.filter_rules())?;
