--- conflicted
+++ resolved
@@ -381,13 +381,10 @@
             ".",
         ];
         let error = run_server(args).expect_err("server mode is not implemented yet");
-<<<<<<< HEAD
-=======
 
         // Capture-mode embedding: should report non-zero exit and route
         // all diagnostics to stderr, leaving stdout empty.
         let error = run_server(args).expect_err("server mode reports usage");
->>>>>>> 002efc68
         assert_eq!(error.exit_status(), 1);
 
         let output = error.output();
