--- conflicted
+++ resolved
@@ -380,12 +380,6 @@
             ".",
             ".",
         ];
-<<<<<<< HEAD
-        let error = run_server(args).expect_err("server mode should be unavailable");
-        assert_eq!(error.exit_status(), 1);
-        let stderr_text = String::from_utf8_lossy(error.output().stderr());
-        assert!(stderr_text.contains("native --server handling is not yet available"));
-=======
         let _error = run_server(args).expect_err("server mode is not implemented yet");
 
         // Capture-mode embedding: should report non-zero exit and route
@@ -402,17 +396,12 @@
             output.stdout().is_empty(),
             "server misuse should not write anything to stdout"
         );
->>>>>>> ff55b53b
 
         // Stream-based embedding: same semantics as above.
         let mut stdout = Vec::new();
         let mut stderr = Vec::new();
         let status = run_server_with(args, &mut stdout, &mut stderr).unwrap_err();
         assert_eq!(status.exit_status(), 1);
-<<<<<<< HEAD
-        let stderr_text = String::from_utf8_lossy(&stderr);
-        assert!(stderr_text.contains("native --server handling is not yet available"));
-=======
         assert!(
             stdout.is_empty(),
             "server misuse should not write anything to stdout"
@@ -451,7 +440,6 @@
                 },
             }
         }
->>>>>>> ff55b53b
     }
 
     #[test]
