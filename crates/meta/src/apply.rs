use crate::error::MetadataError;
use crate::options::MetadataOptions;
use filetime::{FileTime, set_file_times, set_symlink_file_times};
use std::fs;
use std::io;
use std::path::Path;

#[cfg(unix)]
use crate::id_lookup::{map_gid, map_uid};
#[cfg(unix)]
use crate::ownership;
#[cfg(unix)]
use rustix::fs::{self as unix_fs, AtFlags, CWD};
#[cfg(unix)]
use rustix::process::{RawGid, RawUid};
#[cfg(unix)]
use std::os::unix::fs::MetadataExt;

/// Applies metadata from `metadata` to the destination directory.
///
/// The helper preserves permission bits (best-effort on non-Unix targets) and
/// nanosecond timestamps.
pub fn apply_directory_metadata(
    destination: &Path,
    metadata: &fs::Metadata,
) -> Result<(), MetadataError> {
    apply_directory_metadata_with_options(destination, metadata, MetadataOptions::default())
}

/// Applies metadata from `metadata` to the destination directory using explicit options.
pub fn apply_directory_metadata_with_options(
    destination: &Path,
    metadata: &fs::Metadata,
    options: MetadataOptions,
) -> Result<(), MetadataError> {
    set_owner_like(metadata, destination, true, &options)?;
    apply_permissions_with_chmod(destination, metadata, &options)?;
    if options.times() {
        set_timestamp_like(metadata, destination, true)?;
    }
    Ok(())
}

/// Applies metadata from `metadata` to the destination file.
///
/// The helper preserves permission bits (best-effort on non-Unix targets) and
/// nanosecond timestamps.
pub fn apply_file_metadata(
    destination: &Path,
    metadata: &fs::Metadata,
) -> Result<(), MetadataError> {
    apply_file_metadata_with_options(destination, metadata, MetadataOptions::default())
}

/// Applies file metadata using explicit [`MetadataOptions`].
pub fn apply_file_metadata_with_options(
    destination: &Path,
    metadata: &fs::Metadata,
    options: MetadataOptions,
) -> Result<(), MetadataError> {
    set_owner_like(metadata, destination, true, &options)?;
    apply_permissions_with_chmod(destination, metadata, &options)?;
    if options.times() {
        set_timestamp_like(metadata, destination, true)?;
    }
    Ok(())
}

/// Applies metadata from `metadata` to the destination symbolic link without
/// following the link target.
pub fn apply_symlink_metadata(
    destination: &Path,
    metadata: &fs::Metadata,
) -> Result<(), MetadataError> {
    apply_symlink_metadata_with_options(destination, metadata, MetadataOptions::default())
}

/// Applies symbolic link metadata using explicit [`MetadataOptions`].
pub fn apply_symlink_metadata_with_options(
    destination: &Path,
    metadata: &fs::Metadata,
    options: MetadataOptions,
) -> Result<(), MetadataError> {
    set_owner_like(metadata, destination, false, &options)?;
    if options.times() {
        set_timestamp_like(metadata, destination, false)?;
    }
    Ok(())
}

fn set_owner_like(
    metadata: &fs::Metadata,
    destination: &Path,
    follow_symlinks: bool,
    options: &MetadataOptions,
) -> Result<(), MetadataError> {
    #[cfg(unix)]
    {
        if options.owner_override().is_none()
            && options.group_override().is_none()
            && !options.owner()
            && !options.group()
        {
            return Ok(());
        }

        let owner = if let Some(uid) = options.owner_override() {
            Some(ownership::uid_from_raw(uid as RawUid))
        } else if options.owner() {
            map_uid(metadata.uid() as RawUid, options.numeric_ids_enabled())
        } else {
            None
        };
        let group = if let Some(gid) = options.group_override() {
            Some(ownership::gid_from_raw(gid as RawGid))
        } else if options.group() {
            map_gid(metadata.gid() as RawGid, options.numeric_ids_enabled())
        } else {
            None
        };

        if owner.is_none() && group.is_none() {
            return Ok(());
        }

        let flags = if follow_symlinks {
            AtFlags::empty()
        } else {
            AtFlags::SYMLINK_NOFOLLOW
        };

        unix_fs::chownat(CWD, destination, owner, group, flags).map_err(|error| {
            MetadataError::new("preserve ownership", destination, io::Error::from(error))
        })?
    }

    #[cfg(not(unix))]
    {
<<<<<<< HEAD
        let _ = (metadata, follow_symlinks);
=======
        let _ = metadata;
        let _ = follow_symlinks;
>>>>>>> c7527565
        if options.owner()
            || options.group()
            || options.owner_override().is_some()
            || options.group_override().is_some()
        {
            return Err(MetadataError::new(
                "preserve ownership",
                destination,
                io::Error::new(
                    io::ErrorKind::Unsupported,
                    "preserving ownership is not supported on this platform",
                ),
            ));
        }
    }

    Ok(())
}

fn set_permissions_like(metadata: &fs::Metadata, destination: &Path) -> Result<(), MetadataError> {
    #[cfg(unix)]
    {
        use std::os::unix::fs::PermissionsExt;

        let mode = metadata.permissions().mode();
        let permissions = PermissionsExt::from_mode(mode);
        fs::set_permissions(destination, permissions)
            .map_err(|error| MetadataError::new("preserve permissions", destination, error))?
    }

    #[cfg(not(unix))]
    {
        let readonly = metadata.permissions().readonly();
        let mut destination_permissions = fs::metadata(destination)
            .map_err(|error| {
                MetadataError::new("inspect destination permissions", destination, error)
            })?
            .permissions();
        destination_permissions.set_readonly(readonly);
        fs::set_permissions(destination, destination_permissions)
            .map_err(|error| MetadataError::new("preserve permissions", destination, error))?
    }

    Ok(())
}

fn apply_permissions_with_chmod(
    destination: &Path,
    metadata: &fs::Metadata,
    options: &MetadataOptions,
) -> Result<(), MetadataError> {
    #[cfg(unix)]
    {
        use std::os::unix::fs::PermissionsExt;

        if let Some(modifiers) = options.chmod() {
            let mut mode = if options.permissions() {
                metadata.permissions().mode()
            } else {
                fs::metadata(destination)
                    .map_err(|error| {
                        MetadataError::new("inspect destination permissions", destination, error)
                    })?
                    .permissions()
                    .mode()
            };

            mode = modifiers.apply(mode, metadata.file_type());
            let permissions = PermissionsExt::from_mode(mode);
            fs::set_permissions(destination, permissions)
                .map_err(|error| MetadataError::new("preserve permissions", destination, error))?;
            return Ok(());
        }
    }

    if options.permissions() {
        set_permissions_like(metadata, destination)?;
    }

    Ok(())
}

fn set_timestamp_like(
    metadata: &fs::Metadata,
    destination: &Path,
    follow_symlinks: bool,
) -> Result<(), MetadataError> {
    let accessed = FileTime::from_last_access_time(metadata);
    let modified = FileTime::from_last_modification_time(metadata);

    if follow_symlinks {
        set_file_times(destination, accessed, modified)
            .map_err(|error| MetadataError::new("preserve timestamps", destination, error))?
    } else {
        set_symlink_file_times(destination, accessed, modified)
            .map_err(|error| MetadataError::new("preserve timestamps", destination, error))?
    }

    Ok(())
}

#[cfg(test)]
mod tests {
    use super::*;
    #[cfg(unix)]
    use crate::id_lookup::{map_gid, map_uid};
    #[cfg(unix)]
    use crate::ownership;
    use tempfile::tempdir;

    #[cfg(unix)]
    fn current_mode(path: &Path) -> u32 {
        use std::os::unix::fs::PermissionsExt;

        fs::metadata(path).expect("metadata").permissions().mode()
    }

    #[test]
    fn file_permissions_and_times_are_preserved() {
        let temp = tempdir().expect("tempdir");
        let source = temp.path().join("source.txt");
        let dest = temp.path().join("dest.txt");
        fs::write(&source, b"data").expect("write source");
        fs::write(&dest, b"data").expect("write dest");

        #[cfg(unix)]
        {
            use std::os::unix::fs::PermissionsExt;
            fs::set_permissions(&source, PermissionsExt::from_mode(0o640))
                .expect("set source perms");
        }

        let atime = FileTime::from_unix_time(1_700_000_000, 111_000_000);
        let mtime = FileTime::from_unix_time(1_700_000_100, 222_000_000);
        set_file_times(&source, atime, mtime).expect("set source times");

        let metadata = fs::metadata(&source).expect("metadata");
        apply_file_metadata(&dest, &metadata).expect("apply file metadata");

        let dest_meta = fs::metadata(&dest).expect("dest metadata");
        let dest_atime = FileTime::from_last_access_time(&dest_meta);
        let dest_mtime = FileTime::from_last_modification_time(&dest_meta);
        assert_eq!(dest_atime, atime);
        assert_eq!(dest_mtime, mtime);

        #[cfg(unix)]
        {
            assert_eq!(current_mode(&dest) & 0o777, 0o640);
        }
    }

    #[cfg(unix)]
    #[test]
    fn file_ownership_is_preserved_when_requested() {
        use rustix::fs::{AtFlags, CWD, chownat};

        if rustix::process::geteuid().as_raw() != 0 {
            return;
        }

        let temp = tempdir().expect("tempdir");
        let source = temp.path().join("source-owner.txt");
        let dest = temp.path().join("dest-owner.txt");
        fs::write(&source, b"data").expect("write source");
        fs::write(&dest, b"data").expect("write dest");

        let owner = 12_345;
        let group = 54_321;
        chownat(
            CWD,
            &source,
            Some(ownership::uid_from_raw(owner)),
            Some(ownership::gid_from_raw(group)),
            AtFlags::empty(),
        )
        .expect("assign ownership");

        let metadata = fs::metadata(&source).expect("metadata");
        apply_file_metadata_with_options(
            &dest,
            &metadata,
            MetadataOptions::new()
                .preserve_owner(true)
                .preserve_group(true),
        )
        .expect("preserve metadata");

        let dest_meta = fs::metadata(&dest).expect("dest metadata");
        assert_eq!(dest_meta.uid(), owner);
        assert_eq!(dest_meta.gid(), group);
    }

    #[cfg(unix)]
    #[test]
    fn file_permissions_respect_toggle() {
        use std::os::unix::fs::PermissionsExt;

        let temp = tempdir().expect("tempdir");
        let source = temp.path().join("source-perms.txt");
        let dest = temp.path().join("dest-perms.txt");
        fs::write(&source, b"data").expect("write source");
        fs::write(&dest, b"data").expect("write dest");

        fs::set_permissions(&source, PermissionsExt::from_mode(0o750)).expect("set source perms");
        let metadata = fs::metadata(&source).expect("metadata");

        apply_file_metadata_with_options(
            &dest,
            &metadata,
            MetadataOptions::new().preserve_permissions(false),
        )
        .expect("apply metadata");

        let mode = current_mode(&dest) & 0o777;
        assert_ne!(mode, 0o750);
    }

    #[test]
    fn file_times_respect_toggle() {
        let temp = tempdir().expect("tempdir");
        let source = temp.path().join("source-times.txt");
        let dest = temp.path().join("dest-times.txt");
        fs::write(&source, b"data").expect("write source");
        fs::write(&dest, b"data").expect("write dest");

        let atime = FileTime::from_unix_time(1_700_050_000, 100_000_000);
        let mtime = FileTime::from_unix_time(1_700_060_000, 200_000_000);
        set_file_times(&source, atime, mtime).expect("set source times");
        let metadata = fs::metadata(&source).expect("metadata");

        apply_file_metadata_with_options(
            &dest,
            &metadata,
            MetadataOptions::new().preserve_times(false),
        )
        .expect("apply metadata");

        let dest_meta = fs::metadata(&dest).expect("dest metadata");
        let dest_mtime = FileTime::from_last_modification_time(&dest_meta);
        assert_ne!(dest_mtime, mtime);
    }

    #[test]
    fn metadata_options_numeric_ids_toggle() {
        let opts = MetadataOptions::new().numeric_ids(true);
        assert!(opts.numeric_ids_enabled());
        assert!(!MetadataOptions::new().numeric_ids_enabled());
    }

    #[cfg(unix)]
    #[test]
    fn map_uid_round_trips_current_user_without_numeric_flag() {
        let uid = rustix::process::geteuid().as_raw();
        let mapped = map_uid(uid, false).expect("uid");
        assert_eq!(mapped.as_raw(), uid);
    }

    #[cfg(unix)]
    #[test]
    fn map_gid_round_trips_current_group_without_numeric_flag() {
        let gid = rustix::process::getegid().as_raw();
        let mapped = map_gid(gid, false).expect("gid");
        assert_eq!(mapped.as_raw(), gid);
    }

    #[test]
    fn directory_permissions_and_times_are_preserved() {
        let temp = tempdir().expect("tempdir");
        let source = temp.path().join("source-dir");
        let dest = temp.path().join("dest-dir");
        fs::create_dir(&source).expect("create source dir");
        fs::create_dir(&dest).expect("create dest dir");

        #[cfg(unix)]
        {
            use std::os::unix::fs::PermissionsExt;
            fs::set_permissions(&source, PermissionsExt::from_mode(0o751))
                .expect("set source perms");
        }

        let atime = FileTime::from_unix_time(1_700_010_000, 0);
        let mtime = FileTime::from_unix_time(1_700_020_000, 333_000_000);
        set_file_times(&source, atime, mtime).expect("set source times");

        let metadata = fs::metadata(&source).expect("metadata");
        apply_directory_metadata(&dest, &metadata).expect("apply dir metadata");

        let dest_meta = fs::metadata(&dest).expect("dest metadata");
        let dest_atime = FileTime::from_last_access_time(&dest_meta);
        let dest_mtime = FileTime::from_last_modification_time(&dest_meta);
        assert_eq!(dest_atime, atime);
        assert_eq!(dest_mtime, mtime);

        #[cfg(unix)]
        {
            assert_eq!(current_mode(&dest) & 0o777, 0o751);
        }
    }

    #[cfg(unix)]
    #[test]
    fn symlink_times_are_preserved_without_following_target() {
        use std::os::unix::fs::symlink;

        let temp = tempdir().expect("tempdir");
        let target = temp.path().join("target.txt");
        fs::write(&target, b"data").expect("write target");

        let source_link = temp.path().join("source-link");
        let dest_link = temp.path().join("dest-link");
        symlink(&target, &source_link).expect("create source link");
        symlink(&target, &dest_link).expect("create dest link");

        let atime = FileTime::from_unix_time(1_700_030_000, 444_000_000);
        let mtime = FileTime::from_unix_time(1_700_040_000, 555_000_000);
        set_symlink_file_times(&source_link, atime, mtime).expect("set link times");

        let metadata = fs::symlink_metadata(&source_link).expect("metadata");
        apply_symlink_metadata(&dest_link, &metadata).expect("apply symlink metadata");

        let dest_meta = fs::symlink_metadata(&dest_link).expect("dest metadata");
        let dest_atime = FileTime::from_last_access_time(&dest_meta);
        let dest_mtime = FileTime::from_last_modification_time(&dest_meta);
        assert_eq!(dest_atime, atime);
        assert_eq!(dest_mtime, mtime);

        let dest_target = fs::read_link(&dest_link).expect("read dest link");
        assert_eq!(dest_target, target);
    }
}<|MERGE_RESOLUTION|>--- conflicted
+++ resolved
@@ -136,12 +136,8 @@
 
     #[cfg(not(unix))]
     {
-<<<<<<< HEAD
-        let _ = (metadata, follow_symlinks);
-=======
         let _ = metadata;
         let _ = follow_symlinks;
->>>>>>> c7527565
         if options.owner()
             || options.group()
             || options.owner_override().is_some()
