--- conflicted
+++ resolved
@@ -65,30 +65,6 @@
 
 use crate::MetadataError;
 
-<<<<<<< HEAD
-mod ffi {
-    #[cfg(test)]
-    use libc::size_t;
-    use libc::{c_char, c_int, c_void, mode_t};
-
-    pub(super) type RawAcl = *mut c_void;
-    pub(super) type AclType = c_int;
-
-    pub(super) const ACL_TYPE_ACCESS: AclType = 0x8000;
-    pub(super) const ACL_TYPE_DEFAULT: AclType = 0x4000;
-
-    unsafe extern "C" {
-        pub(super) fn acl_dup(acl: RawAcl) -> RawAcl;
-        pub(super) fn acl_free(ptr: *mut c_void) -> c_int;
-        pub(super) fn acl_get_file(path: *const c_char, ty: AclType) -> RawAcl;
-        pub(super) fn acl_set_file(path: *const c_char, ty: AclType, acl: RawAcl) -> c_int;
-        pub(super) fn acl_from_mode(mode: mode_t) -> RawAcl;
-        pub(super) fn acl_delete_def_file(path: *const c_char) -> c_int;
-        #[cfg(test)]
-        pub(super) fn acl_to_text(acl: RawAcl, len: *mut size_t) -> *mut c_char;
-        #[cfg(test)]
-        pub(super) fn acl_from_text(buf: *const c_char) -> RawAcl;
-=======
 mod sys {
     #![allow(unsafe_code)]
     #![allow(non_camel_case_types)]
@@ -114,7 +90,6 @@
         pub fn acl_to_text(acl: acl_t, len_p: *mut ssize_t) -> *mut c_char;
         #[cfg(test)]
         pub fn acl_from_text(buf_p: *const c_char) -> acl_t;
->>>>>>> cfd38df2
     }
 }
 
@@ -160,20 +135,12 @@
         return Ok(());
     }
 
-<<<<<<< HEAD
-    let access = match fetch_acl(source, ffi::ACL_TYPE_ACCESS) {
-=======
     let access = match fetch_acl(source, sys::ACL_TYPE_ACCESS) {
->>>>>>> cfd38df2
         Ok(value) => value,
         Err(error) => return Err(MetadataError::new("read ACL", source, error)),
     };
 
-<<<<<<< HEAD
-    let default = match fetch_acl(source, ffi::ACL_TYPE_DEFAULT) {
-=======
     let default = match fetch_acl(source, sys::ACL_TYPE_DEFAULT) {
->>>>>>> cfd38df2
         Ok(value) => value,
         Err(error) => return Err(MetadataError::new("read default ACL", source, error)),
     };
@@ -189,16 +156,6 @@
     Ok(())
 }
 
-<<<<<<< HEAD
-struct PosixAcl(ffi::RawAcl);
-
-impl PosixAcl {
-    fn as_ptr(&self) -> ffi::RawAcl {
-        self.0
-    }
-
-    fn from_raw(raw: ffi::RawAcl) -> Self {
-=======
 struct PosixAcl(sys::acl_t);
 
 impl PosixAcl {
@@ -207,17 +164,12 @@
     }
 
     fn from_raw(raw: sys::acl_t) -> Self {
->>>>>>> cfd38df2
         Self(raw)
     }
 
     fn clone(&self) -> io::Result<Self> {
         // Safety: `acl_dup` returns a new reference when provided with a valid ACL pointer.
-<<<<<<< HEAD
-        let duplicated = unsafe { ffi::acl_dup(self.0) };
-=======
         let duplicated = unsafe { sys::acl_dup(self.0) };
->>>>>>> cfd38df2
         if duplicated.is_null() {
             Err(io::Error::last_os_error())
         } else {
@@ -231,18 +183,6 @@
         if !self.0.is_null() {
             // Safety: the ACL pointer originates from libacl allocation APIs.
             unsafe {
-<<<<<<< HEAD
-                ffi::acl_free(self.0);
-            }
-        }
-    }
-}
-
-fn fetch_acl(path: &Path, ty: ffi::AclType) -> io::Result<Option<PosixAcl>> {
-    let c_path = CString::new(path.as_os_str().as_bytes())?;
-    // Safety: the pointer remains valid for the duration of the call.
-    let acl = unsafe { ffi::acl_get_file(c_path.as_ptr(), ty) };
-=======
                 sys::acl_free(self.0);
             }
         }
@@ -253,7 +193,6 @@
     let c_path = CString::new(path.as_os_str().as_bytes())?;
     // Safety: the pointer remains valid for the duration of the call.
     let acl = unsafe { sys::acl_get_file(c_path.as_ptr(), ty) };
->>>>>>> cfd38df2
     if acl.is_null() {
         let error = io::Error::last_os_error();
         match error.raw_os_error() {
@@ -269,26 +208,15 @@
 
 fn apply_access_acl(path: &Path, acl: Option<&PosixAcl>) -> io::Result<()> {
     match acl {
-<<<<<<< HEAD
-        Some(value) => set_acl(path, ffi::ACL_TYPE_ACCESS, value.clone()?),
-=======
         Some(value) => set_acl(path, sys::ACL_TYPE_ACCESS, value.clone()?),
->>>>>>> cfd38df2
         None => reset_access_acl(path),
     }
 }
 
-<<<<<<< HEAD
-fn set_acl(path: &Path, ty: ffi::AclType, acl: PosixAcl) -> io::Result<()> {
-    let c_path = CString::new(path.as_os_str().as_bytes())?;
-    // Safety: arguments are valid pointers and libacl owns the ACL data.
-    let result = unsafe { ffi::acl_set_file(c_path.as_ptr(), ty, acl.as_ptr()) };
-=======
 fn set_acl(path: &Path, ty: sys::acl_type_t, acl: PosixAcl) -> io::Result<()> {
     let c_path = CString::new(path.as_os_str().as_bytes())?;
     // Safety: arguments are valid pointers and libacl owns the ACL data.
     let result = unsafe { sys::acl_set_file(c_path.as_ptr(), ty, acl.as_ptr()) };
->>>>>>> cfd38df2
     if result == 0 {
         Ok(())
     } else {
@@ -300,30 +228,18 @@
     let metadata = fs::symlink_metadata(path)?;
     let mode = metadata.mode() & 0o777;
     // Safety: acl_from_mode allocates a new ACL from the provided bitmask.
-<<<<<<< HEAD
-    let acl = unsafe { ffi::acl_from_mode(mode as libc::mode_t) };
-=======
     let acl = unsafe { sys::acl_from_mode(mode as libc::mode_t) };
->>>>>>> cfd38df2
     if acl.is_null() {
         return Err(io::Error::last_os_error());
     }
 
     let acl = PosixAcl::from_raw(acl);
-<<<<<<< HEAD
-    set_acl(path, ffi::ACL_TYPE_ACCESS, acl)
-=======
     set_acl(path, sys::ACL_TYPE_ACCESS, acl)
->>>>>>> cfd38df2
 }
 
 fn apply_default_acl(path: &Path, acl: Option<&PosixAcl>) -> io::Result<()> {
     match acl {
-<<<<<<< HEAD
-        Some(value) => set_acl(path, ffi::ACL_TYPE_DEFAULT, value.clone()?),
-=======
         Some(value) => set_acl(path, sys::ACL_TYPE_DEFAULT, value.clone()?),
->>>>>>> cfd38df2
         None => clear_default_acl(path),
     }
 }
@@ -331,11 +247,7 @@
 fn clear_default_acl(path: &Path) -> io::Result<()> {
     let c_path = CString::new(path.as_os_str().as_bytes())?;
     // Safety: the call removes the default ACL when present.
-<<<<<<< HEAD
-    let result = unsafe { ffi::acl_delete_def_file(c_path.as_ptr()) };
-=======
     let result = unsafe { sys::acl_delete_def_file(c_path.as_ptr()) };
->>>>>>> cfd38df2
     if result == 0 {
         Ok(())
     } else {
@@ -354,54 +266,27 @@
     use std::os::unix::ffi::OsStrExt;
     use tempfile::tempdir;
 
-<<<<<<< HEAD
-    fn acl_to_text(path: &Path, ty: ffi::AclType) -> Option<String> {
-        let c_path = CString::new(path.as_os_str().as_bytes()).expect("cstring");
-        let acl = unsafe { ffi::acl_get_file(c_path.as_ptr(), ty) };
-=======
     fn acl_to_text(path: &Path, ty: sys::acl_type_t) -> Option<String> {
         let c_path = CString::new(path.as_os_str().as_bytes()).expect("cstring");
         let acl = unsafe { sys::acl_get_file(c_path.as_ptr(), ty) };
->>>>>>> cfd38df2
         if acl.is_null() {
             return None;
         }
         let mut len = 0;
-<<<<<<< HEAD
-        let text_ptr = unsafe { ffi::acl_to_text(acl, &mut len) };
-        if text_ptr.is_null() {
-            unsafe { ffi::acl_free(acl) };
-=======
         let text_ptr = unsafe { sys::acl_to_text(acl, &mut len) };
         if text_ptr.is_null() {
             unsafe { sys::acl_free(acl) };
->>>>>>> cfd38df2
             return None;
         }
         let slice = unsafe { std::slice::from_raw_parts(text_ptr.cast::<u8>(), len as usize) };
         let text = String::from_utf8_lossy(slice).trim().to_string();
         unsafe {
-<<<<<<< HEAD
-            ffi::acl_free(text_ptr.cast());
-            ffi::acl_free(acl);
-=======
             sys::acl_free(text_ptr.cast());
             sys::acl_free(acl);
->>>>>>> cfd38df2
         }
         Some(text)
     }
 
-<<<<<<< HEAD
-    fn set_acl_from_text(path: &Path, text: &str, ty: ffi::AclType) {
-        let c_path = CString::new(path.as_os_str().as_bytes()).expect("cstring");
-        let c_text = CString::new(text).expect("text");
-        let acl = unsafe { ffi::acl_from_text(c_text.as_ptr()) };
-        assert!(!acl.is_null(), "acl_from_text");
-        let result = unsafe { ffi::acl_set_file(c_path.as_ptr(), ty, acl) };
-        unsafe {
-            ffi::acl_free(acl);
-=======
     fn set_acl_from_text(path: &Path, text: &str, ty: sys::acl_type_t) {
         let c_path = CString::new(path.as_os_str().as_bytes()).expect("cstring");
         let c_text = CString::new(text).expect("text");
@@ -410,7 +295,6 @@
         let result = unsafe { sys::acl_set_file(c_path.as_ptr(), ty, acl) };
         unsafe {
             sys::acl_free(acl);
->>>>>>> cfd38df2
         }
         assert_eq!(result, 0, "acl_set_file failed");
     }
@@ -426,35 +310,20 @@
         set_acl_from_text(
             &source,
             "user::rwx\ngroup::r-x\nother::r-x\n",
-<<<<<<< HEAD
-            ffi::ACL_TYPE_ACCESS,
-=======
             sys::ACL_TYPE_ACCESS,
->>>>>>> cfd38df2
         );
         set_acl_from_text(
             &source,
             "user::rwx\ngroup::r-x\nother::r-x\n",
-<<<<<<< HEAD
-            ffi::ACL_TYPE_DEFAULT,
-=======
             sys::ACL_TYPE_DEFAULT,
->>>>>>> cfd38df2
         );
 
         sync_acls(&source, &destination, true).expect("sync acls");
 
-<<<<<<< HEAD
-        let access = acl_to_text(&destination, ffi::ACL_TYPE_ACCESS).expect("access acl");
-        assert!(access.contains("user::rwx"));
-
-        let default = acl_to_text(&destination, ffi::ACL_TYPE_DEFAULT).expect("default acl");
-=======
         let access = acl_to_text(&destination, sys::ACL_TYPE_ACCESS).expect("access acl");
         assert!(access.contains("user::rwx"));
 
         let default = acl_to_text(&destination, sys::ACL_TYPE_DEFAULT).expect("default acl");
->>>>>>> cfd38df2
         assert!(default.contains("default:user::rwx") || default.contains("user::rwx"));
     }
 
@@ -469,15 +338,6 @@
         set_acl_from_text(
             &destination,
             "user::rwx\ngroup::r-x\nother::r-x\n",
-<<<<<<< HEAD
-            ffi::ACL_TYPE_DEFAULT,
-        );
-        assert!(acl_to_text(&destination, ffi::ACL_TYPE_DEFAULT).is_some());
-
-        sync_acls(&source, &destination, true).expect("sync acls");
-
-        assert!(acl_to_text(&destination, ffi::ACL_TYPE_DEFAULT).is_none());
-=======
             sys::ACL_TYPE_DEFAULT,
         );
         assert!(acl_to_text(&destination, sys::ACL_TYPE_DEFAULT).is_some());
@@ -485,6 +345,5 @@
         sync_acls(&source, &destination, true).expect("sync acls");
 
         assert!(acl_to_text(&destination, sys::ACL_TYPE_DEFAULT).is_none());
->>>>>>> cfd38df2
     }
 }