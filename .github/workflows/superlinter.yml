--- conflicted
+++ resolved
@@ -23,9 +23,6 @@
           VALIDATE_JSON: true
           VALIDATE_BASH: true
           VALIDATE_GITHUB_ACTIONS: true
-<<<<<<< HEAD
-          FILTER_REGEX_EXCLUDE: "(^|/)(target|dist|docs/goldens|tests/goldens)/"
-=======
           VALIDATE_SHELL_SHFMT: true
-          FILTER_REGEX_EXCLUDE: ".*/target/.*"
->>>>>>> 815d44c7
+#           FILTER_REGEX_EXCLUDE: "(^|/)(target|dist|docs/goldens|tests/goldens)/"
+          FILTER_REGEX_EXCLUDE: ".*/target/.*"