--- conflicted
+++ resolved
@@ -185,50 +185,6 @@
       - name: Run tests (all features)
         run: cargo test --workspace --all-features
 
-<<<<<<< HEAD
-      - name: Stop upstream daemons
-        if: always()
-        run: |
-          if [ -f target/upstream/daemons.pids ]; then
-            xargs -r kill < target/upstream/daemons.pids || true
-          fi
-
-  cross-build:
-    needs: lint
-    runs-on: ubuntu-latest
-    strategy:
-      fail-fast: false
-      matrix:
-        target:
-          - x86_64-unknown-linux-gnu
-          - aarch64-unknown-linux-gnu
-          - x86_64-apple-darwin
-          - aarch64-apple-darwin
-          - x86_64-pc-windows-gnu
-          - aarch64-pc-windows-msvc
-    steps:
-      - uses: actions/checkout@v4
-
-      - name: Setup Rust (1.87)
-        uses: actions-rust-lang/setup-rust-toolchain@v1
-        with:
-          toolchain: 1.87
-          target: ${{ matrix.target }}
-          profile: minimal
-          cache: true
-
-      - name: Install Zig toolchain
-        uses: korandoru/setup-zig@v1
-        with:
-          version: 0.13.0
-
-      - name: Install cargo-zigbuild
-        run: cargo install cargo-zigbuild --locked
-
-      - name: Cross-compile (${{ matrix.target }})
-        run: cargo zigbuild --release --workspace --bins --target ${{ matrix.target }}
-=======
->>>>>>> 09734987
   build-matrix:
     needs: test-linux
     strategy:
