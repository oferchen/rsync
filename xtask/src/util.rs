--- conflicted
+++ resolved
@@ -55,7 +55,6 @@
     display: &str,
     install_hint: &str,
 ) -> TaskResult<()> {
-<<<<<<< HEAD
     if should_simulate_missing_tool(display) {
         return Err(TaskError::ToolMissing(format!(
             "{display} is unavailable; {install_hint}"
@@ -63,10 +62,8 @@
     }
 
     let output = Command::new("cargo")
-=======
     let cargo = env::var_os("CARGO").unwrap_or_else(|| OsString::from("cargo"));
     let output = Command::new(cargo)
->>>>>>> a1020c01
         .current_dir(workspace)
         .args(&args)
         .output()
