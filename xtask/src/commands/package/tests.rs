--- conflicted
+++ resolved
@@ -23,40 +23,10 @@
 
 type ScopedEnv = EnvGuard;
 
-<<<<<<< HEAD
-impl ScopedEnv {
-    fn new(keys: &[&'static str]) -> Self {
-        let lock = env_lock().lock().unwrap();
-        let mut previous = Vec::with_capacity(keys.len());
-        for &key in keys {
-            previous.push((key, env::var_os(key)));
-        }
-        Self {
-            previous,
-            _lock: lock,
-        }
-    }
-
-    fn ensure_tracked(&mut self, key: &'static str) {
-        if self.previous.iter().any(|(existing, _)| existing == &key) {
-            return;
-        }
-
-        self.previous.push((key, env::var_os(key)));
-    }
-
-    #[allow(unsafe_code)]
-    fn set_os(&mut self, key: &'static str, value: &OsStr) {
-        self.ensure_tracked(key);
-        unsafe {
-            env::set_var(key, value);
-        }
-=======
 fn scoped_env(keys: &[&'static str]) -> ScopedEnv {
     let mut guard = EnvGuard::new();
     for key in keys {
         guard.track(*key);
->>>>>>> 5911ed92
     }
     guard
 }
