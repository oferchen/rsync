use crate::error::{TaskError, TaskResult};
use crate::util::{is_help_flag, run_cargo_tool};
use crate::workspace::load_workspace_branding;
use std::env;
use std::ffi::OsString;
use std::path::Path;

/// Options accepted by the `package` command.
#[derive(Clone, Debug, Eq, PartialEq)]
pub struct PackageOptions {
    /// Whether to build the Debian package.
    pub build_deb: bool,
    /// Whether to build the RPM package.
    pub build_rpm: bool,
    /// Optional profile override.
    pub profile: Option<OsString>,
}

/// Parses CLI arguments for the `package` command.
pub fn parse_args<I>(args: I) -> TaskResult<PackageOptions>
where
    I: IntoIterator<Item = OsString>,
{
    let mut args = args.into_iter();
    let mut build_deb = false;
    let mut build_rpm = false;
    let mut profile = Some(OsString::from("release"));
    let mut profile_explicit = false;

    while let Some(arg) = args.next() {
        if is_help_flag(&arg) {
            return Err(TaskError::Help(usage()));
        }

        if arg == "--deb" {
            build_deb = true;
            continue;
        }

        if arg == "--rpm" {
            build_rpm = true;
            continue;
        }

        if arg == "--release" {
            set_profile_option(
                &mut profile,
                &mut profile_explicit,
                Some(OsString::from("release")),
            )?;
            continue;
        }

        if arg == "--debug" {
            set_profile_option(
                &mut profile,
                &mut profile_explicit,
                Some(OsString::from("debug")),
            )?;
            continue;
        }

        if arg == "--no-profile" {
            set_profile_option(&mut profile, &mut profile_explicit, None)?;
            continue;
        }

        if arg == "--profile" {
            let value = args.next().ok_or_else(|| {
                TaskError::Usage(String::from(
                    "--profile requires a value; see `cargo xtask package --help`",
                ))
            })?;

            if value.is_empty() {
                return Err(TaskError::Usage(String::from(
                    "--profile requires a non-empty value",
                )));
            }

            set_profile_option(&mut profile, &mut profile_explicit, Some(value))?;
            continue;
        }

        return Err(TaskError::Usage(format!(
            "unrecognised argument '{}' for package command",
            arg.to_string_lossy()
        )));
    }

    if !build_deb && !build_rpm {
        build_deb = true;
        build_rpm = true;
    }

    Ok(PackageOptions {
        build_deb,
        build_rpm,
        profile,
    })
}

fn set_profile_option(
    profile: &mut Option<OsString>,
    explicit: &mut bool,
    value: Option<OsString>,
) -> TaskResult<()> {
    if *explicit {
        return Err(TaskError::Usage(String::from(
            "profile specified multiple times; choose at most one of --profile/--release/--debug/--no-profile",
        )));
    }

    *profile = value;
    *explicit = true;
    Ok(())
}

/// Executes the `package` command.
pub fn execute(workspace: &Path, options: PackageOptions) -> TaskResult<()> {
    let branding = load_workspace_branding(workspace)?;
    println!("Preparing {}", branding.summary());

    if options.build_deb || options.build_rpm {
        build_workspace_binaries(workspace, &options.profile)?;
    }

    if options.build_deb {
        println!("Building Debian package with cargo deb");
        let mut deb_args = vec![OsString::from("deb"), OsString::from("--locked")];
        if let Some(profile) = &options.profile {
            deb_args.push(OsString::from("--profile"));
            deb_args.push(profile.clone());
        }
        run_cargo_tool(
            workspace,
            deb_args,
            "cargo deb",
            "install the cargo-deb subcommand (cargo install cargo-deb)",
        )?;
    }

    if options.build_rpm {
        println!("Building RPM package with cargo rpm build");
        let mut rpm_args = vec![OsString::from("rpm"), OsString::from("build")];
        if let Some(profile) = &options.profile {
            rpm_args.push(OsString::from("--profile"));
            rpm_args.push(profile.clone());
        }
        run_cargo_tool(
            workspace,
            rpm_args,
            "cargo rpm build",
            "install the cargo-rpm subcommand (cargo install cargo-rpm)",
        )?;
    }

    Ok(())
}

/// Returns usage text for the command.
pub fn usage() -> String {
    String::from(
        "Usage: cargo xtask package [OPTIONS]\n\nOptions:\n  --deb            Build only the Debian package\n  --rpm            Build only the RPM package\n  --release        Build using the release profile (default)\n  --debug          Build using the debug profile\n  --profile NAME   Build using the named cargo profile\n  --no-profile     Do not override the cargo profile\n  -h, --help       Show this help message",
    )
}

fn build_workspace_binaries(workspace: &Path, profile: &Option<OsString>) -> TaskResult<()> {
    if env::var_os("OC_RSYNC_PACKAGE_SKIP_BUILD").is_some() {
        println!("Skipping workspace binary build because OC_RSYNC_PACKAGE_SKIP_BUILD is set");
        return Ok(());
    }

    println!("Ensuring workspace binaries are built with cargo build");
    let mut args = vec![
        OsString::from("build"),
        OsString::from("--workspace"),
        OsString::from("--bins"),
        OsString::from("--locked"),
    ];

    if let Some(profile) = profile {
        args.push(OsString::from("--profile"));
        args.push(profile.clone());
    }

    run_cargo_tool(
        workspace,
        args,
        "cargo build",
        "use `cargo build` to compile the workspace binaries",
    )
}

#[cfg(test)]
mod tests {
    use super::*;
    use std::env;
    use std::ffi::OsStr;
    use std::path::{Path, PathBuf};

    #[test]
    fn parse_args_accepts_default_configuration() {
        let options = parse_args(std::iter::empty()).expect("parse succeeds");
        assert_eq!(
            options,
            PackageOptions {
                build_deb: true,
                build_rpm: true,
                profile: Some(OsString::from("release")),
            }
        );
    }

    #[test]
    fn parse_args_reports_help_request() {
        let error = parse_args([OsString::from("--help")]).unwrap_err();
        assert!(matches!(error, TaskError::Help(message) if message == usage()));
    }

    #[test]
    fn parse_args_rejects_duplicate_profile_flags() {
        let error = parse_args([
            OsString::from("--profile"),
            OsString::from("release"),
            OsString::from("--debug"),
        ])
        .unwrap_err();
        assert!(matches!(
            error,
            TaskError::Usage(message) if message.contains("profile specified multiple times")
        ));
    }

    #[test]
    fn parse_args_requires_profile_value() {
        let error = parse_args([OsString::from("--profile")]).unwrap_err();
        assert!(matches!(error, TaskError::Usage(message) if message.contains("--profile")));
    }

    #[test]
    fn parse_args_rejects_unknown_argument() {
        let error = parse_args([OsString::from("--unknown")]).unwrap_err();
        assert!(matches!(error, TaskError::Usage(message) if message.contains("package")));
    }

    fn workspace_root() -> &'static Path {
        static ROOT: std::sync::OnceLock<PathBuf> = std::sync::OnceLock::new();
        ROOT.get_or_init(|| {
            PathBuf::from(env!("CARGO_MANIFEST_DIR"))
                .parent()
                .unwrap()
                .to_path_buf()
        })
    }

    fn env_lock() -> &'static std::sync::Mutex<()> {
        static LOCK: std::sync::OnceLock<std::sync::Mutex<()>> = std::sync::OnceLock::new();
        LOCK.get_or_init(|| std::sync::Mutex::new(()))
    }

<<<<<<< HEAD
    struct EnvGuards {
        previous: Vec<(&'static str, Option<OsString>)>,
        _lock: std::sync::MutexGuard<'static, ()>,
=======
    struct EnvGuard {
        key: &'static str,
        previous: Option<OsString>,
>>>>>>> a1020c01
    }

    impl EnvGuards {
        #[allow(unsafe_code)]
<<<<<<< HEAD
        fn set_many(pairs: &[(&'static str, &str)]) -> Self {
            let guard = env_lock().lock().unwrap();
            let mut previous = Vec::with_capacity(pairs.len());
            for (key, value) in pairs {
                previous.push((*key, env::var_os(key)));
                unsafe { env::set_var(key, value) };
            }
            Self {
                previous,
                _lock: guard,
            }
=======
        fn set(key: &'static str, value: &str) -> Self {
            Self::set_os(key, OsStr::new(value))
        }

        #[allow(unsafe_code)]
        fn set_os(key: &'static str, value: &OsStr) -> Self {
            let lock = env_lock().lock().unwrap();
            let previous = env::var_os(key);
            unsafe { env::set_var(key, value) };
            drop(lock);
            Self { key, previous }
>>>>>>> a1020c01
        }
    }

    impl Drop for EnvGuards {
        #[allow(unsafe_code)]
        fn drop(&mut self) {
<<<<<<< HEAD
            for (key, value) in self.previous.iter_mut().rev() {
                if let Some(previous) = value.take() {
                    unsafe { env::set_var(*key, previous) };
                } else {
                    unsafe { env::remove_var(*key) };
                }
=======
            let _lock = env_lock().lock().unwrap();
            if let Some(previous) = self.previous.take() {
                unsafe { env::set_var(self.key, previous) };
            } else {
                unsafe { env::remove_var(self.key) };
>>>>>>> a1020c01
            }
        }
    }

    #[test]
    fn execute_with_no_targets_returns_success() {
        execute(
            workspace_root(),
            PackageOptions {
                build_deb: false,
                build_rpm: false,
                profile: None,
            },
        )
        .expect("execution succeeds when nothing to build");
    }

    #[test]
    fn execute_reports_missing_cargo_deb_tool() {
<<<<<<< HEAD
        let _env = EnvGuards::set_many(&[
            ("OC_RSYNC_PACKAGE_SKIP_BUILD", "1"),
            ("OC_RSYNC_FORCE_MISSING_CARGO_TOOLS", "cargo deb"),
        ]);
=======
        let _env = EnvGuard::set("OC_RSYNC_PACKAGE_SKIP_BUILD", "1");
        let (_fake_cargo_dir, fake_cargo) = fake_cargo_path();
        let _cargo = EnvGuard::set_os("CARGO", fake_cargo.as_os_str());
>>>>>>> a1020c01
        let error = execute(
            workspace_root(),
            PackageOptions {
                build_deb: true,
                build_rpm: false,
                profile: Some(OsString::from("release")),
            },
        )
        .unwrap_err();
        assert!(matches!(error, TaskError::ToolMissing(message) if message.contains("cargo deb")));
    }

    #[test]
    fn execute_reports_missing_cargo_rpm_tool() {
<<<<<<< HEAD
        let _env = EnvGuards::set_many(&[
            ("OC_RSYNC_PACKAGE_SKIP_BUILD", "1"),
            ("OC_RSYNC_FORCE_MISSING_CARGO_TOOLS", "cargo rpm build"),
        ]);
=======
        let _env = EnvGuard::set("OC_RSYNC_PACKAGE_SKIP_BUILD", "1");
        let (_fake_cargo_dir, fake_cargo) = fake_cargo_path();
        let _cargo = EnvGuard::set_os("CARGO", fake_cargo.as_os_str());
>>>>>>> a1020c01
        let error = execute(
            workspace_root(),
            PackageOptions {
                build_deb: false,
                build_rpm: true,
                profile: Some(OsString::from("debug")),
            },
        )
        .unwrap_err();
        assert!(
            matches!(error, TaskError::ToolMissing(message) if message.contains("cargo rpm build"))
        );
    }

    fn fake_cargo_path() -> (tempfile::TempDir, std::path::PathBuf) {
        let dir = tempfile::tempdir().expect("create temp directory for fake cargo");
        let cargo_name = if cfg!(windows) { "cargo.cmd" } else { "cargo" };
        let cargo_path = dir.path().join(cargo_name);

        #[cfg(windows)]
        let script =
            b"@echo off\r\necho error: no such subcommand: %1 1>&2\r\nexit /b 101\r\n".to_vec();

        #[cfg(not(windows))]
        let script =
            b"#!/bin/sh\necho 'error: no such subcommand: '\"$1\" >&2\nexit 101\n".to_vec();

        std::fs::write(&cargo_path, script).expect("write fake cargo script");

        #[cfg(unix)]
        {
            use std::os::unix::fs::PermissionsExt;
            let mut permissions = std::fs::metadata(&cargo_path)
                .expect("read fake cargo metadata")
                .permissions();
            permissions.set_mode(0o755);
            std::fs::set_permissions(&cargo_path, permissions).expect("make fake cargo executable");
        }

        (dir, cargo_path)
    }
}<|MERGE_RESOLUTION|>--- conflicted
+++ resolved
@@ -259,20 +259,16 @@
         LOCK.get_or_init(|| std::sync::Mutex::new(()))
     }
 
-<<<<<<< HEAD
     struct EnvGuards {
         previous: Vec<(&'static str, Option<OsString>)>,
         _lock: std::sync::MutexGuard<'static, ()>,
-=======
     struct EnvGuard {
         key: &'static str,
         previous: Option<OsString>,
->>>>>>> a1020c01
     }
 
     impl EnvGuards {
         #[allow(unsafe_code)]
-<<<<<<< HEAD
         fn set_many(pairs: &[(&'static str, &str)]) -> Self {
             let guard = env_lock().lock().unwrap();
             let mut previous = Vec::with_capacity(pairs.len());
@@ -284,7 +280,6 @@
                 previous,
                 _lock: guard,
             }
-=======
         fn set(key: &'static str, value: &str) -> Self {
             Self::set_os(key, OsStr::new(value))
         }
@@ -296,27 +291,23 @@
             unsafe { env::set_var(key, value) };
             drop(lock);
             Self { key, previous }
->>>>>>> a1020c01
         }
     }
 
     impl Drop for EnvGuards {
         #[allow(unsafe_code)]
         fn drop(&mut self) {
-<<<<<<< HEAD
             for (key, value) in self.previous.iter_mut().rev() {
                 if let Some(previous) = value.take() {
                     unsafe { env::set_var(*key, previous) };
                 } else {
                     unsafe { env::remove_var(*key) };
                 }
-=======
             let _lock = env_lock().lock().unwrap();
             if let Some(previous) = self.previous.take() {
                 unsafe { env::set_var(self.key, previous) };
             } else {
                 unsafe { env::remove_var(self.key) };
->>>>>>> a1020c01
             }
         }
     }
@@ -336,16 +327,13 @@
 
     #[test]
     fn execute_reports_missing_cargo_deb_tool() {
-<<<<<<< HEAD
         let _env = EnvGuards::set_many(&[
             ("OC_RSYNC_PACKAGE_SKIP_BUILD", "1"),
             ("OC_RSYNC_FORCE_MISSING_CARGO_TOOLS", "cargo deb"),
         ]);
-=======
         let _env = EnvGuard::set("OC_RSYNC_PACKAGE_SKIP_BUILD", "1");
         let (_fake_cargo_dir, fake_cargo) = fake_cargo_path();
         let _cargo = EnvGuard::set_os("CARGO", fake_cargo.as_os_str());
->>>>>>> a1020c01
         let error = execute(
             workspace_root(),
             PackageOptions {
@@ -360,16 +348,13 @@
 
     #[test]
     fn execute_reports_missing_cargo_rpm_tool() {
-<<<<<<< HEAD
         let _env = EnvGuards::set_many(&[
             ("OC_RSYNC_PACKAGE_SKIP_BUILD", "1"),
             ("OC_RSYNC_FORCE_MISSING_CARGO_TOOLS", "cargo rpm build"),
         ]);
-=======
         let _env = EnvGuard::set("OC_RSYNC_PACKAGE_SKIP_BUILD", "1");
         let (_fake_cargo_dir, fake_cargo) = fake_cargo_path();
         let _cargo = EnvGuard::set_os("CARGO", fake_cargo.as_os_str());
->>>>>>> a1020c01
         let error = execute(
             workspace_root(),
             PackageOptions {
