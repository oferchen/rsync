--- conflicted
+++ resolved
@@ -40,18 +40,6 @@
   messages remains stable, except for the Rust source suffix and minor
   whitespace.
 
-<<<<<<< HEAD
-**No delegation to upstream `rsync` binaries**
-  The project now forbids any delegation or fallback to a system `rsync`
-  executable. Client, server (`--server`), and daemon (`--daemon`) roles must be
-  implemented natively within the single `oc-rsync` binary. Existing
-  environment variables such as `OC_RSYNC_FALLBACK` must be ignored or removed;
-  code paths must not attempt to discover, validate, or spawn an upstream
-  binary. When functionality is incomplete, emit a branded error explaining the
-  unsupported surface instead of delegating work.
-
-- **Workspace-wide nextest configuration**  
-=======
 - **No fallback to system rsync**
   The workspace now runs **exclusively** via the native Rust engine. Client and
   daemon flows must not attempt to spawn a system `rsync` binary or honour any
@@ -59,7 +47,6 @@
   external helpers must be removed or replaced with native implementations.
 
 - **Workspace-wide nextest configuration**
->>>>>>> 40a624f8
   The repository uses `cargo nextest` as the primary test runner. A
   `.config/nextest.toml` file configures the **default** profile so that:
 
