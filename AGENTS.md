--- conflicted
+++ resolved
@@ -40,17 +40,6 @@
   messages remains stable, except for the Rust source suffix and minor
   whitespace.
 
-<<<<<<< HEAD
-- **No delegation to system rsync**
-  All roles (client, server, daemon) must run natively inside the single
-  `oc-rsync` binary. The workspace must not exec or depend on an upstream
-  `rsync` binary via environment toggles (`OC_RSYNC_FALLBACK`,
-  `OC_RSYNC_DAEMON_FALLBACK`, or similar) or auto-delegation. Any remaining
-  codepaths that probe for or attempt to launch a system `rsync` are bugs and
-  must be removed alongside their tests and documentation.
-
-- **Workspace-wide nextest configuration**  
-=======
 - **No fallback to system rsync**
   The workspace now runs **exclusively** via the native Rust engine. Client and
   daemon flows must not attempt to spawn a system `rsync` binary or honour any
@@ -58,7 +47,6 @@
   external helpers must be removed or replaced with native implementations.
 
 - **Workspace-wide nextest configuration**
->>>>>>> 11ae74f6
   The repository uses `cargo nextest` as the primary test runner. A
   `.config/nextest.toml` file configures the **default** profile so that:
 
