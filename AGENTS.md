````markdown
# AGENTS.md — Roles, Responsibilities, APIs, and Error/Message Conventions

This document defines the internal actors (“agents”), their responsibilities, APIs, invariants, and how user-visible messages (including Rust source file remapping) are produced. All binaries must route user-visible behavior through these agents via the `core` facade.

---

## Global Conventions

- **Canonical branding metadata** is sourced from `[workspace.metadata.oc_rsync]`
  in `Cargo.toml`. The branded entrypoint is the single binary **`oc-rsync`**
  that covers both client and daemon modes. Downstream packaging may provide
  compatibility symlinks if needed, but the workspace does **not** build
  separate wrapper binaries. The daemon configuration lives under
  `/etc/oc-rsyncd/` (for example `/etc/oc-rsyncd/oc-rsyncd.conf` and
  `/etc/oc-rsyncd/oc-rsyncd.secrets`), the published version string is
  `3.4.1-rust`, and the authoritative source repository URL is
  <https://github.com/oferchen/rsync>. Any user-facing surface
  (rustdoc examples, CLI help, documentation, packaging manifests, CI logs)
  must derive these values from the shared metadata via the `xtask branding`
  helpers or equivalent library APIs rather than hard-coding constants.

- **Error Message Suffix (C→Rust remap)**
  Format:
  `... (code N) at <repo-rel-path>:<line> [<role>=3.4.1-rust]`
  Implemented in `crates/core/src/message.rs` via:
  - `role: Role` enum (`Sender`, `Receiver`, `Generator`, `Server`, `Client`,
    `Daemon`) chosen at call-site.
  - `source_path: &'static str = file!()` and `source_line: u32 = line!()`,
    normalized to a repo-relative path.
  - Central constructor:
    `Message::error(code, text).with_role(role).with_source(file!(), line!())`.

  Roles in trailers **must** mirror upstream semantics exactly, with Rust-specific
  metadata only in the suffix trailer.

- **Centralized message strings**
  All info/warn/error/progress strings are centralized in
  `core::message::strings`. Snapshot tests assert that the shape and content of
  messages remains stable, except for the Rust source suffix and minor
  whitespace.

<<<<<<< HEAD
// Removed: legacy system-rsync fallback guardrails. All roles must execute
// natively within the single `oc-rsync` binary; delegation to an upstream
// `rsync` executable is forbidden.

- **Workspace-wide nextest configuration**  
=======
- **No fallback to system rsync**
  The workspace now runs **exclusively** via the native Rust engine. Client and
  daemon flows must not attempt to spawn a system `rsync` binary or honour any
  fallback environment variables. All code paths that previously delegated to
  external helpers must be removed or replaced with native implementations.

- **Workspace-wide nextest configuration**
>>>>>>> 5d9e5446
  The repository uses `cargo nextest` as the primary test runner. A
  `.config/nextest.toml` file configures the **default** profile so that:

  - A bare `cargo nextest run` behaves sensibly for local development.
  - CI invokes `cargo nextest run --all-features --workspace` to guarantee the
    entire workspace is exercised.

  Any changes to `.config/nextest.toml` must preserve this contract: CI and
  local developers should not need to remember crate lists or non-obvious
  arguments just to run the full suite.

- **Standard-library-first**
  Prefer the Rust standard library and well-supported, actively maintained
  crates. Avoid deprecated APIs, pseudo-code, or placeholder logic; every change
  must ship production-ready behaviour with tests and/or parity checks.

- **CPU-accelerated hot paths**

  The rolling checksum and other hot paths use architecture-specific SIMD
  fast paths with scalar fallbacks:

  - `x86`/`x86_64`: AVX2 and SSE2.
  - `aarch64`: NEON.
  - Other architectures: scalar path only.

  Runtime feature detection is cached via `OnceLock` so repeated calls do not
  repeatedly invoke `is_x86_feature_detected!` / `is_aarch64_feature_detected!`.

  In `crates/checksums`:

  - `rolling::checksum::accumulate_chunk` provides the main SIMD entrypoint.
  - SIMD and scalar implementations must remain in **lockstep**, reusing the
    scalar helper for edge cases.
  - Parity tests such as
    `avx2_accumulate_matches_scalar_reference`,
    `sse2_accumulate_matches_scalar_reference`, and
    `neon_accumulate_matches_scalar_reference` must be updated whenever
    optimisations are introduced.

  The SIMD reducers rely on a `horizontal_sum_epi64` helper to collapse 64-bit
  partial sums without spilling to the stack; future AVX2/SSE2 changes should
  continue to reuse that helper.

  Sparse writing:

  - `crates/engine/src/local_copy/executor/file/sparse.rs` batches zero-run
    detection into 16-byte `u128` comparisons first, then falls back to a scalar
    prefix scan.
  - The `zero_run_length_matches_scalar_reference` test keeps vectorized and
    scalar paths aligned.
  - The implementation must preserve the **single seek-per-zero-run** invariant.

  Bandwidth parsing:

  - `crates/bandwidth` uses `memchr` to locate decimal separators and exponent
    markers so ASCII scans remain vectorised.
  - Updates must keep the byte-oriented fast path aligned with the exhaustive
    parser tests.

  Protocol negotiation:

  - Legacy readers in
    `crates/protocol::negotiation::sniffer::legacy` and
    `crates/transport::negotiation::stream::legacy` route newline detection
    through `memchr` so ASCII scanning benefits from SIMD across buffered and
    streaming reads.
  - Changes must preserve vectorised newline lookup and the replay buffer
    invariants.

  Rolling checksum updates:

  - The vectored updater coalesces small `IoSlice` buffers into a 128-byte stack
    scratch space before dispatching so SIMD back-ends can run on aggregated
    input. The `update_vectored_coalesces_small_slices` test must stay green.
  - `RollingChecksum::roll_many` uses weighted-delta aggregation to collapse
    per-byte loops into a handful of arithmetic reductions, with an escape hatch
    to the scalar `roll` path for exotic slice lengths.
  - Future optimisations must preserve the aggregated arithmetic and extend
    `roll_many_matches_single_rolls_for_long_sequences`.

  Version reporting:

  - `VersionInfoConfig::with_runtime_capabilities` surfaces the SIMD detection
    result via `checksums::simd_acceleration_available`, and `--version` output
    must be updated whenever new architecture-specific paths are introduced.

  Any additional CPU offloading should follow the same pattern: runtime feature
  detection (where applicable) plus deterministic tests that compare against a
  scalar reference.

- **Environment guardrails for tests**
  Environment-sensitive logic (fallback overrides, config paths, etc.) must use
  `EnvGuard`-style utilities so environment variables are always restored even if
  tests panic.

- **CI workflow contract**

  The GitHub Actions workflows are part of the public contract:

  - `.github/workflows/ci.yml`
    - Runs on `ubuntu-latest` for pushes to `master`/`main`, pull requests, and
      manual `workflow_dispatch`.
    - Jobs:
      - `lint-and-test`: `cargo fmt --all -- --check`,
        `cargo clippy --workspace --all-targets --all-features --no-deps`,
        and `cargo nextest run --all-features --workspace` (with
        `RUSTFLAGS="-D warnings"` and `Swatinem/rust-cache`).
  - `.github/workflows/build-cross.yml`
    - Builds cross-platform release artifacts from a Linux host using a
      target matrix (Linux/macOS/Windows; x86_64 and aarch64 where applicable).
    - Delegates packaging & SBOM generation to `cargo xtask` commands wherever
      possible so local and CI builds are aligned.

  All additional automation and validation should be surfaced via `cargo xtask`
  subcommands. CI jobs **must not** grow large ad-hoc shell or Python scripts
  that diverge from local tooling.

- **`xtask docs` decomposition**
  The former monolithic `docs.rs` handler now resides under
  `xtask/src/commands/docs/` with modules for:
  - argument parsing (`cli.rs`),
  - command execution (`executor.rs`),
  - validation (`validation/`).

  New helpers stay in these purpose-built modules so the hygiene guard passes and
  future contributors can extend validation logic without reintroducing a single
  huge file.

- **`xtask package` decomposition**
  The packaging command lives in `xtask/src/commands/package/`, split into:
  - `args.rs`,
  - `build.rs`,
  - `tarball.rs`,
  - `tests.rs`.

  Extend argument handling or packaging logic only in these focused modules; do
  not recreate monolithic `package.rs`.

- **CLI execution decomposition**
  `crates/cli/src/frontend/execution` is split into dedicated submodules
  (`options`, `module_listing`, `validation`, etc.). The higher-level drive
  orchestration is in `drive/` and its children:

  - `options.rs` — info/debug/bandwidth/compress parsing
  - `config.rs` — client builder assembly
  - `filters.rs` — include/exclude wiring
  - `summary.rs` — progress & output rendering
  - `fallback.rs` — remote invocation argument preparation
  - `metadata.rs` — preservation flags

  New functionality must join these modules directly (or new siblings), not
  `drive/mod.rs`.

- **Drive workflow layering**
  The orchestrator resides under
  `crates/cli/src/frontend/execution/drive/workflow/`:

  - `preflight.rs` — argument validation
  - `fallback_plan.rs` — remote-fallback assembly
  - `operands.rs` — usage rendering & operand checks

  New flow-control helpers belong in these focused modules (or new siblings)
  instead of inflating `workflow/mod.rs`.

- **CLI argument parser decomposition**
  `crates/cli/src/frontend/arguments` is a module tree:

  - `program_name.rs`
  - `bandwidth.rs`
  - `parsed_args.rs`
  - `env.rs`
  - `parser.rs`

  Parsing helpers and data structures must join the appropriate submodule so
  `parser.rs` remains orchestration-only.

- **Filter rule decomposition**
  CLI filter utilities live in `crates/cli/src/frontend/filter_rules/` covering:

  - filter arguments,
  - CVS exclusions,
  - directive parsing,
  - merge handling,
  - source loading.

  New behaviour belongs in the relevant submodule.

- **Local copy file executor decomposition**
  The large `crates/engine/src/local_copy/executor/file.rs` has been split into
  a `file/` module tree (`copy/`, `links`, `transfer`, etc.). All new file
  transfer behaviour must extend those helpers instead of recreating monolithic
  logic.

- **Bandwidth limiter decomposition**
  Throttling logic is under `crates/bandwidth/src/limiter/`:

  - `change.rs` — configuration
  - `core.rs` — runtime behaviour
  - `sleep.rs` — sleep utilities

- **Dir-merge parser decomposition**
  The dir-merge parser lives in `crates/engine/src/local_copy/dir_merge/parse/`
  (`types.rs`, `line.rs`, `merge.rs`, `dir_merge.rs`, `modifiers.rs`). Extend
  parsing via these modules, not via a new all-in-one file.

---

## Agents Overview

### 1) Client & Daemon Entrypoint (CLI Binary)

- **Binary**: `src/bin/oc-rsync.rs`
- **Depends on**: `cli`, `core`, `transport`, `daemon`, `logging`
- **Responsibilities**:
  - Parse CLI (Clap v4) and render upstream-parity help/misuse.
  - Dispatch into:
    - Client mode (default): build `CoreConfig` and call `core::run_client`.
    - Daemon/server mode (e.g. `--daemon`, `--server`): delegate to the daemon
      agent, still via `core`.
  - Route `--msgs2stderr`, `--out-format`, and `--info` / `--debug` flags to
    `logging`.
  - When invoked without transfer operands, emit the usage banner to **stdout**
    before surfacing the canonical “missing source operands” error so behaviour
    matches upstream and existing scripts.

- **Invariants**:
  - Never access protocol or engine directly; only via `core`.
  - `--version` reflects feature gates and prints `3.4.1-rust` with the
    runtime-capabilities trailer (SIMD, enabled features, etc.).
  - Daemon mode is a **mode** of `oc-rsync`, not a separate binary.

**Key API (binary-level)**:

```rust
pub fn main() -> ExitCode {
    let code = cli::run();
    cli::exit_code_from(code)
}
````

(*Dispatch into client vs daemon lives behind the `cli` crate’s frontend.*)

---

### 2) Daemon Agent (`rsyncd` semantics)

* **Crate**: `crates/daemon`

* **Mode**: Entered via `oc-rsync` CLI (e.g. `oc-rsync --daemon`)

* **Depends on**: `core`, `transport`, `logging`, `metadata`

* **Responsibilities**:

  * Listen on TCP; implement legacy `@RSYNCD:` negotiation for older clients,
    and the binary handshake for protocol 30+.
  * Apply `oc-rsyncd.conf` semantics (auth users, secrets 0600, chroot, caps).
  * Enforce daemon `--bwlimit` as both default and **cap**.
  * Integrate with systemd (sd_notify ready/status) for service units.

* **Invariants**:

  * Never bypass `core` for transfers or metadata; per-session work flows
    through `core::run_daemon_session`.
  * Secrets files must be permission-checked and errors rendered with
    upstream-compatible diagnostics.

**Key API**:

```rust
pub fn run_daemon_mode(args: DaemonArgs) -> Result<(), DaemonError> {
    let conf = load_config(&args)?;
    serve(conf) // loops; spawns sessions; per-session -> core::run_daemon_session
}
```

Daemon entrypoints are wired in the `cli` frontend; there is **no** separate
`oc-rsyncd` binary.

---

### 3) Core (Facade)

* **Crate**: `crates/core`

* **Depends on**:
  `protocol`, `engine`, `walk`, `filters`, `compress`, `checksums`, `metadata`,
  `logging`, `transport`

* **Responsibilities**:

  * Single facade for orchestration: file walking, selection, delta pipeline,
    metadata, xattrs/ACLs, messages, and progress.
  * Enforce centralisation: all transfers use `core::session()` and
    `CoreConfig`; both CLI and daemon go through here.
  * Error/message construction, including Rust source suffix and role trailers.

* **Invariants**:

  * No `unwrap` / `expect` on fallible paths; use stable error enums mapped to
    exit codes.
  * Role trailers (`[sender]`, `[receiver]`, `[generator]`, `[server]`,
    `[client]`, `[daemon]`) mirror upstream semantics.

**Key API**:

```rust
pub struct CoreConfig { /* builder-generated */ }

pub fn run_client(cfg: CoreConfig, fmt: logging::Format) -> Result<(), CoreError>;

pub fn run_daemon_session(ctx: DaemonCtx, req: ModuleRequest) -> Result<(), CoreError>;
```

---

### 4) Protocol (Handshake & Multiplexing)

* **Crate**: `crates/protocol`
* **Responsibilities**:

  * Version negotiation (protocol 32 down to 28), with constants copied from
    upstream.
  * Envelope read/write; multiplex `MSG_*` frames.
  * Legacy `@RSYNCD:` fallback and line-based negotiation for older clients.
  * Golden byte streams and fuzz tests for handshake and message framing.

**Key API**:

```rust
pub fn negotiate(io: &mut dyn ReadWrite) -> Result<Proto, ProtoError>;

pub fn send_msg(io: &mut dyn Write, tag: MsgTag, payload: &[u8]) -> io::Result<()>;

pub fn recv_msg(io: &mut dyn Read) -> io::Result<MessageFrame>;
```

---

### 5) Engine (Delta Pipeline)

* **Crate**: `crates/engine`

* **Responsibilities**:

  * Rolling checksum + strong checksum scheduling.
  * Block-match / literal emission per upstream heuristics.
  * `--inplace` / `--partial` behaviour; temp-file commit semantics.
  * Efficient local-copy executor with sparse support.

* **Performance**:

  * Buffer reuse; vectored I/O; cache-friendly data structures.
  * `delta/script.rs::apply_delta` caches the current basis offset so
    sequential `COPY` tokens avoid redundant seeks. The helper advances the
    tracked position with `u64::checked_add` and returns `InvalidInput` on
    overflow while reusing a shared copy buffer to minimise syscall churn.

#### Local Copy Layout

* `crates/engine/src/local_copy/` is decomposed into focused modules, with
  `executor/` containing:

  * `cleanup`
  * `directory`
  * `file`
  * `reference`
  * `sources`
  * `special`
  * `util`

  Sibling helpers:

  * `hard_links.rs`
  * `metadata_sync.rs`
  * `operands.rs`

* `local_copy/context.rs` uses `include!` to split `CopyContext` across
  `context_impl/impl_part*.rs`, each under the hygiene cap.

New work touching local copy must follow this structure.

---

### 6) Walk (File List)

* **Crate**: `crates/walk`
* **Responsibilities**:

  * Deterministic traversal; relative-path enforcement; path-delta compression.
  * Sorted lexicographic order; repeated-field elision for bandwidth savings.

---

### 7) Filters (Selection Grammar)

* **Crate**: `crates/filters`
* **Responsibilities**:

  * Parser/merger for `--filter`, includes/excludes, and `.rsync-filter`.
  * Property tests and snapshot goldens to ensure long-term stability.

---

### 8) Meta (Metadata/XAttrs/ACLs)

* **Crate**: `crates/metadata`
* **Responsibilities**:

  * Apply/record:

    * perms/uid/gid,
    * ns-mtime,
    * link counts,
    * devices/FIFOs/symlinks.
  * `-A/--acls` implies `--perms`; emit upstream-style diagnostics if ACL
    support is unavailable.
  * `-X/--xattrs` namespace rules and feature gating.

---

### 9) Compress (zlib/zstd)

* **Crate**: `crates/compress`
* **Responsibilities**:

  * Upstream defaults and negotiation for `-z` and `--compress-level`.
  * Throughput/ratio benchmarks and regression tests.

---

### 10) Checksums

* **Crate**: `crates/checksums`
* **Responsibilities**:

  * Rolling `rsum`; strong checksums (MD4/MD5/xxhash) as selected by protocol.
  * Property tests (window slide, truncation, seeds, SIMD vs scalar parity).

---

### 11) Transport

* **Crate**: `crates/transport`
* **Responsibilities**:

  * ssh stdio passthrough.
  * `rsync://` TCP transport, including daemon-side caps.
  * stdio multiplexing for subprocess-based fallbacks.
  * Timeouts/back-pressure and graceful shutdown.

---

### 12) Logging & Messages

* **Crates**: `crates/logging`, `crates/core::message`
* **Responsibilities**:

  * Mapping for `--info` / `--debug` flags.
  * `--msgs2stderr` handling; `--out-format` templating.
  * Central construction of user-visible messages via `core::message`.
  * Exit-code mapping and progress/summary parity.

---

## Exit Codes & Roles

* Exit codes map 1:1 to upstream rsync. Integration tests assert:

  * Known errors map to the expected code.
  * Unknown errors are clamped to a safe default range.

* Each agent sets its role for message trailers:

  * Client sender path → `[sender]`
  * Client receiver path → `[receiver]`
  * Generator on receive side → `[generator]`
  * Daemon process context → `[server]` / `[daemon]` as upstream does
  * CLI-only paths that are not part of protocol data flow may use `[client]`.

---

## Security & Timeouts

* Path normalisation and traversal prevention mirror upstream:

  * Relative paths only, unless explicitly allowed by options.
  * Symlink and device handling controlled by flags.

* Timeouts are applied at both transport and protocol layers; back-pressure from
  slow receivers must be respected rather than ignored.

* `secrets file` permissions:

  * Must be `0600`.
  * Violations emit upstream-style diagnostics with branded trailers.

---

## Interop & Determinism

* Loopback CI matrix across protocols 32–28 with upstream versions:

  * 3.0.9
  * 3.1.3
  * 3.4.1

* Upstream references are cloned from `https://github.com/RsyncProject/rsync`
  tags (`v3.0.9`, `v3.1.3`, `v3.4.1`) by dedicated interop tooling, which runs
  `./prepare-source` as needed before configuring and installing the binaries.

* Deterministic output:

  * `LC_ALL=C`
  * `COLUMNS=80`
  * Normalised metadata ordering and stable progress formatting.

* Error messages include the Rust source suffix as specified; snapshot tests
  assert presence and shape, but not specific line numbers.

---

## Lint & Hygiene Agents

### 2.2 `enforce_limits` Agent

* **Script:** `tools/enforce_limits.sh`

* **Backend:** `cargo run -p xtask -- enforce-limits …`

* **Purpose:** Enforce LoC caps and comment hygiene for Rust source files.

* **Configuration:**

  * Command-line flags (from `xtask enforce-limits`) control:

    * maximum allowed lines per file,
    * comment ratio limits,
    * allowed exceptions (e.g. autogenerated modules).
  * Environment variables such as `MAX_RUST_LINES` may be honoured by the
    command; see `cargo xtask enforce-limits --help`.

* **Usage:**

  ```sh
  bash tools/enforce_limits.sh
  # or, equivalently:
  cargo run -p xtask -- enforce-limits
  ```

### 2.4 `no_placeholders` Agent

* **Script:** `tools/no_placeholders.sh`

* **Purpose:** Ban `todo!`, `unimplemented!`, `FIXME`, `XXX`, and obvious
  placeholder panics from all Rust sources, including untracked files.

* **Implementation details:**

  * Uses a carefully tuned `grep -nEi` pattern that:

    * Matches common placeholder macros and comment tags.
    * Handles escaped quotes inside `panic!` string literals.
    * Avoids tripping on legitimate identifiers like `prefixme`.
  * Scans both tracked and untracked `*.rs` files via
    `git ls-files -z --cached --others --exclude-standard -- '*.rs'`.

* **Usage:**

  ```sh
  bash tools/no_placeholders.sh
  ```

  A non-zero exit code indicates placeholder code that must be removed.

---

## Build & Test Agents

### 3.1 `lint` Agent (fmt + clippy)

* **Invoker:** `ci.yml` (`lint-and-test` job).

* **Purpose:** Enforce formatting and deny warnings.

* **CI behaviour:**

  * Uses `dtolnay/rust-toolchain@stable` with `rustfmt, clippy` components.
  * Uses `Swatinem/rust-cache@v2` for incremental builds.
  * Runs:

    ```sh
    cargo fmt --all -- --check
    cargo clippy --workspace --all-targets --all-features --no-deps -D warnings
    ```

* **Local usage:**

  ```sh
  cargo fmt --all
  cargo clippy --workspace --all-targets --all-features -- -D warnings
  ```

### 3.2 `test` Agent (nextest)

* **Invoker:** `ci.yml` (`lint-and-test` job).

* **Purpose:** Run unit/integration tests across the workspace via `cargo nextest`.

* **CI behaviour (simplified):**

  ```sh
  cargo nextest run --all-features --workspace
  ```

* **Local usage:**

  ```sh
  # default profile, all workspace tests
  cargo nextest run --all-features --workspace

  # alternative profile (e.g. with JUnit output), if configured
  cargo nextest run --profile ci --all-features --workspace
  ```

* **Contract:** CI and local development must both be able to run the **entire
  workspace** without bespoke crate lists. Changes to `.config/nextest.toml`
  must preserve that property.

### 3.3 `build-cross` Agent (release matrix)

* **Workflow:** `.github/workflows/build-cross.yml`

* **Purpose:** Build cross-platform release artifacts for the `oc-rsync` binary
  from a Linux host, targeting multiple OS/arch combinations.

* **Responsibilities:**

  * Use a matrix of targets (Linux/macOS/Windows; x86_64 + aarch64 where supported).
  * Build `oc-rsync` with `cargo build --release` for each target, using
    cross-compilation toolchains (e.g. Zig or target-specific GCC) as required.
  * Package artifacts into `tar.gz` / `.zip` bundles under a consistent
    `target/dist/` layout for release uploads.

* **Constraints:**

  * Automation should rely on `cargo`, `cargo xtask`, and packaging tools
    (`cargo-deb`, `cargo-generate-rpm`, etc.) instead of ad-hoc shell logic.
  * The matrix must keep parity with documented supported platforms.

### 3.4 `package` & `sbom` Agents (via `xtask`)

* **Commands:** `cargo xtask package`, `cargo xtask sbom`

* **Purpose:**

  * Build `.deb` and `.rpm` packages for Linux.
  * Generate a CycloneDX SBOM JSON for the workspace.

* **Example usage:**

  ```sh
  # Build Linux packages (without rebuilding binaries)
  cargo xtask package --no-build

  # Generate default SBOM
  cargo xtask sbom

  # Generate SBOM at a custom location
  cargo xtask sbom --output artifacts/rsync.cdx.json
  ```

* **CI integration:**

  * `build-cross.yml` should call these commands for Linux targets so SBOM and
    packages are produced from the same bits shipped to users.

---

This document is the contract between the internal agents and the external
behaviour of **oc-rsync**. Changes to binaries, crates, or CI workflows must be
reflected here so contributors and reviewers can reason about the system as a
whole.

```<|MERGE_RESOLUTION|>--- conflicted
+++ resolved
@@ -40,13 +40,6 @@
   messages remains stable, except for the Rust source suffix and minor
   whitespace.
 
-<<<<<<< HEAD
-// Removed: legacy system-rsync fallback guardrails. All roles must execute
-// natively within the single `oc-rsync` binary; delegation to an upstream
-// `rsync` executable is forbidden.
-
-- **Workspace-wide nextest configuration**  
-=======
 - **No fallback to system rsync**
   The workspace now runs **exclusively** via the native Rust engine. Client and
   daemon flows must not attempt to spawn a system `rsync` binary or honour any
@@ -54,7 +47,6 @@
   external helpers must be removed or replaced with native implementations.
 
 - **Workspace-wide nextest configuration**
->>>>>>> 5d9e5446
   The repository uses `cargo nextest` as the primary test runner. A
   `.config/nextest.toml` file configures the **default** profile so that:
 
