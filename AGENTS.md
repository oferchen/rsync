````markdown
# AGENTS.md — Roles, Responsibilities, APIs, and Error/Message Conventions

This document defines the internal actors (“agents”), their responsibilities, APIs, invariants, and how user-visible messages (including Rust source file remapping) are produced. All binaries must route user-visible behavior through these agents via the `core` facade.

---

## Global Conventions

- **Canonical branding metadata** is sourced from `[workspace.metadata.oc_rsync]`
  in `Cargo.toml`. The branded entrypoint is the single binary **`oc-rsync`**
  that covers both client and daemon modes. Downstream packaging may provide
  compatibility symlinks if needed, but the workspace does **not** build
  separate wrapper binaries. The daemon configuration lives under
  `/etc/oc-rsyncd/` (for example `/etc/oc-rsyncd/oc-rsyncd.conf` and
  `/etc/oc-rsyncd/oc-rsyncd.secrets`), the published version string is
  `3.4.1-rust`, and the authoritative source repository URL is
  <https://github.com/oferchen/rsync>. Any user-facing surface
  (rustdoc examples, CLI help, documentation, packaging manifests, CI logs)
  must derive these values from the shared metadata via the `xtask branding`
  helpers or equivalent library APIs rather than hard-coding constants.

- **Error Message Suffix (C→Rust remap)**
  Format:
  `... (code N) at <repo-rel-path>:<line> [<role>=3.4.1-rust]`
  Implemented in `crates/core/src/message.rs` via:
  - `role: Role` enum (`Sender`, `Receiver`, `Generator`, `Server`, `Client`,
    `Daemon`) chosen at call-site.
  - `source_path: &'static str = file!()` and `source_line: u32 = line!()`,
    normalized to a repo-relative path.
  - Central constructor:
    `Message::error(code, text).with_role(role).with_source(file!(), line!())`.

  Roles in trailers **must** mirror upstream semantics exactly, with Rust-specific
  metadata only in the suffix trailer.

- **Centralized message strings**
  All info/warn/error/progress strings are centralized in
  `core::message::strings`. Snapshot tests assert that the shape and content of
  messages remains stable, except for the Rust source suffix and minor
  whitespace.

<<<<<<< HEAD
- **No external rsync delegation**
  The workspace must not spawn a system `rsync` binary for client, server, or
  daemon roles. Native Rust implementations are required for all modes, and
  diagnostics should surface unavailability rather than attempting a fallback
  exec. Any legacy environment variables such as `OC_RSYNC_FALLBACK` must be
  ignored or treated as disabled.

- **Workspace-wide nextest configuration**  
=======
- **No fallback to system rsync**
  The workspace now runs **exclusively** via the native Rust engine. Client and
  daemon flows must not attempt to spawn a system `rsync` binary or honour any
  fallback environment variables. All code paths that previously delegated to
  external helpers must be removed or replaced with native implementations.

- **Workspace-wide nextest configuration**
>>>>>>> ff55b53b
  The repository uses `cargo nextest` as the primary test runner. A
  `.config/nextest.toml` file configures the **default** profile so that:

  - A bare `cargo nextest run` behaves sensibly for local development.
  - CI invokes `cargo nextest run --all-features --workspace` to guarantee the
    entire workspace is exercised.

  Any changes to `.config/nextest.toml` must preserve this contract: CI and
  local developers should not need to remember crate lists or non-obvious
  arguments just to run the full suite.

- **Standard-library-first**
  Prefer the Rust standard library and well-supported, actively maintained
  crates. Avoid deprecated APIs, pseudo-code, or placeholder logic; every change
  must ship production-ready behaviour with tests and/or parity checks.

- **CPU-accelerated hot paths**

  The rolling checksum and other hot paths use architecture-specific SIMD
  fast paths with scalar fallbacks:

  - `x86`/`x86_64`: AVX2 and SSE2.
  - `aarch64`: NEON.
  - Other architectures: scalar path only.

  Runtime feature detection is cached via `OnceLock` so repeated calls do not
  repeatedly invoke `is_x86_feature_detected!` / `is_aarch64_feature_detected!`.

  In `crates/checksums`:

  - `rolling::checksum::accumulate_chunk` provides the main SIMD entrypoint.
  - SIMD and scalar implementations must remain in **lockstep**, reusing the
    scalar helper for edge cases.
  - Parity tests such as
    `avx2_accumulate_matches_scalar_reference`,
    `sse2_accumulate_matches_scalar_reference`, and
    `neon_accumulate_matches_scalar_reference` must be updated whenever
    optimisations are introduced.

  The SIMD reducers rely on a `horizontal_sum_epi64` helper to collapse 64-bit
  partial sums without spilling to the stack; future AVX2/SSE2 changes should
  continue to reuse that helper.

  Sparse writing:

  - `crates/engine/src/local_copy/executor/file/sparse.rs` batches zero-run
    detection into 16-byte `u128` comparisons first, then falls back to a scalar
    prefix scan.
  - The `zero_run_length_matches_scalar_reference` test keeps vectorized and
    scalar paths aligned.
  - The implementation must preserve the **single seek-per-zero-run** invariant.

  Bandwidth parsing:

  - `crates/bandwidth` uses `memchr` to locate decimal separators and exponent
    markers so ASCII scans remain vectorised.
  - Updates must keep the byte-oriented fast path aligned with the exhaustive
    parser tests.

  Protocol negotiation:

  - Legacy readers in
    `crates/protocol::negotiation::sniffer::legacy` and
    `crates/transport::negotiation::stream::legacy` route newline detection
    through `memchr` so ASCII scanning benefits from SIMD across buffered and
    streaming reads.
  - Changes must preserve vectorised newline lookup and the replay buffer
    invariants.

  Rolling checksum updates:

  - The vectored updater coalesces small `IoSlice` buffers into a 128-byte stack
    scratch space before dispatching so SIMD back-ends can run on aggregated
    input. The `update_vectored_coalesces_small_slices` test must stay green.
  - `RollingChecksum::roll_many` uses weighted-delta aggregation to collapse
    per-byte loops into a handful of arithmetic reductions, with an escape hatch
    to the scalar `roll` path for exotic slice lengths.
  - Future optimisations must preserve the aggregated arithmetic and extend
    `roll_many_matches_single_rolls_for_long_sequences`.

  Version reporting:

  - `VersionInfoConfig::with_runtime_capabilities` surfaces the SIMD detection
    result via `checksums::simd_acceleration_available`, and `--version` output
    must be updated whenever new architecture-specific paths are introduced.

  Any additional CPU offloading should follow the same pattern: runtime feature
  detection (where applicable) plus deterministic tests that compare against a
  scalar reference.

- **Environment guardrails for tests**
  Environment-sensitive logic (fallback overrides, config paths, etc.) must use
  `EnvGuard`-style utilities so environment variables are always restored even if
  tests panic.

- **CI workflow contract**

  The GitHub Actions workflows are part of the public contract:

  - `.github/workflows/ci.yml`
    - Runs on `ubuntu-latest` for pushes to `master`/`main`, pull requests, and
      manual `workflow_dispatch`.
    - Jobs:
      - `lint-and-test`: `cargo fmt --all -- --check`,
        `cargo clippy --workspace --all-targets --all-features --no-deps`,
        and `cargo nextest run --all-features --workspace` (with
        `RUSTFLAGS="-D warnings"` and `Swatinem/rust-cache`).
  - `.github/workflows/build-cross.yml`
    - Builds cross-platform release artifacts from a Linux host using a
      target matrix (Linux/macOS/Windows; x86_64 and aarch64 where applicable).
    - Delegates packaging & SBOM generation to `cargo xtask` commands wherever
      possible so local and CI builds are aligned.

  All additional automation and validation should be surfaced via `cargo xtask`
  subcommands. CI jobs **must not** grow large ad-hoc shell or Python scripts
  that diverge from local tooling.

- **`xtask docs` decomposition**
  The former monolithic `docs.rs` handler now resides under
  `xtask/src/commands/docs/` with modules for:
  - argument parsing (`cli.rs`),
  - command execution (`executor.rs`),
  - validation (`validation/`).

  New helpers stay in these purpose-built modules so the hygiene guard passes and
  future contributors can extend validation logic without reintroducing a single
  huge file.

- **`xtask package` decomposition**
  The packaging command lives in `xtask/src/commands/package/`, split into:
  - `args.rs`,
  - `build.rs`,
  - `tarball.rs`,
  - `tests.rs`.

  Extend argument handling or packaging logic only in these focused modules; do
  not recreate monolithic `package.rs`.

- **CLI execution decomposition**
  `crates/cli/src/frontend/execution` is split into dedicated submodules
  (`options`, `module_listing`, `validation`, etc.). The higher-level drive
  orchestration is in `drive/` and its children:

  - `options.rs` — info/debug/bandwidth/compress parsing
  - `config.rs` — client builder assembly
  - `filters.rs` — include/exclude wiring
  - `summary.rs` — progress & output rendering
  - `fallback.rs` — remote invocation argument preparation
  - `metadata.rs` — preservation flags

  New functionality must join these modules directly (or new siblings), not
  `drive/mod.rs`.

- **Drive workflow layering**
  The orchestrator resides under
  `crates/cli/src/frontend/execution/drive/workflow/`:

  - `preflight.rs` — argument validation
  - `fallback_plan.rs` — remote-fallback assembly
  - `operands.rs` — usage rendering & operand checks

  New flow-control helpers belong in these focused modules (or new siblings)
  instead of inflating `workflow/mod.rs`.

- **CLI argument parser decomposition**
  `crates/cli/src/frontend/arguments` is a module tree:

  - `program_name.rs`
  - `bandwidth.rs`
  - `parsed_args.rs`
  - `env.rs`
  - `parser.rs`

  Parsing helpers and data structures must join the appropriate submodule so
  `parser.rs` remains orchestration-only.

- **Filter rule decomposition**
  CLI filter utilities live in `crates/cli/src/frontend/filter_rules/` covering:

  - filter arguments,
  - CVS exclusions,
  - directive parsing,
  - merge handling,
  - source loading.

  New behaviour belongs in the relevant submodule.

- **Local copy file executor decomposition**
  The large `crates/engine/src/local_copy/executor/file.rs` has been split into
  a `file/` module tree (`copy/`, `links`, `transfer`, etc.). All new file
  transfer behaviour must extend those helpers instead of recreating monolithic
  logic.

- **Bandwidth limiter decomposition**
  Throttling logic is under `crates/bandwidth/src/limiter/`:

  - `change.rs` — configuration
  - `core.rs` — runtime behaviour
  - `sleep.rs` — sleep utilities

- **Dir-merge parser decomposition**
  The dir-merge parser lives in `crates/engine/src/local_copy/dir_merge/parse/`
  (`types.rs`, `line.rs`, `merge.rs`, `dir_merge.rs`, `modifiers.rs`). Extend
  parsing via these modules, not via a new all-in-one file.

---

## Agents Overview

### 1) Client & Daemon Entrypoint (CLI Binary)

- **Binary**: `src/bin/oc-rsync.rs`
- **Depends on**: `cli`, `core`, `transport`, `daemon`, `logging`
- **Responsibilities**:
  - Parse CLI (Clap v4) and render upstream-parity help/misuse.
  - Dispatch into:
    - Client mode (default): build `CoreConfig` and call `core::run_client`.
    - Daemon/server mode (e.g. `--daemon`, `--server`): delegate to the daemon
      agent, still via `core`.
  - Route `--msgs2stderr`, `--out-format`, and `--info` / `--debug` flags to
    `logging`.
  - When invoked without transfer operands, emit the usage banner to **stdout**
    before surfacing the canonical “missing source operands” error so behaviour
    matches upstream and existing scripts.

- **Invariants**:
  - Never access protocol or engine directly; only via `core`.
  - `--version` reflects feature gates and prints `3.4.1-rust` with the
    runtime-capabilities trailer (SIMD, enabled features, etc.).
  - Daemon mode is a **mode** of `oc-rsync`, not a separate binary.

**Key API (binary-level)**:

```rust
pub fn main() -> ExitCode {
    let code = cli::run();
    cli::exit_code_from(code)
}
````

(*Dispatch into client vs daemon lives behind the `cli` crate’s frontend.*)

---

### 2) Daemon Agent (`rsyncd` semantics)

* **Crate**: `crates/daemon`

* **Mode**: Entered via `oc-rsync` CLI (e.g. `oc-rsync --daemon`)

* **Depends on**: `core`, `transport`, `logging`, `metadata`

* **Responsibilities**:

  * Listen on TCP; implement legacy `@RSYNCD:` negotiation for older clients,
    and the binary handshake for protocol 30+.
  * Apply `oc-rsyncd.conf` semantics (auth users, secrets 0600, chroot, caps).
  * Enforce daemon `--bwlimit` as both default and **cap**.
  * Integrate with systemd (sd_notify ready/status) for service units.

* **Invariants**:

  * Never bypass `core` for transfers or metadata; per-session work flows
    through `core::run_daemon_session`.
  * Secrets files must be permission-checked and errors rendered with
    upstream-compatible diagnostics.

**Key API**:

```rust
pub fn run_daemon_mode(args: DaemonArgs) -> Result<(), DaemonError> {
    let conf = load_config(&args)?;
    serve(conf) // loops; spawns sessions; per-session -> core::run_daemon_session
}
```

Daemon entrypoints are wired in the `cli` frontend; there is **no** separate
`oc-rsyncd` binary.

---

### 3) Core (Facade)

* **Crate**: `crates/core`

* **Depends on**:
  `protocol`, `engine`, `walk`, `filters`, `compress`, `checksums`, `metadata`,
  `logging`, `transport`

* **Responsibilities**:

  * Single facade for orchestration: file walking, selection, delta pipeline,
    metadata, xattrs/ACLs, messages, and progress.
  * Enforce centralisation: all transfers use `core::session()` and
    `CoreConfig`; both CLI and daemon go through here.
  * Error/message construction, including Rust source suffix and role trailers.

* **Invariants**:

  * No `unwrap` / `expect` on fallible paths; use stable error enums mapped to
    exit codes.
  * Role trailers (`[sender]`, `[receiver]`, `[generator]`, `[server]`,
    `[client]`, `[daemon]`) mirror upstream semantics.

**Key API**:

```rust
pub struct CoreConfig { /* builder-generated */ }

pub fn run_client(cfg: CoreConfig, fmt: logging::Format) -> Result<(), CoreError>;

pub fn run_daemon_session(ctx: DaemonCtx, req: ModuleRequest) -> Result<(), CoreError>;
```

---

### 4) Protocol (Handshake & Multiplexing)

* **Crate**: `crates/protocol`
* **Responsibilities**:

  * Version negotiation (protocol 32 down to 28), with constants copied from
    upstream.
  * Envelope read/write; multiplex `MSG_*` frames.
  * Legacy `@RSYNCD:` fallback and line-based negotiation for older clients.
  * Golden byte streams and fuzz tests for handshake and message framing.

**Key API**:

```rust
pub fn negotiate(io: &mut dyn ReadWrite) -> Result<Proto, ProtoError>;

pub fn send_msg(io: &mut dyn Write, tag: MsgTag, payload: &[u8]) -> io::Result<()>;

pub fn recv_msg(io: &mut dyn Read) -> io::Result<MessageFrame>;
```

---

### 5) Engine (Delta Pipeline)

* **Crate**: `crates/engine`

* **Responsibilities**:

  * Rolling checksum + strong checksum scheduling.
  * Block-match / literal emission per upstream heuristics.
  * `--inplace` / `--partial` behaviour; temp-file commit semantics.
  * Efficient local-copy executor with sparse support.

* **Performance**:

  * Buffer reuse; vectored I/O; cache-friendly data structures.
  * `delta/script.rs::apply_delta` caches the current basis offset so
    sequential `COPY` tokens avoid redundant seeks. The helper advances the
    tracked position with `u64::checked_add` and returns `InvalidInput` on
    overflow while reusing a shared copy buffer to minimise syscall churn.

#### Local Copy Layout

* `crates/engine/src/local_copy/` is decomposed into focused modules, with
  `executor/` containing:

  * `cleanup`
  * `directory`
  * `file`
  * `reference`
  * `sources`
  * `special`
  * `util`

  Sibling helpers:

  * `hard_links.rs`
  * `metadata_sync.rs`
  * `operands.rs`

* `local_copy/context.rs` uses `include!` to split `CopyContext` across
  `context_impl/impl_part*.rs`, each under the hygiene cap.

New work touching local copy must follow this structure.

---

### 6) Walk (File List)

* **Crate**: `crates/walk`
* **Responsibilities**:

  * Deterministic traversal; relative-path enforcement; path-delta compression.
  * Sorted lexicographic order; repeated-field elision for bandwidth savings.

---

### 7) Filters (Selection Grammar)

* **Crate**: `crates/filters`
* **Responsibilities**:

  * Parser/merger for `--filter`, includes/excludes, and `.rsync-filter`.
  * Property tests and snapshot goldens to ensure long-term stability.

---

### 8) Meta (Metadata/XAttrs/ACLs)

* **Crate**: `crates/metadata`
* **Responsibilities**:

  * Apply/record:

    * perms/uid/gid,
    * ns-mtime,
    * link counts,
    * devices/FIFOs/symlinks.
  * `-A/--acls` implies `--perms`; emit upstream-style diagnostics if ACL
    support is unavailable.
  * `-X/--xattrs` namespace rules and feature gating.

---

### 9) Compress (zlib/zstd)

* **Crate**: `crates/compress`
* **Responsibilities**:

  * Upstream defaults and negotiation for `-z` and `--compress-level`.
  * Throughput/ratio benchmarks and regression tests.

---

### 10) Checksums

* **Crate**: `crates/checksums`
* **Responsibilities**:

  * Rolling `rsum`; strong checksums (MD4/MD5/xxhash) as selected by protocol.
  * Property tests (window slide, truncation, seeds, SIMD vs scalar parity).

---

### 11) Transport

* **Crate**: `crates/transport`
* **Responsibilities**:

  * ssh stdio passthrough.
  * `rsync://` TCP transport, including daemon-side caps.
  * stdio multiplexing for subprocess-based fallbacks.
  * Timeouts/back-pressure and graceful shutdown.

---

### 12) Logging & Messages

* **Crates**: `crates/logging`, `crates/core::message`
* **Responsibilities**:

  * Mapping for `--info` / `--debug` flags.
  * `--msgs2stderr` handling; `--out-format` templating.
  * Central construction of user-visible messages via `core::message`.
  * Exit-code mapping and progress/summary parity.

---

## Exit Codes & Roles

* Exit codes map 1:1 to upstream rsync. Integration tests assert:

  * Known errors map to the expected code.
  * Unknown errors are clamped to a safe default range.

* Each agent sets its role for message trailers:

  * Client sender path → `[sender]`
  * Client receiver path → `[receiver]`
  * Generator on receive side → `[generator]`
  * Daemon process context → `[server]` / `[daemon]` as upstream does
  * CLI-only paths that are not part of protocol data flow may use `[client]`.

---

## Security & Timeouts

* Path normalisation and traversal prevention mirror upstream:

  * Relative paths only, unless explicitly allowed by options.
  * Symlink and device handling controlled by flags.

* Timeouts are applied at both transport and protocol layers; back-pressure from
  slow receivers must be respected rather than ignored.

* `secrets file` permissions:

  * Must be `0600`.
  * Violations emit upstream-style diagnostics with branded trailers.

---

## Interop & Determinism

* Loopback CI matrix across protocols 32–28 with upstream versions:

  * 3.0.9
  * 3.1.3
  * 3.4.1

* Upstream references are cloned from `https://github.com/RsyncProject/rsync`
  tags (`v3.0.9`, `v3.1.3`, `v3.4.1`) by dedicated interop tooling, which runs
  `./prepare-source` as needed before configuring and installing the binaries.

* Deterministic output:

  * `LC_ALL=C`
  * `COLUMNS=80`
  * Normalised metadata ordering and stable progress formatting.

* Error messages include the Rust source suffix as specified; snapshot tests
  assert presence and shape, but not specific line numbers.

---

## Lint & Hygiene Agents

### 2.2 `enforce_limits` Agent

* **Script:** `tools/enforce_limits.sh`

* **Backend:** `cargo run -p xtask -- enforce-limits …`

* **Purpose:** Enforce LoC caps and comment hygiene for Rust source files.

* **Configuration:**

  * Command-line flags (from `xtask enforce-limits`) control:

    * maximum allowed lines per file,
    * comment ratio limits,
    * allowed exceptions (e.g. autogenerated modules).
  * Environment variables such as `MAX_RUST_LINES` may be honoured by the
    command; see `cargo xtask enforce-limits --help`.

* **Usage:**

  ```sh
  bash tools/enforce_limits.sh
  # or, equivalently:
  cargo run -p xtask -- enforce-limits
  ```

### 2.4 `no_placeholders` Agent

* **Script:** `tools/no_placeholders.sh`

* **Purpose:** Ban `todo!`, `unimplemented!`, `FIXME`, `XXX`, and obvious
  placeholder panics from all Rust sources, including untracked files.

* **Implementation details:**

  * Uses a carefully tuned `grep -nEi` pattern that:

    * Matches common placeholder macros and comment tags.
    * Handles escaped quotes inside `panic!` string literals.
    * Avoids tripping on legitimate identifiers like `prefixme`.
  * Scans both tracked and untracked `*.rs` files via
    `git ls-files -z --cached --others --exclude-standard -- '*.rs'`.

* **Usage:**

  ```sh
  bash tools/no_placeholders.sh
  ```

  A non-zero exit code indicates placeholder code that must be removed.

---

## Build & Test Agents

### 3.1 `lint` Agent (fmt + clippy)

* **Invoker:** `ci.yml` (`lint-and-test` job).

* **Purpose:** Enforce formatting and deny warnings.

* **CI behaviour:**

  * Uses `dtolnay/rust-toolchain@stable` with `rustfmt, clippy` components.
  * Uses `Swatinem/rust-cache@v2` for incremental builds.
  * Runs:

    ```sh
    cargo fmt --all -- --check
    cargo clippy --workspace --all-targets --all-features --no-deps -D warnings
    ```

* **Local usage:**

  ```sh
  cargo fmt --all
  cargo clippy --workspace --all-targets --all-features -- -D warnings
  ```

### 3.2 `test` Agent (nextest)

* **Invoker:** `ci.yml` (`lint-and-test` job).

* **Purpose:** Run unit/integration tests across the workspace via `cargo nextest`.

* **CI behaviour (simplified):**

  ```sh
  cargo nextest run --all-features --workspace
  ```

* **Local usage:**

  ```sh
  # default profile, all workspace tests
  cargo nextest run --all-features --workspace

  # alternative profile (e.g. with JUnit output), if configured
  cargo nextest run --profile ci --all-features --workspace
  ```

* **Contract:** CI and local development must both be able to run the **entire
  workspace** without bespoke crate lists. Changes to `.config/nextest.toml`
  must preserve that property.

### 3.3 `build-cross` Agent (release matrix)

* **Workflow:** `.github/workflows/build-cross.yml`

* **Purpose:** Build cross-platform release artifacts for the `oc-rsync` binary
  from a Linux host, targeting multiple OS/arch combinations.

* **Responsibilities:**

  * Use a matrix of targets (Linux/macOS/Windows; x86_64 + aarch64 where supported).
  * Build `oc-rsync` with `cargo build --release` for each target, using
    cross-compilation toolchains (e.g. Zig or target-specific GCC) as required.
  * Package artifacts into `tar.gz` / `.zip` bundles under a consistent
    `target/dist/` layout for release uploads.

* **Constraints:**

  * Automation should rely on `cargo`, `cargo xtask`, and packaging tools
    (`cargo-deb`, `cargo-generate-rpm`, etc.) instead of ad-hoc shell logic.
  * The matrix must keep parity with documented supported platforms.

### 3.4 `package` & `sbom` Agents (via `xtask`)

* **Commands:** `cargo xtask package`, `cargo xtask sbom`

* **Purpose:**

  * Build `.deb` and `.rpm` packages for Linux.
  * Generate a CycloneDX SBOM JSON for the workspace.

* **Example usage:**

  ```sh
  # Build Linux packages (without rebuilding binaries)
  cargo xtask package --no-build

  # Generate default SBOM
  cargo xtask sbom

  # Generate SBOM at a custom location
  cargo xtask sbom --output artifacts/rsync.cdx.json
  ```

* **CI integration:**

  * `build-cross.yml` should call these commands for Linux targets so SBOM and
    packages are produced from the same bits shipped to users.

---

This document is the contract between the internal agents and the external
behaviour of **oc-rsync**. Changes to binaries, crates, or CI workflows must be
reflected here so contributors and reviewers can reason about the system as a
whole.

```<|MERGE_RESOLUTION|>--- conflicted
+++ resolved
@@ -40,16 +40,6 @@
   messages remains stable, except for the Rust source suffix and minor
   whitespace.
 
-<<<<<<< HEAD
-- **No external rsync delegation**
-  The workspace must not spawn a system `rsync` binary for client, server, or
-  daemon roles. Native Rust implementations are required for all modes, and
-  diagnostics should surface unavailability rather than attempting a fallback
-  exec. Any legacy environment variables such as `OC_RSYNC_FALLBACK` must be
-  ignored or treated as disabled.
-
-- **Workspace-wide nextest configuration**  
-=======
 - **No fallback to system rsync**
   The workspace now runs **exclusively** via the native Rust engine. Client and
   daemon flows must not attempt to spawn a system `rsync` binary or honour any
@@ -57,7 +47,6 @@
   external helpers must be removed or replaced with native implementations.
 
 - **Workspace-wide nextest configuration**
->>>>>>> ff55b53b
   The repository uses `cargo nextest` as the primary test runner. A
   `.config/nextest.toml` file configures the **default** profile so that:
 
