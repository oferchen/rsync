--- conflicted
+++ resolved
@@ -14,19 +14,16 @@
   - Central constructor: `Message::error(code, text).with_role(role).with_source(file!(), line!())`.
 - **Roles in trailers** mirror upstream semantics exactly.  
 - **All info/warn/error/progress strings** are centralized in `core::message::strings` for snapshot tests.
-<<<<<<< HEAD
 - **Remote fallback guardrails**: before spawning upstream helpers, the client
   and daemon must confirm that the selected fallback binary exists on `PATH`
   (or via explicit overrides) and is executable, surfacing a branded
   diagnostic when the check fails so operators can install upstream `rsync` or
   set `OC_RSYNC_FALLBACK` appropriately.
-=======
 - **Workspace-wide nextest configuration**: `.config/nextest.toml` pins
   `[profile.default.package] graph = "workspace"` so a bare
   `cargo nextest run` executes the entire workspace without additional flags.
   Contributors must keep this file in sync with any future profile
   adjustments so local invocations match CI coverage.
->>>>>>> 3902faeb
 
 ---
 
