--- conflicted
+++ resolved
@@ -208,18 +208,6 @@
         return 0
     fi
 
-<<<<<<< HEAD
-    if ! should_register_alternatives; then
-        printf '%s\n' "Skipping update-alternatives registration for oc-rsync; set OC_RSYNC_PACKAGE_REGISTER_ALTERNATIVES=1 or enable OC_RSYNC_REGISTER_ALTERNATIVES in /etc/default/oc-rsyncd to opt in." >&2
-        return 0
-    fi
-
-    if rpm_upstream_rsync_installed; then
-        return 0
-    fi
-
-=======
->>>>>>> a5f86154
     if [ -e "$ALT_MASTER" ] && [ ! -L "$ALT_MASTER" ]; then
         if ! "$ALT_TOOL" --display "$ALT_NAME" >/dev/null 2>&1; then
             return 0
