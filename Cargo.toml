--- conflicted
+++ resolved
@@ -123,18 +123,6 @@
 [package.metadata.rpm]
 package = "oc-rsync"
 summary = "Rust implementation of rsync-compatible client and daemon (includes oc-rsync compatibility wrappers)"
-<<<<<<< HEAD
-assets = [
-    { path = "target/release/rsync", dest = "/usr/libexec/oc-rsync/rsync", mode = "0755" },
-    { path = "target/release/rsyncd", dest = "/usr/libexec/oc-rsync/rsyncd", mode = "0755" },
-    { path = "target/release/oc-rsync", dest = "/usr/bin/oc-rsync", mode = "0755" },
-    { path = "target/release/oc-rsyncd", dest = "/usr/bin/oc-rsyncd", mode = "0755" },
-    { path = "packaging/systemd/oc-rsyncd.service", dest = "/usr/lib/systemd/system/oc-rsyncd.service", mode = "0644" },
-    { path = "packaging/etc/oc-rsyncd/oc-rsyncd.conf", dest = "/etc/oc-rsyncd/oc-rsyncd.conf", mode = "0644", config = true },
-    { path = "packaging/etc/oc-rsyncd/oc-rsyncd.secrets", dest = "/etc/oc-rsyncd/oc-rsyncd.secrets", mode = "0600", config = true },
-    { path = "packaging/default/oc-rsyncd", dest = "/etc/default/oc-rsyncd", mode = "0644", config = true },
-]
-=======
 
 [package.metadata.rpm.files."../packaging/systemd/oc-rsyncd.service"]
 path = "/usr/lib/systemd/system/oc-rsyncd.service"
@@ -151,7 +139,6 @@
 [package.metadata.rpm.files."../packaging/default/oc-rsyncd"]
 path = "/etc/default/oc-rsyncd"
 mode = "0644"
->>>>>>> 8f2d74f0
 
 [package.metadata.rpm.cargo]
 buildflags = ["--release"]
