# Parity Status — oc-rsync vs rsync 3.4.1

This report summarises the current behavioural coverage of oc-rsync relative to upstream rsync 3.4.1. Each section identifies the implemented scope, notable interoperability guarantees, and the primary gaps that remain.

## File data transfer

* oc-rsync’s native engine focuses on deterministic local filesystem copies that cover regular files, directories, symbolic links, FIFOs, devices, hard links, and sparse regions. Metadata application follows upstream ordering so attributes are written after content copies.【F:crates/engine/src/local_copy/mod.rs†L1-L24】
* The user-facing CLI explicitly documents that this snapshot only accepts local sources; remote transfers are currently unsupported until the native transport and server paths land. Remote transport flags remain parsed so the CLI can surface precise diagnostics without delegating to a system `rsync` binary.【F:crates/cli/src/frontend/help.rs†L19-L70】
* Remote execution paths do not spawn the system `rsync` binary. Instead, they fail with branded diagnostics until the native sender/receiver pipeline is wired up end-to-end.
* Gaps: delta-transfer scheduling between native sender/receiver roles is still in development, so cross-host copies are unavailable. Local support for batch mode (`--write-batch`/`--read-batch`) also remains unimplemented.

## Metadata preservation

* `LocalCopyOptions` wires the preservation toggles implied by `-a` (`--owner`, `--group`, `--perms`, `--times`, `--devices`, `--specials`) and exposes delete timing controls that mirror upstream semantics.【F:crates/engine/src/local_copy/mod.rs†L12-L20】【F:crates/engine/src/local_copy/options/deletion.rs†L1-L85】
* Extended attributes and ACLs are synchronised via the shared `metadata` crate when the corresponding features are enabled and the caller requested them. Filters are honoured so xattr rules mirror upstream include/exclude behaviour.【F:crates/engine/src/local_copy/metadata_sync.rs†L1-L44】
* Ownership and permission toggles negotiated by the CLI feed through to the engine, with clap enforcing the same mutual exclusions that upstream uses (for example, only one `--usermap` or `--groupmap` value is accepted).【F:crates/cli/src/frontend/arguments/parser.rs†L183-L213】
* Gaps: Windows ACL/xattr plumbing and numeric ID handling remain incomplete pending native platform work.

## Compression and checksums

* Compression negotiation supports zlib by default with optional LZ4 and Zstandard encoders, matching upstream’s selectable algorithm set when the relevant Cargo features are present.【F:crates/engine/src/local_copy/compressor.rs†L1-L52】
* CLI parsing honours `--compress`, `--compress-level`, `--compress-choice`, and `--skip-compress`, flipping the engine settings for local transfers. Remote compression negotiation will be enabled alongside the native transport implementation.【F:crates/cli/src/frontend/arguments/parser.rs†L153-L166】【F:crates/cli/src/frontend/arguments/parser.rs†L349-L464】
* Strong checksum selection flows through `--checksum-choice` with xxHash variants exposed just like upstream. The rolling checksum remains ready for networked delta once the transport pipeline is in place.
* Gaps: native compression currently covers local copies; remote transfers are unavailable until the network engine lands. The parity harness should add fixtures that compare compressed and uncompressed runs once network mode lands.

## Delete and pruning semantics

* The engine recognises all delete timing options (`--delete-before`, `--delete-during`, `--delete-delay`, `--delete-after`) and enforces the same mutual exclusivity checks surfaced by the CLI parser.【F:crates/cli/src/frontend/arguments/parser.rs†L118-L147】【F:crates/engine/src/local_copy/options/deletion.rs†L1-L85】
* `--delete-excluded` and `--max-delete` propagate through `LocalCopyOptions`, allowing the local executor to cap removal counts and include excluded entries when requested.【F:crates/engine/src/local_copy/options/deletion.rs†L50-L75】
* Directory handling honours `--prune-empty-dirs` and `--mkpath`, ensuring directory creation and cleanup mirror upstream once filters are applied.【F:crates/cli/src/frontend/command_builder/sections/build_base_command.rs†L169-L214】【F:crates/engine/src/local_copy/options/path_behavior.rs†L98-L104】
* Gaps: cross-host deletion timing cannot be validated until remote transfers are implemented natively.

## Remote and daemon support

<<<<<<< HEAD
* The CLI exposes the full remote shell and rsync daemon surface so operators can stage future interop tests, but those flags currently serve to produce clear diagnostics instead of delegating to an upstream binary.【F:crates/cli/src/frontend/help.rs†L29-L58】
* Daemon mode (`--daemon`) is branded for oc-rsync and will run natively; configuration paths align with the workspace branding guidance.【F:crates/cli/src/frontend/help.rs†L19-L44】【F:crates/core/src/version/mod.rs†L1-L44】
* Gaps: native server mode still needs the full network I/O and module negotiation pipeline. The parity harness needs end-to-end rsync:// fixtures to lock down behaviour before unifying the Rust daemon with upstream.
=======
* The CLI exposes the full remote shell and rsync daemon surface so operators can talk to upstream daemons today. Flags such as `--rsh`, `--rsync-path`, `--remote-option`, and authentication helpers are forwarded unchanged to the fallback invocation.【F:crates/cli/src/frontend/help.rs†L29-L58】【F:crates/core/src/client/fallback/runner/command_builder.rs†L319-L501】
* Daemon mode (`--daemon`) is branded for oc-rsync but currently delegates to the unified binary entry-point defined in the workspace metadata; configuration paths align with the workspace branding guidance.【F:crates/cli/src/frontend/help.rs†L19-L44】【F:crates/core/src/version/mod.rs†L1-L44】
* Gaps: native server mode still relies on the fallback implementation for network I/O and module negotiation. The parity harness needs end-to-end rsync:// fixtures to lock down behaviour before unifying the Rust daemon with upstream.
* Removal plan: the mission brief requires eliminating delegation to the system `rsync` binary. Native server/daemon entrypoints must replace fallback invocations, with CI coverage that proves oc-rsync can operate when no upstream `rsync` is installed. As the native pipeline lands, the `remote_fallback_*` CLI tests and docs must be rewritten to exercise the Rust server instead of expecting delegation.
>>>>>>> 5d9e5446

## Next steps

1. Integrate the delta-transfer pipeline so native sender/receiver roles cover remote copies without invoking external binaries.
2. Extend metadata preservation tests to cover ACL/xattr combinations across platforms and document any remaining divergences.
3. Build the parity harness described in the mission brief so YAML status entries can be regression-tested against upstream behaviour.<|MERGE_RESOLUTION|>--- conflicted
+++ resolved
@@ -32,16 +32,10 @@
 
 ## Remote and daemon support
 
-<<<<<<< HEAD
-* The CLI exposes the full remote shell and rsync daemon surface so operators can stage future interop tests, but those flags currently serve to produce clear diagnostics instead of delegating to an upstream binary.【F:crates/cli/src/frontend/help.rs†L29-L58】
-* Daemon mode (`--daemon`) is branded for oc-rsync and will run natively; configuration paths align with the workspace branding guidance.【F:crates/cli/src/frontend/help.rs†L19-L44】【F:crates/core/src/version/mod.rs†L1-L44】
-* Gaps: native server mode still needs the full network I/O and module negotiation pipeline. The parity harness needs end-to-end rsync:// fixtures to lock down behaviour before unifying the Rust daemon with upstream.
-=======
 * The CLI exposes the full remote shell and rsync daemon surface so operators can talk to upstream daemons today. Flags such as `--rsh`, `--rsync-path`, `--remote-option`, and authentication helpers are forwarded unchanged to the fallback invocation.【F:crates/cli/src/frontend/help.rs†L29-L58】【F:crates/core/src/client/fallback/runner/command_builder.rs†L319-L501】
 * Daemon mode (`--daemon`) is branded for oc-rsync but currently delegates to the unified binary entry-point defined in the workspace metadata; configuration paths align with the workspace branding guidance.【F:crates/cli/src/frontend/help.rs†L19-L44】【F:crates/core/src/version/mod.rs†L1-L44】
 * Gaps: native server mode still relies on the fallback implementation for network I/O and module negotiation. The parity harness needs end-to-end rsync:// fixtures to lock down behaviour before unifying the Rust daemon with upstream.
 * Removal plan: the mission brief requires eliminating delegation to the system `rsync` binary. Native server/daemon entrypoints must replace fallback invocations, with CI coverage that proves oc-rsync can operate when no upstream `rsync` is installed. As the native pipeline lands, the `remote_fallback_*` CLI tests and docs must be rewritten to exercise the Rust server instead of expecting delegation.
->>>>>>> 5d9e5446
 
 ## Next steps
 
